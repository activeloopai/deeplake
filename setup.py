--- conflicted
+++ resolved
@@ -68,9 +68,6 @@
 extras_require["all"] = [req_map[r] for r in all_extras]
 
 if libdeeplake_availabe():
-<<<<<<< HEAD
-    install_requires.insert(0, "libdeeplake==0.0.29")
-=======
     libdeeplake = "libdeeplake==0.0.29"
     extras_require["enterprise"] = [libdeeplake]
     extras_require["all"].append(libdeeplake)
@@ -87,7 +84,6 @@
     return result.group(1)
 
 
->>>>>>> a0ef65ba
 install_requires.append("hub>=2.8.7")
 
 
