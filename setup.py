import os
import sys
import re
import platform
from setuptools import find_packages, setup

project_name = "deeplake"


this_directory = os.path.abspath(os.path.dirname(__file__))

with open(os.path.join(this_directory, "deeplake/requirements/common.txt")) as f:
    requirements = f.readlines()

with open(os.path.join(this_directory, "deeplake/requirements/tests.txt")) as f:
    tests = f.readlines()

with open(os.path.join(this_directory, "README.md"), encoding="utf-8") as f:
    long_description = f.read()


req_map = {
    b: a
    for a, b in (
        re.findall(r"^(([^!=<>~]+)(?:[!=<>~].*)?$)", x.strip("\n"))[0]
        for x in requirements
    )
}

# Add optional dependencies to this dict without version. Version should be specified in requirements.txt
extras = {
    "audio": ["av"],
    "video": ["av"],
    "av": ["av"],
    "gcp": ["google-cloud-storage", "google-auth", "google-auth-oauthlib"],
    "azure": ["azure-cli", "azure-identity", "azure-storage-blob"],
    "dicom": ["pydicom", "nibabel"],
    "medical": ["pydicom", "nibabel"],
    "visualizer": ["IPython", "flask"],
    "gdrive": [
        "google-api-python-client",
        "oauth2client",
        "google-auth",
        "google-auth-oauthlib",
    ],
    "point_cloud": ["laspy"],
}


def libdeeplake_available():
    py_ver = sys.version_info
    if sys.platform == "linux":
        if py_ver >= (3, 6) and py_ver <= (3, 12):
            return True
    if sys.platform == "darwin":
        mac_ver = list(map(int, platform.mac_ver()[0].split(".")))
        if (
            (mac_ver[0] > 10 or mac_ver[0] == 10 and mac_ver[1] >= 12)
            and py_ver >= (3, 7)
            and py_ver < (3, 12)
        ):
            return True
    return False


all_extras = {r for v in extras.values() for r in v}
install_requires = [req_map[r] for r in req_map if r not in all_extras]
extras_require = {k: [req_map[r] for r in v] for k, v in extras.items()}

extras_require["all"] = [req_map[r] for r in all_extras]

if libdeeplake_available():
<<<<<<< HEAD
    libdeeplake = "libdeeplake==0.0.76"
=======
    libdeeplake = "libdeeplake==0.0.77"
>>>>>>> c6d34898
    extras_require["enterprise"] = [libdeeplake, "pyjwt"]
    extras_require["all"].append(libdeeplake)

init_file = os.path.join(project_name, "__init__.py")


def get_property(prop):
    result = re.search(
        # find variable with name `prop` in the __init__.py file
        rf'{prop}\s*=\s*[\'"]([^\'"]*)[\'"]',
        open(init_file).read(),
    )
    return result.group(1)


config = {
    "name": project_name,
    "version": get_property("__version__"),
    "description": "Activeloop Deep Lake",
    "long_description": long_description,
    "long_description_content_type": "text/markdown",
    "author": "activeloop.ai",
    "author_email": "support@activeloop.ai",
    "packages": find_packages(),
    "install_requires": install_requires,
    "extras_require": extras_require,
    "tests_require": tests,
    "include_package_data": True,
    "zip_safe": False,
    "entry_points": {"console_scripts": ["activeloop = deeplake.cli.commands:cli"]},
    "dependency_links": [],
    "project_urls": {
        "Documentation": "https://docs.activeloop.ai/",
        "Source": "https://github.com/activeloopai/deeplake",
    },
    "license": "MPL-2.0",
    "classifiers": [
        "License :: OSI Approved :: Mozilla Public License 2.0 (MPL 2.0)",
    ],
}

setup(**config)<|MERGE_RESOLUTION|>--- conflicted
+++ resolved
@@ -70,11 +70,7 @@
 extras_require["all"] = [req_map[r] for r in all_extras]
 
 if libdeeplake_available():
-<<<<<<< HEAD
-    libdeeplake = "libdeeplake==0.0.76"
-=======
     libdeeplake = "libdeeplake==0.0.77"
->>>>>>> c6d34898
     extras_require["enterprise"] = [libdeeplake, "pyjwt"]
     extras_require["all"].append(libdeeplake)
 
