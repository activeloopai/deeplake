--- conflicted
+++ resolved
@@ -36,72 +36,33 @@
         self.conn = None
         self.password = None
 
-<<<<<<< HEAD
-    def _get_connection(self):
-        self.host = (
-=======
         # if not debug:
 
     def _get_conn(self):
         redis_url = (
->>>>>>> 5a9951d3
             os.environ["RAY_HEAD_IP"] if "RAY_HEAD_IP" in os.environ else self.host
         )
 
         if self.password is None:
             self.password = "5241590000000000"
 
-<<<<<<< HEAD
-        conn = StrictRedis(
-            host=self.host, port=self.port, db=self.db, password=self.password
-        )
-        return conn
-=======
         return StrictRedis(
             host=redis_url, port=self.port, db=self.db, password=self.password
-        )        
+        )
 
     def __getitem__(self, item: str):
         conn = self._get_conn()
->>>>>>> 5a9951d3
 
     def __getitem__(self, item: str):
         conn = self._get_connection()
         lock = redis_lock.Lock(conn, item, strict=True)
         return lock
 
-<<<<<<< HEAD
-    def append(self, key: str = "default", number: int = 0):
-        """Appends the counter with the number and returns final value
-        ----------
-        number: int
-            append the number
-        """
-        conn = self._get_connection()
-        return conn.incrby(key, amount=number)
-
-    def get(self, key: str = "default"):
-        """Gets the index"""
-        conn = self._get_connection()
-        value = conn.get(key)
-        return int(value) if value is not None else 0
-
-    def set(self, key: str = "default", number: int = 0):
-        """Sets the index"""
-        conn = self._get_connection()
-        return conn.set(key, number)
-
-    def reset(self, key: str = "default", default: int = 0):
-        """Resets counter"""
-        conn = self._get_connection()
-        return conn.set(key, default)
-=======
     def read_position(self) -> int:
         conn = self._get_conn()
 
-        return conn.get("$pos") or 0
-    
+        return int(conn.get("$pos") or 0)
+
     def write_position(self, pos: int) -> None:
         conn = self._get_conn()
-        conn["$pos"] = pos
->>>>>>> 5a9951d3
+        conn["$pos"] = pos