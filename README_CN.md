--- conflicted
+++ resolved
@@ -31,11 +31,7 @@
 
 ---
 
-<<<<<<< HEAD
-[ [English](./README.md) | 简体中文 | [Türkçe](./README_TR.md) ]
-=======
 [ [English](./README.md) | 简体中文 | [Türkçe](./README_TR.md) | [한글](./README_KR.md)]
->>>>>>> 3639a0ce
 
 ### Hub 的作用是什么?
 
