cmake_minimum_required(VERSION 3.16)
project(deeplake)

set(CMAKE_POSITION_INDEPENDENT_CODE ON)

# Avoid warning about DOWNLOAD_EXTRACT_TIMESTAMP in CMake 3.24:
if (CMAKE_VERSION VERSION_GREATER_EQUAL "3.24.0")
	cmake_policy(SET CMP0135 NEW)
endif()

set(CMAKE_CXX_STANDARD 20)
set(CMAKE_CXX_STANDARD_REQUIRED True)
set(PYTHON_EXECUTABLE /opt/homebrew/opt/python@3.10/bin/python3.10)

if(APPLE)
    set (CMAKE_OSX_DEPLOYMENT_TARGET 10.15)
else()
    #skip multi architecture build for linux
    set (CMAKE_OSX_ARCHITECTURES)
endif()

set(DEFAULT_PARENT_DIR ${CMAKE_CURRENT_SOURCE_DIR})
include(${CMAKE_CURRENT_SOURCE_DIR}/cmake/FindJson.cmake)
include(${CMAKE_CURRENT_SOURCE_DIR}/cmake/FindPybind11.cmake)

file(GLOB_RECURSE SOURCES "cpp/deeplog/*.cpp")
pybind11_add_module(deeplog ${SOURCES})


#TODO revisit the external dependencies
include(FetchContent)

FetchContent_Declare(stduuid URL https://github.com/mariusbancila/stduuid/archive/refs/tags/v1.2.3.zip)
# FetchContent_Declare(json URL https://github.com/nlohmann/json/releases/download/v3.11.2/json.tar.xz)
FetchContent_Declare(
        googletest
        URL https://github.com/google/googletest/archive/03597a01ee50ed33e9dfd640b249b4be3799d395.zip
)
# FetchContent_Declare(pybind11 URL https://github.com/pybind/pybind11/archive/refs/tags/v2.11.1.tar.gz)

set(gtest_force_shared_crt ON CACHE BOOL "" FORCE)
FetchContent_MakeAvailable(googletest stduuid)

find_package(Arrow REQUIRED)
find_package(Parquet REQUIRED)
find_package(ArrowDataset REQUIRED)

enable_testing()

add_library(deeplog
        deeplog/actions/action.cpp
        deeplog/actions/protocol_action.cpp
        deeplog/actions/metadata_action.cpp
        deeplog/actions/add_file_action.cpp
        deeplog/actions/add_file_action.hpp
        deeplog/actions/create_branch_action.cpp
        deeplog/actions/create_branch_action.hpp
        deeplog/actions/remove_file_action.cpp
        deeplog/actions/remove_file_action.hpp
        deeplog/deeplog.cpp
        deeplog/deeplog.hpp
        deeplog/last_checkpoint.cpp
        deeplog/last_checkpoint.hpp
)

add_executable(
        runTests
        tests/deeplog/actions/protocol_action_test.cpp
        tests/deeplog/actions/metadata_action_test.cpp
        tests/deeplog/actions/add_file_action_test.cpp
        tests/deeplog/actions/create_branch_action_test.cpp
        tests/deeplog/actions/remove_file_action_test.cpp
        tests/deeplog/deeplog_test.cpp
        tests/deeplog/last_checkpoint_test.cpp
)

<<<<<<< HEAD
target_link_libraries(deeplog stduuid Arrow::arrow_static Parquet::parquet_static ArrowDataset::arrow_dataset_static pybind11::module pybind11::lto pybind11::windows_extras)
# target_link_libraries(runTests
#         deeplog
#         GTest::gtest_main
# )
=======
pybind11_add_module(_deeplake
    py_api/deeplog.cpp
)

target_link_libraries(deeplog PUBLIC nlohmann_json::nlohmann_json stduuid Arrow::arrow_static Parquet::parquet_static ArrowDataset::arrow_dataset_static)
target_link_libraries(runTests
        deeplog
        GTest::gtest_main
)
target_link_libraries(_deeplake PUBLIC deeplog)
>>>>>>> dad16c64

# include(GoogleTest)
# gtest_discover_tests(runTests)<|MERGE_RESOLUTION|>--- conflicted
+++ resolved
@@ -23,75 +23,50 @@
 include(${CMAKE_CURRENT_SOURCE_DIR}/cmake/FindJson.cmake)
 include(${CMAKE_CURRENT_SOURCE_DIR}/cmake/FindPybind11.cmake)
 
-file(GLOB_RECURSE SOURCES "cpp/deeplog/*.cpp")
-pybind11_add_module(deeplog ${SOURCES})
+# file(GLOB_RECURSE SOURCES "cpp/deeplog/*.cpp")
+# pybind11_add_module(deeplog ${SOURCES})
 
 
 #TODO revisit the external dependencies
 include(FetchContent)
 
-FetchContent_Declare(stduuid URL https://github.com/mariusbancila/stduuid/archive/refs/tags/v1.2.3.zip)
+# FetchContent_Declare(stduuid URL https://github.com/mariusbancila/stduuid/archive/refs/tags/v1.2.3.zip)
 # FetchContent_Declare(json URL https://github.com/nlohmann/json/releases/download/v3.11.2/json.tar.xz)
-FetchContent_Declare(
-        googletest
-        URL https://github.com/google/googletest/archive/03597a01ee50ed33e9dfd640b249b4be3799d395.zip
-)
+# FetchContent_Declare(
+#         googletest
+#         URL https://github.com/google/googletest/archive/03597a01ee50ed33e9dfd640b249b4be3799d395.zip
+# )
 # FetchContent_Declare(pybind11 URL https://github.com/pybind/pybind11/archive/refs/tags/v2.11.1.tar.gz)
 
 set(gtest_force_shared_crt ON CACHE BOOL "" FORCE)
-FetchContent_MakeAvailable(googletest stduuid)
-
-find_package(Arrow REQUIRED)
-find_package(Parquet REQUIRED)
-find_package(ArrowDataset REQUIRED)
+# FetchContent_MakeAvailable(googletest stduuid)
 
 enable_testing()
 
-add_library(deeplog
-        deeplog/actions/action.cpp
-        deeplog/actions/protocol_action.cpp
-        deeplog/actions/metadata_action.cpp
-        deeplog/actions/add_file_action.cpp
-        deeplog/actions/add_file_action.hpp
-        deeplog/actions/create_branch_action.cpp
-        deeplog/actions/create_branch_action.hpp
-        deeplog/actions/remove_file_action.cpp
-        deeplog/actions/remove_file_action.hpp
-        deeplog/deeplog.cpp
-        deeplog/deeplog.hpp
-        deeplog/last_checkpoint.cpp
-        deeplog/last_checkpoint.hpp
+# add_executable(
+#         runTests
+#         tests/deeplog/actions/protocol_action_test.cpp
+#         tests/deeplog/actions/metadata_action_test.cpp
+#         tests/deeplog/actions/add_file_action_test.cpp
+#         tests/deeplog/actions/create_branch_action_test.cpp
+#         tests/deeplog/actions/remove_file_action_test.cpp
+#         tests/deeplog/deeplog_test.cpp
+#         tests/deeplog/last_checkpoint_test.cpp
+# )
+
+add_subdirectory(deeplog)
+
+pybind11_add_module(_deeplake
+    py_api/deeplog.cpp
 )
 
-add_executable(
-        runTests
-        tests/deeplog/actions/protocol_action_test.cpp
-        tests/deeplog/actions/metadata_action_test.cpp
-        tests/deeplog/actions/add_file_action_test.cpp
-        tests/deeplog/actions/create_branch_action_test.cpp
-        tests/deeplog/actions/remove_file_action_test.cpp
-        tests/deeplog/deeplog_test.cpp
-        tests/deeplog/last_checkpoint_test.cpp
-)
-
-<<<<<<< HEAD
-target_link_libraries(deeplog stduuid Arrow::arrow_static Parquet::parquet_static ArrowDataset::arrow_dataset_static pybind11::module pybind11::lto pybind11::windows_extras)
+# target_link_libraries(deeplog PUBLIC nlohmann_json::nlohmann_json stduuid Arrow::arrow_static Parquet::parquet_static ArrowDataset::arrow_dataset_static)
 # target_link_libraries(runTests
 #         deeplog
 #         GTest::gtest_main
 # )
-=======
-pybind11_add_module(_deeplake
-    py_api/deeplog.cpp
-)
 
-target_link_libraries(deeplog PUBLIC nlohmann_json::nlohmann_json stduuid Arrow::arrow_static Parquet::parquet_static ArrowDataset::arrow_dataset_static)
-target_link_libraries(runTests
-        deeplog
-        GTest::gtest_main
-)
 target_link_libraries(_deeplake PUBLIC deeplog)
->>>>>>> dad16c64
 
 # include(GoogleTest)
 # gtest_discover_tests(runTests)