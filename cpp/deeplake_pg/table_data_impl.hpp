#pragma once

#ifdef __cplusplus
extern "C" {
#endif

// Must be first to avoid macro conflicts
#include <postgres.h>
#undef gettext
#undef dgettext
#undef ngettext
#undef dngettext

#ifdef __cplusplus
}
#endif

#include "memory_tracker.hpp"
#include "progress_utils.hpp"
#include "table_version.hpp"
#include "utils.hpp"

#include <heimdall_common/filtered_column.hpp>

#include <access/parallel.h>

// Inline implementation functions for table_data
// This file should be included at the end of table_data.hpp

namespace pg {

namespace impl {

inline void append_row(std::shared_ptr<deeplake_api::dataset> dataset, icm::string_map<nd::array> row)
{
    async::run_on_main([dataset = std::move(dataset), row = std::move(row)]() mutable {
        return dataset->append_row(std::move(row));
    })
        .get_future()
        .get();
}

inline void append_rows(std::shared_ptr<deeplake_api::dataset> dataset, icm::string_map<nd::array> rows)
{
    async::run_on_main([dataset = std::move(dataset), rows = std::move(rows)]() mutable {
        return dataset->append_rows(std::move(rows));
    })
        .get_future()
        .get();
}

inline void commit_dataset(std::shared_ptr<deeplake_api::dataset> dataset, bool show_progress)
{
    constexpr auto high_num_rows = 50000;
    const bool print_progress = (show_progress && dataset->num_rows() > high_num_rows && dataset->has_uncommitted_changes());
    auto promise = async::run_on_main([ds = std::move(dataset)](){ return ds->commit(); });
    if (print_progress) {
        const std::string message = fmt::format("Committing dataset (samples: {})", dataset->num_rows());
        pg::utils::print_progress_and_wait(std::move(promise), message);
    } else {
        promise.get_future().get();
    }
}

} // namespace impl

inline table_data::table_data(
    Oid table_oid, const std::string& table_name, TupleDesc tupdesc, std::string dataset_path, icm::string_map<> creds)
    : table_name_(table_name)
    , table_oid_(table_oid)
    , tuple_descriptor_(tupdesc)
    , dataset_path_(std::move(dataset_path))
    , creds_(std::move(creds))
{
    requested_columns_.resize(tuple_descriptor_->natts, false);
    base_typeids_.resize(tuple_descriptor_->natts);
    // Cache base type OIDs for performance (avoid repeated syscache lookups)
    for (int32_t i = 0; i < tuple_descriptor_->natts; ++i) {
        Form_pg_attribute attr = TupleDescAttr(tuple_descriptor_, i);
        base_typeids_[i] = pg::utils::get_base_type(attr->atttypid);
    }
}

inline void table_data::commit(bool show_progress)
{
    try {
        flush();
        impl::commit_dataset(get_dataset(), show_progress);
    } catch (const std::exception& e) {
        reset_insert_rows();
        clear_delete_rows();
        clear_update_rows();
        elog(ERROR, "Failed to commit dataset: %s", e.what());
    } catch (...) {
        reset_insert_rows();
        clear_delete_rows();
        clear_update_rows();
        elog(ERROR, "Failed to commit dataset, unknown exception");
    }
    streamers_.reset();
    force_refresh();
}

inline void table_data::open_dataset(bool create)
{
    elog(DEBUG1, "Opening dataset at path: %s (create=%s)", dataset_path_.url().c_str(), create ? "true" : "false");
    try {
        auto creds = creds_;
        if (create) {
            dataset_ = deeplake_api::create(dataset_path_, std::move(creds)).get_future().get();
        } else {
            dataset_ = deeplake_api::open(dataset_path_, std::move(creds)).get_future().get();
        }
        ASSERT(dataset_ != nullptr);

        // Enable logging if GUC parameter is set
        if (pg::enable_dataset_logging && dataset_ && !dataset_->is_logging_enabled()) {
            dataset_->start_logging();
            elog(DEBUG1, "Dataset logging enabled for: %s", table_name_.c_str());
        }

        if (!pg::use_shared_mem_for_refresh) {
            refreshing_dataset_ = dataset_->clone();
            ASSERT(refreshing_dataset_ != nullptr);
            refreshing_dataset_->set_indexing_mode(deeplake::indexing_mode::off);
        }
    } catch (const std::exception& e) {
        auto s = create ? "create" : "open";
        ereport(ERROR,
                (errcode(ERRCODE_INTERNAL_ERROR),
                 errmsg("Failed to %s table storage: %s", s, e.what()),
                 errdetail("Table name: %s, Dataset path: %s", table_name_.c_str(), dataset_path_.url().c_str()),
                 errhint("Check if the dataset path is accessible and has proper permissions")));
    }
}

inline void table_data::refresh()
{
    if (!dataset_ || dataset_->has_uncommitted_changes()) {
        return;
    }
    if (pg::use_shared_mem_for_refresh) {
        // Check if table version has changed and trigger refresh if needed
        const uint64_t current_version = table_version_tracker::get_version(table_oid_);
        if (current_version != cached_version_) {
            cached_version_ = current_version;
            streamers_.reset();
            async::run_on_main([this]() {
                return dataset_->refresh();
            })
                .get_future()
                .get();
        }
    } else {
        ASSERT(refreshing_dataset_ != nullptr);
        if (refresh_promise_ && !refresh_promise_.is_ready()) {
            return; // Already refreshing
        } else if (refresh_promise_ && refresh_promise_.is_ready()) {
            std::move(refresh_promise_).get();
            if (refreshing_dataset_->version() != dataset_->version()) { // refresh happend!
                streamers_.reset();
                const auto ds_indexing_mode = dataset_->get_indexing_mode();
                std::swap(dataset_, refreshing_dataset_);
                dataset_->set_indexing_mode(ds_indexing_mode);
                refreshing_dataset_->set_indexing_mode(deeplake::indexing_mode::off);
            }
        }
        // trigger new refresh
        refresh_promise_ = async::run_on_main([d = refreshing_dataset_]() {
            return d->refresh();
        });
    }
}

inline void table_data::force_refresh()
{
    if (pg::use_shared_mem_for_refresh) {
        return;
    }
    if (refresh_promise_ && !refresh_promise_.cancel()) {
        refresh_promise_.get_future().get();
    }
    ASSERT(refreshing_dataset_ != nullptr);
    refresh_promise_ = async::run_on_main([d = refreshing_dataset_]() {
        return d->refresh();
    });
}

inline const std::string& table_data::get_table_name() const noexcept
{
    return table_name_;
}

inline const std::shared_ptr<deeplake_api::dataset>& table_data::get_dataset() const noexcept
{
    if (dataset_ == nullptr) {
        const_cast<table_data*>(this)->open_dataset();
    }
    return dataset_;
}

inline const std::shared_ptr<deeplake_api::dataset>& table_data::get_read_only_dataset() const noexcept
{
    return get_dataset();
}

inline const http::uri& table_data::get_dataset_path() const noexcept
{
    return dataset_path_;
}

inline heimdall::column_view_ptr table_data::get_column_view(int32_t column_idx) const
{
    return (*get_read_only_dataset())[column_idx].shared_from_this();
}

inline TupleDesc table_data::get_tuple_descriptor() const noexcept
{
    return tuple_descriptor_;
}

inline Oid table_data::get_atttypid(AttrNumber attr_num) const noexcept
{
    return get_base_atttypid(attr_num);
}

inline int32_t table_data::get_atttypmod(AttrNumber attr_num) const noexcept
{
    return TupleDescAttr(tuple_descriptor_, attr_num)->atttypmod;
}

inline Oid table_data::get_base_atttypid(AttrNumber attr_num) const noexcept
{
    return base_typeids_[attr_num];
}

inline int32_t table_data::get_attndims(AttrNumber attr_num) const noexcept
{
    return TupleDescAttr(tuple_descriptor_, attr_num)->attndims;
}

inline std::string table_data::get_atttypename(AttrNumber attr_num) const noexcept
{
    return NameStr(TupleDescAttr(tuple_descriptor_, attr_num)->attname);
}

inline bool table_data::is_column_nullable(AttrNumber attr_num) const noexcept
{
    return TupleDescAttr(tuple_descriptor_, attr_num)->attnotnull ? false : true;
}

inline bool table_data::is_column_indexed(AttrNumber attr_num) const noexcept
{
    return pg::pg_index::get_oid(table_name_, get_atttypename(attr_num)) != InvalidOid;
}

inline int32_t table_data::num_columns() const noexcept
{
    return tuple_descriptor_->natts;
}

inline int64_t table_data::num_rows() const noexcept
{
    return get_read_only_dataset()->num_rows();
}

inline int64_t table_data::num_uncommitted_rows() const noexcept
{
    if (insert_rows_.empty()) {
        return 0;
    }
    return insert_rows_.begin()->second.size();
}

inline int64_t table_data::num_total_rows() const noexcept
{
    return num_rows() + num_uncommitted_rows();
}

inline void table_data::reset_insert_rows() noexcept
{
    insert_rows_.clear();
}

inline void table_data::add_insert_slots(int32_t nslots, TupleTableSlot** slots)
{
    for (auto k = 0; k < nslots; ++k) {
        auto slot = slots[k];
        slot_getallattrs(slot);
        for (int32_t i = 0; i < num_columns(); ++i) {
            nd::array val;
            if (slot->tts_isnull[i]) {
                auto dt = get_column_view(i)->dtype();
                val = (nd::dtype_is_numeric(dt) ? nd::adapt(0) : nd::none(dt, 0));
            } else {
                val = pg::utils::datum_to_nd(slot->tts_values[i], get_base_atttypid(i), get_atttypmod(i));
            }
            std::string column_name = get_atttypename(i);
            insert_rows_[std::move(column_name)].push_back(std::move(val));
        }
    }
}

inline void table_data::add_delete_row(int64_t row_id)
{
    delete_rows_.push_back(row_id);
}

inline void table_data::clear_delete_rows() noexcept
{
    delete_rows_.clear();
}

inline void table_data::add_update_row(int64_t row_id, icm::string_map<nd::array> update_row)
{
    for (auto& [column_name, new_value] : update_row) {
        if (new_value.is_none() && new_value.dtype() == nd::dtype::unknown) {
            continue; // Skip updates with None values
        }
        update_rows_.emplace_back(row_id, std::move(column_name), std::move(new_value));
    }
}

inline void table_data::clear_update_rows() noexcept
{
    update_rows_.clear();
}

inline table_data::streamer_info& table_data::get_streamers() noexcept
{
    return streamers_;
}

inline bool table_data::column_has_streamer(uint32_t idx) const noexcept
{
    return streamers_.streamers.size() > idx && streamers_.streamers[idx] != nullptr;
}

inline void table_data::reset_streamers() noexcept
{
    streamers_.reset();
}

inline nd::array table_data::get_column_value(int32_t column_number, int64_t row_number) const noexcept
{
    return async::run_on_main([cv = get_column_view(column_number), row_number]() {
               return cv->request_sample(row_number, {});
           })
        .get_future()
        .get();
}

inline nd::array table_data::get_sample(int32_t column_number, int64_t row_number)
{
    if (!column_has_streamer(column_number)) {
        return get_column_value(column_number, row_number);
    }
    return streamers_.get_sample(column_number, row_number);
}

inline bool table_data::is_column_requested(int32_t column_number) const noexcept
{
    return requested_columns_[column_number];
}

inline void table_data::set_column_requested(int32_t column_number, bool requested) noexcept
{
    is_star_selected_ = false;
    requested_columns_[column_number] = requested;
}

inline void table_data::reset_requested_columns() noexcept
{
    is_star_selected_ = true;
    requested_columns_.assign(tuple_descriptor_->natts, false);
}

inline bool table_data::is_star_selected() const noexcept
{
    return is_star_selected_;
}

inline bool table_data::can_stream_column(int32_t column_number) const noexcept
{
    if (column_number < 0 || column_number >= tuple_descriptor_->natts || num_rows() == 0 ||
        type_is_array(get_atttypid(column_number))) {
        return false;
    }
    const auto column_width =
        pg::utils::get_column_width(get_base_atttypid(column_number), get_atttypmod(column_number));
    return column_width > 0 && column_width < pg::max_streamable_column_width;
}

inline bool table_data::flush_inserts()
{
    const auto num_inserts = num_uncommitted_rows();
    if (num_inserts == 0) {
        return true;
    }

    // Flush the insert tuples to the dataset
    try {
<<<<<<< HEAD
        streamers_.reset();
        elog(WARNING, "Flushing %zu insert rows to dataset '%s'", num_inserts, table_name_.c_str());
=======
        elog(DEBUG1, "Flushing %zu insert rows to dataset '%s'", num_inserts, table_name_.c_str());
>>>>>>> 63b08a9d
        const auto start = std::chrono::high_resolution_clock::now();

        icm::string_map<nd::array> merged;
        if (num_inserts == 1) {
            for (auto& [column_name, values] : insert_rows_) {
                merged[column_name] = std::move(values.front());
            }
            impl::append_row(get_dataset(), std::move(merged));
        } else {
            for (auto& [column_name, values] : insert_rows_) {
                merged[column_name] = nd::dynamic(std::move(values));
            }
            impl::append_rows(get_dataset(), std::move(merged));
        }
        const auto end = std::chrono::high_resolution_clock::now();
        elog(DEBUG1,
             "Flushed insert rows to dataset '%s' in %.2f seconds",
             table_name_.c_str(),
             std::chrono::duration<double>(end - start).count());
    } catch (const base::exception& e) {
        elog(WARNING, "Failed to flush inserts: %s", e.what());
        insert_rows_.clear();
        return false;
    }

    insert_rows_.clear();
    return true;
}

inline bool table_data::flush_deletes()
{
    if (delete_rows_.empty()) {
        return true;
    }

    // Flush the delete rows to the dataset
    try {
        streamers_.reset();
        get_dataset()->delete_rows(delete_rows_);
    } catch (const base::exception& e) {
        elog(WARNING, "Failed to flush deletes: %s", e.what());
        delete_rows_.clear();
        return false;
    }

    delete_rows_.clear();
    return true;
}

inline bool table_data::flush_updates()
{
    if (update_rows_.empty()) {
        return true;
    }

    // Flush the update rows to the dataset
    try {
        streamers_.reset();
        std::vector<async::promise<void>> update_promises;
        update_promises.reserve(update_rows_.size());
        for (const auto& [row_number, column_name, new_value] : update_rows_) {
            update_promises.emplace_back(get_dataset()->update_row(row_number, column_name, new_value));
        }
        async::combine(std::move(update_promises)).get_future().get();
    } catch (const base::exception& e) {
        elog(WARNING, "Failed to flush updates: %s", e.what());
        update_rows_.clear();
        return false;
    }

    update_rows_.clear();
    return true;
}

inline void table_data::set_primary_keys(const std::set<std::string>& primary_keys)
{
    get_dataset()->set_indexing_mode(deeplake::indexing_mode::always);
    bool index_created = false;
    for (const auto& column_name : primary_keys) {
        auto& column = get_dataset()->get_column(column_name);
        auto index_holder = column.index_holder();
        if (index_holder != nullptr) {
            continue;
        }
        auto column_type_kind = column.type().kind();
        if (column_type_kind == deeplake_core::type_kind::generic && !column.type().data_type().is_array() &&
            nd::dtype_is_numeric(column.type().data_type().get_dtype())) {
            column.create_index(deeplake_core::index_type(
                deeplake_core::numeric_index_type(deeplake_core::deeplake_index_type::type::inverted_index)));
            index_created = true;
            elog(DEBUG1, "Created numeric index on table '%s' column '%s'", table_name_.c_str(), column_name.c_str());
        } else {
            elog(DEBUG1, "Column %s is not supported yet for indexing", column_name.c_str());
        }
    }
    if (index_created) {
        commit();
    }
}

inline Oid table_data::get_table_oid() const noexcept
{
    return table_oid_;
}

inline std::pair<int64_t, int64_t> table_data::get_row_range(int32_t worker_id) const
{
    ASSERT(worker_id >= 0 && worker_id < max_parallel_workers);
    const auto total_rows = num_rows();
    const auto total_workers = max_parallel_workers;
    int64_t rows_per_worker = total_rows / total_workers;
    int64_t remaining_rows = total_rows % total_workers;
    auto start_row = worker_id * rows_per_worker;
    auto end_row = start_row + rows_per_worker;
    if (worker_id == 0) {
        end_row += remaining_rows; // First worker gets the remaining rows
    }
    return {start_row, end_row};
}

inline void table_data::create_streamer(int32_t idx, int32_t worker_id)
{
    if (streamers_.streamers.empty()) {
        const auto s = num_columns();
        streamers_.streamers.resize(s);
        std::vector<streamer_info::column_data> temp_data(s);
        streamers_.column_to_batches.swap(temp_data);
    }
    if (!streamers_.streamers[idx]) {
        if (pg::memory_tracker::has_memory_limit()) {
            const auto column_size =
                pg::utils::get_column_width(get_base_atttypid(idx), get_atttypmod(idx)) * num_rows();
            pg::memory_tracker::ensure_memory_available(column_size);
        }
        if (worker_id != -1) {
            auto [start_row, end_row] = get_row_range(worker_id);
            auto new_column = heimdall_common::create_filtered_column(
                *(get_column_view(idx)), icm::index_mapping_t<int64_t>::slice({start_row, end_row, 1}));
            streamers_.streamers[idx] = std::make_unique<bifrost::column_streamer>(new_column, batch_size_);
        } else {
            streamers_.streamers[idx] = std::make_unique<bifrost::column_streamer>(get_column_view(idx), batch_size_);
        }
        const int64_t batch_index = (num_rows() - 1) / batch_size_;
        streamers_.column_to_batches[idx].batches.resize(batch_index + 1);
    }
}

inline nd::array table_data::streamer_info::get_sample(int32_t column_number, int64_t row_number)
{
    const int64_t batch_index = row_number >> batch_size_log2_;
    const int64_t row_in_batch = row_number & batch_mask_;

    auto& batches = column_to_batches[column_number].batches;
    auto& batch = batches[batch_index];
    if (!batch.initialized_.load(std::memory_order_acquire)) [[unlikely]] {
        std::scoped_lock lock(column_to_batches[column_number].mutex);
        for (auto i = 0; i <= batch_index; ++i) {
            if (!batches[i].initialized_.load(std::memory_order_relaxed)) {
                batches[i].owner_ = streamers[column_number]->next_batch();
                batches[i].initialized_.store(true, std::memory_order_release);
            }
        }
    }
    return batch.owner_[row_in_batch];
}

template <typename T>
inline T table_data::streamer_info::value(int32_t column_number, int64_t row_number)
{
    const int64_t batch_index = row_number >> batch_size_log2_;
    const int64_t row_in_batch = row_number & batch_mask_;

    auto& batches = column_to_batches[column_number].batches;
    auto& batch = batches[batch_index];
    if (!batch.initialized_.load(std::memory_order_acquire)) [[unlikely]] {
        std::scoped_lock lock(column_to_batches[column_number].mutex);
        for (auto i = 0; i <= batch_index; ++i) {
            if (!batches[i].initialized_.load(std::memory_order_relaxed)) {
                batches[i].owner_ = nd::eval(streamers[column_number]->next_batch());
                batches[i].data_ = batches[i].owner_.data().data();
                batches[i].initialized_.store(true, std::memory_order_release);
            }
        }
    }

    return reinterpret_cast<const T*>(batch.data_)[row_in_batch];
}

template <typename T>
inline const T* table_data::streamer_info::value_ptr(int32_t column_number, int64_t row_number)
{
    const int64_t batch_index = row_number >> batch_size_log2_;
    const int64_t row_in_batch = row_number & batch_mask_;

    auto& batches = column_to_batches[column_number].batches;
    auto& batch = batches[batch_index];
    if (!batch.initialized_.load(std::memory_order_acquire)) [[unlikely]] {
        std::scoped_lock lock(column_to_batches[column_number].mutex);
        for (auto i = 0; i <= batch_index; ++i) {
            if (!batches[i].initialized_.load(std::memory_order_relaxed)) {
                batches[i].owner_ = nd::eval(streamers[column_number]->next_batch());
                batches[i].data_ = batches[i].owner_.data().data();
                batches[i].initialized_.store(true, std::memory_order_release);
            }
        }
    }

    return reinterpret_cast<const T*>(batch.data_) + row_in_batch;
}

template <>
inline std::string_view table_data::streamer_info::value(int32_t column_number, int64_t row_number)
{
    const int64_t batch_index = row_number >> batch_size_log2_;
    const int64_t row_in_batch = row_number & batch_mask_;

    auto& batches = column_to_batches[column_number].batches;
    auto& batch = batches[batch_index];
    if (!batch.initialized_.load(std::memory_order_acquire)) [[unlikely]] {
        std::scoped_lock lock(column_to_batches[column_number].mutex);
        for (auto i = 0; i <= batch_index; ++i) {
            if (!batches[i].initialized_.load(std::memory_order_relaxed)) {
                batches[i].owner_ = streamers[column_number]->next_batch();
                batches[i].holder_ = impl::string_stream_array_holder(batches[i].owner_);
                batches[i].initialized_.store(true, std::memory_order_release);
            }
        }
    }

    return batch.holder_.data(row_in_batch);
}

inline bool table_data::flush()
{
    const bool s1 = flush_inserts();
    const bool s2 = flush_deletes();
    const bool s3 = flush_updates();
    return s1 && s2 && s3;
}

} // namespace pg<|MERGE_RESOLUTION|>--- conflicted
+++ resolved
@@ -400,12 +400,8 @@
 
     // Flush the insert tuples to the dataset
     try {
-<<<<<<< HEAD
         streamers_.reset();
-        elog(WARNING, "Flushing %zu insert rows to dataset '%s'", num_inserts, table_name_.c_str());
-=======
         elog(DEBUG1, "Flushing %zu insert rows to dataset '%s'", num_inserts, table_name_.c_str());
->>>>>>> 63b08a9d
         const auto start = std::chrono::high_resolution_clock::now();
 
         icm::string_map<nd::array> merged;
