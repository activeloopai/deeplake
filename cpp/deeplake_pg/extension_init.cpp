#include "deeplake_executor.hpp"
#include "pg_deeplake.hpp"
#include "pg_version_compat.h"
#include "table_am.hpp"
#include "table_ddl_lock.hpp"
#include "table_scan.hpp"
#include "table_storage.hpp"
#include "table_version.hpp"

#include "memory_tracker.hpp"
#include "reporter.hpp"

#include <algorithm>
#include <climits>
#include <cmath>
#include <cstdint>
#include <map>
#include <memory>
#include <numeric>
#include <set>
#include <vector>

#ifdef __cplusplus
#define typeof __typeof__
extern "C" {
#endif

/// Keep this first
#include <postgres.h>

#include <catalog/namespace.h>
#include <commands/defrem.h>
#include <nodes/nodeFuncs.h>
#include <optimizer/planner.h>
#include <storage/ipc.h>
#include <tcop/utility.h>
#include <utils/jsonb.h>

#ifdef __cplusplus
} /// extern "C"
#endif

// Define GUC variables (declared as extern in utils.hpp)
namespace pg {

bool use_parallel_workers = false;
bool use_deeplake_executor = true;
bool explain_query_before_execute = false;
bool ignore_primary_keys = true;
bool print_runtime_stats = false;
bool support_json_index = false;
bool is_filter_pushdown_enabled = true;
int32_t max_streamable_column_width = 128;
int32_t max_num_threads_for_global_state = 4;
bool treat_numeric_as_double = true; // Treat numeric types as double by default
bool print_progress_during_seq_scan = false;
bool use_shared_mem_for_refresh = true;
bool enable_dataset_logging = false; // Enable dataset operation logging for debugging

} // pg namespace

namespace {

bool is_count_star(TargetEntry* node)
{
    if (node == nullptr || node->expr == nullptr || !IsA(node->expr, Aggref)) {
        return false;
    }

    Aggref* agg = (Aggref*)node->expr;
    return ((agg->aggfnoid == F_COUNT_ANY || agg->aggfnoid == F_COUNT_) && (agg->args == NIL || agg->aggstar));
}

void initialize_guc_parameters()
{
    DefineCustomBoolVariable("pg_deeplake.treat_numeric_as_double",
                             "If set to true, numeric values will be treated as double precision.",
                             nullptr,                                                 // optional long description
                             &pg::treat_numeric_as_double,                            // linked C variable
                             true,                                                    // default value
                             PGC_USERSET, // context (USERSET, SUSET, etc.)
                             0,           // flags
                             nullptr,
                             nullptr,
                             nullptr // check_hook, assign_hook, show_hook
    );

    DefineCustomBoolVariable("pg_deeplake.print_progress_during_seq_scan",
                             "Print progress during sequential scan.",
                             nullptr,                                                 // optional long description
                             &pg::print_progress_during_seq_scan,                     // linked C variable
                             false,                                                   // default value
                             PGC_USERSET,                                             // context (USERSET, SUSET, etc.)
                             0,                                                       // flags
                             nullptr,
                             nullptr,
                             nullptr // check_hook, assign_hook, show_hook
    );

    DefineCustomBoolVariable("pg_deeplake.enable_parallel_workers",
                             "Enable parallel workers for pg_deeplake operations.",
                             nullptr,                   // optional long description
                             &pg::use_parallel_workers, // linked C variable
                             false,                     // default value
                             PGC_USERSET,               // context (USERSET, SUSET, etc.)
                             0,                         // flags
                             nullptr,
                             nullptr,
                             nullptr // check_hook, assign_hook, show_hook
    );

    DefineCustomBoolVariable("pg_deeplake.use_deeplake_executor",
                             "Enable direct execution for pg_deeplake operations.",
                             nullptr,                    // optional long description
                             &pg::use_deeplake_executor, // linked C variable
                             true,                       // default value
                             PGC_USERSET,                // context (USERSET, SUSET, etc.)
                             0,                          // flags
                             nullptr,
                             nullptr,
                             nullptr // check_hook, assign_hook, show_hook
    );

    DefineCustomBoolVariable("pg_deeplake.explain_query_before_execute",
                             "Enable query explanation before execution.",
                             nullptr,                           // optional long description
                             &pg::explain_query_before_execute, // linked C variable
                             false,                             // default value
                             PGC_USERSET,                       // context (USERSET, SUSET, etc.)
                             0,                                 // flags
                             nullptr,
                             nullptr,
                             nullptr                            // check_hook, assign_hook, show_hook
    );

    DefineCustomBoolVariable("pg_deeplake.ignore_primary_keys",
                             "If set to true, PRIMARY KEY constraints will be ignored during table creation.",
                             nullptr,                  // optional long description
                             &pg::ignore_primary_keys, // linked C variable
                             true,                     // default value
                             PGC_USERSET,              // context (USERSET, SUSET, etc.)
                             0,                        // flags
                             nullptr,
                             nullptr,
                             nullptr // check_hook, assign_hook, show_hook
    );

    DefineCustomBoolVariable("pg_deeplake.print_runtime_stats",
                             "Enable runtime statistics printing for pg_deeplake operations.",
                             nullptr,                         // optional long description
                             &pg::print_runtime_stats,        // linked C variable
                             false,                           // default value
                             PGC_USERSET,                     // context (USERSET, SUSET, etc.)
                             0,                               // flags
                             nullptr,
                             nullptr,
                             nullptr // check_hook, assign_hook, show_hook
    );

    DefineCustomBoolVariable("pg_deeplake.support_json_index",
                             "Enable support for JSONB index optimizations.",
                             nullptr,                         // optional long description
                             &pg::support_json_index,         // linked C variable
                             false,                           // default value
                             PGC_USERSET,                     // context (USERSET, SUSET, etc.)
                             0,                               // flags
                             nullptr,
                             nullptr,
                             nullptr // check_hook, assign_hook, show_hook
    );

    DefineCustomBoolVariable("pg_deeplake.is_filter_pushdown_enabled",
                             "Enable filter pushdown optimizations for pg_deeplake tables.",
                             nullptr,                              // optional long description
                             &pg::is_filter_pushdown_enabled,      // linked C variable
                             true,                                 // default value
                             PGC_USERSET,                          // context (USERSET, SUSET, etc.)
                             0,                                    // flags
                             nullptr,
                             nullptr,
                             nullptr // check_hook, assign_hook, show_hook
    );

    DefineCustomIntVariable("pg_deeplake.max_streamable_column_width",
                            "Maximum width (in bytes) for columns to be considered streamable.",
                            nullptr,                                   // optional long description
                            &pg::max_streamable_column_width,          // linked C variable
                            128,                                       // default value (128 bytes)
                            1,                                         // min value
                            1024,                                      // max value (1 KB)
                            PGC_USERSET,                               // context (USERSET, SUSET, etc.)
                            0,                                         // flags
                            nullptr,
                            nullptr,
                            nullptr // check_hook, assign_hook, show_hook
    );

    DefineCustomIntVariable("pg_deeplake.max_num_threads_for_global_state",
                            "Maximum number of threads for global state operations.",
                            nullptr,                                   // optional long description
                            &pg::max_num_threads_for_global_state,     // linked C variable
                            6,                                         // default value
                            1,                                         // min value
                            base::system_report::cpu_cores(),          // max value
                            PGC_USERSET,                               // context (USERSET, SUSET, etc.)
                            0,                                         // flags
                            nullptr,
                            nullptr,
                            nullptr // check_hook, assign_hook, show_hook
    );

    DefineCustomBoolVariable("pg_deeplake.use_shared_mem_for_refresh",
                             "Use shared memory to detect whether dataset was refreshed or not.",
                             "Note: Should have same value across all instances in a cluster. "
                             "Enabling this option allows the system to use shared memory "
                             "for detecting dataset refreshes, which can improve performance but may "
                             "have implications on concurrency. "
                             "It make sense to disable this for OLTP workloads.",
                             &pg::use_shared_mem_for_refresh,   // linked C variable
                             true,                              // default value
                             PGC_USERSET,                       // context (USERSET, SUSET, etc.)
                             0,                                 // flags
                             nullptr,
                             nullptr,
                             nullptr // check_hook, assign_hook, show_hook
    );

    DefineCustomBoolVariable("pg_deeplake.enable_dataset_logging",
                             "Enable operation logging for deeplake datasets.",
                             "When enabled, all dataset operations (append_row, update_row, delete_row, etc.) "
                             "are logged to debug_logs/{session_id}/{timestamp}.json files in the dataset storage. "
                             "This can be useful for debugging and auditing purposes. "
                             "Note: This may have a performance impact as each operation is logged asynchronously.",
                             &pg::enable_dataset_logging,       // linked C variable
                             false,                             // default value
                             PGC_USERSET,                       // context (USERSET, SUSET, etc.)
                             0,                                 // flags
                             nullptr,
                             nullptr,
                             nullptr // check_hook, assign_hook, show_hook
    );

    // Initialize PostgreSQL memory tracking
    pg::memory_tracker::initialize_guc_parameters();

    pg::session_credentials::initialize_guc();
}

/// @name Json path extraction and transformation
/// @description: Helper to extract path from nested -> and ->> operators
/// @note: Under GUC param pg_deeplake.support_json_index (default: false)
/// @{

void extract_jsonb_path(Node* expr, std::vector<std::string>& path, Node** base_col)
{
    if (IsA(expr, OpExpr)) {
        OpExpr* op = (OpExpr*)expr;
        char* opname = get_opname(op->opno);

        if (opname && (strcmp(opname, "->") == 0 || strcmp(opname, "->>") == 0)) {
            Node* left = (Node*)linitial(op->args);
            Node* right = (Node*)lsecond(op->args);

            // Recursively extract path from left side
            extract_jsonb_path(left, path, base_col);

            // Add current key to path
            if (IsA(right, Const)) {
                Const* kc = (Const*)right;
                if (kc->consttype == TEXTOID && !kc->constisnull) {
                    char* key = text_to_cstring(DatumGetTextPP(kc->constvalue));
                    path.push_back(std::string(key));
                    pfree(key);
                }
            }
        } else {
            *base_col = expr;
        }

        if (opname) pfree(opname);
    } else {
        *base_col = expr;
    }
}

// Build nested JSON from path: ["a", "b", "c"] with value "v" -> {"a": {"b": {"c": "v"}}}
std::string build_nested_json(const std::vector<std::string>& path, const std::string& value)
{
    if (path.empty()) return "";

    StringInfoData json;
    initStringInfo(&json);

    // Open braces for each level
    for (size_t i = 0; i < path.size(); i++) {
        appendStringInfo(&json, "{\"%s\":", path[i].c_str());
    }

    // Add value
    appendStringInfo(&json, "\"%s\"", value.c_str());

    // Close braces
    for (size_t i = 0; i < path.size(); i++) {
        appendStringInfoChar(&json, '}');
    }

    std::string result(json.data);
    pfree(json.data);
    return result;
}

// Transform ->> expressions into @> containment for JSONB index usage
void transform_jsonb_arrow_quals(Node** nodeptr)
{
    if (!nodeptr || !*nodeptr) return;
    Node* node = *nodeptr;

    if (IsA(node, BoolExpr)) {
        BoolExpr* b = (BoolExpr*)node;
        ListCell* lc;
        foreach(lc, b->args) {
            transform_jsonb_arrow_quals((Node**)&lfirst(lc));
        }
    } else if (IsA(node, OpExpr)) {
        OpExpr* op = (OpExpr*)node;
        char* opname = get_opname(op->opno);

        // Look for: (data -> 'a' -> 'b' ->> 'c') = 'value' or (data ->> 'key') = 'value'
        // Transform to: data @> '{"a": {"b": {"c": "value"}}}'::jsonb
        if (opname && strcmp(opname, "=") == 0 && list_length(op->args) == 2) {
            Node* left = (Node*)linitial(op->args);
            Node* right = (Node*)lsecond(op->args);

            // Check if left side has -> or ->> operators and right is a constant
            if (IsA(left, OpExpr) && IsA(right, Const)) {
                // Extract the full path from nested operators
                std::vector<std::string> path;
                Node* base_col = nullptr;
                extract_jsonb_path(left, path, &base_col);

                if (base_col && !path.empty()) {
                    Oid col_type = exprType(base_col);
                    Const* val = (Const*)right;

                    if (col_type == JSONBOID && !val->constisnull && val->consttype == TEXTOID) {
                        // Build nested JSON
                        char* vs = text_to_cstring(DatumGetTextPP(val->constvalue));
                        std::string json_str = build_nested_json(path, vs);

                        if (!json_str.empty()) {
                            // Convert to JSONB
                            Jsonb* jb = DatumGetJsonbP(DirectFunctionCall1(jsonb_in, CStringGetDatum(json_str.c_str())));

                            // Create JSONB constant
                            Const* jc = makeNode(Const);
                            jc->consttype = JSONBOID;
                            jc->consttypmod = -1;
                            jc->constcollid = InvalidOid;
                            jc->constlen = -1;
                            jc->constvalue = JsonbPGetDatum(jb);
                            jc->constisnull = false;
                            jc->constbyval = false;
                            jc->location = val->location;

                            // Look up @> operator
                            Oid cop = OpernameGetOprid(list_make1(makeString(pstrdup("@>"))), JSONBOID, JSONBOID);
                            if (OidIsValid(cop)) {
                                // Create new @> operator expression
                                OpExpr* newop = makeNode(OpExpr);
                                newop->opno = cop;
                                newop->opfuncid = get_opcode(cop);
                                newop->opresulttype = BOOLOID;
                                newop->opretset = false;
                                newop->opcollid = InvalidOid;
                                newop->inputcollid = InvalidOid;
                                newop->args = list_make2(copyObject(base_col), jc);
                                newop->location = op->location;
                                *nodeptr = (Node*)newop;

                                base::log_debug(base::log_channel::index,
                                    "Transformed JSONB path (depth {}) to @> containment", path.size());
                            }
                        }
                        pfree(vs);
                    }
                }
            }
        }
        if (opname) pfree(opname);
    }
}

/// @}

} // namespace

#ifdef __cplusplus
extern "C" {
#endif

PG_MODULE_MAGIC;

PG_FUNCTION_INFO_V1(create_deeplake_table);
PG_FUNCTION_INFO_V1(deeplake_tableam_handler);

static ExecutorStart_hook_type prev_executor_start = nullptr;
static ExecutorRun_hook_type prev_executor_run = nullptr;
static ExecutorEnd_hook_type prev_executor_end = nullptr;
static ProcessUtility_hook_type prev_process_utility_hook = nullptr;
static planner_hook_type prev_planner_hook = nullptr;
typedef void (*set_rel_pathlist_hook_type)(PlannerInfo* root, RelOptInfo* rel, Index rti, RangeTblEntry* rte);
extern PGDLLIMPORT set_rel_pathlist_hook_type set_rel_pathlist_hook;
static set_rel_pathlist_hook_type prev_set_rel_pathlist_hook = nullptr;
static shmem_request_hook_type prev_shmem_request_hook = nullptr;
static shmem_startup_hook_type prev_shmem_startup_hook = nullptr;

/// @name Callbacks for executor hooks
/// @{

static void deeplake_shmem_request()
{
    if (prev_shmem_request_hook) {
        prev_shmem_request_hook();
    }

    // Request shared memory for table version tracking
    RequestAddinShmemSpace(pg::table_version_tracker::get_shmem_size());
    RequestNamedLWLockTranche("deeplake_versions", 1);

    // Request shared memory for table DDL lock
    RequestAddinShmemSpace(pg::table_ddl_lock::get_shmem_size());
    RequestNamedLWLockTranche("deeplake_table_ddl", 1);
}

static void deeplake_shmem_startup()
{
    if (prev_shmem_startup_hook) {
        prev_shmem_startup_hook();
    }

    pg::table_version_tracker::initialize();
    pg::table_ddl_lock::initialize();
}

static void process_utility(PlannedStmt* pstmt,
                            const char* queryString,
                            bool readOnlyTree,
                            ProcessUtilityContext context,
                            ParamListInfo params,
                            QueryEnvironment* queryEnv,
                            DestReceiver* dest,
                            QueryCompletion* completionTag)
{
    pg::runtime_printer printer("Process Utility Hook");
    pg::init_deeplake();
    if (nodeTag(pstmt->utilityStmt) == T_DropStmt) {
        DropStmt* stmt = (DropStmt*)pstmt->utilityStmt;
        if (stmt->removeType == OBJECT_EXTENSION) {
            // Extension is being dropped, clean up all tables and indexes
            pg::pg_index::clear();
            pg::table_storage::instance().clear();
        } else if (stmt->removeType == OBJECT_INDEX) {
            ListCell* lc = nullptr;
            foreach (lc, stmt->objects) {
                List* object = (List*)lfirst(lc);
                const char* index_name = strVal(linitial(object));
                if (!pg::pg_index::has_indexes()) {
                    pg::load_index_metadata();
                }
                pg::pg_index::erase_info(index_name);
                pg::erase_indexer_data(std::string{}, std::string{}, index_name);
            }
        } else if (stmt->removeType == OBJECT_TABLE) {
            ListCell* lc = nullptr;
            foreach (lc, stmt->objects) {
                List* table_name_list = (List*)lfirst(lc);
                std::string table_name;
                if (list_length(table_name_list) == 2) {
                    auto* sname = strVal(linitial(table_name_list));
                    auto* tname = strVal(lsecond(table_name_list));
                    table_name = std::string(sname) + "." + std::string(tname);
                } else if (list_length(table_name_list) == 1) {
                    table_name = std::string("public.") + strVal(linitial(table_name_list));
                }
                // Handle both index and table cleanup
                if (pg::pg_index::has_index_created_on_table(table_name)) {
                    pg::pg_index::erase_table_info(table_name);
                    pg::erase_indexer_data(table_name, std::string{}, std::string{});
                }
                pg::table_storage::instance().drop_table(table_name);
            }
        } else if (stmt->removeType == OBJECT_VIEW) {
            ListCell* lc = nullptr;
            foreach (lc, stmt->objects) {
                List* view_name_list = (List*)lfirst(lc);
                std::string view_name;
                if (list_length(view_name_list) == 2) {
                    auto* sname = strVal(linitial(view_name_list));
                    auto* vname = strVal(lsecond(view_name_list));
                    view_name = std::string(sname) + "." + std::string(vname);
                } else if (list_length(view_name_list) == 1) {
                    view_name = std::string(strVal(linitial(view_name_list)));
                }
                pg::table_storage::instance().erase_view(view_name);
            }
        } else if (stmt->removeType == OBJECT_SCHEMA) {
            ListCell* lc = nullptr;
            foreach (lc, stmt->objects) {
                String* schema_name_str = (String*)lfirst(lc);
                if (schema_name_str == nullptr || !IsA(schema_name_str, String)) {
                    continue;
                }
                const char* schema_name = strVal(schema_name_str);
                if (schema_name == nullptr) {
                    continue;
                }
                const char* query = "SELECT nspname, relname "
                                    "FROM pg_class c "
                                    "JOIN pg_namespace n ON c.relnamespace = n.oid "
                                    "WHERE c.relkind = 'r' AND n.nspname = $1";
                pg::utils::spi_connector connector;
                Oid argtypes[1] = {TEXTOID};
                Datum values[1];
                values[0] = CStringGetTextDatum(schema_name);
                if (SPI_execute_with_args(query, 1, argtypes, values, nullptr, true, 0) == SPI_OK_SELECT) {
                    for (auto i = 0; i < SPI_processed; ++i) {
                        const char* sname = SPI_getvalue(SPI_tuptable->vals[i], SPI_tuptable->tupdesc, 1);
                        const char* tname = SPI_getvalue(SPI_tuptable->vals[i], SPI_tuptable->tupdesc, 2);
                        if (sname != nullptr && tname != nullptr) {
                            const std::string table_name = (std::string(sname) + "." + std::string(tname));
                            // Handle both index and table cleanup
                            if (pg::pg_index::has_index_created_on_table(table_name)) {
                                pg::pg_index::erase_table_info(table_name);
                                pg::erase_indexer_data(table_name, std::string{}, std::string{});
                            }
                            pg::table_storage::instance().drop_table(table_name);
                        }
                    }
                }
            }
        } else if (stmt->removeType == OBJECT_DATABASE) {
            const char* query = "SELECT nspname, relname "
                                "FROM pg_class c "
                                "JOIN pg_namespace n ON c.relnamespace = n.oid "
                                "WHERE c.relkind = 'r'";
            pg::utils::spi_connector connector;
            if (SPI_execute(query, true, 0) == SPI_OK_SELECT) {
                for (auto i = 0; i < SPI_processed; ++i) {
                    char* sname = SPI_getvalue(SPI_tuptable->vals[i], SPI_tuptable->tupdesc, 1);
                    char* tname = SPI_getvalue(SPI_tuptable->vals[i], SPI_tuptable->tupdesc, 2);
                    if (sname != nullptr && tname != nullptr) {
                        const std::string table_name = (std::string(sname) + "." + std::string(tname));
                        pg::pg_index::erase_table_info(table_name);
                        pg::erase_indexer_data(table_name, std::string{}, std::string{});
                    }
                }
            }
        }
    }
    if (IsA(pstmt->utilityStmt, AlterTableStmt)) {
        AlterTableStmt* stmt = (AlterTableStmt*)pstmt->utilityStmt;

        /// Extract table name
        RangeVar* rel = stmt->relation;
        const std::string schema_name = (rel->schemaname != nullptr ? rel->schemaname : "public");
        const std::string table_name = schema_name + "." + rel->relname;
        auto* td = pg::table_storage::instance().get_table_data_if_exists(table_name);
        if (td != nullptr) {
            ListCell* lc = nullptr;
            foreach (lc, stmt->cmds) {
                AlterTableCmd* cmd = (AlterTableCmd*)lfirst(lc);
                if (cmd->subtype == AT_DropColumn) {
                    std::string column_name = cmd->name;
                    pg::pg_index::erase_column_info(table_name, column_name);
                    pg::erase_indexer_data(table_name, column_name, std::string{});
                    td->get_dataset()->remove_column(column_name);
                }
            }
            td->commit();
            pg::table_storage::instance().erase_table(table_name);
            pg::table_storage::instance().force_load_table_metadata();
        }
    }

    if (IsA(pstmt->utilityStmt, CreateStmt)) {
        CreateStmt* stmt = (CreateStmt*)pstmt->utilityStmt;
        elog(DEBUG1, "CreateStmt: %s", stmt->relation->relname);
        elog(DEBUG1, "stmt->options: %p", stmt->options);
        elog(DEBUG1, "stmt->accessMethod: %s", stmt->accessMethod);
        const bool deeplake_table = (stmt->accessMethod != nullptr &&
                                     std::strcmp(stmt->accessMethod, "deeplake") == 0);
        if (deeplake_table && stmt->options != nullptr) {
            ListCell* lc = nullptr;
            foreach (lc, stmt->options) {
                DefElem* def = (DefElem*)lfirst(lc);
                if (def->arg != nullptr && std::strcmp(def->defname, pg::dataset_path_option_name) == 0) {
                    const char* ds_path = defGetString(def);
                    pg::table_options::current().set_dataset_path(ds_path);
                    elog(DEBUG1, "ds_path: %s", ds_path);
                }
            }
            list_free_deep(stmt->options);
            stmt->options = NIL;
        }
        // Remove PRIMARY KEY constraints
        if (pg::ignore_primary_keys && deeplake_table && stmt->tableElts != nullptr) {
            List* new_table_elts = NIL;
            ListCell* lc = nullptr;
            bool has_primary_key = false;
            // Get table name from the CreateStmt
            std::string table_name = stmt->relation ? stmt->relation->relname : "";
            std::map<std::string, std::set<std::string>> primary_keys;
            foreach (lc, stmt->tableElts) {
                Node* element = (Node*)lfirst(lc);
                // Handle table-level PRIMARY KEY constraints
                if (IsA(element, Constraint)) {
                    Constraint* constraint = (Constraint*)element;
                    if (constraint->contype == CONSTR_PRIMARY) {
                        has_primary_key = true;
                        // Extract primary key column names
                        if (constraint->keys != nullptr) {
                            ListCell* key_lc = nullptr;
                            foreach (key_lc, constraint->keys) {
                                std::string col_name = strVal(lfirst(key_lc));
                                elog(DEBUG1, "Removing table-level PRIMARY KEY constraint on table '%s' for column: %s",
                                     table_name.c_str(), col_name.c_str());
                                primary_keys[table_name].insert(col_name);
                            }
                        }
                        continue; // Skip adding this constraint
                    }
                }

                // Handle column-level PRIMARY KEY constraints (e.g., "col INT PRIMARY KEY")
                if (IsA(element, ColumnDef)) {
                    ColumnDef* coldef = (ColumnDef*)element;
                    if (coldef->constraints != nullptr) {
                        List* new_constraints = NIL;
                        ListCell* const_lc = nullptr;

                        foreach (const_lc, coldef->constraints) {
                            Constraint* constraint = (Constraint*)lfirst(const_lc);
                            if (constraint->contype == CONSTR_PRIMARY) {
                                has_primary_key = true;
                                elog(DEBUG1, "Removing column-level PRIMARY KEY constraint on table '%s' for column: %s",
                                     table_name.c_str(), coldef->colname);
                                primary_keys[table_name].insert(coldef->colname);
                                continue;
                            }
                            new_constraints = lappend(new_constraints, constraint);
                        }

                        // Update column's constraints list
                        coldef->constraints = new_constraints;
                    }
                }

                new_table_elts = lappend(new_table_elts, element);
            }
            if (has_primary_key) {
                stmt->tableElts = new_table_elts;
                pg::table_storage::instance().set_primary_keys(std::move(primary_keys));
            }
        }
    }

    std::optional<pg::utils::parallel_workers_switcher> switcher;
    if (IsA(pstmt->utilityStmt, IndexStmt)) {
        IndexStmt* stmt = (IndexStmt*)pstmt->utilityStmt;
        const Oid rel_id = RangeVarGetRelid(stmt->relation, NoLock, false);
        if (pg::table_storage::instance().table_exists(rel_id)) {
            switcher.emplace();
        }
    }

    if (prev_process_utility_hook != nullptr) {
        prev_process_utility_hook(pstmt, queryString, readOnlyTree, context, params, queryEnv, dest, completionTag);
    } else {
        standard_ProcessUtility(pstmt, queryString, readOnlyTree, context, params, queryEnv, dest, completionTag);
    }

    if (IsA(pstmt->utilityStmt, CopyStmt)) {
        CopyStmt* copy_stmt = (CopyStmt*)pstmt->utilityStmt;
        if (copy_stmt->relation) {
            // Build the qualified table name
            const char* schema = copy_stmt->relation->schemaname ? copy_stmt->relation->schemaname : "public";
            const char* table = copy_stmt->relation->relname;
            std::string table_name = std::string(schema) + "." + table;
            // If this is a deeplake table, flush/commit
            auto* td = pg::table_storage::instance().get_table_data_if_exists(table_name);
            if (td) {
                if (!td->flush()) {
                    ereport(ERROR, (errmsg("Failed to flush inserts after COPY")));
                }
            }
        }
    }

    // Handle CREATE VIEW statement - check after view is created
    if (IsA(pstmt->utilityStmt, ViewStmt)) {
        ViewStmt* stmt = (ViewStmt*)pstmt->utilityStmt;
        const char* view_name = stmt->view->relname;
        const char* schema_name = stmt->view->schemaname != nullptr ? stmt->view->schemaname : "public";

        // Get the view OID that was just created
        Oid view_oid = RangeVarGetRelid(stmt->view, NoLock, true);
        if (OidIsValid(view_oid)) {
            // Get the view's rewrite rules to access the underlying query
            Relation view_rel = RelationIdGetRelation(view_oid);
            if (RelationIsValid(view_rel)) {
                // Get the view's query rewrite rule
                if (view_rel->rd_rules != nullptr && view_rel->rd_rules->numLocks > 0) {
                    RewriteRule* rule = view_rel->rd_rules->rules[0];
                    if (rule != nullptr && list_length(rule->actions) > 0) {
                        Query* query = (Query*)linitial(rule->actions);

                        if (query != nullptr && IsA(query, Query)) {
                            bool all_tables_deeplake = true;

                            // Check all tables in the FROM clause
                            ListCell* lc = nullptr;
                            foreach (lc, query->rtable) {
                                RangeTblEntry* rte = (RangeTblEntry*)lfirst(lc);
                                if (rte->rtekind == RTE_RELATION) {
                                    Oid rel_oid = rte->relid;
                                    if (!pg::table_storage::instance().table_exists(rel_oid)) {
                                        all_tables_deeplake = false;
                                        break;
                                    }
                                }
                            }

                            // If all tables use deeplake access method, print the view info
                            if (all_tables_deeplake && query->rtable != NIL) {
                                pg::table_storage::instance().add_view(view_oid, view_name, queryString);
                            }
                        }
                    }
                }
                RelationClose(view_rel);
            }
        }
    }
    if (IsA(pstmt->utilityStmt, VariableSetStmt)) {
        VariableSetStmt* vstmt = (VariableSetStmt*)pstmt->utilityStmt;
        if (vstmt->name != nullptr && pg_strcasecmp(vstmt->name, "search_path") == 0) {
            std::string schema_name = "public";
            if (vstmt->args != NIL && list_length(vstmt->args) == 1) {
                // Take only the first argument. deeplake executor supports one
                Node* arg = (Node*)linitial(vstmt->args);
                if (IsA(arg, A_Const)) {
                    A_Const* con = (A_Const*)arg;
                    if (IsA(&con->val, String)) {
                        schema_name = strVal(&con->val);
                    }
                }
            }
            pg::table_storage::instance().set_schema_name(std::move(schema_name));
        }
    }
}

static PlannedStmt* deeplake_planner(Query* parse, const char* query_string, int32_t cursorOptions, ParamListInfo boundParams)
{
    pg::runtime_printer planner_timer("Query Planning");
    pg::init_deeplake();

    // Transform ->> to jsonb_field_eq
    if (pg::support_json_index && parse && parse->jointree && parse->jointree->quals) {
        transform_jsonb_arrow_quals((Node**)&parse->jointree->quals);
    }

    PlannedStmt* planned_stmt = nullptr;
    if (pg::use_deeplake_executor) {
        pg::runtime_printer direct_exec_plan_timer("Direct Execution Plan Creation");
        planned_stmt = deeplake_create_direct_execution_plan(parse, query_string, cursorOptions, boundParams);
    }

    if (!planned_stmt) {
        pg::runtime_printer standard_plan_timer("Standard Planner");
        if (prev_planner_hook) {
            planned_stmt = prev_planner_hook(parse, query_string, cursorOptions, boundParams);
        } else {
            planned_stmt = standard_planner(parse, query_string, cursorOptions, boundParams);
        }
    }

    return planned_stmt;
}

static void executor_start(QueryDesc* query_desc, int32_t eflags)
{
    pg::runtime_printer executor_start_timer("Executor Start");
    pg::init_deeplake();
    {
        pg::runtime_printer pg_executor_start_timer("PostgreSQL ExecutorStart");
        if (prev_executor_start != nullptr) {
            prev_executor_start(query_desc, eflags);
        } else {
            standard_ExecutorStart(query_desc, eflags);
        }
    }

    if (!pg::query_info::is_in_top_context() ||
        pg::utils::spi_connector::is_execution_in_progress()) {
        return;
    }

    pg::query_info::push_context(query_desc);
    pg::query_info::current().set_command_type(static_cast<enum pg::command_type>(query_desc->operation));

    if (!pg::query_info::current().is_deeplake_table_referenced()) {
        pg::runtime_printer analyze_plan_timer("Plan Analysis");
        pg::analyze_plan(query_desc->plannedstmt);
    }
    if (query_desc->operation == CMD_SELECT && !pg::query_info::current().is_deeplake_table_referenced()) {
        return;
    }

    Plan* plan = query_desc->plannedstmt->planTree;
    if (plan != nullptr && IsA(plan, Limit)) {
        Limit* limitNode = (Limit*)plan;
        if (limitNode->limitCount != nullptr) {
            const auto limit = DatumGetInt32(((Const*)limitNode->limitCount)->constvalue);
            pg::query_info::current().set_limit(limit);
        }
        plan = plan->lefttree;
    }

    if (plan != nullptr) {
        List* targetList = plan->targetlist;
        ListCell* lc = nullptr;
        foreach (lc, targetList) {
            TargetEntry* tle = (TargetEntry*)lfirst(lc);
            if (::is_count_star(tle)) {
                pg::query_info::current().set_count_star(true);
                break;
            }
        }
    }
}

struct ReceiverState
{
    DestReceiver pub;
    DestReceiver* prev_receiver = nullptr; // Pointer to the original receiver
    bool startup_called = false;           // Track if startup has been called
};

static bool receive_slot(TupleTableSlot* slot, DestReceiver* self)
{
    slot_getallattrs(slot);
    for (auto i = 0; i < slot->tts_nvalid; ++i) {
        if (!slot->tts_isnull[i]) {
            FormData_pg_attribute* attr = TupleDescAttr(slot->tts_tupleDescriptor, i);
            auto res = pg::utils::parse_special_datum(slot->tts_values[i], pg::utils::get_base_type(attr->atttypid));
            if (!res.is_valid) {
                continue;
            }
            if (pg::table_storage::instance().table_exists(res.table_id)) {
                pg::table_scan t_scan(res.table_id, false, false);
                t_scan.set_current_position(res.row_id);
                t_scan.fetch_column(res.column_id, slot->tts_values[i], slot->tts_isnull[i]);
            }
        }
    }
    auto* state = (ReceiverState*)self;
    if (state && state->prev_receiver && state->prev_receiver->receiveSlot) {
        return state->prev_receiver->receiveSlot(slot, state->prev_receiver);
    }
    return true;
}

static void receive_startup(DestReceiver* self, int32_t operation, TupleDesc typeinfo)
{
    auto* state = (ReceiverState*)self;
    state->startup_called = true;

    if (state->prev_receiver && state->prev_receiver->rStartup) {
        state->prev_receiver->rStartup(state->prev_receiver, operation, typeinfo);
    }
}

static void receive_shutdown(DestReceiver* self)
{
    auto* state = (ReceiverState*)self;
    if (state->startup_called && state->prev_receiver && state->prev_receiver->rShutdown) {
        state->prev_receiver->rShutdown(state->prev_receiver);
    }
}

static void receive_destroy(DestReceiver* self)
{
    auto* state = (ReceiverState*)self;
    if (state->prev_receiver && state->prev_receiver->rDestroy) {
        state->prev_receiver->rDestroy(state->prev_receiver);
    }
    // Don't free here - we'll handle it in executor_run
}

static void executor_run(QueryDesc* query_desc, ScanDirection direction, uint64 count
    #if PG_VERSION_NUM < PG_VERSION_NUM_18
    , bool execute_once
    #endif
)
{
    pg::runtime_printer executor_run_timer("Executor Run");
    ReceiverState* receiver = nullptr;
    DestReceiver* orig = query_desc->dest;

    if (pg::query_info::current().has_deferred_fetch()) {
        receiver = (ReceiverState*)palloc0(sizeof(ReceiverState));
        receiver->prev_receiver = orig;
        receiver->startup_called = false;

        // Set up the wrapper receiver
        receiver->pub.receiveSlot = receive_slot;
        receiver->pub.rStartup = receive_startup;
        receiver->pub.rShutdown = receive_shutdown;
        receiver->pub.rDestroy = receive_destroy;
        receiver->pub.mydest = orig->mydest;

        query_desc->dest = &receiver->pub;
    }

    PG_TRY();
    {
        {
            pg::runtime_printer pg_executor_timer("PostgreSQL Executor");
            if (prev_executor_run != nullptr) {
                prev_executor_run(query_desc, direction, count
                    #if PG_VERSION_NUM < PG_VERSION_NUM_18
                    , execute_once
                    #endif
                );
            } else {
                standard_ExecutorRun(query_desc, direction, count
                    #if PG_VERSION_NUM < PG_VERSION_NUM_18
                    , execute_once
                    #endif
                );
            }
        }
        if (pg::query_info::current().has_deferred_fetch()) {
            query_desc->dest = orig;
        }
    }
    PG_CATCH();
    {
        if (pg::query_info::current().has_deferred_fetch()) {
            query_desc->dest = orig;
        }
        try {
            pg::table_storage::instance().rollback_all();
            pg::query_info::cleanup();
            pg::table_storage::instance().reset_requested_columns();
        } catch (const std::exception& e) {
            elog(WARNING, "Error during transaction cleanup: %s", e.what());
        } catch (...) {
            elog(WARNING, "Unknown error during transaction cleanup");
        }
        PG_RE_THROW();
    }
    PG_END_TRY();
}

static void executor_end(QueryDesc* query_desc)
{
    pg::runtime_printer executor_end_timer("Executor End");
    {
        pg::runtime_printer pg_executor_end_timer("PostgreSQL ExecutorEnd");
        if (prev_executor_end != nullptr) {
            prev_executor_end(query_desc);
        } else {
            standard_ExecutorEnd(query_desc);
        }
    }

    if (pg::query_info::is_in_executor_context(query_desc)) {
        if (query_desc->operation == CMD_INSERT || query_desc->operation == CMD_UPDATE ||
            query_desc->operation == CMD_DELETE || query_desc->operation == CMD_UTILITY) {
<<<<<<< HEAD
            pg::runtime_printer flush_timer("Flush All Tables");
            if (!pg::table_storage::instance().flush_all()) {
=======
            // Use PG_TRY/CATCH to handle errors during flush without cascading aborts
            PG_TRY();
            {
                if (!pg::table_storage::instance().flush_all()) {
                    pg::table_storage::instance().rollback_all();
                    ereport(ERROR, (errcode(ERRCODE_INTERNAL_ERROR), errmsg("Failed to flush table storage")));
                }
            }
            PG_CATCH();
            {
                // Error occurred during flush - rollback and suppress to prevent cascade
                // This prevents "Deeplake does not support transaction aborts" cascade
>>>>>>> 2b55560a
                pg::table_storage::instance().rollback_all();
                elog(WARNING, "Failed to flush data during executor end, changes rolled back");
                // Don't re-throw - let the transaction abort naturally
                FlushErrorState();
            }
            PG_END_TRY();
        }
        pg::query_info::pop_context(query_desc);
        pg::table_storage::instance().reset_requested_columns();
    }
}

static void set_rel_pathlist(PlannerInfo* root, RelOptInfo* rel, Index rti, RangeTblEntry* rte)
{
    if (prev_set_rel_pathlist_hook) {
        prev_set_rel_pathlist_hook(root, rel, rti, rte);
    }
    if (rte->relkind == RELKIND_RELATION && pg::table_storage::instance().table_exists(rte->relid)) {
        if (pg::use_parallel_workers) {
            rel->consider_parallel = true;
            rel->rel_parallel_workers = max_parallel_workers;
        } else {
            rel->consider_parallel = false;
            rel->rel_parallel_workers = 0;
            rel->partial_pathlist = NIL;
            rel->serverid = InvalidOid;
        }
    }
}

/// @}

/// @name: Exported functions
/// @description: These functions are exported to PostgreSQL
/// @{

PGDLLEXPORT Datum create_deeplake_table(PG_FUNCTION_ARGS)
{
    const std::string table_name(text_to_cstring(PG_GETARG_TEXT_P(0)));
    const std::string dataset_path(text_to_cstring(PG_GETARG_TEXT_P(1)));

    std::shared_ptr<deeplake_api::read_only_dataset> ds;
    try {
        ds = deeplake_api::open_read_only(dataset_path, {}).get_future().get();
    } catch (const base::exception& e) {
        ereport(ERROR, (errcode(ERRCODE_INTERNAL_ERROR), errmsg("%s", e.what())));
    }
    if (!ds) {
        ereport(ERROR,
                (errcode(ERRCODE_INVALID_PARAMETER_VALUE), errmsg("Dataset does not exist: %s", dataset_path.c_str())));
    }

    std::ostringstream sql;
    sql << "CREATE TABLE " << table_name << " (";

    bool first = true;
    for (const auto& column : *ds) {
        if (!first) {
            sql << ", ";
        }
        first = false;
        const auto pg_type_str = pg::utils::pg_try([t = column.type()]() {
            return pg::utils::nd_to_pg_type(t);
        });
        sql << column.name() << " " << pg_type_str;
    }

    sql << ") USING deeplake WITH (dataset_path='" << dataset_path << "');";

    elog(INFO, "Execute SQL command to create table:\n%s", sql.str().c_str());

    pg::utils::spi_connector connector;
    if (SPI_execute(sql.str().c_str(), false, 0) != SPI_OK_UTILITY) {
        ereport(ERROR, (errcode(ERRCODE_INTERNAL_ERROR), errmsg("Failed to create table: %s", sql.str().c_str())));
    }

    PG_RETURN_VOID();
}

PGDLLEXPORT Datum deeplake_tableam_handler(PG_FUNCTION_ARGS)
{
    PG_RETURN_POINTER(&pg::deeplake_table_am_routine::routine);
}

/// @}

/// This will be called when when extension is loaded
PGDLLEXPORT void _PG_init()
{
    if (!process_shared_preload_libraries_in_progress) {
        ereport(ERROR, (errmsg("pg_deeplake should be loaded with shared_preload_libraries"),
                        errhint("Add pg_deeplake to shared_preload_libraries.")));
    }

    // Set up shared memory request hook (must be first)
    prev_shmem_request_hook = shmem_request_hook;
    shmem_request_hook = deeplake_shmem_request;

    // Set up shared memory startup hook
    prev_shmem_startup_hook = shmem_startup_hook;
    shmem_startup_hook = deeplake_shmem_startup;

    register_deeplake_executor();

    prev_executor_start = ExecutorStart_hook;
    ExecutorStart_hook = executor_start;

    prev_executor_run = ExecutorRun_hook;
    ExecutorRun_hook = executor_run;

    prev_executor_end = ExecutorEnd_hook;
    ExecutorEnd_hook = executor_end;

    prev_process_utility_hook = ProcessUtility_hook;
    ProcessUtility_hook = process_utility;

    prev_planner_hook = planner_hook;
    planner_hook = deeplake_planner;

    prev_set_rel_pathlist_hook = set_rel_pathlist_hook;
    set_rel_pathlist_hook = set_rel_pathlist;

    pg::install_signal_handlers();
    pg::deeplake_table_am_routine::initialize();
    ::initialize_guc_parameters();
}

PGDLLEXPORT void _PG_fini()
{
    ExecutorStart_hook = prev_executor_start;
    ExecutorRun_hook = prev_executor_run;
    ExecutorEnd_hook = prev_executor_end;
    ProcessUtility_hook = prev_process_utility_hook;

    std::promise<void> promise;
    async::submit_in_main([&promise]() {
        promise.set_value();
    });
    promise.get_future().get();
    storage::storage::deinitialize();
}

#ifdef __cplusplus
} /// extern "C"
#endif<|MERGE_RESOLUTION|>--- conflicted
+++ resolved
@@ -979,13 +979,10 @@
     if (pg::query_info::is_in_executor_context(query_desc)) {
         if (query_desc->operation == CMD_INSERT || query_desc->operation == CMD_UPDATE ||
             query_desc->operation == CMD_DELETE || query_desc->operation == CMD_UTILITY) {
-<<<<<<< HEAD
-            pg::runtime_printer flush_timer("Flush All Tables");
-            if (!pg::table_storage::instance().flush_all()) {
-=======
             // Use PG_TRY/CATCH to handle errors during flush without cascading aborts
             PG_TRY();
             {
+                pg::runtime_printer flush_timer("Flush All Tables");
                 if (!pg::table_storage::instance().flush_all()) {
                     pg::table_storage::instance().rollback_all();
                     ereport(ERROR, (errcode(ERRCODE_INTERNAL_ERROR), errmsg("Failed to flush table storage")));
@@ -995,7 +992,6 @@
             {
                 // Error occurred during flush - rollback and suppress to prevent cascade
                 // This prevents "Deeplake does not support transaction aborts" cascade
->>>>>>> 2b55560a
                 pg::table_storage::instance().rollback_all();
                 elog(WARNING, "Failed to flush data during executor end, changes rolled back");
                 // Don't re-throw - let the transaction abort naturally
