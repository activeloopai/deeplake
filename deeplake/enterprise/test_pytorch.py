--- conflicted
+++ resolved
@@ -728,12 +728,8 @@
 @pytest.mark.flaky
 def test_pil_decode_method(local_auth_ds):
     from indra.pytorch.exceptions import CollateExceptionWrapper
-<<<<<<< HEAD
-    with local_auth_ds as ds:
-=======
-
-    with hub_cloud_ds as ds:
->>>>>>> 1260649f
+
+    with local_auth_ds as ds:
         ds.create_tensor("x", htype="image", sample_compression="jpeg")
         ds.x.extend(np.random.randint(0, 255, (10, 10, 10, 3), np.uint8))
 
