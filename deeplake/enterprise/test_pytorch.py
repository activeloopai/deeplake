import pickle
import deeplake
import numpy as np
import pytest
from functools import partial
from deeplake.util.exceptions import EmptyTensorError, TensorDoesNotExistError

from deeplake.util.remove_cache import get_base_storage
from deeplake.core.index.index import IndexEntry
from deeplake.tests.common import (
    requires_torch,
    requires_libdeeplake,
    convert_data_according_to_torch_version,
)
from deeplake.core.dataset import Dataset
from deeplake.constants import KB

from PIL import Image  # type: ignore

try:
    from torch.utils.data._utils.collate import default_collate
except ImportError:
    pass

from unittest.mock import patch


# ensure tests have multiple chunks without a ton of data
PYTORCH_TESTS_MAX_CHUNK_SIZE = 5 * KB


def double(sample):
    return sample * 2


def identity(batch):
    return batch


def identity_collate(batch):
    return batch


def to_tuple(sample, t1, t2):
    return sample[t1], sample[t2]


def reorder_collate(batch):
    x = [((x["a"], x["b"]), x["c"]) for x in batch]
    return default_collate(x)


def dict_to_list(sample):
    return [sample["a"], sample["b"], sample["c"]]


def my_transform_collate(batch):
    x = [(c, a, b) for a, b, c in batch]
    return default_collate(x)


def index_transform(sample):
    return sample["index"], sample["xyz"]


def dummy_init_fn(arg):
    return f"function called with arg {arg}"


@requires_libdeeplake
def test_setting_woker_init_function(local_auth_ds):
    dl = local_auth_ds.dataloader().pytorch()

    assert dl.worker_init_fn == None
    dl.worker_init_fn = partial(dummy_init_fn, 1024)
    assert dl.worker_init_fn() == f"function called with arg 1024"


@requires_torch
@requires_libdeeplake
@pytest.mark.parametrize(
    "ds",
    [
        pytest.param("hub_cloud_ds", marks=[pytest.mark.slow, pytest.mark.skip("Causing lockups")]),
        "local_auth_ds"
    ],
    indirect=True,
)
@pytest.mark.flaky
@pytest.mark.skip("causing lockups")
def test_pytorch_small(ds):
    with ds:
        ds.create_tensor("image", max_chunk_size=PYTORCH_TESTS_MAX_CHUNK_SIZE)
        ds.image.extend(([i * np.ones((i + 1, i + 1)) for i in range(16)]))
        ds.commit()
        ds.create_tensor("image2", max_chunk_size=PYTORCH_TESTS_MAX_CHUNK_SIZE)
        ds.image2.extend(np.array([i * np.ones((12, 12)) for i in range(16)]))
    dl = ds.dataloader().batch(1).pytorch(num_workers=2)

    assert len(dl.dataset) == 16

    for _ in range(2):
        for i, batch in enumerate(dl):
            np.testing.assert_array_equal(
                batch["image"].numpy(), i * np.ones((1, i + 1, i + 1))
            )
            np.testing.assert_array_equal(
                batch["image2"].numpy(), i * np.ones((1, 12, 12))
            )

    sub_ds = ds[5:]
    sub_dl = sub_ds.dataloader().pytorch(num_workers=0)

    for i, batch in enumerate(sub_dl):
        np.testing.assert_array_equal(
            batch["image"].numpy(), (5 + i) * np.ones((1, 6 + i, 6 + i))
        )
        np.testing.assert_array_equal(
            batch["image2"].numpy(), (5 + i) * np.ones((1, 12, 12))
        )

    sub_ds2 = ds[8:12]
    sub_dl2 = sub_ds2.dataloader().pytorch(num_workers=0)

    for _ in range(2):
        for i, batch in enumerate(sub_dl2):
            np.testing.assert_array_equal(
                batch["image"].numpy(), (8 + i) * np.ones((1, 9 + i, 9 + i))
            )
            np.testing.assert_array_equal(
                batch["image2"].numpy(), (8 + i) * np.ones((1, 12, 12))
            )

    sub_ds3 = ds[:5]
    sub_dl3 = sub_ds3.dataloader().pytorch(num_workers=0)

    for _ in range(2):
        for i, batch in enumerate(sub_dl3):
            np.testing.assert_array_equal(
                batch["image"].numpy(), (i) * np.ones((1, i + 1, i + 1))
            )
            np.testing.assert_array_equal(
                batch["image2"].numpy(), (i) * np.ones((1, 12, 12))
            )


@requires_torch
@requires_libdeeplake
@pytest.mark.flaky(retry_count=3)
@pytest.mark.slow
@pytest.mark.timeout(10)
@pytest.mark.skip("causing lockups")
def test_pytorch_transform(local_auth_ds):
    with local_auth_ds as ds:
        ds.create_tensor("image", max_chunk_size=PYTORCH_TESTS_MAX_CHUNK_SIZE)
        ds.image.extend(([i * np.ones((i + 1, i + 1)) for i in range(16)]))
        ds.checkout("alt", create=True)
        ds.create_tensor("image2", max_chunk_size=PYTORCH_TESTS_MAX_CHUNK_SIZE)
        ds.image2.extend(np.array([i * np.ones((12, 12)) for i in range(16)]))

    dl = (
        ds.dataloader()
        .batch(1)
        .transform(to_tuple, t1="image", t2="image2")
        .pytorch(num_workers=2, collate_fn=identity_collate)
    )

    for _ in range(2):
        for i, batch in enumerate(dl):
            actual_image, actual_image2 = batch[0]
            expected_image = i * np.ones((i + 1, i + 1))
            expected_image2 = i * np.ones((12, 12))
            np.testing.assert_array_equal(actual_image, expected_image)
            np.testing.assert_array_equal(actual_image2, expected_image2)


@requires_libdeeplake
@pytest.mark.flaky
def test_inequal_tensors_dataloader_length(local_auth_ds):
    with local_auth_ds as ds:
        ds.create_tensor("images")
        ds.create_tensor("label")
        ds.images.extend(([i * np.ones((i + 1, i + 1)) for i in range(16)]))

    ld = local_auth_ds.dataloader().batch(1).pytorch()
    assert len(ld) == 0
    ld1 = local_auth_ds.dataloader().batch(2).pytorch(tensors=["images"])
    assert len(ld1) == 8


@requires_torch
@requires_libdeeplake
@pytest.mark.flaky
@pytest.mark.slow
def test_pytorch_transform_dict(local_auth_ds):
    with local_auth_ds as ds:
        ds.create_tensor("image", max_chunk_size=PYTORCH_TESTS_MAX_CHUNK_SIZE)
        ds.image.extend(([i * np.ones((i + 1, i + 1)) for i in range(16)]))
        ds.create_tensor("image2", max_chunk_size=PYTORCH_TESTS_MAX_CHUNK_SIZE)
        ds.image2.extend(np.array([i * np.ones((12, 12)) for i in range(16)]))
        ds.create_tensor("image3", max_chunk_size=PYTORCH_TESTS_MAX_CHUNK_SIZE)
        ds.image3.extend(np.array([i * np.ones((12, 12)) for i in range(16)]))

    dl = ds.dataloader().transform({"image": double, "image2": None}).pytorch()

    assert len(dl.dataset) == 16

    for _ in range(2):
        for i, batch in enumerate(dl):
            assert set(batch.keys()) == {"image", "image2"}
            np.testing.assert_array_equal(
                batch["image"].numpy(), 2 * i * np.ones((1, i + 1, i + 1))
            )
            np.testing.assert_array_equal(
                batch["image2"].numpy(), i * np.ones((1, 12, 12))
            )

    for _ in range(2):
        for i, (image, image2) in enumerate(dl):
            np.testing.assert_array_equal(
                image.numpy(), 2 * i * np.ones((1, i + 1, i + 1))
            )
            np.testing.assert_array_equal(image2.numpy(), i * np.ones((1, 12, 12)))


@pytest.mark.slow
@requires_torch
@requires_libdeeplake
@pytest.mark.flaky
def test_pytorch_with_compression(local_auth_ds: Dataset):
    # TODO: chunk-wise compression for labels (right now they are uncompressed)
    with local_auth_ds as ds:
        images = ds.create_tensor(
            "images",
            htype="image",
            sample_compression="png",
            max_chunk_size=PYTORCH_TESTS_MAX_CHUNK_SIZE,
        )
        labels = ds.create_tensor(
            "labels", htype="class_label", max_chunk_size=PYTORCH_TESTS_MAX_CHUNK_SIZE
        )

        assert images.meta.sample_compression == "png"

        images.extend(np.ones((16, 12, 12, 3), dtype="uint8"))
        labels.extend(np.ones((16, 1), dtype="uint32"))

    dl = ds.dataloader().pytorch(num_workers=0)

    for _ in range(2):
        for batch in dl:
            X = batch["images"].numpy()
            T = batch["labels"].numpy()
            assert X.shape == (1, 12, 12, 3)
            assert T.shape == (1, 1)


@pytest.mark.slow
@requires_torch
@requires_libdeeplake
@pytest.mark.flaky
def test_custom_tensor_order(local_auth_ds):
    with local_auth_ds as ds:
        tensors = ["a", "b", "c", "d"]
        for t in tensors:
            ds.create_tensor(t, max_chunk_size=PYTORCH_TESTS_MAX_CHUNK_SIZE)
            ds[t].extend(np.random.random((3, 4, 5)))

    with pytest.raises(TensorDoesNotExistError):
        dl = ds.dataloader().pytorch(tensors=["c", "d", "e"])

    dl = ds.dataloader().pytorch(tensors=["c", "d", "a"], return_index=False)

    for i, batch in enumerate(dl):
        c1, d1, a1 = batch
        a2 = batch["a"]
        c2 = batch["c"]
        d2 = batch["d"]
        assert "b" not in batch
        np.testing.assert_array_equal(a1, a2)
        np.testing.assert_array_equal(c1, c2)
        np.testing.assert_array_equal(d1, d2)
        np.testing.assert_array_equal(a1[0], ds.a.numpy()[i])
        np.testing.assert_array_equal(c1[0], ds.c.numpy()[i])
        np.testing.assert_array_equal(d1[0], ds.d.numpy()[i])
        batch = pickle.loads(pickle.dumps(batch))
        c1, d1, a1 = batch
        a2 = batch["a"]
        c2 = batch["c"]
        d2 = batch["d"]
        np.testing.assert_array_equal(a1, a2)
        np.testing.assert_array_equal(c1, c2)
        np.testing.assert_array_equal(d1, d2)
        np.testing.assert_array_equal(a1[0], ds.a.numpy()[i])
        np.testing.assert_array_equal(c1[0], ds.c.numpy()[i])
        np.testing.assert_array_equal(d1[0], ds.d.numpy()[i])


@pytest.mark.slow
@requires_torch
@requires_libdeeplake
@pytest.mark.flaky
@pytest.mark.skip("causing lockups")
@pytest.mark.timeout(10)
def test_readonly_with_two_workers(local_auth_ds):
    with local_auth_ds as ds:
        ds.create_tensor("images", max_chunk_size=PYTORCH_TESTS_MAX_CHUNK_SIZE)
        ds.create_tensor("labels", max_chunk_size=PYTORCH_TESTS_MAX_CHUNK_SIZE)
        ds.images.extend(np.ones((10, 12, 12)))
        ds.labels.extend(np.ones(10))

    base_storage = get_base_storage(ds.storage)
    base_storage.flush()
    base_storage.enable_readonly()
    ds = Dataset(
        storage=ds.storage,
        token=ds.token,
        read_only=True,
        verbose=False,
    )

    ptds = ds.dataloader().pytorch(num_workers=2)
    # no need to check input, only care that readonly works
    for _ in ptds:
        pass


@pytest.mark.xfail(raises=NotImplementedError, strict=True)
def test_corrupt_dataset():
    raise NotImplementedError


@pytest.mark.xfail(raises=NotImplementedError, strict=True)
def test_pytorch_local_cache():
    raise NotImplementedError


@requires_torch
@requires_libdeeplake
@pytest.mark.slow
@pytest.mark.flaky
def test_groups(local_auth_ds, compressed_image_paths):
    img1 = deeplake.read(compressed_image_paths["jpeg"][0])
    img2 = deeplake.read(compressed_image_paths["png"][0])
    with local_auth_ds as ds:
        ds.create_tensor("images/jpegs/cats", htype="image", sample_compression="jpeg")
        ds.create_tensor("images/pngs/flowers", htype="image", sample_compression="png")
        for _ in range(10):
            ds.images.jpegs.cats.append(img1)
            ds.images.pngs.flowers.append(img2)

    another_ds = deeplake.dataset(
        ds.path,
        token=ds.token,
    )
    dl = another_ds.dataloader().pytorch(return_index=False)
    for i, (cat, flower) in enumerate(dl):
        assert cat[0].shape == another_ds.images.jpegs.cats[i].numpy().shape
        assert flower[0].shape == another_ds.images.pngs.flowers[i].numpy().shape

    dl = another_ds.images.dataloader().pytorch(return_index=False)
    for sample in dl:
        cat = sample["images/jpegs/cats"]
        flower = sample["images/pngs/flowers"]
        np.testing.assert_array_equal(cat[0], img1.array)
        np.testing.assert_array_equal(flower[0], img2.array)


@pytest.mark.slow
@requires_torch
@requires_libdeeplake
@pytest.mark.flaky
def test_string_tensors(local_auth_ds):
    with local_auth_ds as ds:
        ds.create_tensor("strings", htype="text")
        ds.strings.extend([f"string{idx}" for idx in range(5)])

    ptds = ds.dataloader().pytorch()
    for idx, batch in enumerate(ptds):
        np.testing.assert_array_equal(batch["strings"], f"string{idx}")


@pytest.mark.xfail(raises=NotImplementedError, strict=True)
def test_pytorch_large():
    raise NotImplementedError


@requires_torch
@requires_libdeeplake
@pytest.mark.parametrize(
    "index",
    [
        slice(2, 7),
        slice(3, 10, 2),
        slice(None, 10),
        slice(None, None, -1),
        slice(None, None, -2),
        [2, 3, 4],
        [2, 4, 6, 8],
        [2, 2, 4, 4, 6, 6, 7, 7, 8, 8, 9, 9, 9],
        [4, 3, 2, 1],
    ],
)
@pytest.mark.slow
@pytest.mark.flaky
def test_pytorch_view(local_auth_ds, index):
    arr_list_1 = [np.random.randn(15, 15, i) for i in range(10)]
    arr_list_2 = [np.random.randn(40, 15, 4, i) for i in range(10)]
    label_list = list(range(10))

    with local_auth_ds as ds:
        ds.create_tensor("img1")
        ds.create_tensor("img2")
        ds.create_tensor("label")
        ds.img1.extend(arr_list_1)
        ds.img2.extend(arr_list_2)
        ds.label.extend(label_list)

    ptds = ds[index].dataloader().pytorch()
    idxs = list(IndexEntry(index).indices(len(ds)))
    for idx, batch in enumerate(ptds):
        idx = idxs[idx]
        np.testing.assert_array_equal(batch["img1"][0], arr_list_1[idx])
        np.testing.assert_array_equal(batch["img2"][0], arr_list_2[idx])
        np.testing.assert_array_equal(batch["label"][0], idx)


@requires_torch
@requires_libdeeplake
@pytest.mark.parametrize("shuffle", [True, False])
@pytest.mark.slow
@pytest.mark.flaky
def test_pytorch_collate(local_auth_ds, shuffle):
    with local_auth_ds as ds:
        ds.create_tensor("a")
        ds.create_tensor("b")
        ds.create_tensor("c")
        for _ in range(100):
            ds.a.append(0)
            ds.b.append(1)
            ds.c.append(2)

    ptds = ds.dataloader().batch(4).pytorch(collate_fn=reorder_collate)
    if shuffle:
        ptds = ptds.shuffle()
    for batch in ptds:
        assert len(batch) == 2
        assert len(batch[0]) == 2
        np.testing.assert_array_equal(batch[0][0], np.array([0, 0, 0, 0]).reshape(4, 1))
        np.testing.assert_array_equal(batch[0][1], np.array([1, 1, 1, 1]).reshape(4, 1))
        np.testing.assert_array_equal(batch[1], np.array([2, 2, 2, 2]).reshape(4, 1))


@requires_torch
@requires_libdeeplake
@pytest.mark.parametrize("shuffle", [True, False])
@pytest.mark.slow
@pytest.mark.flaky
def test_pytorch_transform_collate(local_auth_ds, shuffle):
    with local_auth_ds as ds:
        ds.create_tensor("a")
        ds.create_tensor("b")
        ds.create_tensor("c")
        for _ in range(100):
            ds.a.append(0 * np.ones((300, 300)))
            ds.b.append(1 * np.ones((300, 300)))
            ds.c.append(2 * np.ones((300, 300)))

    ptds = (
        ds.dataloader()
        .batch(4)
        .pytorch(
            collate_fn=my_transform_collate,
        )
        .transform(dict_to_list)
    )
    if shuffle:
        ptds = ptds.shuffle()
    for batch in ptds:
        assert len(batch) == 3
        for i in range(2):
            assert len(batch[i]) == 4
        np.testing.assert_array_equal(batch[0], 2 * np.ones((4, 300, 300)))
        np.testing.assert_array_equal(batch[1], 0 * np.ones((4, 300, 300)))
        np.testing.assert_array_equal(batch[2], 1 * np.ones((4, 300, 300)))


@pytest.mark.xfail(raises=NotImplementedError, strict=True)
def test_pytorch_ddp():
    raise NotImplementedError


@requires_torch
@requires_libdeeplake
@pytest.mark.parametrize("compression", [None, "jpeg"])
@pytest.mark.slow
@pytest.mark.flaky
def test_pytorch_decode(local_auth_ds, compressed_image_paths, compression):
    with local_auth_ds as ds:
        ds.create_tensor("image", sample_compression=compression)
        ds.image.extend(
            np.array([i * np.ones((10, 10, 3), dtype=np.uint8) for i in range(5)])
        )
        ds.image.extend([deeplake.read(compressed_image_paths["jpeg"][0])] * 5)

    ptds = ds.dataloader().pytorch(decode_method={"image": "tobytes"})

    for i, batch in enumerate(ptds):
        image = convert_data_according_to_torch_version(batch["image"])
        assert isinstance(image, bytes)
        if i < 5 and not compression:
            np.testing.assert_array_equal(
                np.frombuffer(image, dtype=np.uint8).reshape(10, 10, 3),
                i * np.ones((10, 10, 3), dtype=np.uint8),
            )
        elif i >= 5 and compression:
            with open(compressed_image_paths["jpeg"][0], "rb") as f:
                assert f.read() == image

    if compression:
        ptds = ds.dataloader().numpy(decode_method={"image": "pil"})
        for i, batch in enumerate(ptds):
            image = batch[0]["image"]
            assert isinstance(image, Image.Image)
            if i < 5:
                np.testing.assert_array_equal(
                    np.array(image), i * np.ones((10, 10, 3), dtype=np.uint8)
                )
            elif i >= 5:
                with Image.open(compressed_image_paths["jpeg"][0]) as f:
                    np.testing.assert_array_equal(np.array(f), np.array(image))


@requires_torch
@requires_libdeeplake
@pytest.mark.flaky
@pytest.mark.slow
def test_rename(local_auth_ds):
    with local_auth_ds as ds:
        ds.create_tensor("abc")
        ds.create_tensor("blue/green")
        ds.abc.append([1, 2, 3])
        ds.rename_tensor("abc", "xyz")
        ds.rename_group("blue", "red")
        ds["red/green"].append([1, 2, 3, 4])
    loader = ds.dataloader().pytorch(return_index=False)
    for sample in loader:
        assert set(sample.keys()) == {"xyz", "red/green"}
        np.testing.assert_array_equal(np.array(sample["xyz"]), np.array([[1, 2, 3]]))
        np.testing.assert_array_equal(
            np.array(sample["red/green"]), np.array([[1, 2, 3, 4]])
        )


@requires_torch
@requires_libdeeplake
@pytest.mark.parametrize("num_workers", [
    0,
    pytest.param(2, marks=pytest.mark.skip(reason="causing lockups")),
])
@pytest.mark.slow
@pytest.mark.flaky
def test_indexes(local_auth_ds, num_workers):
    shuffle = False
    with local_auth_ds as ds:
        ds.create_tensor("xyz")
        for i in range(8):
            ds.xyz.append(i * np.ones((2, 2)))

    ptds = ds.dataloader().batch(4).pytorch(num_workers=num_workers, return_index=True)
    if shuffle:
        ptds = ptds.shuffle()

    for batch in ptds:
        assert batch.keys() == {"xyz", "index"}
        for i in range(len(batch)):
            np.testing.assert_array_equal(batch["index"][i], batch["xyz"][i][0, 0])


@requires_torch
@requires_libdeeplake
@pytest.mark.slow
@pytest.mark.parametrize("num_workers", [
    0,
    pytest.param(2, marks=pytest.mark.skip("causing lockups")),
])
@pytest.mark.flaky
def test_indexes_transform(local_auth_ds, num_workers):
    shuffle = False
    with local_auth_ds as ds:
        ds.create_tensor("xyz")
        for i in range(8):
            ds.xyz.append(i * np.ones((2, 2)))

    ptds = (
        ds.dataloader()
        .batch(4)
        .transform(index_transform)
        .pytorch(
            num_workers=num_workers, return_index=True, collate_fn=identity_collate
        )
    )
    if shuffle:
        ptds = ptds.shuffle()

    for batch in ptds:
        assert len(batch) == 4
        assert len(batch[0]) == 2
        assert len(batch[1]) == 2


@requires_torch
@requires_libdeeplake
@pytest.mark.parametrize("num_workers", [0, pytest.param(2, marks=pytest.mark.skip("causing lockups"))])
@pytest.mark.slow
@pytest.mark.flaky
def test_indexes_transform_dict(local_auth_ds, num_workers):
    shuffle = False
    with local_auth_ds as ds:
        ds.create_tensor("xyz")
        for i in range(8):
            ds.xyz.append(i * np.ones((2, 2)))

    ptds = (
        ds.dataloader()
        .batch(4)
        .transform({"xyz": double, "index": None})
        .pytorch(num_workers=num_workers, return_index=True)
    )
    if shuffle:
        ptds = ptds.shuffle()

    for batch in ptds:
        assert batch.keys() == {"xyz", "index"}
        for i in range(len(batch)):
            np.testing.assert_array_equal(2 * batch["index"][i], batch["xyz"][i][0, 0])

    ptds = (
        ds.dataloader()
        .batch(4)
        .transform({"xyz": double})
        .pytorch(num_workers=num_workers, return_index=True)
    )
    if shuffle:
        ptds = ptds.shuffle()

    for batch in ptds:
        assert batch.keys() == {"xyz"}


@requires_torch
@requires_libdeeplake
@pytest.mark.parametrize("num_workers", [0, pytest.param(2, marks=pytest.mark.skip("causing lockups"))])
@pytest.mark.slow
@pytest.mark.flaky
def test_indexes_tensors(local_auth_ds, num_workers):
    shuffle = False
    with local_auth_ds as ds:
        ds.create_tensor("xyz")
        for i in range(8):
            ds.xyz.append(i * np.ones((2, 2)))

    with pytest.raises(ValueError):
        ptds = (
            ds.dataloader()
            .batch(4)
            .pytorch(
                num_workers=num_workers, return_index=True, tensors=["xyz", "index"]
            )
        )

    ptds = (
        ds.dataloader()
        .batch(4)
        .pytorch(num_workers=num_workers, return_index=True, tensors=["xyz"])
    )
    if shuffle:
        ptds = ptds.shuffle()

    for batch in ptds:
        assert batch.keys() == {"xyz", "index"}


@requires_libdeeplake
@requires_torch
@pytest.mark.flaky
@pytest.mark.slow
def test_uneven_iteration(local_auth_ds):
    with local_auth_ds as ds:
        ds.create_tensor("x")
        ds.create_tensor("y")
        ds.x.extend(list(range(5)))
        ds.y.extend(list(range(10)))
    ptds = ds.dataloader().pytorch()
    for i, batch in enumerate(ptds):
        x, y = np.array(batch["x"][0]), np.array(batch["y"][0])
        np.testing.assert_equal(x, i)
        np.testing.assert_equal(y, i)


@requires_libdeeplake
@requires_torch
@pytest.mark.slow
def test_pytorch_error_handling(local_auth_ds):
    with local_auth_ds as ds:
        ds.create_tensor("x")
        ds.create_tensor("y")
        ds.x.extend(list(range(5)))

    ptds = ds.dataloader().pytorch()
    with pytest.raises(EmptyTensorError):
        for _ in ptds:
            pass

    ptds = ds.dataloader().pytorch(tensors=["x", "y"])
    with pytest.raises(EmptyTensorError):
        for _ in ptds:
            pass

    ptds = ds.dataloader().pytorch(tensors=["x"])
    for _ in ptds:
        pass


@requires_libdeeplake
@requires_torch
<<<<<<< HEAD
def test_batch_sampler_attribute(local_auth_ds):
    ld = local_auth_ds.dataloader().pytorch()

    from torch.utils.data import BatchSampler

    assert isinstance(ld.batch_sampler, BatchSampler)
    assert ld.batch_sampler.sampler is not None


@requires_libdeeplake
@requires_torch
def test_pil_decode_method(hub_cloud_ds):
    from indra.pytorch.exceptions import CollateExceptionWrapper

    with hub_cloud_ds as ds:
=======
@pytest.mark.slow
@pytest.mark.flaky
def test_pil_decode_method(local_auth_ds):
    from indra.pytorch.exceptions import CollateExceptionWrapper

    with local_auth_ds as ds:
>>>>>>> b2891395
        ds.create_tensor("x", htype="image", sample_compression="jpeg")
        ds.x.extend(np.random.randint(0, 255, (10, 10, 10, 3), np.uint8))

    ptds = ds.dataloader().pytorch(return_index=False)
    for batch in ptds:
        assert len(batch.keys()) == 1
        assert "x" in batch.keys()
        assert batch["x"].shape == (1, 10, 10, 3)

    ptds = ds.dataloader().pytorch(decode_method={"x": "pil"})
    with pytest.raises(CollateExceptionWrapper):
        for _ in ptds:
            pass

    def custom_transform(batch):
        batch["x"] = np.array(batch["x"])
        return batch

    ptds = (
        ds.dataloader()
        .pytorch(decode_method={"x": "pil"}, return_index=False)
        .transform(custom_transform)
    )
    for batch in ptds:
        assert len(batch.keys()) == 1
        assert "x" in batch.keys()
        assert batch["x"].shape == (1, 10, 10, 3)


@patch("deeplake.constants.RETURN_DUMMY_DATA_FOR_DATALOADER", True)
@requires_torch
@requires_libdeeplake
@pytest.mark.flaky
def test_pytorch_dummy_data(local_auth_ds):
    x_data = [
        np.random.randint(0, 255, (100, 100, 3), dtype="uint8"),
        np.random.randint(0, 255, (120, 120, 3), dtype="uint8"),
    ]
    y_data = [np.random.rand(100, 100, 3), np.random.rand(120, 120, 3)]
    z_data = ["hello", "world"]
    with local_auth_ds as ds:
        ds.create_tensor("x")
        ds.create_tensor("y")
        ds.create_tensor("z")
        ds.x.extend(x_data)
        ds.y.extend(y_data)
        ds.z.extend(z_data)

    ptds = ds.dataloader()
    for i, batch in enumerate(ptds):
        x = x_data[i]
        dummy_x = batch[0]["x"]
        assert dummy_x.shape == x.shape
        assert dummy_x.dtype == x.dtype

        y = y_data[i]
        dummy_y = batch[0]["y"]
        assert dummy_y.shape == y.shape
        assert dummy_y.dtype == y.dtype

        dummy_z = batch[0]["z"]
        assert dummy_z[0] == "a"


@requires_libdeeplake
@requires_torch
@pytest.mark.flaky
@pytest.mark.slow
def test_json_data_loader(local_auth_ds):
    with local_auth_ds as ds:
        ds.create_tensor(
            "json",
            htype="json",
            sample_compression=None,
        )
        d = {"x": 1, "y": 2, "z": 3}
        for _ in range(10):
            ds.json.append(d)

    dl = ds.dataloader().batch(2)

    for batch in dl:
        sample1 = batch[0]["json"]
        sample2 = batch[1]["json"]

        assert sample1 == d
        assert sample2 == d


@requires_libdeeplake
@requires_torch
@pytest.mark.flaky
@pytest.mark.slow
def test_list_data_loader(local_auth_ds):
    with local_auth_ds as ds:
        ds.create_tensor(
            "list",
            htype="list",
            sample_compression=None,
        )
        l = [1, 2, 3]
        for _ in range(10):
            ds.list.append(l)

    dl = ds.dataloader().batch(2)

    for batch in dl:
        sample1 = batch[0]["list"]
        sample2 = batch[1]["list"]
        assert sample1.tolist() == l
        assert sample2.tolist() == l


@requires_libdeeplake
@requires_torch
@pytest.mark.flaky
@pytest.mark.slow
def test_pytorch_data_decode(local_auth_ds, cat_path):
    with local_auth_ds as ds:
        ds.create_tensor("generic")
        for i in range(10):
            ds.generic.append(i)
        ds.create_tensor("text", htype="text")
        for i in range(10):
            ds.text.append(f"hello {i}")
        ds.create_tensor("json", htype="json")
        for i in range(10):
            ds.json.append({"x": i})
        ds.create_tensor("list", htype="list")
        for i in range(10):
            ds.list.append([i, i + 1])
        ds.create_tensor("class_label", htype="class_label")
        animals = [
            "cat",
            "dog",
            "bird",
            "fish",
            "horse",
            "cow",
            "pig",
            "sheep",
            "goat",
            "chicken",
        ]
        ds.class_label.extend(animals)
        ds.create_tensor("image", htype="image", sample_compression="jpeg")
        for i in range(10):
            ds.image.append(deeplake.read(cat_path))

    decode_method = {tensor: "data" for tensor in list(ds.tensors.keys())}
    ptds = (
        ds.dataloader()
        .transform(identity)
        .pytorch(decode_method=decode_method, collate_fn=identity_collate)
    )
    for i, batch in enumerate(ptds):
        sample = batch[0]
        assert sample["text"]["value"] == f"hello {i}"
        assert sample["json"]["value"] == {"x": i}
        assert sample["list"]["value"].tolist() == [i, i + 1]
        assert sample["class_label"]["value"] == [i]
        assert sample["class_label"]["text"] == [animals[i]]
        assert sample["image"]["value"].shape == (900, 900, 3)
        assert sample["generic"]["value"] == i<|MERGE_RESOLUTION|>--- conflicted
+++ resolved
@@ -724,7 +724,6 @@
 
 @requires_libdeeplake
 @requires_torch
-<<<<<<< HEAD
 def test_batch_sampler_attribute(local_auth_ds):
     ld = local_auth_ds.dataloader().pytorch()
 
@@ -734,20 +733,12 @@
     assert ld.batch_sampler.sampler is not None
 
 
-@requires_libdeeplake
-@requires_torch
-def test_pil_decode_method(hub_cloud_ds):
-    from indra.pytorch.exceptions import CollateExceptionWrapper
-
-    with hub_cloud_ds as ds:
-=======
 @pytest.mark.slow
 @pytest.mark.flaky
 def test_pil_decode_method(local_auth_ds):
     from indra.pytorch.exceptions import CollateExceptionWrapper
 
     with local_auth_ds as ds:
->>>>>>> b2891395
         ds.create_tensor("x", htype="image", sample_compression="jpeg")
         ds.x.extend(np.random.randint(0, 255, (10, 10, 10, 3), np.uint8))
 
