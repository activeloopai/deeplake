--- conflicted
+++ resolved
@@ -587,29 +587,20 @@
             tensors = self._tensors or map_tensor_keys(dataset, None)
 
             jpeg_png_compressed_tensors, json_tensors, list_tensors = check_tensors(
-<<<<<<< HEAD
-                self._orig_dataset, tensors
-=======
                 dataset, tensors
->>>>>>> 68cdcca7
             )
             (
                 raw_tensors,
                 pil_compressed_tensors,
                 json_tensors,
                 list_tensors,
-<<<<<<< HEAD
-=======
                 data_tensors,
->>>>>>> 68cdcca7
             ) = validate_decode_method(
                 self._decode_method,
                 tensors,
                 jpeg_png_compressed_tensors,
                 json_tensors,
                 list_tensors,
-<<<<<<< HEAD
-=======
             )
             sample_info_tensors, tensor_info_tensors = find_additional_tensors_and_info(
                 dataset, data_tensors
@@ -617,7 +608,6 @@
             tensors.extend(sample_info_tensors)
             htype_dict, ndim_dict, tensor_info_dict = get_htype_ndim_tensor_info_dicts(
                 dataset, data_tensors, tensor_info_tensors
->>>>>>> 68cdcca7
             )
             if deeplake.constants.RETURN_DUMMY_DATA_FOR_DATALOADER:
                 self._dataloader = DummyDataloader(
@@ -639,11 +629,7 @@
                 )
             else:
                 if not hasattr(self, "_indra_dataset"):
-<<<<<<< HEAD
-                    indra_dataset = dataset_to_libdeeplake(self._orig_dataset)
-=======
                     indra_dataset = dataset_to_libdeeplake(dataset)
->>>>>>> 68cdcca7
                 else:
                     indra_dataset = self._indra_dataset
                 self._dataloader = INDRA_LOADER(
