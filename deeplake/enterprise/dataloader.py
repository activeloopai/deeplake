from typing import Callable, Dict, List, Optional, Union
import deeplake
from deeplake.enterprise.convert_to_libdeeplake import dataset_to_libdeeplake
from deeplake.enterprise.dummy_dataloader import DummyDataloader  # type: ignore
from deeplake.util.scheduling import create_fetching_schedule, find_primary_tensor
from deeplake.enterprise.util import (
    handle_mode,
    raise_indra_installation_error,
    verify_base_storage,
    get_collate_fn,
)
from deeplake.hooks import dataset_read
from deeplake.enterprise.libdeeplake_query import query, sample_by
from deeplake.integrations.pytorch.common import (
    PytorchTransformFunction,
    check_tensors,
    validate_decode_method,
)
from deeplake.util.dataset import map_tensor_keys
from functools import partial
import importlib

try:
    from torch.utils.data.dataloader import DataLoader, _InfiniteConstantSampler
    from torch.utils.data.distributed import DistributedSampler
except ImportError:
    DataLoader = object  # type: ignore
    _InfiniteConstantSampler = None  # type: ignore
    DistributedSampler = None  # type: ignore

import numpy as np

import math
from collections import OrderedDict

# Load lazy to avoid cycylic import.
INDRA_LOADER = None


def indra_available() -> bool:
    try:
        import_indra_loader()
        return True
    except ImportError:
        return False


def import_indra_loader():
    global INDRA_LOADER
    if INDRA_LOADER:
        return INDRA_LOADER
    if not importlib.util.find_spec("indra"):
        raise_indra_installation_error()  # type: ignore
    try:
        from indra import api  # type: ignore
        from indra.pytorch.loader import Loader  # type:ignore

        INDRA_LOADER = Loader
        return Loader
    except Exception as e:
        if not deeplake.constants.RETURN_DUMMY_DATA_FOR_DATALOADER:
            raise_indra_installation_error(e)
        INDRA_LOADER = None


class DeepLakeDataLoader(DataLoader):
    def __init__(
        self,
        dataset,
        _batch_size=None,
        _shuffle=None,
        _num_threads=None,
        _num_workers=None,
        _collate=None,
        _transform=None,
        _distributed=None,
        _prefetch_factor=None,
        _tensors=None,
        _drop_last=False,
        _mode=None,
        _return_index=None,
        _primary_tensor_name=None,
        _buffer_size=None,
        _orig_dataset=None,
        _decode_method=None,
        _persistent_workers=None,
        _dataloader=None,
        _world_size=1,
        **kwargs,
    ):
        import_indra_loader()
        self.dataset = dataset
        self._orig_dataset = _orig_dataset or dataset
        self._batch_size = _batch_size
        self._shuffle = _shuffle
        self._num_threads = _num_threads
        self._num_workers = _num_workers
        self._collate = _collate
        self._transform = _transform
        self._distributed = _distributed
        self._prefetch_factor = _prefetch_factor
        self._tensors = _tensors
        self._drop_last = _drop_last
        self._mode = _mode
        self._return_index = _return_index
        self._primary_tensor_name = _primary_tensor_name or find_primary_tensor(dataset)
        self._buffer_size = _buffer_size
        self._decode_method = _decode_method
        self._persistent_workers = _persistent_workers
        self._dataloader = _dataloader
        self._world_size = _world_size
        for k, v in kwargs.items():
            setattr(self, k, v)

        # torch.utils.data.DataLoader attributes
        self.__initialized = True
        self._IterableDataset_len_called = None
        self._iterator = None

    @property
    def batch_size(self):
        return self._batch_size or 1

    @property
    def drop_last(self):
        return self._drop_last

    @property
    def num_workers(self):
        return self._num_workers or 0

    @property
    def prefetch_factor(self):
        return self._prefetch_factor or 0

    @property
    def pin_memory(self):
        return False

    @property
    def pin_memory_device(self):
        return ""

    @property
    def timeout(self):
        return 0

    @property
    def worker_init_fn(self):
        return None

    @property  # type: ignore
    def multiprocessing_context(self):
        return None

    @property
    def _dataset_kind(self):
        return 1

    @property
    def sampler(self):
        return (
            DistributedSampler(self.dataset)
            if self._distributed
            else _InfiniteConstantSampler()
        )

    @property
    def batch_sampler(self):
        return DistributedSampler(self.dataset) if self._distributed else None

    @property
    def generator(self):
        return None

    @property
    def persistent_workers(self):
        return self._persistent_workers or False

    @property
    def _auto_collation(self):
        return False

    @property
    def _index_sampler(self):
        return self.sampler

    @property
    def collate_fn(self):
        return get_collate_fn(self._collate, self._mode)

    def __len__(self):
        round_fn = math.floor if self._drop_last else math.ceil
        return round_fn(
            len(self._orig_dataset) / ((self.batch_size) * self._world_size)
        )

    def batch(self, batch_size: int, drop_last: bool = False):
        """Returns a batched :class:`DeepLakeDataLoader` object.

        Args:
            batch_size (int): Number of samples in each batch.
            drop_last (bool): If True, the last batch will be dropped if its size is less than batch_size. Defaults to False.

        Returns:
            DeepLakeDataLoader: A :class:`DeepLakeDataLoader` object.

        Raises:
            ValueError: If .batch() has already been called.
        """
        if self._batch_size is not None:
            raise ValueError("batch size is already set")

        all_vars = self.__dict__.copy()
        all_vars["_batch_size"] = batch_size
        all_vars["_drop_last"] = drop_last
        return self.__class__(**all_vars)

    def shuffle(self, shuffle: bool = True, buffer_size: int = 2048):
        """Returns a shuffled :class:`DeepLakeDataLoader` object.

        Args:
            shuffle(bool): shows wheter we need to shuffle elements or not. Defaults to True.
            buffer_size (int): The size of the buffer used to shuffle the data in MBs. Defaults to 2048 MB. Increasing the buffer_size will increase the extent of shuffling.

        Returns:
            DeepLakeDataLoader: A :class:`DeepLakeDataLoader` object.

        Raises:
            ValueError: If .shuffle() has already been called.
            ValueError: If dataset is view and shuffle is True
        """
        if self._shuffle is not None:
            raise ValueError("shuffle is already set")
        all_vars = self.__dict__.copy()
        all_vars["_shuffle"] = shuffle
        all_vars["_buffer_size"] = buffer_size
        if shuffle:
            schedule = create_fetching_schedule(self.dataset, self._primary_tensor_name)
            if schedule is not None:
                ds = self.dataset.no_view_dataset  # type: ignore
                all_vars["dataset"] = ds[schedule]
        all_vars["_dataloader"] = None
        return self.__class__(**all_vars)

    def transform(
        self,
        transform: Union[Callable, Dict[str, Optional[Callable]]],
        **kwargs: Dict,
    ):
        """Returns a transformed :class:`DeepLakeDataLoader` object.


        Args:
            transform (Callable or Dict[Callable]): A function or dictionary of functions to apply to the data.
            kwargs: Additional arguments to be passed to `transform`. Only applicable if `transform` is a callable. Ignored if `transform` is a dictionary.

        Returns:
            DeepLakeDataLoader: A :class:`DeepLakeDataLoader` object.

        Raises:
            ValueError: If .transform() has already been called.
        """
        if self._transform is not None:
            raise ValueError("transform is already set")
        all_vars = self.__dict__.copy()
        if isinstance(transform, dict):
            tensors = [k for k in transform.keys() if k != "index"]
            tensors = map_tensor_keys(self.dataset, tensors)
            if self._tensors:
                raise ValueError(
                    f"Tensors have already been specified in the .{self._mode} method."
                )
            all_vars["_tensors"] = map_tensor_keys(self.dataset, tensors)
            transform = PytorchTransformFunction(transform_dict=transform)
        else:
            if kwargs:
                transform = partial(transform, **kwargs)
            transform = PytorchTransformFunction(composite_transform=transform)
        all_vars["_transform"] = transform
        all_vars["_dataloader"] = None
        return self.__class__(**all_vars)

    def query(self, query_string: str):
        """Returns a sliced :class:`DeepLakeDataLoader` object with given query results.
        It allows to run SQL like queries on dataset and extract results. See supported keywords and the Tensor Query Language documentation
        :ref:`here <tql>`.

        Args:
            query_string (str): An SQL string adjusted with new functionalities to run on the dataset object

        Returns:
            DeepLakeDataLoader: A :class:`DeepLakeDataLoader` object.

        Examples:
            >>> import deeplake
            >>> ds = deeplake.load('hub://activeloop/fashion-mnist-train')
            >>> query_ds_train = ds_train.dataloader().query("select * where labels != 5")

            >>> import deeplake
            >>> ds_train = deeplake.load('hub://activeloop/coco-train')
            >>> query_ds_train = ds_train.dataloader().query("(select * where contains(categories, 'car') limit 1000) union (select * where contains(categories, 'motorcycle') limit 1000)")
        """
        all_vars = self.__dict__.copy()
        all_vars["dataset"] = query(self.dataset, query_string)
        all_vars["_dataloader"] = None
        return self.__class__(**all_vars)

    def sample_by(
        self,
        weights: Union[str, list, tuple, np.ndarray],
        replace: Optional[bool] = True,
        size: Optional[int] = None,
    ):
        """Returns a sliced :class:`DeepLakeDataLoader` with given weighted sampler applied

        Args:
            weights: (Union[str, list, tuple, np.ndarray]): If it's string then tql will be run to calculate the weights based on the expression. list, tuple and ndarray will be treated as the list of the weights per sample
            replace: Optional[bool] If true the samples can be repeated in the result view.
                (default: ``True``).
            size: Optional[int] The length of the result view.
                (default: ``len(dataset)``)

        Returns:
            DeepLakeDataLoader: A :class:`DeepLakeDataLoader` object.

        Examples:

            Sample the dataloader with ``labels == 5`` twice more than ``labels == 6``

            >>> ds = deeplake.load('hub://activeloop/fashion-mnist-train')
            >>> sampled_ds = ds.dataloader().sample_by("max_weight(labels == 5: 10, labels == 6: 5)")

            Sample the dataloader treating `labels` tensor as weights.

            >>> ds = deeplake.load('hub://activeloop/fashion-mnist-train')
            >>> sampled_ds = ds.dataloader().sample_by("labels")

            Sample the dataloader with the given weights;

            >>> ds_train = deeplake.load('hub://activeloop/coco-train')
            >>> weights = list()
            >>> for i in range(0, len(ds_train)):
            ...     weights.append(i % 5)
            ...
            >>> sampled_ds = ds.dataloader().sample_by(weights, replace=False)

        """
        all_vars = self.__dict__.copy()
        all_vars["dataset"] = sample_by(
            self.dataset, weights, replace=replace, size=size
        )
        all_vars["_dataloader"] = None
        return self.__class__(**all_vars)

    def close(self):
        """Shuts down the workers and releases the resources."""
        if self._dataloader is not None:
            self._dataloader.close()
            self._dataloader = None

    def pytorch(
        self,
        num_workers: int = 0,
        collate_fn: Optional[Callable] = None,
        tensors: Optional[List[str]] = None,
        num_threads: Optional[int] = None,
        prefetch_factor: int = 2,
        distributed: bool = False,
        return_index: bool = True,
        decode_method: Optional[Dict[str, str]] = None,
        persistent_workers: bool = False,
    ):
        """Returns a :class:`DeepLakeDataLoader` object.


        Args:
            num_workers (int): Number of workers to use for transforming and processing the data. Defaults to 0.
            collate_fn (Callable, Optional): merges a list of samples to form a mini-batch of Tensor(s).
            tensors (List[str], Optional): List of tensors to load. If None, all tensors are loaded. Defaults to ``None``.
            num_threads (int, Optional): Number of threads to use for fetching and decompressing the data. If ``None``, the number of threads is automatically determined. Defaults to ``None``.
            prefetch_factor (int): Number of batches to transform and collate in advance per worker. Defaults to 2.
            distributed (bool): Used for DDP training. Distributes different sections of the dataset to different ranks. Defaults to ``False``.
            return_index (bool): Used to idnetify where loader needs to retur sample index or not. Defaults to ``True``.
            persistent_workers (bool): If ``True``, the data loader will not shutdown the worker processes after a dataset has been consumed once. Defaults to ``False``.
            decode_method (Dict[str, str], Optional): A dictionary of decode methods for each tensor. Defaults to ``None``.


                - Supported decode methods are:

                    :'numpy': Default behaviour. Returns samples as numpy arrays.
                    :'tobytes': Returns raw bytes of the samples.
                    :'pil': Returns samples as PIL images. Especially useful when transformation use torchvision transforms, that
                            require PIL images as input. Only supported for tensors with ``sample_compression='jpeg'`` or ``'png'``.

        Returns:
            DeepLakeDataLoader: A :class:`DeepLakeDataLoader` object.

        Raises:
            ValueError: If .pytorch() or .tensorflow() or .numpy() has already been called.
        
        Examples:
            
            >>> import deeplake
            >>> from torchvision import transforms
            >>> ds_train = deeplake.load('hub://activeloop/fashion-mnist-train')
            >>> tform = transforms.Compose([
            ...     transforms.RandomRotation(20), # Image augmentation
            ...     transforms.ToTensor(), # Must convert to pytorch tensor for subsequent operations to run
            ...     transforms.Normalize([0.5], [0.5]),
            ... ])
            ...
            >>> batch_size = 32
            >>> # create dataloader by chaining with transform function and batch size and returns batch of pytorch tensors
            >>> train_loader = ds_train.dataloader()\\
            ...     .transform({'images': tform, 'labels': None})\\
            ...     .batch(batch_size)\\
            ...     .shuffle()\\
            ...     .pytorch(decode_method={'images': 'pil'}) # return samples as PIL images for transforms
            ...
            >>> # iterate over dataloader
            >>> for i, sample in enumerate(train_loader):
            ...     pass
            ...
        """
        import torch

        mode = "pytorch"
        handle_mode(self._mode, mode)
        all_vars = self.__dict__.copy()
        all_vars["_num_workers"] = num_workers
        all_vars["_collate"] = collate_fn
        validate_tensors(tensors, self.dataset, all_vars)
        all_vars["_decode_method"] = decode_method
        all_vars["_num_threads"] = num_threads
        all_vars["_prefetch_factor"] = prefetch_factor
        all_vars["_distributed"] = distributed
        all_vars["_return_index"] = return_index
        all_vars["_mode"] = mode
        all_vars["_persistent_workers"] = persistent_workers
        all_vars["_dataloader"] = None
        if distributed:
            all_vars["_world_size"] = torch.distributed.get_world_size()
        return self.__class__(**all_vars)

    def tensorflow(
        self,
        num_workers: int = 0,
        collate_fn: Optional[Callable] = None,
        tensors: Optional[List[str]] = None,
        num_threads: Optional[int] = None,
        prefetch_factor: int = 2,
        return_index: bool = True,
        decode_method: Optional[Dict[str, str]] = None,
        persistent_workers: bool = False,
    ):
        """Returns a :class:`DeepLakeDataLoader` object.


        Args:
            num_workers (int): Number of workers to use for transforming and processing the data. Defaults to 0.
            collate_fn (Callable, Optional): merges a list of samples to form a mini-batch of Tensor(s).
            tensors (List[str], Optional): List of tensors to load. If None, all tensors are loaded. Defaults to ``None``.
            num_threads (int, Optional): Number of threads to use for fetching and decompressing the data. If ``None``, the number of threads is automatically determined. Defaults to ``None``.
            prefetch_factor (int): Number of batches to transform and collate in advance per worker. Defaults to 2.
            return_index (bool): Used to idnetify where loader needs to retur sample index or not. Defaults to ``True``.
            persistent_workers (bool): If ``True``, the data loader will not shutdown the worker processes after a dataset has been consumed once. Defaults to ``False``.
            decode_method (Dict[str, str], Optional): A dictionary of decode methods for each tensor. Defaults to ``None``.


                - Supported decode methods are:

                    :'numpy': Default behaviour. Returns samples as numpy arrays.
                    :'tobytes': Returns raw bytes of the samples.
                    :'pil': Returns samples as PIL images. Especially useful when transformation use torchvision transforms, that
                            require PIL images as input. Only supported for tensors with ``sample_compression='jpeg'`` or ``'png'``.

        Returns:
            DeepLakeDataLoader: A :class:`DeepLakeDataLoader` object.

        Raises:
            ValueError: If .pytorch() or .tensorflow() or .numpy() has already been called.
        
        Examples:
            
            >>> import deeplake
            >>> from torchvision import transforms
            >>> ds_train = deeplake.load('hub://activeloop/fashion-mnist-train')
            >>> batch_size = 32
            >>> # create dataloader by chaining with transform function and batch size and returns batch of pytorch tensors
            >>> train_loader = ds_train.dataloader()\\
            ...     .batch(batch_size)\\
            ...     .shuffle()\\
            ...     .tensorflow() # return samples as PIL images for transforms
            ...
            >>> # iterate over dataloader
            >>> for i, sample in enumerate(train_loader):
            ...     pass
            ...
        """
        import tensorflow as tf

        mode = "tensorflow"
        handle_mode(self._mode, mode)
        all_vars = self.__dict__.copy()
        all_vars["_num_workers"] = num_workers
        all_vars["_collate"] = collate_fn
        validate_tensors(tensors, self.dataset, all_vars)
        all_vars["_decode_method"] = decode_method
        all_vars["_num_threads"] = num_threads
        all_vars["_prefetch_factor"] = prefetch_factor
        all_vars["_return_index"] = return_index
        all_vars["_mode"] = mode
        all_vars["_persistent_workers"] = persistent_workers
        all_vars["_dataloader"] = None
        return self.__class__(**all_vars)

    def numpy(
        self,
        num_workers: int = 0,
        tensors: Optional[List[str]] = None,
        num_threads: Optional[int] = None,
        prefetch_factor: int = 2,
        decode_method: Optional[Dict[str, str]] = None,
        persistent_workers: bool = False,
    ):
        """Returns a :class:`DeepLakeDataLoader` object.

        Args:
            num_workers (int): Number of workers to use for transforming and processing the data. Defaults to 0.
            tensors (List[str], Optional): List of tensors to load. If None, all tensors are loaded. Defaults to None.
            num_threads (int, Optional): Number of threads to use for fetching and decompressing the data. If None, the number of threads is automatically determined. Defaults to None.
            prefetch_factor (int): Number of batches to transform and collate in advance per worker. Defaults to 2.
            persistent_workers (bool): If ``True``, the data loader will not shutdown the worker processes after a dataset has been consumed once. Defaults to ``False``.
            decode_method (Dict[str, str], Optional): A dictionary of decode methods for each tensor. Defaults to None.

                - Supported decode methods are:-

                    :'numpy': Default behaviour. Returns samples as numpy arrays.
                    :'tobytes': Returns raw bytes of the samples.
                    :'pil': Returns samples as PIL images. Especially useful when transformation use torchvision transforms, that require PIL images as input. Only supported for tensors with sample_compression='jpeg' or 'png'.

        Returns:
            DeepLakeDataLoader: A :class:`DeepLakeDataLoader` object.

        Raises:
            ValueError: If .pytorch() or .tensorflow() or .numpy() has already been called.
        """
        mode = "numpy"
        handle_mode(self._mode, mode)
        all_vars = self.__dict__.copy()
        all_vars["_num_workers"] = num_workers
        validate_tensors(tensors, self.dataset, all_vars)
        all_vars["_decode_method"] = decode_method
        all_vars["_tensors"] = self._tensors or tensors
        all_vars["_num_threads"] = num_threads
        all_vars["_prefetch_factor"] = prefetch_factor
        all_vars["_mode"] = mode
        all_vars["_persistent_workers"] = persistent_workers
        all_vars["_dataloader"] = None
        return self.__class__(**all_vars)

    def __iter__(self):
        if self._dataloader is None:
            collate_fn = self.collate_fn
            upcast = self._mode == "pytorch"  # upcast to handle unsupported dtypes

            primary_tensor_name = self._primary_tensor_name
            buffer_size = self._buffer_size

            tensors = self._tensors or map_tensor_keys(self._orig_dataset, None)
<<<<<<< HEAD

            if not hasattr(self, "_indra_dataset"):
                indra_dataset = dataset_to_libdeeplake(self._orig_dataset)
            else:
                indra_dataset = self._indra_dataset
=======
>>>>>>> 12d1945a

            jpeg_png_compressed_tensors = check_tensors(self._orig_dataset, tensors)
            raw_tensors, compressed_tensors = validate_decode_method(
                self._decode_method, tensors, jpeg_png_compressed_tensors
            )
            raw_tensors.extend(compressed_tensors)
<<<<<<< HEAD

            self._dataloader = INDRA_LOADER(
                indra_dataset,
                batch_size=self._batch_size,
                num_threads=self._num_threads,
                shuffle=self._shuffle,
                num_workers=self._num_workers,
                collate_fn=collate_fn,
                transform_fn=self._transform,
                distributed=self._distributed,
                prefetch_factor=self._prefetch_factor,
                tensors=tensors,
                drop_last=self._drop_last,
                upcast=upcast,
                return_index=self._return_index,
                primary_tensor=primary_tensor_name,
                buffer_size=buffer_size,
                raw_tensors=raw_tensors,
                compressed_tensors=compressed_tensors,
                persistent_workers=self._persistent_workers,
            )
=======
            if deeplake.constants.RETURN_DUMMY_DATA_FOR_DATALOADER:
                self._dataloader = DummyDataloader(
                    deeplake_dataset=self._orig_dataset,
                    batch_size=self._batch_size,
                    shuffle=self._shuffle,
                    num_workers=self._num_workers,
                    collate_fn=collate_fn,
                    transform_fn=self._transform,
                    distributed=self._distributed,
                    prefetch_factor=self._prefetch_factor,
                    tensors=tensors,
                    drop_last=self._drop_last,
                    upcast=upcast,
                    return_index=self._return_index,
                    raw_tensors=raw_tensors,
                    compressed_tensors=compressed_tensors,
                    persistent_workers=self._persistent_workers,
                )
            else:
                dataset = dataset_to_libdeeplake(self._orig_dataset)
                self._dataloader = INDRA_LOADER(
                    dataset,
                    batch_size=self._batch_size,
                    num_threads=self._num_threads,
                    shuffle=self._shuffle,
                    num_workers=self._num_workers,
                    collate_fn=collate_fn,
                    transform_fn=self._transform,
                    distributed=self._distributed,
                    prefetch_factor=self._prefetch_factor,
                    tensors=tensors,
                    drop_last=self._drop_last,
                    upcast=upcast,
                    return_index=self._return_index,
                    primary_tensor=primary_tensor_name,
                    buffer_size=buffer_size,
                    raw_tensors=raw_tensors,
                    compressed_tensors=compressed_tensors,
                    persistent_workers=self._persistent_workers,
                )
>>>>>>> 12d1945a
        dataset_read(self._orig_dataset)
        return iter(self._dataloader)


def dataloader(dataset) -> DeepLakeDataLoader:
    """Returns a :class:`~deeplake.enterprise.dataloader.DeepLakeDataLoader` object which can be transformed to either pytorch dataloader or numpy.


    Args:
        dataset: :class:`~deeplake.core.dataset.Dataset` object on which dataloader needs to be built

    Returns:
        DeepLakeDataLoader: A :class:`~deeplake.enterprise.dataloader.DeepLakeDataLoader` object.


    Examples:


        Creating a simple dataloader object which returns a batch of numpy arrays


        >>> import deeplake
        >>> from deeplake.enterprise import dataloader
        >>>
        >>> ds_train = deeplake.load('hub://activeloop/fashion-mnist-train')
        >>> train_loader = dataloader(ds_train).numpy()
        >>> for i, data in enumerate(train_loader):
        ...     # custom logic on data
        ...     pass


        Creating dataloader with custom transformation and batch size

        >>> import torch
        >>> from torchvision import datasets, transforms, models
        ...
        >>> ds_train = deeplake.load('hub://activeloop/fashion-mnist-train')
        >>> tform = transforms.Compose([
        ...     transforms.ToPILImage(), # Must convert to PIL image for subsequent operations to run
        ...     transforms.RandomRotation(20), # Image augmentation
        ...     transforms.ToTensor(), # Must convert to pytorch tensor for subsequent operations to run
        ...     transforms.Normalize([0.5], [0.5]),
        ... ])
        ...
        ...
        >>> batch_size = 32
        >>> #create dataloader with chaining transform function and batch size which returns batch of pytorch tensors
        >>> train_loader = dataloader(ds_train)
        ...     .transform({'images': tform, 'labels': None})
        ...     .batch(batch_size)
        ...     .shuffle()
        ...     .pytorch()
        ...
        >>> #loop over the elements
        >>> for i, data in enumerate(train_loader):
        ...     # custom logic on data
        ...     pass

        Creating dataloader and chaning with query

        >>> ds = deeplake.load('hub://activeloop/coco-train')
        >>> dl = dataloader(ds_train)
        ...     .query("(select * where contains(categories, 'car') limit 1000) union (select * where contains(categories, 'motorcycle') limit 1000)")
        ...     .pytorch()
        ...
        >>> #loop over the elements
        >>> for i, data in enumerate(train_loader):
        ...     # custom logic on data
        ...     pass
    """
    verify_base_storage(dataset)
    return DeepLakeDataLoader(dataset)


def validate_tensors(tensors, dataset, all_vars):
    existing_tensors = all_vars["_tensors"]
    if tensors:
        if "index" in tensors:
            raise ValueError(
                "index is not a tensor, to get index, pass return_index=True"
            )
        tensors = map_tensor_keys(dataset, tensors)
        if existing_tensors:
            raise ValueError(
                "Tensors have already been specified by passing a dictionary to .transform() method"
            )
    all_vars["_tensors"] = existing_tensors or tensors<|MERGE_RESOLUTION|>--- conflicted
+++ resolved
@@ -569,43 +569,17 @@
             buffer_size = self._buffer_size
 
             tensors = self._tensors or map_tensor_keys(self._orig_dataset, None)
-<<<<<<< HEAD
 
             if not hasattr(self, "_indra_dataset"):
                 indra_dataset = dataset_to_libdeeplake(self._orig_dataset)
             else:
                 indra_dataset = self._indra_dataset
-=======
->>>>>>> 12d1945a
 
             jpeg_png_compressed_tensors = check_tensors(self._orig_dataset, tensors)
             raw_tensors, compressed_tensors = validate_decode_method(
                 self._decode_method, tensors, jpeg_png_compressed_tensors
             )
             raw_tensors.extend(compressed_tensors)
-<<<<<<< HEAD
-
-            self._dataloader = INDRA_LOADER(
-                indra_dataset,
-                batch_size=self._batch_size,
-                num_threads=self._num_threads,
-                shuffle=self._shuffle,
-                num_workers=self._num_workers,
-                collate_fn=collate_fn,
-                transform_fn=self._transform,
-                distributed=self._distributed,
-                prefetch_factor=self._prefetch_factor,
-                tensors=tensors,
-                drop_last=self._drop_last,
-                upcast=upcast,
-                return_index=self._return_index,
-                primary_tensor=primary_tensor_name,
-                buffer_size=buffer_size,
-                raw_tensors=raw_tensors,
-                compressed_tensors=compressed_tensors,
-                persistent_workers=self._persistent_workers,
-            )
-=======
             if deeplake.constants.RETURN_DUMMY_DATA_FOR_DATALOADER:
                 self._dataloader = DummyDataloader(
                     deeplake_dataset=self._orig_dataset,
@@ -625,7 +599,7 @@
                     persistent_workers=self._persistent_workers,
                 )
             else:
-                dataset = dataset_to_libdeeplake(self._orig_dataset)
+                dataset = indra_dataset
                 self._dataloader = INDRA_LOADER(
                     dataset,
                     batch_size=self._batch_size,
@@ -646,7 +620,6 @@
                     compressed_tensors=compressed_tensors,
                     persistent_workers=self._persistent_workers,
                 )
->>>>>>> 12d1945a
         dataset_read(self._orig_dataset)
         return iter(self._dataloader)
 
