--- conflicted
+++ resolved
@@ -161,11 +161,7 @@
     return converter(bbox, shape)
 
 
-<<<<<<< HEAD
-def pascal_pixel_2_coco_pixel(boxes):
-=======
 def pascal_pixel_2_coco_pixel(boxes, images):
->>>>>>> c4e2e943
     return [
         np.stack(
             (
@@ -179,8 +175,6 @@
         for box in boxes
     ]
 
-<<<<<<< HEAD
-=======
 
 def pascal_frac_2_coco_pixel(boxes, images):
     pascal_pixel_boxes = []
@@ -232,7 +226,6 @@
         coco_pixel_boxes.append(bbox)
     return np.stack((x, y, w, h), axis=1)
 
->>>>>>> c4e2e943
 
 BBOX_FORMAT_TO_COCO_CONVERTER = {
     ("LTWH", "pixel"): lambda x, y: x,
@@ -642,10 +635,6 @@
     else:
         gt_masks = None
 
-    # img = np.random.randint(0, 100, (640, 390, 3), dtype=np.uint8)
-    # bboxes = np.random.uniform(0, 50, (10, 4)).astype(np.float32)
-    # labels = np.random.randint(0, 80, (10, ), dtype=labels.dtype)
-
     return pipeline(
         {
             "img": img,
@@ -709,15 +698,6 @@
     bbox_info = dataset[boxes_tensor].info
     classes = dataset[labels_tensor].info.class_names
     dataset.CLASSES = classes
-<<<<<<< HEAD
-=======
-    if model:
-        if hasattr(model, "CLASSES"):
-            always_warn(
-                "The CLASSES was specified in the main, however it is going to be ignored as it is going to be inferred direclty from the dataset."
-            )
-        model.CLASSES = classes
->>>>>>> c4e2e943
     pipeline = build_pipeline(pipeline)
     metrics_format = train_loader_config.get("metrics_format")
     dist = train_loader_config["dist"]
@@ -993,6 +973,9 @@
                 ds_train, "binary_mask", "gt_masks"
             ) or _find_tensor_with_htype(ds_train, "polygon", "gt_masks")
 
+    if hasattr(model, "CLASSES"):
+        warnings.warn("model already has a CLASSES attribute. Will be ignored.")
+
     model.CLASSES = ds_train[train_labels_tensor].info.class_names
 
     metrics_format = cfg.get("deeplake_metrics_format", "COCO")
@@ -1021,20 +1004,6 @@
         **cfg.data.train.get("deeplake_dataloader", {}),
     }
 
-<<<<<<< HEAD
-=======
-    data_loader = build_dataloader(
-        ds_train,  # TO DO: convert it to for loop if we will suport concatting several datasets
-        train_images_tensor,
-        train_masks_tensor,
-        train_boxes_tensor,
-        train_labels_tensor,
-        pipeline=cfg.get("train_pipeline", []),
-        implementation=dl_impl,
-        model=model,
-        **train_loader_cfg,
-    )
->>>>>>> c4e2e943
 
     # put model on gpus
     if distributed:
@@ -1046,15 +1015,8 @@
         #                                           output_device=local_rank,
         #                                           broadcast_buffers=False,
         #                                           find_unused_parameters=find_unused_parameters)
-<<<<<<< HEAD
         force_cudnn_initialization(cfg.gpu_ids[local_rank])
         ddp_setup(local_rank, len(cfg.gpu_ids), port)
-=======
-        torch.distributed.init_process_group(
-            backend="nccl", rank=local_rank, world_size=len(cfg.gpu_ids)
-        )
-        force_cudnn_initialization(local_rank)
->>>>>>> c4e2e943
         model = build_ddp(
             model,
             cfg.device,
