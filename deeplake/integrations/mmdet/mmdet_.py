--- conflicted
+++ resolved
@@ -54,8 +54,6 @@
         d.polygon(polygon, fill=1)
         out[..., i] = np.asarray(im)
     return out
-<<<<<<< HEAD
-=======
 
 
 def coco_frac_2_pascal_pixel(boxes, shape):
@@ -178,7 +176,6 @@
     bbox_format = get_bbox_format(bbox, bbox_info)
     converter = BBOX_FORMAT_TO_CONVERTER[bbox_format]
     return converter(bbox, shape)
->>>>>>> 3bd556e5
 
 
 class MMDetDataset(TorchDataset):
@@ -209,26 +206,15 @@
 
         if self.metrics_format == "COCO" and self.mode == "val":
             self.evaluator = mmdet_utils.COCODatasetEvaluater(
-<<<<<<< HEAD
-                pipeline,
-                classes=self.CLASSES,
+                pipeline, 
+                classes=self.CLASSES, 
                 hub_dataset=self.dataset,
                 imgs=self.images,
                 masks=self.masks,
                 bboxes=self.bboxes,
                 labels=self.labels,
+                iscrowds=self.iscrowds,
             )
-=======
-                    pipeline, 
-                    classes=self.CLASSES, 
-                    hub_dataset=self.dataset,
-                    imgs=self.images,
-                    masks=self.masks,
-                    bboxes=self.bboxes,
-                    labels=self.labels,
-                    iscrowds=self.iscrowds,
-                )
->>>>>>> 3bd556e5
         else:
             self.evaluator = None
 
@@ -244,8 +230,6 @@
         if self.dataset[masks_tensor].htype == "polygon":
             ret = map(partial(poly_2_mask, shape=shape), ret)
         return ret
-<<<<<<< HEAD
-=======
 
     def _get_iscrowds(self, iscrowds_tensor):
         if iscrowds_tensor is not None:
@@ -257,16 +241,6 @@
         always_warn("iscrowds tensor was not found, setting its value to 0.")
         return iscrowds_tensor
 
-    def _get_iscrowds(self, iscrowds_tensor):
-        if iscrowds_tensor is not None:
-            return iscrowds_tensor
-        
-        if "iscrowds" in self.dataset:
-            always_warn("Iscrowds was not specified, searching for iscrowds tensor in the dataset.")
-            return self.dataset["iscrowds"].numpy(aslist=True)
-        always_warn("iscrowds tensor was not found, setting its value to 0.")
-        return iscrowds_tensor
->>>>>>> 3bd556e5
 
     def _get_bboxes(self, boxes_tensor):
         return self.dataset[boxes_tensor].numpy(aslist=True)
@@ -536,11 +510,7 @@
     boxes_tensor: str,
     labels_tensor: str,
     pipeline: Callable,
-<<<<<<< HEAD
-    metrics_format: str,
-=======
     bbox_info: str,
->>>>>>> 3bd556e5
     poly2mask: bool,
 ):
     img = sample_in[images_tensor]
@@ -636,11 +606,7 @@
             boxes_tensor=boxes_tensor,
             labels_tensor=labels_tensor,
             pipeline=pipeline,
-<<<<<<< HEAD
-            metrics_format=metrics_format,
-=======
             bbox_info=bbox_info,
->>>>>>> 3bd556e5
             poly2mask=poly2mask,
         )
         num_workers = train_loader_config["workers_per_gpu"]
