from typing import Callable, Dict, Optional, Sequence, Union
from deeplake.util.dataset import try_flushing
from deeplake.util.dataset import map_tensor_keys
from .common import (
    PytorchTransformFunction,
    check_tensors,
    convert_fn as default_convert_fn,
    collate_fn as default_collate_fn,
)
from deeplake.integrations.pytorch.dataset import TorchDataset


def create_dataloader_nesteddataloader(
    dataset,
    tensors,
    use_local_cache,
    transform,
    num_workers,
    buffer_size,
    batch_size,
    collate_fn,
    pin_memory,
    drop_last,
    return_index,
    pad_tensors,
    decode_method,
):
    import torch
    import torch.utils.data
    from deeplake.integrations.pytorch.dataset import SubIterableDataset

    return torch.utils.data.DataLoader(
        # this data set is more efficient also shuffles
        # using threads race conditions as source of entropy
        SubIterableDataset(
            dataset,
            tensors=tensors,
            use_local_cache=use_local_cache,
            transform=transform,
            batch_size=batch_size,
            num_workers=num_workers,
            buffer_size=buffer_size,
            return_index=return_index,
            pad_tensors=pad_tensors,
            decode_method=decode_method,
        ),
        batch_size=batch_size,
        collate_fn=collate_fn,
        pin_memory=pin_memory,
        drop_last=drop_last,
    )


def create_dataloader_shufflingdataloader(
    dataset,
    tensors,
    tobytes,
    use_local_cache,
    transform,
    num_workers,
    buffer_size,
    batch_size,
    collate_fn,
    pin_memory,
    drop_last,
):
    import torch
    import torch.utils.data
    from deeplake.integrations.pytorch.dataset import ShufflingIterableDataset

    return torch.utils.data.DataLoader(
        # this data set is more efficient also shuffles
        # using threads race conditions as source of entropy
        ShufflingIterableDataset(
            dataset,
            tensors=tensors,
            tobytes=tobytes,
            use_local_cache=use_local_cache,
            transform=transform,
            num_workers=num_workers,
            buffer_size=buffer_size,
        ),
        batch_size=batch_size,
        collate_fn=collate_fn,
        pin_memory=pin_memory,
        drop_last=drop_last,
    )


create_dataloader = create_dataloader_nesteddataloader


def dataset_to_pytorch(
    dataset,
    num_workers: int,
    batch_size: int,
    drop_last: bool,
    *args,
    collate_fn: Optional[Callable],
    pin_memory: bool,
    shuffle: bool,
    buffer_size: int,
    use_local_cache: bool,
    transform: Optional[Union[Dict, Callable]] = None,
    tensors: Optional[Sequence[str]] = None,
    return_index: bool = True,
    pad_tensors: bool = True,
<<<<<<< HEAD
    torch_dataset=TorchDataset,
    **kwargs,
=======
    decode_method: Optional[Dict[str, str]] = None,
>>>>>>> 9d2c9a33
):

    import torch

    try_flushing(dataset)

    torch.multiprocessing.set_sharing_strategy("file_system")

    if collate_fn is None:
        collate_fn = default_convert_fn if batch_size is None else default_collate_fn

    if tensors is not None and "index" in tensors:
        raise ValueError("index is not a tensor, to get index, pass return_index=True")

    tensors = map_tensor_keys(dataset, tensors)
    if isinstance(transform, dict):
        tensors = [k for k in transform.keys() if k != "index"]
        transform = PytorchTransformFunction(transform_dict=transform)
    else:
        transform = PytorchTransformFunction(composite_transform=transform)

    if shuffle and num_workers > 0:
        return create_dataloader(
            dataset,
            tensors,
            use_local_cache,
            transform,
            num_workers,
            buffer_size,
            batch_size,
            collate_fn,
            pin_memory,
            drop_last,
            return_index,
            pad_tensors,
            decode_method,
        )
    else:
        return torch.utils.data.DataLoader(
            torch_dataset(
                dataset,
                *args,
                tensors=tensors,
                use_local_cache=use_local_cache,
                transform=transform,
                num_workers=num_workers,
                shuffle=shuffle,
                buffer_size=buffer_size,
                return_index=return_index,
                pad_tensors=pad_tensors,
<<<<<<< HEAD
                **kwargs,
=======
                decode_method=decode_method,
>>>>>>> 9d2c9a33
            ),
            batch_size=batch_size,
            collate_fn=collate_fn,
            pin_memory=pin_memory,
            num_workers=num_workers,
            drop_last=drop_last,
        )<|MERGE_RESOLUTION|>--- conflicted
+++ resolved
@@ -105,12 +105,9 @@
     tensors: Optional[Sequence[str]] = None,
     return_index: bool = True,
     pad_tensors: bool = True,
-<<<<<<< HEAD
     torch_dataset=TorchDataset,
+    decode_method: Optional[Dict[str, str]] = None,
     **kwargs,
-=======
-    decode_method: Optional[Dict[str, str]] = None,
->>>>>>> 9d2c9a33
 ):
 
     import torch
@@ -161,11 +158,8 @@
                 buffer_size=buffer_size,
                 return_index=return_index,
                 pad_tensors=pad_tensors,
-<<<<<<< HEAD
+                decode_method=decode_method,
                 **kwargs,
-=======
-                decode_method=decode_method,
->>>>>>> 9d2c9a33
             ),
             batch_size=batch_size,
             collate_fn=collate_fn,
