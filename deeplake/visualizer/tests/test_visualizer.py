--- conflicted
+++ resolved
@@ -44,11 +44,7 @@
     response = requests.request("GET", url + "images/chunks_index/unsharded")
     assert response.status_code == 206
     c1 = response.content
-<<<<<<< HEAD
-    assert len(c1) == 23 or len(c1) == 24
-=======
     assert len(c1) == 18 + len(dp.__version__)
->>>>>>> ad89c3c2
     response = requests.request(
         "GET", url + "images/chunks_index/unsharded", headers={"Range": "bytes 2-3;"}
     )
