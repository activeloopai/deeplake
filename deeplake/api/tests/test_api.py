--- conflicted
+++ resolved
@@ -969,7 +969,6 @@
     with pytest.raises(DatasetHandlerError):
         deeplake.deepcopy(src_path, dest_path, token=hub_token)
 
-<<<<<<< HEAD
     deeplake.deepcopy(
         src_ds,
         dest_path,
@@ -988,8 +987,6 @@
         progressbar=progressbar,
     )
 
-=======
->>>>>>> 2bfa3a2a
     with pytest.raises(UnsupportedParameterException):
         deeplake.deepcopy(
             src_path,
