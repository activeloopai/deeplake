--- conflicted
+++ resolved
@@ -2459,7 +2459,6 @@
         assert ds.abc.numpy(aslist=True) == [[1, 2], [1, 2, 3], [1, 2, 3, 4]]
 
 
-<<<<<<< HEAD
 def test_tensor_dtype_bug(local_path):
     from nibabel.testing import data_path
 
@@ -2474,7 +2473,8 @@
 
     assert ds2.abc[0].numpy().shape == (4, 5, 7)
     assert ds2.abc.dtype == np.dtype("<U1")
-=======
+
+
 def test_iterate_with_groups(memory_ds):
     with memory_ds as ds:
         ds.create_tensor("x/y/z")
@@ -2485,5 +2485,4 @@
         assert sample["x/y"].z.is_iteration == True
 
     for i, sample in enumerate(ds):
-        assert sample["x/y/z"].is_iteration == True
->>>>>>> f52500ff
+        assert sample["x/y/z"].is_iteration == True