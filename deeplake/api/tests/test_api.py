--- conflicted
+++ resolved
@@ -2150,7 +2150,6 @@
         assert ds.abc.info.class_names == ["a", "b", "c"]
 
 
-<<<<<<< HEAD
 def test_columnar_views(memory_ds):
     with memory_ds as ds:
         ds.create_tensor("x")
@@ -2171,7 +2170,8 @@
     print(view.enabled_tensors)
     assert list(view.tensors) == ["b", "d"]
     assert view.group_index == "a"
-=======
+
+
 @pytest.mark.parametrize("verify", [True, False])
 def test_bad_link(local_ds_generator, verify):
     with local_ds_generator() as ds:
@@ -2183,5 +2183,4 @@
             ds.images.append(deeplake.link("https://picsum.photos/lalala"))
 
     with local_ds_generator() as ds:
-        assert len(ds) == 1
->>>>>>> c13e4a9c
+        assert len(ds) == 1