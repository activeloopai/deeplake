import numpy as np
import os
import sys
import pickle
import deeplake
import pytest
from deeplake.client.client import DeepLakeBackendClient
from deeplake.constants import GCS_OPT, S3_OPT
from deeplake.core.link_creds import LinkCreds
from deeplake.core.meta.encode.creds import CredsEncoder
from deeplake.core.storage.gcs import GCSProvider
from deeplake.core.storage.s3 import S3Provider
from deeplake.tests.common import is_opt_true
from deeplake.util.exceptions import (
    ManagedCredentialsNotFoundError,
    MissingCredsError,
    TensorMetaInvalidHtype,
    UnableToReadFromUrlError,
)

from deeplake.util.htype import parse_complex_htype  # type: ignore


def test_complex_htype_parsing():
    with pytest.raises(ValueError):
        is_sequence, is_link, htype = parse_complex_htype("link")

    is_sequence, is_link, htype = parse_complex_htype("sequence")
    assert is_sequence
    assert not is_link
    assert htype is None

    with pytest.raises(ValueError):
        is_sequence, is_link, htype = parse_complex_htype("sequence[link]")

    with pytest.raises(ValueError):
        is_sequence, is_link, htype = parse_complex_htype("link[sequence]")

    is_sequence, is_link, htype = parse_complex_htype("sequence[image]")
    assert is_sequence
    assert not is_link
    assert htype == "image"

    is_sequence, is_link, htype = parse_complex_htype("link[image]")
    assert not is_sequence
    assert is_link
    assert htype == "image"

    is_sequence, is_link, htype = parse_complex_htype("link[sequence[image]]")
    assert is_sequence
    assert is_link
    assert htype == "image"

    is_sequence, is_link, htype = parse_complex_htype("sequence[link[video]]")
    assert is_sequence
    assert is_link
    assert htype == "video"

    bad_inputs = [
        "random[image]",
        "sequence[random[image]]",
        "link[random[image]]",
        "link(image)",
        "sequence(image)",
        "link[sequence(image)]",
        "sequence[link(image)]",
        "link[sequence[image[uint8]]]",
        "sequence[link[image[uint8]]]",
    ]
    for bad_input in bad_inputs:
        with pytest.raises(TensorMetaInvalidHtype):
            parse_complex_htype(bad_input)


def test_link_creds(request):
    link_creds = LinkCreds()
    link_creds.add_creds_key("abc")
    link_creds.add_creds_key("def")

    with pytest.raises(ValueError):
        link_creds.add_creds_key("abc")

    link_creds.populate_creds("abc", {})
    link_creds.populate_creds("def", {})

    with pytest.raises(MissingCredsError):
        link_creds.populate_creds("ghi", {})

    assert link_creds.get_encoding(None) == 0
    with pytest.raises(ValueError):
        link_creds.get_encoding(None, "s3://my_bucket/my_key")
    assert link_creds.get_encoding("abc") == 1
    assert link_creds.get_encoding("def") == 2
    with pytest.raises(MissingCredsError):
        link_creds.get_encoding("ghi")

    assert link_creds.get_creds_key(0) is None
    assert link_creds.get_creds_key(1) == "abc"
    assert link_creds.get_creds_key(2) == "def"
    with pytest.raises(KeyError):
        link_creds.get_creds_key(3)

    assert len(link_creds) == 2
    assert link_creds.missing_keys == []

    link_creds.add_creds_key("ghi")
    assert link_creds.missing_keys == ["ghi"]

    with pytest.raises(MissingCredsError):
        link_creds.get_storage_provider("xyz", "s3")

    with pytest.raises(MissingCredsError):
        link_creds.get_storage_provider("ghi", "s3")

    if is_opt_true(request, GCS_OPT):
        assert isinstance(link_creds.get_storage_provider("def", "gcs"), GCSProvider)
        assert isinstance(link_creds.get_storage_provider("def", "gcs"), GCSProvider)
        assert isinstance(link_creds.get_storage_provider(None, "gcs"), GCSProvider)
    if is_opt_true(request, S3_OPT):
        assert isinstance(link_creds.get_storage_provider("abc", "s3"), S3Provider)
        assert isinstance(link_creds.get_storage_provider("abc", "s3"), S3Provider)
        assert isinstance(link_creds.get_storage_provider(None, "s3"), S3Provider)

    pickled = pickle.dumps(link_creds)
    unpickled_link_creds = pickle.loads(pickled)

    assert len(unpickled_link_creds) == 3
    assert unpickled_link_creds.get_creds_key(0) is None
    assert unpickled_link_creds.get_creds_key(1) == "abc"
    assert unpickled_link_creds.get_creds_key(2) == "def"
    assert unpickled_link_creds.missing_keys == ["ghi"]

    bts = link_creds.tobytes()
    assert len(bts) == link_creds.nbytes

    from_buffer_link_creds = LinkCreds.frombuffer(bts)
    assert len(from_buffer_link_creds) == 3
    assert from_buffer_link_creds.missing_keys == ["abc", "def", "ghi"]


def test_creds_encoder():
    enc = CredsEncoder()

    enc.register_samples((3,), 5)
    enc.register_samples((0,), 2)
    enc.register_samples((1,), 3)

    for i in range(5):
        assert enc[i] == (3,)
    for i in range(5, 7):
        assert enc[i] == (0,)
    for i in range(7, 10):
        assert enc[i] == (1,)

    data = enc.tobytes()
    assert len(data) == enc.nbytes

    dec = CredsEncoder.frombuffer(data)
    for i in range(5):
        assert dec[i] == (3,)
    for i in range(5, 7):
        assert dec[i] == (0,)
    for i in range(7, 10):
        assert dec[i] == (1,)


def test_add_populate_creds(local_ds_generator):
    local_ds = local_ds_generator()
    with local_ds as ds:
        ds.add_creds_key("my_s3_key")
        ds.add_creds_key("my_gcs_key")
        ds.populate_creds("my_s3_key", {})
        ds.populate_creds("my_gcs_key", {})

        assert ds.link_creds.creds_keys == ["my_s3_key", "my_gcs_key"]
        assert ds.link_creds.creds_mapping == {"my_s3_key": 1, "my_gcs_key": 2}
        assert ds.link_creds.creds_dict == {"my_s3_key": {}, "my_gcs_key": {}}

    ds = local_ds_generator()
    assert ds.link_creds.creds_keys == ["my_s3_key", "my_gcs_key"]
    assert ds.link_creds.creds_mapping == {"my_s3_key": 1, "my_gcs_key": 2}
    assert ds.link_creds.creds_dict == {}


def test_none_used_key(local_ds_generator, cat_path):
    local_ds = local_ds_generator()
    with local_ds as ds:
        ds.create_tensor("xyz", htype="link[image]", sample_compression="jpg")
        ds.add_creds_key("my_s3_key")
        ds.populate_creds("my_s3_key", {})
        ds.xyz.append(deeplake.link(cat_path))
        assert ds.link_creds.used_creds_keys == set()
        ds.xyz.append(deeplake.link(cat_path, "my_s3_key"))
        assert ds.link_creds.used_creds_keys == {"my_s3_key"}

    ds = local_ds_generator()
    assert ds.link_creds.used_creds_keys == {"my_s3_key"}


@pytest.mark.parametrize("create_shape_tensor", [True, False])
@pytest.mark.parametrize("verify", [True, False])
def test_basic(local_ds_generator, cat_path, flower_path, create_shape_tensor, verify):
    local_ds = local_ds_generator()
    with local_ds as ds:
        ds.create_tensor(
            "linked_images",
            htype="link[image]",
            create_shape_tensor=create_shape_tensor,
            verify=verify,
            sample_compression="png",
        )
        with pytest.raises(TypeError):
            ds.linked_images.append(np.ones((100, 100, 3)))

        for _ in range(10):
            sample = deeplake.link(flower_path)
            ds.linked_images.append(sample)
        assert ds.linked_images.meta.sample_compression == "png"

        ds.linked_images.append(None)

        for i in range(0, 10, 2):
            sample = deeplake.link(cat_path)
            ds.linked_images[i] = sample

        assert len(ds.linked_images) == 11

        ds.create_tensor(
            "linked_images_2",
            htype="link[image]",
            create_shape_tensor=create_shape_tensor,
            verify=verify,
            sample_compression="png",
        )
        ds.linked_images_2.extend(ds.linked_images)
        assert len(ds.linked_images_2) == 11
        for i in range(10):
            shape_target = (900, 900, 3) if i % 2 == 0 else (513, 464, 4)
            assert ds.linked_images[i].shape == shape_target
            assert ds.linked_images[i].numpy().shape == shape_target
            assert ds.linked_images_2[i].shape == shape_target
            assert ds.linked_images_2[i].numpy().shape == shape_target

        assert ds.linked_images_2.meta.sample_compression == "png"
        assert ds.linked_images[10].size == 0
        np.testing.assert_array_equal(ds.linked_images[10].numpy(), np.ones((0,)))
        assert ds.linked_images_2[10].size == 0
        np.testing.assert_array_equal(ds.linked_images_2[10].numpy(), np.ones((0,)))

    ds.commit()
    view = ds[:5]
    view.save_view(optimize=True)
    view2 = ds.get_views()[0].load()
    view1_np = view.linked_images.numpy(aslist=True)
    view2_np = view2.linked_images.numpy(aslist=True)

    assert len(view1_np) == len(view2_np)
    for v1, v2 in zip(view1_np, view2_np):
        np.testing.assert_array_equal(v1, v2)

    view_id = ds[:10].save_view().split("queries/")[1]
    view3 = ds.load_view(view_id, optimize=True)
    assert view3.linked_images.meta.sample_compression == "png"
    assert view3.linked_images_2.meta.sample_compression == "png"

    # checking persistence
    ds = local_ds_generator()
    for i in range(10):
        shape_target = (900, 900, 3) if i % 2 == 0 else (513, 464, 4)
        assert ds.linked_images[i].shape == shape_target
        assert ds.linked_images[i].numpy().shape == shape_target
        assert ds.linked_images_2[i].shape == shape_target
        assert ds.linked_images_2[i].numpy().shape == shape_target


@pytest.mark.xfail(reason="broken link")
def test_jwt_link(local_ds):
    with local_ds as ds:
        ds.create_tensor(
            "img",
            htype="link[image]",
            sample_compression="jpg",
            create_shape_tensor=False,
        )
        auth = DeepLakeBackendClient().auth_header
        my_jwt = {"Authorization": auth}
        ds.add_creds_key("my_jwt_key")
        ds.populate_creds("my_jwt_key", my_jwt)
        img_url = "https://app-dev.activeloop.dev/api/org/tim4/storage/image"
        for _ in range(3):
            ds.img.append(deeplake.link(img_url, creds_key="my_jwt_key"))

        for i in range(3):
            assert ds.img[i].shape == (50, 50, 4)
            assert ds.img[i].numpy().shape == (50, 50, 4)

        my_incorrect_jwt = {"Authorization": "12345"}
        ds.populate_creds("my_jwt_key", my_incorrect_jwt)
        with pytest.raises(UnableToReadFromUrlError):
            ds.img[0].numpy()

        with pytest.raises(UnableToReadFromUrlError):
            ds.img[0].shape


@pytest.mark.parametrize("create_shape_tensor", [True, False])
@pytest.mark.parametrize("verify", [True, False])
@pytest.mark.skipif(
    os.name == "nt" and sys.version_info < (3, 7), reason="requires python 3.7 or above"
)
def test_video(request, local_ds_generator, create_shape_tensor, verify):
    local_ds = local_ds_generator()
    with local_ds as ds:
        ds.add_creds_key("ENV")
        ds.populate_creds("ENV", from_environment=True)
        ds.create_tensor(
            "linked_videos",
            htype="link[video]",
            sample_compression="mp4",
            create_shape_tensor=create_shape_tensor,
            verify=verify,
        )
        for _ in range(3):
            sample = deeplake.link(
                "http://commondatastorage.googleapis.com/gtv-videos-bucket/sample/ForBiggerJoyrides.mp4"
            )
            ds.linked_videos.append(sample)

        assert len(ds.linked_videos) == 3
        for i in range(3):
            assert ds.linked_videos[i].shape == (361, 720, 1280, 3)
            assert ds.linked_videos[i][:5].numpy().shape == (5, 720, 1280, 3)

        if is_opt_true(request, GCS_OPT):
            sample = deeplake.link(
                "gcs://gtv-videos-bucket/sample/ForBiggerJoyrides.mp4", creds_key="ENV"
            )
            ds.linked_videos.append(sample)
            assert len(ds.linked_videos) == 4
            assert ds.linked_videos[3].shape == (361, 720, 1280, 3)
    # checking persistence
    ds = local_ds_generator()
    ds.populate_creds("ENV", from_environment=True)
    for i in range(3):
        assert ds.linked_videos[i].shape == (361, 720, 1280, 3)

    if is_opt_true(request, GCS_OPT):
        assert len(ds.linked_videos) == 4
        assert ds.linked_videos[3].shape == (361, 720, 1280, 3)


def test_complex_creds(local_ds_generator):
    local_ds = local_ds_generator()
    with local_ds as ds:
        ds.create_tensor(
            "link",
            htype="link[image]",
            sample_compression="jpg",
            verify=False,
            create_shape_tensor=False,
            create_sample_info_tensor=False,
        )
        ds.create_tensor("xyz")
        ds.add_creds_key("my_first_key")
        ds.add_creds_key("my_second_key")

        assert ds.get_creds_keys() == ["my_first_key", "my_second_key"]

        ds.populate_creds("my_first_key", {})
        ds.populate_creds("my_second_key", {})
        for i in range(10):
            creds_key = "my_first_key" if i % 2 == 0 else "my_second_key"
            sample = deeplake.link("https://picsum.photos/200/300", creds_key=creds_key)
            ds.link.append(sample)
            ds.xyz.append(i)

        with pytest.raises(ValueError):
            ds.link._linked_sample()

        with pytest.raises(ValueError):
            ds.xyz[0]._linked_sample()

        linked_sample = ds.link[0]._linked_sample()
        assert linked_sample.path == "https://picsum.photos/200/300"
        assert linked_sample.creds_key == "my_first_key"

        for i in range(10, 15):
            sample = deeplake.link("https://picsum.photos/200/300")
            ds.link.append(sample)
            ds.xyz.append(i)

        for i in range(10):
            enc_creds = 1 if i % 2 == 0 else 2
            assert ds.link.chunk_engine.creds_encoder[i][0] == enc_creds

        for i in range(10, 15):
            assert ds.link.chunk_engine.creds_encoder[i][0] == 0

        for i in range(15):
            assert ds.xyz[i].numpy() == i
            assert ds.link[i].numpy().shape == (300, 200, 3)

    ds = local_ds_generator()
    for i in range(10):
        enc_creds = 1 if i % 2 == 0 else 2
        assert ds.link.chunk_engine.creds_encoder[i][0] == enc_creds

    for i in range(10, 15):
        assert ds.link.chunk_engine.creds_encoder[i][0] == 0

    for i in range(15):
        assert ds.xyz[i].numpy() == i

    with pytest.raises(ValueError):
        ds.link[0].numpy().shape


@deeplake.compute
def identity(sample_in, samples_out):
    samples_out.linked_images.append(sample_in.linked_images)


def test_transform(local_ds, cat_path, flower_path):
    data_in = deeplake.dataset("./test/link_transform", overwrite=True)
    with data_in as ds:
        ds.create_tensor(
            "linked_images",
            htype="link[image]",
            create_shape_tensor=True,
            verify=True,
            sample_compression="jpeg",
        )
        for i in range(10):
            sample = (
                deeplake.link(cat_path) if i % 2 == 0 else deeplake.link(flower_path)
            )
            ds.linked_images.append(sample)
        assert ds.linked_images.meta.sample_compression == "jpeg"

    data_out = local_ds
    with data_out as ds:
        ds.create_tensor(
            "linked_images",
            htype="link[image]",
            create_shape_tensor=True,
            verify=True,
            sample_compression="jpeg",
        )
        assert ds.linked_images.meta.sample_compression == "jpeg"

    identity().eval(data_in, data_out, num_workers=2)
    assert len(data_out.linked_images) == 10
    for i in range(10):
        shape_target = (900, 900, 3) if i % 2 == 0 else (513, 464, 4)
        assert ds.linked_images[i].shape == shape_target
        assert ds.linked_images[i].numpy().shape == shape_target

    data_in.delete()


@deeplake.compute
def transform_path_link(sample_in, samples_out):
    samples_out.images.append(deeplake.link(sample_in))


def check_transformed_ds(ds):
    assert ds.images[0].numpy().shape == ds.images[0].shape == (900, 900, 3)
    assert ds.images[1].numpy().shape == ds.images[1].shape == (513, 464, 4)


def test_transform_2(local_ds_generator, cat_path, flower_path):
    ds = local_ds_generator()
    with ds:
        ds.create_tensor("images", htype="link[image]", sample_compression="jpg")

    transform_path_link().eval([cat_path, flower_path], ds)

    check_transformed_ds(ds)
    ds = local_ds_generator()
    check_transformed_ds(ds)


def test_link_managed(hub_cloud_ds_generator, cat_path):
    key_name = "CREDS_MANAGEMENT_TEST"
    with hub_cloud_ds_generator() as ds:
        ds.create_tensor(
            "img",
            htype="link[image]",
            sample_compression="jpg",
            verify=False,
            create_shape_tensor=False,
            create_sample_info_tensor=False,
        )
        ds.add_creds_key(key_name, managed=True)
        assert key_name in ds.link_creds.creds_dict
        assert key_name in ds.link_creds.managed_creds_keys
        assert key_name not in ds.link_creds.used_creds_keys

        ds.img.append(deeplake.link(cat_path, creds_key=key_name))
        assert key_name in ds.link_creds.used_creds_keys

    ds = hub_cloud_ds_generator()
    assert key_name in ds.link_creds.creds_dict
    assert key_name in ds.link_creds.managed_creds_keys
    assert key_name in ds.link_creds.used_creds_keys

    shape_target = (900, 900, 3)
    assert ds.img[0].shape == shape_target
    assert ds.img[0].numpy().shape == shape_target

    with pytest.raises(ValueError):
        # managed creds_key can't be updated
        ds.update_creds_key(key_name, "something_else")

    with pytest.raises(KeyError):
        ds.change_creds_management("random_key", False)

    # this is a no-op
    ds.change_creds_management(key_name, True)

    # no longer managed
    ds.change_creds_management(key_name, False)

    ds = hub_cloud_ds_generator()
    with pytest.raises(ValueError):
        ds.img[0].numpy()

    ds.populate_creds(key_name, {})
    assert ds.img[0].shape == shape_target
    assert ds.img[0].numpy().shape == shape_target

    ds = hub_cloud_ds_generator()
    ds.change_creds_management(key_name, True)
    assert ds.img[0].shape == shape_target
    assert ds.img[0].numpy().shape == shape_target

    new_key = "some_random_key"
    with pytest.raises(ManagedCredentialsNotFoundError):
        ds.add_creds_key(new_key, managed=True)

    # even after failure one can simply add a new key, setting managed to False
    ds.add_creds_key(new_key)


def test_link_ready(local_ds_generator, cat_path):
    with local_ds_generator() as ds:
        ds.create_tensor(
            "img",
            htype="link[image]",
            sample_compression="jpg",
            verify=False,
            create_shape_tensor=False,
            create_sample_info_tensor=False,
        )
        ds.add_creds_key("def")
        ds.add_creds_key("abc")
        ds.populate_creds("abc", {})
        ds.img.append(deeplake.link(cat_path, creds_key="abc"))

    ds = local_ds_generator()
    with pytest.raises(ValueError):
        ds.img[0].numpy()
    ds.populate_creds("abc", {})
    assert ds.img[0].numpy().shape == (900, 900, 3)
    with pytest.raises(KeyError):
        ds.update_creds_key("xyz", "ghi")
    with pytest.raises(ValueError):
        ds.update_creds_key("abc", "def")
    ds.update_creds_key("abc", "new")
    assert ds.img[0].numpy().shape == (900, 900, 3)
    ds = local_ds_generator()
    with pytest.raises(ValueError):
        ds.img[0].numpy()
    ds.populate_creds("new", {})
    assert ds.img[0].numpy().shape == (900, 900, 3)


def test_link_path(local_ds):
    with local_ds as ds:
        ds.create_tensor(
            "a",
            htype="link[image]",
            verify=False,
            create_shape_tensor=False,
            create_sample_info_tensor=False,
            sample_compression="jpeg",
        )
        ds.create_tensor("b", htype="text")
        ds.a.append(deeplake.link("hello!!!!"))
        ds.b.append("hello!!!!")
        ds.a.append(deeplake.link("world"))
        ds.b.append("world")
        ds.a.append(deeplake.link("foo"))
        ds.b.append("foo")

        np.testing.assert_array_equal(ds.a[0].path(), ds.b[0].numpy())
        np.testing.assert_array_equal(ds.a[1].path(), ds.b[1].numpy())
        np.testing.assert_array_equal(ds.a[2].path(), ds.b[2].numpy())
        np.testing.assert_array_equal(ds.a.path(), ds.b.numpy())


@pytest.mark.parametrize("create_shape_tensor", [True, False])
@pytest.mark.parametrize("verify", [True, False])
def test_basic_sequence(local_ds, cat_path, flower_path, create_shape_tensor, verify):
    pass


@pytest.mark.parametrize("shape_tensor", (True,))
def test_shape_interval(local_ds_generator, cat_path, flower_path, shape_tensor):
    with local_ds_generator() as ds:
        ds.create_tensor(
            "img",
            htype="link[image]",
            sample_compression="jpg",
            create_shape_tensor=shape_tensor,
        )
        for _ in range(3):
            ds.img.append(deeplake.link(cat_path))
        assert ds.img.shape_interval.astuple() == (3, 900, 900, 3)
        ds.img[1] = deeplake.link(flower_path)
        assert ds.img.meta.max_shape == [900, 900, 4]


def test_rgb_gray(local_ds, cat_path, hopper_gray_path):
    with local_ds as ds:
        ds.create_tensor("abc", "link[image]", sample_compression="jpeg")
        ds.abc.append(deeplake.link(cat_path))
        ds.abc.append(deeplake.link(hopper_gray_path))

        assert len(ds.abc.meta.max_shape) == 3
        assert len(ds.abc.meta.min_shape) == 3
        assert len(ds.abc[0].shape) == 3
        assert len(ds.abc[1].shape) == 3
        assert len(ds.abc[0].numpy().shape) == 3
<<<<<<< HEAD
        assert len(ds.abc[1].numpy().shape) == 3
        ds.commit()
        ds.save_view(id="testing", optimize=True)

        ds = ds.load_view("testing")
        assert len(ds.abc.meta.max_shape) == 3
        assert len(ds.abc.meta.min_shape) == 3
        assert len(ds.abc[0].shape) == 3
        assert len(ds.abc[1].shape) == 3
        assert len(ds.abc[0].numpy().shape) == 3
        assert len(ds.abc[1].numpy().shape) == 3
=======

        # TODO: fix this, .shape should be the same as .numpy().shape
        assert len(ds.abc[1].numpy().shape) == 2
>>>>>>> b7953ee6
<|MERGE_RESOLUTION|>--- conflicted
+++ resolved
@@ -632,7 +632,6 @@
         assert len(ds.abc[0].shape) == 3
         assert len(ds.abc[1].shape) == 3
         assert len(ds.abc[0].numpy().shape) == 3
-<<<<<<< HEAD
         assert len(ds.abc[1].numpy().shape) == 3
         ds.commit()
         ds.save_view(id="testing", optimize=True)
@@ -643,9 +642,4 @@
         assert len(ds.abc[0].shape) == 3
         assert len(ds.abc[1].shape) == 3
         assert len(ds.abc[0].numpy().shape) == 3
-        assert len(ds.abc[1].numpy().shape) == 3
-=======
-
-        # TODO: fix this, .shape should be the same as .numpy().shape
-        assert len(ds.abc[1].numpy().shape) == 2
->>>>>>> b7953ee6
+        assert len(ds.abc[1].numpy().shape) == 3