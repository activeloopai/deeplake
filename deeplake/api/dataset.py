import os

import deeplake
import pathlib
import posixpath
from typing import Dict, Optional, Union, List

from deeplake.auto.unstructured.kaggle import download_kaggle_dataset
from deeplake.auto.unstructured.image_classification import ImageClassification
from deeplake.auto.unstructured.coco.coco import CocoDataset
from deeplake.auto.unstructured.yolo.yolo import YoloDataset
from deeplake.client.client import DeepLakeBackendClient
from deeplake.client.log import logger
from deeplake.core.dataset import Dataset, dataset_factory
from deeplake.core.meta.dataset_meta import DatasetMeta
from deeplake.util.connect_dataset import connect_dataset_entry
from deeplake.util.version_control import (
    load_version_info,
    rebuild_version_info,
    get_parent_and_reset_commit_ids,
    replace_head,
    integrity_check,
)
from deeplake.util.spinner import spinner
from deeplake.util.path import (
    convert_pathlib_to_string_if_needed,
    verify_dataset_name,
    process_dataset_path,
)
from deeplake.hooks import (
    dataset_created,
    dataset_loaded,
    dataset_written,
    dataset_committed,
)
from deeplake.constants import (
    DEFAULT_MEMORY_CACHE_SIZE,
    DEFAULT_LOCAL_CACHE_SIZE,
    DEFAULT_READONLY,
    DATASET_META_FILENAME,
)
from deeplake.util.access_method import (
    check_access_method,
    get_local_dataset,
    parse_access_method,
)
from deeplake.util.auto import get_most_common_extension
from deeplake.util.bugout_reporter import feature_report_path, deeplake_reporter
from deeplake.util.delete_entry import remove_path_from_backend
from deeplake.util.keys import dataset_exists
from deeplake.util.exceptions import (
    AgreementError,
    DatasetHandlerError,
    InvalidFileExtension,
    InvalidPathException,
    PathNotEmptyException,
    SamePathException,
    UserNotLoggedInException,
    TokenPermissionError,
    UnsupportedParameterException,
    DatasetCorruptError,
    CheckoutError,
    ReadOnlyModeError,
    LockedException,
)
from deeplake.util.storage import (
    get_storage_and_cache_chain,
    storage_provider_from_path,
)
from deeplake.util.compute import get_compute_provider
from deeplake.util.remove_cache import get_base_storage
from deeplake.util.cache_chain import generate_chain
from deeplake.core.storage.deeplake_memory_object import DeepLakeMemoryObject


class dataset:
    @staticmethod
    @spinner
    def init(
        path: Union[str, pathlib.Path],
<<<<<<< HEAD
        db_engine: bool = False,
=======
        runtime: Optional[Dict] = None,
>>>>>>> 21272d24
        read_only: Optional[bool] = None,
        overwrite: bool = False,
        public: bool = False,
        memory_cache_size: int = DEFAULT_MEMORY_CACHE_SIZE,
        local_cache_size: int = DEFAULT_LOCAL_CACHE_SIZE,
        creds: Optional[Union[Dict, str]] = None,
        token: Optional[str] = None,
        org_id: Optional[str] = None,
        verbose: bool = True,
        access_method: str = "stream",
        reset: bool = False,
    ):
        """Returns a :class:`~deeplake.core.dataset.Dataset` object referencing either a new or existing dataset.

        Examples:

            >>> ds = deeplake.dataset("hub://username/dataset")
            >>> ds = deeplake.dataset("s3://mybucket/my_dataset")
            >>> ds = deeplake.dataset("./datasets/my_dataset", overwrite=True)

            Loading to a specfic version:

            >>> ds = deeplake.dataset("hub://username/dataset@new_branch")
            >>> ds = deeplake.dataset("hub://username/dataset@3e49cded62b6b335c74ff07e97f8451a37aca7b2)

            >>> my_commit_id = "3e49cded62b6b335c74ff07e97f8451a37aca7b2"
            >>> ds = deeplake.dataset(f"hub://username/dataset@{my_commit_id}")

        Args:
            path (str, pathlib.Path): - The full path to the dataset. Can be:
                - a Deep Lake cloud path of the form ``hub://username/datasetname``. To write to Deep Lake cloud datasets, ensure that you are logged in to Deep Lake (use 'activeloop login' from command line)
                - an s3 path of the form ``s3://bucketname/path/to/dataset``. Credentials are required in either the environment or passed to the creds argument.
                - a local file system path of the form ``./path/to/dataset`` or ``~/path/to/dataset`` or ``path/to/dataset``.
                - a memory path of the form ``mem://path/to/dataset`` which doesn't save the dataset but keeps it in memory instead. Should be used only for testing as it does not persist.
                - Loading to a specific version:

                    - You can also specify a ``commit_id`` or ``branch`` to load the dataset to that version directly by using the ``@`` symbol.
                    - The path will then be of the form ``hub://username/dataset@{branch}`` or ``hub://username/dataset@{commit_id}``.
                    - See examples above.
<<<<<<< HEAD
            db_engine (bool): Whether to use Activeloop DB Engine. Only applicable for hub:// paths.
=======
            runtime (dict): Parameters for Activeloop DB Engine. Only applicable for hub:// paths.
>>>>>>> 21272d24
            read_only (bool, optional): Opens dataset in read only mode if this is passed as ``True``. Defaults to ``False``.
                Datasets stored on Deep Lake cloud that your account does not have write access to will automatically open in read mode.
            overwrite (bool): If set to ``True`` this overwrites the dataset if it already exists. Defaults to ``False``.
            public (bool): Defines if the dataset will have public access. Applicable only if Deep Lake cloud storage is used and a new Dataset is being created. Defaults to ``True``.
            memory_cache_size (int): The size of the memory cache to be used in MB.
            local_cache_size (int): The size of the local filesystem cache to be used in MB.
            creds (dict, str, optional): The string ``ENV`` or a dictionary containing credentials used to access the dataset at the path.
                - If 'aws_access_key_id', 'aws_secret_access_key', 'aws_session_token' are present, these take precedence over credentials present in the environment or in credentials file. Currently only works with s3 paths.
                - It supports 'aws_access_key_id', 'aws_secret_access_key', 'aws_session_token', 'endpoint_url', 'aws_region', 'profile_name' as keys.
                - If 'ENV' is passed, credentials are fetched from the environment variables. This is also the case when creds is not passed for cloud datasets. For datasets connected to hub cloud, specifying 'ENV' will override the credentials fetched from Activeloop and use local ones.
            token (str, optional): Activeloop token, used for fetching credentials to the dataset at path if it is a Deep Lake dataset. This is optional, tokens are normally autogenerated.
            org_id (str, Optional): Organization id to be used for enabling enterprise features. Only applicable for local datasets.
            verbose (bool): If ``True``, logs will be printed. Defaults to ``True``.
            access_method (str): The access method to use for the dataset. Can be:

                    - 'stream'

                        - Streams the data from the dataset i.e. only fetches data when required. This is the default value.

                    - 'download'

                        - Downloads the data to the local filesystem to the path specified in environment variable ``DEEPLAKE_DOWNLOAD_PATH``.
                          This will overwrite ``DEEPLAKE_DOWNLOAD_PATH``.
                        - Raises an exception if ``DEEPLAKE_DOWNLOAD_PATH`` environment variable is not set or if the dataset does not exist.
                        - The 'download' access method can be modified to specify num_workers and/or scheduler.
                          For example: 'download:2:processed' will use 2 workers and use processed scheduler, while 'download:3' will use 3 workers and
                          default scheduler (threaded), and 'download:processed' will use a single worker and use processed scheduler.

                    - 'local'

                        - Downloads the dataset if it doesn't already exist, otherwise loads from local storage.
                        - Raises an exception if ``DEEPLAKE_DOWNLOAD_PATH`` environment variable is not set.
                        - The 'local' access method can be modified to specify num_workers and/or scheduler to be used in case dataset needs to be downloaded.
                          If dataset needs to be downloaded, 'local:2:processed' will use 2 workers and use processed scheduler, while 'local:3' will use 3 workers
                          and default scheduler (threaded), and 'local:processed' will use a single worker and use processed scheduler.
            reset (bool): If the specified dataset cannot be loaded due to a corrupted HEAD state of the branch being loaded,
                          setting ``reset=True`` will reset HEAD changes and load the previous version.

        ..
            # noqa: DAR101

        Returns:
            Dataset: Dataset created using the arguments provided.

        Raises:
            AgreementError: When agreement is rejected
            UserNotLoggedInException: When user is not logged in
            InvalidTokenException: If the specified token is invalid
            TokenPermissionError: When there are permission or other errors related to token
            CheckoutError: If version address specified in the path cannot be found
            DatasetCorruptError: If loading the dataset failed due to corruption and ``reset`` is not ``True``
            ValueError: If version is specified in the path when creating a dataset
            ReadOnlyModeError: If reset is attempted in read-only mode
            LockedException: When attempting to open a dataset for writing when it is locked by another machine
            Exception: Re-raises caught exception if reset cannot fix the issue

        Danger:
            Setting ``overwrite`` to ``True`` will delete all of your data if it exists! Be very careful when setting this parameter.

        Warning:
            Setting ``access_method`` to download will overwrite the local copy of the dataset if it was previously downloaded.

        Note:
            Any changes made to the dataset in download / local mode will only be made to the local copy and will not be reflected in the original dataset.
        """
        access_method, num_workers, scheduler = parse_access_method(access_method)
        check_access_method(access_method, overwrite)

        path, address = process_dataset_path(path)
        verify_dataset_name(path)

        if creds is None:
            creds = {}

        db_engine = (runtime or {}).get("db_engine", {})

        try:
            storage, cache_chain = get_storage_and_cache_chain(
                path=path,
                db_engine=db_engine,
                read_only=read_only,
                creds=creds,
                token=token,
                memory_cache_size=memory_cache_size,
                local_cache_size=local_cache_size,
            )

            feature_report_path(path, "dataset", {"Overwrite": overwrite}, token=token)
        except Exception as e:
            if isinstance(e, UserNotLoggedInException):
                raise UserNotLoggedInException from None
            raise
        ds_exists = dataset_exists(cache_chain)

        if ds_exists:
            if overwrite:
                cache_chain.clear()
                create = True
            else:
                create = False
        else:
            create = True

        if create and address:
            raise ValueError(
                "deeplake.dataset does not accept version address when writing a dataset."
            )

        dataset_kwargs: Dict[str, Union[None, str, bool, int, Dict]] = {
            "path": path,
            "read_only": read_only,
            "token": token,
            "org_id": org_id,
            "verbose": verbose,
        }

        if access_method == "stream":
            dataset_kwargs.update(
                {
                    "address": address,
                    "storage": cache_chain,
                    "public": public,
                }
            )
        else:
            dataset_kwargs.update(
                {
                    "access_method": access_method,
                    "memory_cache_size": memory_cache_size,
                    "local_cache_size": local_cache_size,
                    "creds": creds,
                    "ds_exists": ds_exists,
                    "num_workers": num_workers,
                    "scheduler": scheduler,
                    "reset": reset,
                }
            )

        try:
            return dataset._load(dataset_kwargs, access_method, create)
        except (AgreementError, CheckoutError, LockedException) as e:
            raise e from None
        except Exception as e:
            if create:
                raise e
            if access_method == "stream":
                if not reset:
                    if isinstance(e, DatasetCorruptError):
                        raise DatasetCorruptError(
                            message=e.message,
                            action="Try using `reset=True` to reset HEAD changes and load the previous commit.",
                            cause=e.__cause__,
                        )
                    raise DatasetCorruptError(
                        "Exception occurred (see Traceback). The dataset maybe corrupted. "
                        "Try using `reset=True` to reset HEAD changes and load the previous commit."
                    ) from e
                return dataset._reset_and_load(
                    cache_chain, access_method, dataset_kwargs, address, e
                )

    @staticmethod
    def exists(
        path: Union[str, pathlib.Path],
        creds: Optional[Union[Dict, str]] = None,
        token: Optional[str] = None,
    ) -> bool:
        """Checks if a dataset exists at the given ``path``.

        Args:
            path (str, pathlib.Path): the path which needs to be checked.
            creds (dict, str, optional): The string ``ENV`` or a dictionary containing credentials used to access the dataset at the path.
                - If 'aws_access_key_id', 'aws_secret_access_key', 'aws_session_token' are present, these take precedence over credentials present in the environment or in credentials file. Currently only works with s3 paths.
                - It supports 'aws_access_key_id', 'aws_secret_access_key', 'aws_session_token', 'endpoint_url', 'aws_region', 'profile_name' as keys.
                - If 'ENV' is passed, credentials are fetched from the environment variables. This is also the case when creds is not passed for cloud datasets. For datasets connected to hub cloud, specifying 'ENV' will override the credentials fetched from Activeloop and use local ones.
            token (str, optional): Activeloop token, used for fetching credentials to the dataset at path if it is a Deep Lake dataset. This is optional, tokens are normally autogenerated.

        Returns:
            A boolean confirming whether the dataset exists or not at the given path.

        Raises:
            ValueError: If version is specified in the path
        """
        path, address = process_dataset_path(path)

        if address:
            raise ValueError(
                "deeplake.exists does not accept version address in the dataset path."
            )

        if creds is None:
            creds = {}
        try:
            storage, cache_chain = get_storage_and_cache_chain(
                path=path,
                read_only=True,
                creds=creds,
                token=token,
                memory_cache_size=DEFAULT_MEMORY_CACHE_SIZE,
                local_cache_size=DEFAULT_LOCAL_CACHE_SIZE,
            )
        except TokenPermissionError:
            # Cloud Dataset does not exist
            return False
        return dataset_exists(storage)

    @staticmethod
    def empty(
        path: Union[str, pathlib.Path],
<<<<<<< HEAD
        db_engine: bool = False,
=======
        runtime: Optional[dict] = None,
>>>>>>> 21272d24
        overwrite: bool = False,
        public: bool = False,
        memory_cache_size: int = DEFAULT_MEMORY_CACHE_SIZE,
        local_cache_size: int = DEFAULT_LOCAL_CACHE_SIZE,
        creds: Optional[Union[Dict, str]] = None,
        token: Optional[str] = None,
        org_id: Optional[str] = None,
        verbose: bool = True,
    ) -> Dataset:
        """Creates an empty dataset

        Args:
            path (str, pathlib.Path): - The full path to the dataset. Can be:
                - a Deep Lake cloud path of the form ``hub://username/datasetname``. To write to Deep Lake cloud datasets, ensure that you are logged in to Deep Lake (use 'activeloop login' from command line)
                - an s3 path of the form ``s3://bucketname/path/to/dataset``. Credentials are required in either the environment or passed to the creds argument.
                - a local file system path of the form ``./path/to/dataset`` or ``~/path/to/dataset`` or ``path/to/dataset``.
                - a memory path of the form ``mem://path/to/dataset`` which doesn't save the dataset but keeps it in memory instead. Should be used only for testing as it does not persist.
<<<<<<< HEAD
            db_engine (bool): Whether to use Activeloop DB Engine. Only applicable for hub:// paths.
=======
            runtime (dict): Parameters for Activeloop DB Engine. Only applicable for hub:// paths.
>>>>>>> 21272d24
            overwrite (bool): If set to ``True`` this overwrites the dataset if it already exists. Defaults to ``False``.
            public (bool): Defines if the dataset will have public access. Applicable only if Deep Lake cloud storage is used and a new Dataset is being created. Defaults to ``False``.
            memory_cache_size (int): The size of the memory cache to be used in MB.
            local_cache_size (int): The size of the local filesystem cache to be used in MB.
            creds (dict, str, optional): The string ``ENV`` or a dictionary containing credentials used to access the dataset at the path.
                - If 'aws_access_key_id', 'aws_secret_access_key', 'aws_session_token' are present, these take precedence over credentials present in the environment or in credentials file. Currently only works with s3 paths.
                - It supports 'aws_access_key_id', 'aws_secret_access_key', 'aws_session_token', 'endpoint_url', 'aws_region', 'profile_name' as keys.
                - If 'ENV' is passed, credentials are fetched from the environment variables. This is also the case when creds is not passed for cloud datasets. For datasets connected to hub cloud, specifying 'ENV' will override the credentials fetched from Activeloop and use local ones.
            token (str, optional): Activeloop token, used for fetching credentials to the dataset at path if it is a Deep Lake dataset. This is optional, tokens are normally autogenerated.
            org_id (str, Optional): Organization id to be used for enabling enterprise features. Only applicable for local datasets.
            verbose (bool): If True, logs will be printed. Defaults to True.

        Returns:
            Dataset: Dataset created using the arguments provided.

        Raises:
            DatasetHandlerError: If a Dataset already exists at the given path and overwrite is False.
            UserNotLoggedInException: When user is not logged in
            InvalidTokenException: If the specified toke is invalid
            TokenPermissionError: When there are permission or other errors related to token
            ValueError: If version is specified in the path

        Danger:
            Setting ``overwrite`` to ``True`` will delete all of your data if it exists! Be very careful when setting this parameter.
        """
        path, address = process_dataset_path(path)
        db_engine = (runtime or {}).get("db_engine", False)

        if address:
            raise ValueError(
                "deeplake.empty does not accept version address in the dataset path."
            )

        verify_dataset_name(path)

        if creds is None:
            creds = {}

        try:
            storage, cache_chain = get_storage_and_cache_chain(
                path=path,
                db_engine=db_engine,
                read_only=False,
                creds=creds,
                token=token,
                memory_cache_size=memory_cache_size,
                local_cache_size=local_cache_size,
            )

            feature_report_path(path, "empty", {"Overwrite": overwrite}, token=token)
        except Exception as e:
            if isinstance(e, UserNotLoggedInException):
                raise UserNotLoggedInException from None
            raise

        if overwrite and dataset_exists(cache_chain):
            cache_chain.clear()
        elif dataset_exists(cache_chain):
            raise DatasetHandlerError(
                f"A dataset already exists at the given path ({path}). If you want to create"
                f" a new empty dataset, either specify another path or use overwrite=True. "
                f"If you want to load the dataset that exists at this path, use deeplake.load() instead."
            )

        dataset_kwargs = {
            "path": path,
            "storage": cache_chain,
            "read_only": storage.read_only,
            "public": public,
            "token": token,
            "org_id": org_id,
            "verbose": verbose,
        }
        ret = dataset._load(dataset_kwargs)
        return ret

    @staticmethod
    @spinner
    def load(
        path: Union[str, pathlib.Path],
        read_only: Optional[bool] = None,
        memory_cache_size: int = DEFAULT_MEMORY_CACHE_SIZE,
        local_cache_size: int = DEFAULT_LOCAL_CACHE_SIZE,
        creds: Optional[Union[dict, str]] = None,
        token: Optional[str] = None,
        org_id: Optional[str] = None,
        verbose: bool = True,
        access_method: str = "stream",
        reset: bool = False,
    ) -> Dataset:
        """Loads an existing dataset

        Examples:

            >>> ds = deeplake.load("hub://username/dataset")
            >>> ds = deeplake.load("s3://mybucket/my_dataset")
            >>> ds = deeplake.load("./datasets/my_dataset", overwrite=True)

            Loading to a specfic version:

            >>> ds = deeplake.load("hub://username/dataset@new_branch")
            >>> ds = deeplake.load("hub://username/dataset@3e49cded62b6b335c74ff07e97f8451a37aca7b2)

            >>> my_commit_id = "3e49cded62b6b335c74ff07e97f8451a37aca7b2"
            >>> ds = deeplake.load(f"hub://username/dataset@{my_commit_id}")

        Args:
            path (str, pathlib.Path): - The full path to the dataset. Can be:
                - a Deep Lake cloud path of the form ``hub://username/datasetname``. To write to Deep Lake cloud datasets, ensure that you are logged in to Deep Lake (use 'activeloop login' from command line)
                - an s3 path of the form ``s3://bucketname/path/to/dataset``. Credentials are required in either the environment or passed to the creds argument.
                - a local file system path of the form ``./path/to/dataset`` or ``~/path/to/dataset`` or ``path/to/dataset``.
                - a memory path of the form ``mem://path/to/dataset`` which doesn't save the dataset but keeps it in memory instead. Should be used only for testing as it does not persist.
                - Loading to a specific version:

                        - You can also specify a ``commit_id`` or ``branch`` to load the dataset to that version directly by using the ``@`` symbol.
                        - The path will then be of the form ``hub://username/dataset@{branch}`` or ``hub://username/dataset@{commit_id}``.
                        - See examples above.
            read_only (bool, optional): Opens dataset in read only mode if this is passed as ``True``. Defaults to ``False``.
                Datasets stored on Deep Lake cloud that your account does not have write access to will automatically open in read mode.
            memory_cache_size (int): The size of the memory cache to be used in MB.
            local_cache_size (int): The size of the local filesystem cache to be used in MB.
            creds (dict, str, optional): The string ``ENV`` or a dictionary containing credentials used to access the dataset at the path.
                - If 'aws_access_key_id', 'aws_secret_access_key', 'aws_session_token' are present, these take precedence over credentials present in the environment or in credentials file. Currently only works with s3 paths.
                - It supports 'aws_access_key_id', 'aws_secret_access_key', 'aws_session_token', 'endpoint_url', 'aws_region', 'profile_name' as keys.
                - If 'ENV' is passed, credentials are fetched from the environment variables. This is also the case when creds is not passed for cloud datasets. For datasets connected to hub cloud, specifying 'ENV' will override the credentials fetched from Activeloop and use local ones.
            token (str, optional): Activeloop token, used for fetching credentials to the dataset at path if it is a Deep Lake dataset. This is optional, tokens are normally autogenerated.
            org_id (str, Optional): Organization id to be used for enabling enterprise features. Only applicable for local datasets.
            verbose (bool): If ``True``, logs will be printed. Defaults to ``True``.
            access_method (str): The access method to use for the dataset. Can be:

                    - 'stream'

                        - Streams the data from the dataset i.e. only fetches data when required. This is the default value.

                    - 'download'

                        - Downloads the data to the local filesystem to the path specified in environment variable ``DEEPLAKE_DOWNLOAD_PATH``.
                          This will overwrite ``DEEPLAKE_DOWNLOAD_PATH``.
                        - Raises an exception if ``DEEPLAKE_DOWNLOAD_PATH`` environment variable is not set or if the dataset does not exist.
                        - The 'download' access method can be modified to specify num_workers and/or scheduler.
                          For example: 'download:2:processed' will use 2 workers and use processed scheduler, while 'download:3' will use 3 workers and
                          default scheduler (threaded), and 'download:processed' will use a single worker and use processed scheduler.

                    - 'local'

                        - Downloads the dataset if it doesn't already exist, otherwise loads from local storage.
                        - Raises an exception if ``DEEPLAKE_DOWNLOAD_PATH`` environment variable is not set.
                        - The 'local' access method can be modified to specify num_workers and/or scheduler to be used in case dataset needs to be downloaded.
                          If dataset needs to be downloaded, 'local:2:processed' will use 2 workers and use processed scheduler, while 'local:3' will use 3 workers
                          and default scheduler (threaded), and 'local:processed' will use a single worker and use processed scheduler.
            reset (bool): If the specified dataset cannot be loaded due to a corrupted HEAD state of the branch being loaded,
                          setting ``reset=True`` will reset HEAD changes and load the previous version.

        ..
            # noqa: DAR101

        Returns:
            Dataset: Dataset loaded using the arguments provided.

        Raises:
            DatasetHandlerError: If a Dataset does not exist at the given path.
            AgreementError: When agreement is rejected
            UserNotLoggedInException: When user is not logged in
            InvalidTokenException: If the specified toke is invalid
            TokenPermissionError: When there are permission or other errors related to token
            CheckoutError: If version address specified in the path cannot be found
            DatasetCorruptError: If loading the dataset failed due to corruption and ``reset`` is not ``True``
            ReadOnlyModeError: If reset is attempted in read-only mode
            LockedException: When attempting to open a dataset for writing when it is locked by another machine
            Exception: Re-raises caught exception if reset cannot fix the issue

        Warning:
            Setting ``access_method`` to download will overwrite the local copy of the dataset if it was previously downloaded.

        Note:
            Any changes made to the dataset in download / local mode will only be made to the local copy and will not be reflected in the original dataset.
        """
        access_method, num_workers, scheduler = parse_access_method(access_method)
        check_access_method(access_method, overwrite=False)

        path, address = process_dataset_path(path)

        if creds is None:
            creds = {}

        try:
            storage, cache_chain = get_storage_and_cache_chain(
                path=path,
                read_only=read_only,
                creds=creds,
                token=token,
                memory_cache_size=memory_cache_size,
                local_cache_size=local_cache_size,
            )
            feature_report_path(path, "load", {}, token=token)
        except Exception as e:
            if isinstance(e, UserNotLoggedInException):
                raise UserNotLoggedInException from None
            raise
        if not dataset_exists(cache_chain):
            raise DatasetHandlerError(
                f"A Deep Lake dataset does not exist at the given path ({path}). Check the path provided or in case you want to create a new dataset, use deeplake.empty()."
            )

        dataset_kwargs: Dict[str, Union[None, str, bool, int, Dict]] = {
            "path": path,
            "read_only": read_only,
            "token": token,
            "org_id": org_id,
            "verbose": verbose,
        }

        if access_method == "stream":
            dataset_kwargs.update(
                {
                    "address": address,
                    "storage": cache_chain,
                }
            )
        else:
            dataset_kwargs.update(
                {
                    "access_method": access_method,
                    "memory_cache_size": memory_cache_size,
                    "local_cache_size": local_cache_size,
                    "creds": creds,
                    "ds_exists": True,
                    "num_workers": num_workers,
                    "scheduler": scheduler,
                    "reset": reset,
                }
            )

        try:
            return dataset._load(dataset_kwargs, access_method)
        except (AgreementError, CheckoutError, LockedException) as e:
            raise e from None
        except Exception as e:
            if access_method == "stream":
                if not reset:
                    if isinstance(e, DatasetCorruptError):
                        raise DatasetCorruptError(
                            message=e.message,
                            action="Try using `reset=True` to reset HEAD changes and load the previous commit.",
                            cause=e.__cause__,
                        )
                    raise DatasetCorruptError(
                        "Exception occurred (see Traceback). The dataset maybe corrupted. "
                        "Try using `reset=True` to reset HEAD changes and load the previous commit. "
                        "This will delete all uncommitted changes on the branch you are trying to load."
                    ) from e
                return dataset._reset_and_load(
                    cache_chain, access_method, dataset_kwargs, address, e
                )
            raise e

    @staticmethod
    def _reset_and_load(storage, access_method, dataset_kwargs, address, err):
        """Reset and then load the dataset. Only called when loading dataset errored out with ``err``."""
        if access_method != "stream":
            dataset_kwargs["reset"] = True
            ds = dataset._load(dataset_kwargs, access_method)
            return ds

        try:
            version_info = load_version_info(storage)
        except Exception:
            raise err

        address = address or "main"
        parent_commit_id, reset_commit_id = get_parent_and_reset_commit_ids(
            version_info, address
        )
        if parent_commit_id is False:
            # non-head node corrupted
            raise err
        if storage.read_only:
            msg = "Cannot reset when loading dataset in read-only mode."
            if parent_commit_id:
                msg += f" However, you can try loading the previous commit using "
                msg += f"`deeplake.load('{dataset_kwargs.get('path')}@{parent_commit_id}')`."
            raise ReadOnlyModeError(msg)
        if parent_commit_id is None:
            # no commits in the dataset
            storage.clear()
            ds = dataset._load(dataset_kwargs, access_method)
            return ds

        # load previous version, replace head and checkout to new head
        dataset_kwargs["address"] = parent_commit_id
        ds = dataset._load(dataset_kwargs, access_method)
        new_commit_id = replace_head(storage, ds.version_state, reset_commit_id)
        ds.checkout(new_commit_id)

        current_node = ds.version_state["commit_node_map"][ds.commit_id]
        verbose = dataset_kwargs.get("verbose")
        if verbose:
            logger.info(f"HEAD reset. Current version:\n{current_node}")
        return ds

    @staticmethod
    def _load(dataset_kwargs, access_method=None, create=False):
        if access_method in ("stream", None):
            ret = dataset_factory(**dataset_kwargs)
            if create:
                dataset_created(ret)
            else:
                dataset_loaded(ret)

            integrity_check(ret)

            verbose = dataset_kwargs.get("verbose")
            path = dataset_kwargs.get("path")
            if verbose:
                logger.info(f"{path} loaded successfully.")
        else:
            ret = get_local_dataset(**dataset_kwargs)
        return ret

    @staticmethod
    def rename(
        old_path: Union[str, pathlib.Path],
        new_path: Union[str, pathlib.Path],
        creds: Optional[Union[dict, str]] = None,
        token: Optional[str] = None,
    ) -> Dataset:
        """Renames dataset at ``old_path`` to ``new_path``.

        Examples:

            >>> deeplake.rename("hub://username/image_ds", "hub://username/new_ds")
            >>> deeplake.rename("s3://mybucket/my_ds", "s3://mybucket/renamed_ds")

        Args:
            old_path (str, pathlib.Path): The path to the dataset to be renamed.
            new_path (str, pathlib.Path): Path to the dataset after renaming.
            creds (dict, str, optional): The string ``ENV`` or a dictionary containing credentials used to access the dataset at the path.
                - If 'aws_access_key_id', 'aws_secret_access_key', 'aws_session_token' are present, these take precedence over credentials present in the environment or in credentials file. Currently only works with s3 paths.
                - It supports 'aws_access_key_id', 'aws_secret_access_key', 'aws_session_token', 'endpoint_url', 'aws_region', 'profile_name' as keys.
                - If 'ENV' is passed, credentials are fetched from the environment variables. This is also the case when creds is not passed for cloud datasets. For datasets connected to hub cloud, specifying 'ENV' will override the credentials fetched from Activeloop and use local ones.
            token (str, optional): Activeloop token, used for fetching credentials to the dataset at path if it is a Deep Lake dataset. This is optional, tokens are normally autogenerated.

        Returns:
            Dataset: The renamed Dataset.

        Raises:
            DatasetHandlerError: If a Dataset does not exist at the given path or if new path is to a different directory.
        """
        old_path = convert_pathlib_to_string_if_needed(old_path)
        new_path = convert_pathlib_to_string_if_needed(new_path)

        if creds is None:
            creds = {}

        feature_report_path(old_path, "rename", {}, token=token)

        ds = deeplake.load(old_path, verbose=False, token=token, creds=creds)
        ds.rename(new_path)

        return ds  # type: ignore

    @staticmethod
    @spinner
    def delete(
        path: Union[str, pathlib.Path],
        force: bool = False,
        large_ok: bool = False,
        creds: Optional[Union[dict, str]] = None,
        token: Optional[str] = None,
        verbose: bool = False,
    ) -> None:
        """Deletes a dataset at a given path.

        Args:
            path (str, pathlib.Path): The path to the dataset to be deleted.
            force (bool): Delete data regardless of whether
                it looks like a deeplake dataset. All data at the path will be removed if set to ``True``.
            large_ok (bool): Delete datasets larger than 1GB. Disabled by default.
            creds (dict, str, optional): The string ``ENV`` or a dictionary containing credentials used to access the dataset at the path.
                - If 'aws_access_key_id', 'aws_secret_access_key', 'aws_session_token' are present, these take precedence over credentials present in the environment or in credentials file. Currently only works with s3 paths.
                - It supports 'aws_access_key_id', 'aws_secret_access_key', 'aws_session_token', 'endpoint_url', 'aws_region', 'profile_name' as keys.
                - If 'ENV' is passed, credentials are fetched from the environment variables. This is also the case when creds is not passed for cloud datasets. For datasets connected to hub cloud, specifying 'ENV' will override the credentials fetched from Activeloop and use local ones.
            token (str, optional): Activeloop token, used for fetching credentials to the dataset at path if it is a Deep Lake dataset. This is optional, tokens are normally autogenerated.
            verbose (bool): If True, logs will be printed. Defaults to True.

        Raises:
            DatasetHandlerError: If a Dataset does not exist at the given path and ``force = False``.
            UserNotLoggedInException: When user is not logged in.
            NotImplementedError: When attempting to delete a managed view.
            ValueError: If version is specified in the path

        Warning:
            This is an irreversible operation. Data once deleted cannot be recovered.
        """
        path, address = process_dataset_path(path)

        if address:
            raise ValueError(
                "deeplake.delete does not accept version address in the dataset path."
            )

        if creds is None:
            creds = {}

        feature_report_path(
            path, "delete", {"Force": force, "Large_OK": large_ok}, token=token
        )

        try:
            qtokens = ["/.queries/", "\\.queries\\"]
            for qt in qtokens:
                if qt in path:
                    raise NotImplementedError(
                        "Deleting managed views by path is not supported. Load the source dataset and do `ds.delete_view(id)` instead."
                    )
            try:
                ds = deeplake.load(path, verbose=False, token=token, creds=creds)
            except UserNotLoggedInException:
                raise UserNotLoggedInException from None
            ds.delete(large_ok=large_ok)
            if verbose:
                logger.info(f"{path} dataset deleted successfully.")
        except Exception as e:
            if force:
                base_storage = storage_provider_from_path(
                    path=path,
                    creds=creds,
                    read_only=False,
                    token=token,
                )
                base_storage.clear()
                remove_path_from_backend(path, token)
                if verbose:
                    logger.info(f"{path} folder deleted successfully.")
            else:
                if isinstance(e, (DatasetHandlerError, PathNotEmptyException)):
                    raise DatasetHandlerError(
                        "A Deep Lake dataset wasn't found at the specified path. "
                        "This may be due to a corrupt dataset or a wrong path. "
                        "If you want to delete the data at the path regardless, use force=True"
                    )
                raise

    @staticmethod
    @spinner
    def like(
        dest: Union[str, pathlib.Path],
        src: Union[str, Dataset, pathlib.Path],
<<<<<<< HEAD
        db_engine: bool = False,
=======
        runtime: Optional[Dict] = None,
>>>>>>> 21272d24
        tensors: Optional[List[str]] = None,
        overwrite: bool = False,
        creds: Optional[Union[dict, str]] = None,
        token: Optional[str] = None,
        org_id: Optional[str] = None,
        public: bool = False,
    ) -> Dataset:
        """Creates a new dataset by copying the ``source`` dataset's structure to a new location. No samples are copied,
        only the meta/info for the dataset and it's tensors.

        Args:
            dest: Empty Dataset or Path where the new dataset will be created.
            src (Union[str, Dataset]): Path or dataset object that will be used as the template for the new dataset.
<<<<<<< HEAD
            db_engine (bool): Whether to use Activeloop DB Engine. Only applicable for hub:// paths.
=======
            runtime (dict): Parameters for Activeloop DB Engine. Only applicable for hub:// paths.
>>>>>>> 21272d24
            tensors (List[str], optional): Names of tensors (and groups) to be replicated. If not specified all tensors in source dataset are considered.
            overwrite (bool): If True and a dataset exists at `destination`, it will be overwritten. Defaults to False.
            creds (dict, str, optional): The string ``ENV`` or a dictionary containing credentials used to access the dataset at the path.
                - If 'aws_access_key_id', 'aws_secret_access_key', 'aws_session_token' are present, these take precedence over credentials present in the environment or in credentials file. Currently only works with s3 paths.
                - It supports 'aws_access_key_id', 'aws_secret_access_key', 'aws_session_token', 'endpoint_url', 'aws_region', 'profile_name' as keys.
                - If 'ENV' is passed, credentials are fetched from the environment variables. This is also the case when creds is not passed for cloud datasets. For datasets connected to hub cloud, specifying 'ENV' will override the credentials fetched from Activeloop and use local ones.
            token (str, optional): Activeloop token, used for fetching credentials to the dataset at path if it is a Deep Lake dataset. This is optional, tokens are normally autogenerated.
            org_id (str, Optional): Organization id to be used for enabling enterprise features. Only applicable for local datasets.
            public (bool): Defines if the dataset will have public access. Applicable only if Deep Lake cloud storage is used and a new Dataset is being created. Defaults to False.

        Returns:
            Dataset: New dataset object.
        """
        if isinstance(dest, Dataset):
            path = dest.path
        else:
            path = dest
        feature_report_path(
            path,
            "like",
            {"Overwrite": overwrite, "Public": public, "Tensors": tensors},
            token=token,
        )
        return dataset._like(
<<<<<<< HEAD
            dest, src, db_engine, tensors, overwrite, creds, token, org_id, public
=======
            dest, src, runtime, tensors, overwrite, creds, token, org_id, public
>>>>>>> 21272d24
        )

    @staticmethod
    def _like(  # (No reporting)
        dest,
        src: Union[str, Dataset],
<<<<<<< HEAD
        db_engine: bool = False,
=======
        runtime: Optional[Dict] = None,
>>>>>>> 21272d24
        tensors: Optional[List[str]] = None,
        overwrite: bool = False,
        creds: Optional[Union[dict, str]] = None,
        token: Optional[str] = None,
        org_id: Optional[str] = None,
        public: bool = False,
        unlink: Union[List[str], bool] = False,
    ) -> Dataset:
        """Copies the `source` dataset's structure to a new location. No samples are copied, only the meta/info for the dataset and it's tensors.

        Args:
            dest: Empty Dataset or Path where the new dataset will be created.
            src (Union[str, Dataset]): Path or dataset object that will be used as the template for the new dataset.
<<<<<<< HEAD
            db_engine (bool): Whether to use Activeloop DB Engine. Only applicable for hub:// paths.
=======
            runtime (dict): Parameters for Activeloop DB Engine. Only applicable for hub:// paths.
>>>>>>> 21272d24
            tensors (List[str], optional): Names of tensors (and groups) to be replicated. If not specified all tensors in source dataset are considered.
            dest (str, pathlib.Path, Dataset): Empty Dataset or Path where the new dataset will be created.
            src (Union[str, pathlib.Path, Dataset]): Path or dataset object that will be used as the template for the new dataset.
            overwrite (bool): If True and a dataset exists at `destination`, it will be overwritten. Defaults to False.
            creds (dict, str, optional): The string ``ENV`` or a dictionary containing credentials used to access the dataset at the path.
                - If 'aws_access_key_id', 'aws_secret_access_key', 'aws_session_token' are present, these take precedence over credentials present in the environment or in credentials file. Currently only works with s3 paths.
                - It supports 'aws_access_key_id', 'aws_secret_access_key', 'aws_session_token', 'endpoint_url', 'aws_region', 'profile_name' as keys.
                - If 'ENV' is passed, credentials are fetched from the environment variables. This is also the case when creds is not passed for cloud datasets. For datasets connected to hub cloud, specifying 'ENV' will override the credentials fetched from Activeloop and use local ones.
            token (str, optional): Activeloop token, used for fetching credentials to the dataset at path if it is a Deep Lake dataset. This is optional, tokens are normally autogenerated.
            org_id (str, Optional): Organization id to be used for enabling enterprise features. Only applicable for local datasets.
            public (bool): Defines if the dataset will have public access. Applicable only if Deep Lake cloud storage is used and a new Dataset is being created. Defaults to ``False``.
            unlink (Union[List[str], bool]): List of tensors to be unlinked. If ``True`` passed all tensors will be unlinked. Defaults to ``False``, no tensors are unlinked.

        Returns:
            Dataset: New dataset object.
        """
        dest = convert_pathlib_to_string_if_needed(dest)
        if isinstance(dest, Dataset):
            destination_ds = dest
            dest_path = dest.path
        else:
            dest_path = dest
            destination_ds = dataset.empty(
                dest,
<<<<<<< HEAD
                db_engine=db_engine,
=======
                runtime=runtime,
>>>>>>> 21272d24
                creds=creds,
                overwrite=overwrite,
                token=token,
                org_id=org_id,
                public=public,
            )
        feature_report_path(
            dest_path, "like", {"Overwrite": overwrite, "Public": public}, token=token
        )
        src = convert_pathlib_to_string_if_needed(src)
        if isinstance(src, str):
            source_ds = dataset.load(src)
        else:
            source_ds = src

        if tensors:
            tensors = source_ds._resolve_tensor_list(tensors)  # type: ignore
        else:
            tensors = source_ds.tensors  # type: ignore

        if unlink is True:
            unlink = tensors  # type: ignore
        elif unlink is False:
            unlink = []
        for tensor_name in tensors:  # type: ignore
            if overwrite and tensor_name in destination_ds:
                destination_ds.delete_tensor(tensor_name)
            destination_ds.create_tensor_like(tensor_name, source_ds[tensor_name], unlink=tensor_name in unlink)  # type: ignore

        destination_ds.info.update(source_ds.info.__getstate__())  # type: ignore

        return destination_ds

    @staticmethod
    def copy(
        src: Union[str, pathlib.Path, Dataset],
        dest: Union[str, pathlib.Path],
<<<<<<< HEAD
        db_engine: bool = False,
=======
        runtime: Optional[dict] = None,
>>>>>>> 21272d24
        tensors: Optional[List[str]] = None,
        overwrite: bool = False,
        src_creds=None,
        token=None,
        dest_creds=None,
        num_workers: int = 0,
        scheduler="threaded",
        progressbar=True,
        **kwargs,
    ):
        """Copies dataset at ``src`` to ``dest``. Version control history is not included.

        Args:
            src (Union[str, Dataset, pathlib.Path]): The Dataset or the path to the dataset to be copied.
            dest (str, pathlib.Path): Destination path to copy to.
<<<<<<< HEAD
            db_engine (bool): Whether to use Activeloop DB Engine. Only applicable for hub:// paths.
=======
            runtime (dict): Parameters for Activeloop DB Engine. Only applicable for hub:// paths.
>>>>>>> 21272d24
            tensors (List[str], optional): Names of tensors (and groups) to be copied. If not specified all tensors are copied.
            overwrite (bool): If True and a dataset exists at ``dest``, it will be overwritten. Defaults to ``False``.
            src_creds (dict, str, optional): The string ``ENV`` or a dictionary containing credentials used to access the dataset at the path.
                - If 'aws_access_key_id', 'aws_secret_access_key', 'aws_session_token' are present, these take precedence over credentials present in the environment or in credentials file. Currently only works with s3 paths.
                - It supports 'aws_access_key_id', 'aws_secret_access_key', 'aws_session_token', 'endpoint_url', 'aws_region', 'profile_name' as keys.
                - If 'ENV' is passed, credentials are fetched from the environment variables. This is also the case when creds is not passed for cloud datasets. For datasets connected to hub cloud, specifying 'ENV' will override the credentials fetched from Activeloop and use local ones.
            dest_creds (dict, optional): creds required to create / overwrite datasets at ``dest``.
            token (str, optional): Activeloop token, used for fetching credentials to the dataset at path if it is a Deep Lake dataset. This is optional, tokens are normally autogenerated.
            num_workers (int): The number of workers to use for copying. Defaults to 0. When set to 0, it will always use serial processing, irrespective of the scheduler.
            scheduler (str): The scheduler to be used for copying. Supported values include: 'serial', 'threaded', 'processed' and 'ray'.
                Defaults to 'threaded'.
            progressbar (bool): Displays a progress bar if True (default).
            **kwargs (dict): Additional keyword arguments

        Returns:
            Dataset: New dataset object.

        Raises:
            DatasetHandlerError: If a dataset already exists at destination path and overwrite is False.
            UnsupportedParameterException: If a parameter that is no longer supported is specified.
        """
        if "src_token" in kwargs:
            raise UnsupportedParameterException(
                "src_token is now not supported. You should use `token` instead."
            )

        if "dest_token" in kwargs:
            raise UnsupportedParameterException(
                "dest_token is now not supported. You should use `token` instead."
            )

        if isinstance(src, (str, pathlib.Path)):
            src = convert_pathlib_to_string_if_needed(src)
            src_ds = deeplake.load(src, read_only=True, creds=src_creds, token=token)
        else:
            src_ds = src
            src_ds.path = str(src_ds.path)

        dest = convert_pathlib_to_string_if_needed(dest)

        return src_ds.copy(
            dest,
<<<<<<< HEAD
            db_engine=db_engine,
=======
            runtime=runtime,
>>>>>>> 21272d24
            tensors=tensors,
            overwrite=overwrite,
            creds=dest_creds,
            token=token,
            num_workers=num_workers,
            scheduler=scheduler,
            progressbar=progressbar,
        )

    @staticmethod
    def deepcopy(
        src: Union[str, pathlib.Path],
        dest: Union[str, pathlib.Path],
<<<<<<< HEAD
        db_engine: bool = False,
=======
        runtime: Optional[Dict] = None,
>>>>>>> 21272d24
        tensors: Optional[List[str]] = None,
        overwrite: bool = False,
        src_creds=None,
        dest_creds=None,
        token=None,
        num_workers: int = 0,
        scheduler="threaded",
        progressbar=True,
        public: bool = False,
        verbose: bool = True,
        **kwargs,
    ):
        """Copies dataset at ``src`` to ``dest`` including version control history.

        Args:
            src (str, pathlib.Path): Path to the dataset to be copied.
            dest (str, pathlib.Path): Destination path to copy to.
<<<<<<< HEAD
            db_engine (bool): Whether to use Activeloop DB Engine for destination dataset. Only applicable for hub:// paths.
=======
            runtime (dict): Parameters for Activeloop DB Engine. Only applicable for hub:// paths.
>>>>>>> 21272d24
            tensors (List[str], optional): Names of tensors (and groups) to be copied. If not specified all tensors are copied.
            overwrite (bool): If True and a dataset exists at `destination`, it will be overwritten. Defaults to False.
            src_creds (dict, str, optional): The string ``ENV`` or a dictionary containing credentials used to access the dataset at the path.
                - If 'aws_access_key_id', 'aws_secret_access_key', 'aws_session_token' are present, these take precedence over credentials present in the environment or in credentials file. Currently only works with s3 paths.
                - It supports 'aws_access_key_id', 'aws_secret_access_key', 'aws_session_token', 'endpoint_url', 'aws_region', 'profile_name' as keys.
                - If 'ENV' is passed, credentials are fetched from the environment variables. This is also the case when creds is not passed for cloud datasets. For datasets connected to hub cloud, specifying 'ENV' will override the credentials fetched from Activeloop and use local ones.
            dest_creds (dict, optional): creds required to create / overwrite datasets at ``dest``.
            token (str, optional): Activeloop token, used for fetching credentials to the dataset at path if it is a Deep Lake dataset. This is optional, tokens are normally autogenerated.
            num_workers (int): The number of workers to use for copying. Defaults to 0. When set to 0, it will always use serial processing, irrespective of the scheduler.
            scheduler (str): The scheduler to be used for copying. Supported values include: 'serial', 'threaded', 'processed' and 'ray'.
                Defaults to 'threaded'.
            progressbar (bool): Displays a progress bar if True (default).
            public (bool): Defines if the dataset will have public access. Applicable only if Deep Lake cloud storage is used and a new Dataset is being created. Defaults to ``False``.
            verbose (bool): If True, logs will be printed. Defaults to ``True``.
            **kwargs: Additional keyword arguments

        Returns:
            Dataset: New dataset object.

        Raises:
            DatasetHandlerError: If a dataset already exists at destination path and overwrite is False.
            TypeError: If source is not a path to a dataset.
            UnsupportedParameterException: If parameter that is no longer supported is beeing called.
            DatasetCorruptError: If loading source dataset fails with DatasetCorruptedError
        """

        if "src_token" in kwargs:
            raise UnsupportedParameterException(
                "src_token is now not supported. You should use `token` instead."
            )

        if "dest_token" in kwargs:
            raise UnsupportedParameterException(
                "dest_token is now not supported. You should use `token` instead."
            )

        if not isinstance(src, (str, pathlib.Path)):
            raise TypeError(
                f"Source for `deepcopy` should be path to a dataset. Got {type(src)}."
            )

        src = convert_pathlib_to_string_if_needed(src)
        dest = convert_pathlib_to_string_if_needed(dest)

        verify_dataset_name(dest)

        report_params = {
            "Overwrite": overwrite,
            "Num_Workers": num_workers,
            "Scheduler": scheduler,
            "Progressbar": progressbar,
            "Public": public,
        }
        if dest.startswith("hub://"):
            report_params["Dest"] = dest
        feature_report_path(src, "deepcopy", report_params, token=token)

        try:
            src_ds = deeplake.load(
                src, read_only=True, creds=src_creds, token=token, verbose=False
            )
        except DatasetCorruptError as e:
            raise DatasetCorruptError(
                "The source dataset is corrupted.",
                "You can try to fix this by loading the dataset with `reset=True` "
                "which will attempt to reset uncommitted HEAD changes and load the previous version.",
                e.__cause__,
            )
        src_storage = get_base_storage(src_ds.storage)

        db_engine = (runtime or {}).get("db_engine", False)
        dest_storage, cache_chain = get_storage_and_cache_chain(
            dest,
            db_engine=db_engine,
            creds=dest_creds,
            token=token,
            read_only=False,
            memory_cache_size=DEFAULT_MEMORY_CACHE_SIZE,
            local_cache_size=DEFAULT_LOCAL_CACHE_SIZE,
        )

        if dataset_exists(cache_chain):
            if overwrite:
                cache_chain.clear()
            else:
                raise DatasetHandlerError(
                    f"A dataset already exists at the given path ({dest}). If you want to copy to a new dataset, either specify another path or use overwrite=True."
                )

        metas: Dict[str, DatasetMeta] = {}

        def copy_func(keys, progress_callback=None):
            cache = generate_chain(
                src_storage,
                memory_cache_size=DEFAULT_MEMORY_CACHE_SIZE,
                local_cache_size=DEFAULT_LOCAL_CACHE_SIZE,
                path=src,
            )
            for key in keys:
                val = metas.get(key) or cache[key]
                if isinstance(val, DeepLakeMemoryObject):
                    dest_storage[key] = val.tobytes()
                else:
                    dest_storage[key] = val
                if progress_callback:
                    progress_callback(1)

        def copy_func_with_progress_bar(pg_callback, keys):
            copy_func(keys, pg_callback)

        keys = src_storage._all_keys()
        if tensors is not None:
            required_tensors = src_ds._resolve_tensor_list(tensors)
            for t in required_tensors[:]:
                required_tensors.extend(src_ds[t].meta.links)
            required_tensor_paths = set(
                src_ds.meta.tensor_names[t] for t in required_tensors
            )

            all_tensors_in_src = src_ds._tensors()
            all_tensor_paths_in_src = [
                src_ds.meta.tensor_names[t] for t in all_tensors_in_src
            ]
            tensor_paths_to_exclude = [
                t for t in all_tensor_paths_in_src if t not in required_tensor_paths
            ]

            def fltr(k):
                for t in tensor_paths_to_exclude:
                    if k.startswith(t + "/") or "/" + t + "/" in k:
                        return False
                return True

            def keep_group(g):
                for t in tensors:
                    if t == g or t.startswith(g + "/"):
                        return True
                return False

            def process_meta(k):
                if posixpath.basename(k) == DATASET_META_FILENAME:
                    meta = DatasetMeta.frombuffer(src_storage[k])
                    if not meta.tensor_names:  # backward compatibility
                        meta.tensor_names = {t: t for t in meta.tensors}
                    meta.tensors = list(
                        filter(
                            lambda t: meta.tensor_names[t] in required_tensor_paths,
                            meta.tensors,
                        )
                    )
                    meta.hidden_tensors = list(
                        filter(lambda t: t in meta.tensors, meta.hidden_tensors)
                    )
                    meta.groups = list(filter(keep_group, meta.groups))
                    meta.tensor_names = {
                        k: v for k, v in meta.tensor_names.items() if k in meta.tensors
                    }
                    metas[k] = meta
                return k

            keys = filter(fltr, map(process_meta, keys))
        keys = list(keys)
        if tensors:
            assert metas
        len_keys = len(keys)
        if num_workers <= 1:
            keys = [keys]
        else:
            keys = [keys[i::num_workers] for i in range(num_workers)]
        compute_provider = get_compute_provider(scheduler, num_workers)
        try:
            if progressbar:
                compute_provider.map_with_progress_bar(
                    copy_func_with_progress_bar,
                    keys,
                    len_keys,
                    "Copying dataset",
                )
            else:
                compute_provider.map(copy_func, keys)
        finally:
            compute_provider.close()

        ret = dataset_factory(
            path=dest,
            storage=cache_chain,
            public=public,
            token=token,
            verbose=verbose,
        )
        ret._register_dataset()
        dataset_created(ret)
        dataset_written(ret)
        if not ret.has_head_changes:
            dataset_committed(ret)
        return ret

    @staticmethod
    @spinner
    def connect(
        src_path: str,
        creds_key: str,
        dest_path: Optional[str] = None,
        org_id: Optional[str] = None,
        ds_name: Optional[str] = None,
        token: Optional[str] = None,
    ) -> Dataset:
        """Connects dataset at ``src_path`` to Deep Lake via the provided path.

        Examples:
            >>> # Connect an s3 dataset
            >>> ds = deeplake.connect(src_path="s3://bucket/dataset", dest_path="hub://my_org/dataset", creds_key="my_managed_credentials_key", token="my_activeloop_token")
            >>> # or
            >>> ds = deeplake.connect(src_path="s3://bucket/dataset", org_id="my_org", creds_key="my_managed_credentials_key", token="my_activeloop_token")

        Args:
            src_path (str): Cloud path to the source dataset. Can be:
                an s3 path like ``s3://bucket/path/to/dataset``.
                a gcs path like ``gcs://bucket/path/to/dataset``.
            creds_key (str): The managed credentials to be used for accessing the source path.
            dest_path (str, optional): The full path to where the connected Deep Lake dataset will reside. Can be:
                a Deep Lake path like ``hub://organization/dataset``
            org_id (str, optional): The organization to where the connected Deep Lake dataset will be added.
            ds_name (str, optional): The name of the connected Deep Lake dataset. Will be infered from ``dest_path`` or ``src_path`` if not provided.
            token (str, optional): Activeloop token used to fetch the managed credentials.

        Returns:
            Dataset: The connected Deep Lake dataset.

        Raises:
            InvalidSourcePathError: If the ``src_path`` is not a valid s3 or gcs path.
            InvalidDestinationPathError: If ``dest_path``, or ``org_id`` and ``ds_name`` do not form a valid Deep Lake path.
        """
        path = connect_dataset_entry(
            src_path=src_path,
            creds_key=creds_key,
            dest_path=dest_path,
            org_id=org_id,
            ds_name=ds_name,
            token=token,
        )
        return deeplake.dataset(path, token=token, verbose=False)

    @staticmethod
    def ingest_coco(
        images_directory: Union[str, pathlib.Path],
        annotation_files: Union[str, pathlib.Path, List[str]],
        dest: Union[str, pathlib.Path],
        key_to_tensor_mapping: Optional[Dict] = None,
        file_to_group_mapping: Optional[Dict] = None,
        ignore_one_group: bool = True,
        ignore_keys: Optional[List[str]] = None,
        image_params: Optional[Dict] = None,
        image_creds_key: Optional[str] = None,
        src_creds: Optional[Union[str, Dict]] = None,
        dest_creds: Optional[Union[str, Dict]] = None,
        inspect_limit: int = 1000000,
        progressbar: bool = True,
        shuffle: bool = False,
        num_workers: int = 0,
        token: Optional[str] = None,
        connect_kwargs: Optional[Dict] = None,
        **dataset_kwargs,
    ) -> Dataset:
        """Ingest images and annotations in COCO format to a Deep Lake Dataset. The source data can be stored locally or in the cloud.

        Examples:
            >>> ds = deeplake.ingest_coco(
            >>>     "path/to/images/directory",
            >>>     ["path/to/annotation/file1.json", "path/to/annotation/file2.json"],
            >>>     dest="hub://org_id/dataset",
            >>>     key_to_tensor_mapping={"category_id": "labels", "bbox": "boxes"},
            >>>     file_to_group_mapping={"file1.json": "group1", "file2.json": "group2"},
            >>>     ignore_keys=["area", "image_id", "id"],
            >>>     token="my_activeloop_token",
            >>>     num_workers=4,
            >>> )
            >>> # or ingest data from the cloud
            >>> ds = deeplake.ingest_coco(
            >>>     "s3://bucket/images/directory",
            >>>     "s3://bucket/annotation/file1.json",
            >>>     dest="hub://org_id/dataset_name",
            >>>     ignore_one_group=True,
            >>>     ignore_keys=["area", "image_id", "id"],
            >>>     image_settings={"name": "images", "htype": "link[image]", "sample_compression": "jpeg"},
            >>>     image_creds_key="my_s3_managed_credentials"
            >>>     src_creds=aws_creds, # Can also be inferred from environment
            >>>     token="my_activeloop_token",
            >>>     num_workers=4,
            >>> )

        Args:
            images_directory (str, pathlib.Path): The path to the directory containing images.
            annotation_files (str, pathlib.Path, List[str]): Path to JSON annotation files in COCO format.
            dest (str, pathlib.Path):
                - The full path to the dataset. Can be:
                - a Deep Lake cloud path of the form ``hub://org_id/datasetname``. To write to Deep Lake cloud datasets, ensure that you are logged in to Deep Lake (use 'activeloop login' from command line), or pass in a token using the 'token' parameter.
                - an s3 path of the form ``s3://bucketname/path/to/dataset``. Credentials are required in either the environment or passed to the creds argument.
                - a local file system path of the form ``./path/to/dataset`` or ``~/path/to/dataset`` or ``path/to/dataset``.
                - a memory path of the form ``mem://path/to/dataset`` which doesn't save the dataset but keeps it in memory instead. Should be used only for testing as it does not persist.
            key_to_tensor_mapping (Optional[Dict]): A one-to-one mapping between COCO keys and Dataset tensor names.
            file_to_group_mapping (Optional[Dict]): A one-to-one mapping between COCO annotation file names and Dataset group names.
            ignore_one_group (bool): Skip creation of group in case of a single annotation file. Set to ``False`` by default.
            ignore_keys (List[str]): A list of COCO keys to ignore.
            image_params (Optional[Dict]): A dictionary containing parameters for the images tensor.
            image_creds_key (Optional[str]): The name of the managed credentials to use for accessing the images in the linked tensor (is applicable).
            src_creds (Optional[Union[str, Dict]]): Credentials to access the source data. If not provided, will be inferred from the environment.
            dest_creds (Optional[Union[str, Dict]]): The string ``ENV`` or a dictionary containing credentials used to access the destination path of the dataset.
            inspect_limit (int): The maximum number of samples to inspect in the annotations json, in order to generate the set of COCO annotation keys. Set to ``1000000`` by default.
            progressbar (bool): Enables or disables ingestion progress bar. Set to ``True`` by default.
            shuffle (bool): Shuffles the input data prior to ingestion. Set to ``False`` by default.
            num_workers (int): The number of workers to use for ingestion. Set to ``0`` by default.
            token (Optional[str]): The token to use for accessing the dataset and/or connecting it to Deep Lake.
            connect_kwargs (Optional[Dict]): If specified, the dataset will be connected to Deep Lake, and connect_kwargs will be passed to :meth:`Dataset.connect <deeplake.core.dataset.Dataset.connect>`.
            **dataset_kwargs: Any arguments passed here will be forwarded to the dataset creator function. See :func:`deeplake.empty`.

        Returns:
            Dataset: The Dataset created from images and COCO annotations.

        Raises:
            IngestionError: If either ``key_to_tensor_mapping`` or ``file_to_group_mapping`` are not one-to-one.
        """

        dest = convert_pathlib_to_string_if_needed(dest)
        images_directory = convert_pathlib_to_string_if_needed(images_directory)
        annotation_files = (
            [convert_pathlib_to_string_if_needed(f) for f in annotation_files]
            if isinstance(annotation_files, list)
            else convert_pathlib_to_string_if_needed(annotation_files)
        )

        feature_report_path(
            dest,
            "ingest_coco",
            {"num_workers": num_workers},
            token=token,
        )

        unstructured = CocoDataset(
            source=images_directory,
            annotation_files=annotation_files,
            key_to_tensor_mapping=key_to_tensor_mapping,
            file_to_group_mapping=file_to_group_mapping,
            ignore_one_group=ignore_one_group,
            ignore_keys=ignore_keys,
            image_params=image_params,
            image_creds_key=image_creds_key,
            creds=src_creds,
        )
        structure = unstructured.prepare_structure(inspect_limit)

        ds = deeplake.empty(
            dest, creds=dest_creds, verbose=False, token=token, **dataset_kwargs
        )
        if connect_kwargs is not None:
            connect_kwargs["token"] = token or connect_kwargs.get("token")
            ds.connect(**connect_kwargs)

        structure.create_missing(ds)

        unstructured.structure(ds, progressbar, num_workers, shuffle)

        return ds

    @staticmethod
    def ingest_yolo(
        data_directory: Union[str, pathlib.Path],
        dest: Union[str, pathlib.Path],
        class_names_file: Optional[Union[str, pathlib.Path]] = None,
        annotations_directory: Optional[Union[str, pathlib.Path]] = None,
        allow_no_annotation: bool = False,
        image_params: Optional[Dict] = None,
        label_params: Optional[Dict] = None,
        coordinates_params: Optional[Dict] = None,
        src_creds: Optional[Union[str, Dict]] = None,
        dest_creds: Optional[Union[str, Dict]] = None,
        image_creds_key: Optional[str] = None,
        inspect_limit: int = 1000,
        progressbar: bool = True,
        shuffle: bool = False,
        num_workers: int = 0,
        token: Optional[str] = None,
        connect_kwargs: Optional[Dict] = None,
        **dataset_kwargs,
    ) -> Dataset:
        """Ingest images and annotations (bounding boxes or polygons) in YOLO format to a Deep Lake Dataset. The source data can be stored locally or in the cloud.

        Examples:
            >>> ds = deeplake.ingest_yolo(
            >>>     "path/to/data/directory",
            >>>     dest="hub://org_id/dataset",
            >>>     allow_no_annotation=True,
            >>>     token="my_activeloop_token",
            >>>     num_workers=4,
            >>> )
            >>> # or ingest data from the cloud
            >>> ds = deeplake.ingest_yolo(
            >>>     "s3://bucket/data_directory",
            >>>     dest="hub://org_id/dataset",
            >>>     image_params={"name": "image_links", "htype": "link[image]"},
            >>>     image_creds_key="my_s3_managed_credentials",
            >>>     src_creds=aws_creds, # Can also be inferred from environment
            >>>     token="my_activeloop_token",
            >>>     num_workers=4,
            >>> )

        Args:
            data_directory (str, pathlib.Path): The path to the directory containing the data (images files and annotation files(see 'annotations_directory' input for specifying annotations in a separate directory).
            dest (str, pathlib.Path):
                - The full path to the dataset. Can be:
                - a Deep Lake cloud path of the form ``hub://org_id/datasetname``. To write to Deep Lake cloud datasets, ensure that you are logged in to Deep Lake (use 'activeloop login' from command line), or pass in a token using the 'token' parameter.
                - an s3 path of the form ``s3://bucketname/path/to/dataset``. Credentials are required in either the environment or passed to the creds argument.
                - a local file system path of the form ``./path/to/dataset`` or ``~/path/to/dataset`` or ``path/to/dataset``.
                - a memory path of the form ``mem://path/to/dataset`` which doesn't save the dataset but keeps it in memory instead. Should be used only for testing as it does not persist.
            class_names_file: Path to the file containing the class names on separate lines. This is typically a file titled classes.names.
            annotations_directory (Optional[Union[str, pathlib.Path]]): Path to directory containing the annotations. If specified, the 'data_directory' will not be examined for annotations.
            allow_no_annotation (bool): Flag to determine whether missing annotations files corresponding to an image should be treated as empty annoations. Set to ``False`` by default.
            image_params (Optional[Dict]): A dictionary containing parameters for the images tensor.
            label_params (Optional[Dict]): A dictionary containing parameters for the labels tensor.
            coordinates_params (Optional[Dict]): A dictionary containing parameters for the ccoordinates tensor. This tensor either contains bounding boxes or polygons.
            src_creds (Optional[Union[str, Dict]]): Credentials to access the source data. If not provided, will be inferred from the environment.
            dest_creds (Optional[Union[str, Dict]]): The string ``ENV`` or a dictionary containing credentials used to access the destination path of the dataset.
            image_creds_key (Optional[str]): creds_key for linked tensors, applicable if the htype for the images tensor is specified as 'link[image]' in the 'image_params' input.
            inspect_limit (int): The maximum number of annotations to inspect, in order to infer whether they are bounding boxes of polygons. This in put is ignored if the htype is specfied in the 'coordinates_params'.
            progressbar (bool): Enables or disables ingestion progress bar. Set to ``True`` by default.
            shuffle (bool): Shuffles the input data prior to ingestion. Set to ``False`` by default.
            num_workers (int): The number of workers to use for ingestion. Set to ``0`` by default.
            token (Optional[str]): The token to use for accessing the dataset and/or connecting it to Deep Lake.
            connect_kwargs (Optional[Dict]): If specified, the dataset will be connected to Deep Lake, and connect_kwargs will be passed to :meth:`Dataset.connect <deeplake.core.dataset.Dataset.connect>`.
            **dataset_kwargs: Any arguments passed here will be forwarded to the dataset creator function. See :func:`deeplake.empty`.

        Returns:
            Dataset: The Dataset created from the images and YOLO annotations.

        Raises:
            IngestionError: If annotations are not found for all the images and 'allow_no_annotation' is False
        """

        dest = convert_pathlib_to_string_if_needed(dest)
        data_directory = convert_pathlib_to_string_if_needed(data_directory)

        annotations_directory = (
            convert_pathlib_to_string_if_needed(annotations_directory)
            if annotations_directory is not None
            else None
        )

        class_names_file = (
            convert_pathlib_to_string_if_needed(class_names_file)
            if class_names_file is not None
            else None
        )

        feature_report_path(
            dest,
            "ingest_yolo",
            {"num_workers": num_workers},
            token=token,
        )

        unstructured = YoloDataset(
            data_directory=data_directory,
            class_names_file=class_names_file,
            annotations_directory=annotations_directory,
            image_params=image_params,
            label_params=label_params,
            coordinates_params=coordinates_params,
            allow_no_annotation=allow_no_annotation,
            creds=src_creds,
            image_creds_key=image_creds_key,
            inspect_limit=inspect_limit,
        )

        structure = unstructured.prepare_structure()

        ds = deeplake.empty(
            dest, creds=dest_creds, verbose=False, token=token, **dataset_kwargs
        )
        if connect_kwargs is not None:
            connect_kwargs["token"] = token or connect_kwargs.get("token")
            ds.connect(**connect_kwargs)

        structure.create_missing(ds)

        unstructured.structure(
            ds,
            progressbar,
            num_workers,
            shuffle,
        )

        return ds

    @staticmethod
    def ingest_classification(
        src: Union[str, pathlib.Path],
        dest: Union[str, pathlib.Path],
        image_params: Optional[Dict] = None,
        label_params: Optional[Dict] = None,
        dest_creds: Optional[Union[str, Dict]] = None,
        progressbar: bool = True,
        summary: bool = True,
        num_workers: int = 0,
        shuffle: bool = True,
        token: Optional[str] = None,
        connect_kwargs: Optional[Dict] = None,
        **dataset_kwargs,
    ) -> Dataset:
        """Ingest a dataset of images from a local folder to a Deep Lake Dataset. Images should be stored in subfolders by class name.

        Args:
            src (str, pathlib.Path): Local path to where the unstructured dataset of images is stored or path to csv file.
            dest (str, pathlib.Path): - The full path to the dataset. Can be:
                - a Deep Lake cloud path of the form ``hub://org_id/datasetname``. To write to Deep Lake cloud datasets, ensure that you are logged in to Deep Lake (use 'activeloop login' from command line)
                - an s3 path of the form ``s3://bucketname/path/to/dataset``. Credentials are required in either the environment or passed to the creds argument.
                - a local file system path of the form ``./path/to/dataset`` or ``~/path/to/dataset`` or ``path/to/dataset``.
                - a memory path of the form ``mem://path/to/dataset`` which doesn't save the dataset but keeps it in memory instead. Should be used only for testing as it does not persist.
            image_params (Optional[Dict]): A dictionary containing parameters for the images tensor.
            label_params (Optional[Dict]): A dictionary containing parameters for the labels tensor.
            dest_creds (Optional[Union[str, Dict]]): The string ``ENV`` or a dictionary containing credentials used to access the destination path of the dataset.
            progressbar (bool): Enables or disables ingestion progress bar. Defaults to ``True``.
            summary (bool): If ``True``, a summary of skipped files will be printed after completion. Defaults to ``True``.
            num_workers (int): The number of workers to use for ingestion. Set to ``0`` by default.
            shuffle (bool): Shuffles the input data prior to ingestion. Since data arranged in folders by class is highly non-random, shuffling is important in order to produce optimal results when training. Defaults to ``True``.
            token (Optional[str]): The token to use for accessing the dataset.
            connect_kwargs (Optional[Dict]): If specified, the dataset will be connected to Deep Lake, and connect_kwargs will be passed to :meth:`Dataset.connect <deeplake.core.dataset.Dataset.connect>`.
            **dataset_kwargs: Any arguments passed here will be forwarded to the dataset creator function see :func:`deeplake.empty`.

        Returns:
            Dataset: New dataset object with structured dataset.

        Raises:
            InvalidPathException: If the source directory does not exist.
            SamePathException: If the source and destination path are same.
            AutoCompressionError: If the source director is empty or does not contain a valid extension.
            InvalidFileExtension: If the most frequent file extension is found to be 'None' during auto-compression.

        Note:
            - Currently only local source paths and image classification datasets / csv files are supported for automatic ingestion.
            - Supported filetypes: png/jpeg/jpg/csv.
            - All files and sub-directories with unsupported filetypes are ignored.
            - Valid source directory structures for image classification look like::

                data/
                    img0.jpg
                    img1.jpg
                    ...

            - or::

                data/
                    class0/
                        cat0.jpg
                        ...
                    class1/
                        dog0.jpg
                        ...
                    ...

            - or::

                data/
                    train/
                        class0/
                            img0.jpg
                            ...
                        ...
                    val/
                        class0/
                            img0.jpg
                            ...
                        ...
                    ...

            - Classes defined as sub-directories can be accessed at ``ds["test/labels"].info.class_names``.
            - Support for train and test sub directories is present under ``ds["train/images"]``, ``ds["train/labels"]`` and ``ds["test/images"]``, ``ds["test/labels"]``.
            - Mapping filenames to classes from an external file is currently not supported.
        """
        dest = convert_pathlib_to_string_if_needed(dest)
        feature_report_path(
            dest,
            "ingest_classification",
            {
                "Progressbar": progressbar,
                "Summary": summary,
            },
            token=token,
        )

        src = convert_pathlib_to_string_if_needed(src)

        if isinstance(src, str):
            if os.path.isdir(dest) and os.path.samefile(src, dest):
                raise SamePathException(src)

            if src.lower().endswith((".csv", ".txt")):
                import pandas as pd  # type:ignore

                if not os.path.isfile(src):
                    raise InvalidPathException(src)
                source = pd.read_csv(src, quotechar='"', skipinitialspace=True)
                ds = dataset.ingest_dataframe(
                    source,
                    dest,
                    dest_creds=dest_creds,
                    progressbar=progressbar,
                    token=token,
                    **dataset_kwargs,
                )
                return ds

            if not os.path.isdir(src):
                raise InvalidPathException(src)

            if image_params is None:
                image_params = {}
            if label_params is None:
                label_params = {}

            if not image_params.get("sample_compression", None):
                images_compression = get_most_common_extension(src)
                if images_compression is None:
                    raise InvalidFileExtension(src)
                image_params["sample_compression"] = images_compression

            # TODO: support more than just image classification (and update docstring)
            unstructured = ImageClassification(source=src)

            ds = deeplake.empty(
                dest, creds=dest_creds, token=token, verbose=False, **dataset_kwargs
            )
            if connect_kwargs is not None:
                connect_kwargs["token"] = token or connect_kwargs.get("token")
                ds.connect(**connect_kwargs)

            # TODO: auto detect compression
            unstructured.structure(
                ds,  # type: ignore
                progressbar=progressbar,
                generate_summary=summary,
                image_tensor_args=image_params,
                label_tensor_args=label_params,
                num_workers=num_workers,
                shuffle=shuffle,
            )

        return ds  # type: ignore

    @staticmethod
    def ingest_kaggle(
        tag: str,
        src: Union[str, pathlib.Path],
        dest: Union[str, pathlib.Path],
        exist_ok: bool = False,
        images_compression: str = "auto",
        dest_creds: Optional[Union[str, Dict]] = None,
        kaggle_credentials: Optional[dict] = None,
        progressbar: bool = True,
        summary: bool = True,
        shuffle: bool = True,
        **dataset_kwargs,
    ) -> Dataset:
        """Download and ingest a kaggle dataset and store it as a structured dataset to destination.

        Args:
            tag (str): Kaggle dataset tag. Example: ``"coloradokb/dandelionimages"`` points to https://www.kaggle.com/coloradokb/dandelionimages
            src (str, pathlib.Path): Local path to where the raw kaggle dataset will be downlaoded to.
            dest (str, pathlib.Path): - The full path to the dataset. Can be:
                - a Deep Lake cloud path of the form ``hub://username/datasetname``. To write to Deep Lake cloud datasets, ensure that you are logged in to Deep Lake (use 'activeloop login' from command line)
                - an s3 path of the form ``s3://bucketname/path/to/dataset``. Credentials are required in either the environment or passed to the creds argument.
                - a local file system path of the form ``./path/to/dataset`` or ``~/path/to/dataset`` or ``path/to/dataset``.
                - a memory path of the form ``mem://path/to/dataset`` which doesn't save the dataset but keeps it in memory instead. Should be used only for testing as it does not persist.
            exist_ok (bool): If the kaggle dataset was already downloaded and ``exist_ok`` is ``True``, ingestion will proceed without error.
            images_compression (str): For image classification datasets, this compression will be used for the ``images`` tensor. If ``images_compression`` is "auto", compression will be automatically determined by the most common extension in the directory.
            dest_creds (Optional[Union[str, Dict]]): The string ``ENV`` or a dictionary containing credentials used to access the destination path of the dataset.
            kaggle_credentials (dict): A dictionary containing kaggle credentials {"username":"YOUR_USERNAME", "key": "YOUR_KEY"}. If ``None``, environment variables/the kaggle.json file will be used if available.
            progressbar (bool): Enables or disables ingestion progress bar. Set to ``True`` by default.
            summary (bool): Generates ingestion summary. Set to ``True`` by default.
            shuffle (bool): Shuffles the input data prior to ingestion. Since data arranged in folders by class is highly non-random, shuffling is important in order to produce optimal results when training. Defaults to ``True``.
            **dataset_kwargs: Any arguments passed here will be forwarded to the dataset creator function. See :func:`deeplake.dataset`.

        Returns:
            Dataset: New dataset object with structured dataset.

        Raises:
            SamePathException: If the source and destination path are same.

        Note:
            Currently only local source paths and image classification datasets are supported for automatic ingestion.
        """
        src = convert_pathlib_to_string_if_needed(src)
        dest = convert_pathlib_to_string_if_needed(dest)

        feature_report_path(
            dest,
            "ingest_kaggle",
            {
                "Images_Compression": images_compression,
                "Exist_Ok": exist_ok,
                "Progressbar": progressbar,
                "Summary": summary,
            },
            token=dataset_kwargs.get("token", None),
        )

        if os.path.isdir(src) and os.path.isdir(dest):
            if os.path.samefile(src, dest):
                raise SamePathException(src)

        download_kaggle_dataset(
            tag,
            local_path=src,
            kaggle_credentials=kaggle_credentials,
            exist_ok=exist_ok,
        )

        ds = deeplake.ingest_classification(
            src=src,
            dest=dest,
            image_params={"sample_compression": images_compression},
            dest_creds=dest_creds,
            progressbar=progressbar,
            summary=summary,
            shuffle=shuffle,
            **dataset_kwargs,
        )

        return ds

    @staticmethod
    def ingest_dataframe(
        src,
        dest: Union[str, pathlib.Path],
        column_params: Optional[Dict] = None,
        src_creds: Optional[Union[str, Dict]] = None,
        dest_creds: Optional[Union[str, Dict]] = None,
        creds_key: Optional[Dict] = None,
        progressbar: bool = True,
        token: Optional[str] = None,
        connect_kwargs: Optional[Dict] = None,
        **dataset_kwargs,
    ):
        """Convert pandas dataframe to a Deep Lake Dataset. The contents of the dataframe can be parsed literally, or can be treated as links to local or cloud files.

        Examples:
            >>> ds = deeplake.dataframe(
            >>>     df,
            >>>     dest="hub://org_id/dataset",
            >>> )
            >>> # or ingest data as images from the cloud
            >>> ds = deeplake.dataframe(
            >>>     df,
            >>>     dest="hub://org_id/dataset",
            >>>     column_params={"df_column_with_cloud_paths": {"name": "images", "htype": "image"}}
            >>>     src_creds=aws_creds
            >>> )
            >>> # or ingest data as linked images in the cloud
            >>> ds = deeplake.dataframe(
            >>>     df,
            >>>     dest="hub://org_id/dataset",
            >>>     column_params={"df_column_with_cloud_paths": {"name": "image_links", "htype": "link[image]"}}
            >>>     creds_key="my_s3_managed_credentials"
            >>> )

        Args:
            src (pd.DataFrame): The pandas dataframe to be converted.
            dest (str, pathlib.Path):
                - A Dataset or The full path to the dataset. Can be:
                - a Deep Lake cloud path of the form ``hub://username/datasetname``. To write to Deep Lake cloud datasets, ensure that you are logged in to Deep Lake (use 'activeloop login' from command line)
                - an s3 path of the form ``s3://bucketname/path/to/dataset``. Credentials are required in either the environment or passed to the creds argument.
                - a local file system path of the form ``./path/to/dataset`` or ``~/path/to/dataset`` or ``path/to/dataset``.
                - a memory path of the form ``mem://path/to/dataset`` which doesn't save the dataset but keeps it in memory instead. Should be used only for testing as it does not persist.
            column_params (Optional[Dict]): A dictionary containing parameters for the tensors corresponding to the dataframe columns.
            src_creds (Optional[Union[str, Dict]]): Credentials to access the source data. If not provided, will be inferred from the environment.
            dest_creds (Optional[Union[str, Dict]]): The string ``ENV`` or a dictionary containing credentials used to access the destination path of the dataset.
            creds_key (Optional[str]): creds_key for linked tensors, applicable if the htype any tensor is specified as 'link[...]' in the 'column_params' input.
            progressbar (bool): Enables or disables ingestion progress bar. Set to ``True`` by default.
            token (Optional[str]): The token to use for accessing the dataset.
            connect_kwargs (Optional[Dict]): A dictionary containing arguments to be passed to the dataset connect method. See :meth:`Dataset.connect`.
            **dataset_kwargs: Any arguments passed here will be forwarded to the dataset creator function. See :func:`deeplake.empty`.

        Returns:
            Dataset: New dataset created from the dataframe.

        Raises:
            Exception: If ``src`` is not a valid pandas dataframe object.
        """
        import pandas as pd
        from deeplake.auto.structured.dataframe import DataFrame

        feature_report_path(
            convert_pathlib_to_string_if_needed(dest),
            "ingest_dataframe",
            {},
            token=token,
        )

        if not isinstance(src, pd.DataFrame):
            raise Exception("Source provided is not a valid pandas dataframe object")

        structured = DataFrame(src, column_params, src_creds, creds_key)

        dest = convert_pathlib_to_string_if_needed(dest)
        ds = deeplake.empty(
            dest, creds=dest_creds, token=token, verbose=False, **dataset_kwargs
        )
        if connect_kwargs is not None:
            connect_kwargs["token"] = token or connect_kwargs.get("token")
            ds.connect(**connect_kwargs)

        structured.fill_dataset(ds, progressbar)  # type: ignore

        return ds  # type: ignore<|MERGE_RESOLUTION|>--- conflicted
+++ resolved
@@ -78,11 +78,7 @@
     @spinner
     def init(
         path: Union[str, pathlib.Path],
-<<<<<<< HEAD
-        db_engine: bool = False,
-=======
         runtime: Optional[Dict] = None,
->>>>>>> 21272d24
         read_only: Optional[bool] = None,
         overwrite: bool = False,
         public: bool = False,
@@ -122,11 +118,7 @@
                     - You can also specify a ``commit_id`` or ``branch`` to load the dataset to that version directly by using the ``@`` symbol.
                     - The path will then be of the form ``hub://username/dataset@{branch}`` or ``hub://username/dataset@{commit_id}``.
                     - See examples above.
-<<<<<<< HEAD
-            db_engine (bool): Whether to use Activeloop DB Engine. Only applicable for hub:// paths.
-=======
             runtime (dict): Parameters for Activeloop DB Engine. Only applicable for hub:// paths.
->>>>>>> 21272d24
             read_only (bool, optional): Opens dataset in read only mode if this is passed as ``True``. Defaults to ``False``.
                 Datasets stored on Deep Lake cloud that your account does not have write access to will automatically open in read mode.
             overwrite (bool): If set to ``True`` this overwrites the dataset if it already exists. Defaults to ``False``.
@@ -336,11 +328,7 @@
     @staticmethod
     def empty(
         path: Union[str, pathlib.Path],
-<<<<<<< HEAD
-        db_engine: bool = False,
-=======
         runtime: Optional[dict] = None,
->>>>>>> 21272d24
         overwrite: bool = False,
         public: bool = False,
         memory_cache_size: int = DEFAULT_MEMORY_CACHE_SIZE,
@@ -358,11 +346,7 @@
                 - an s3 path of the form ``s3://bucketname/path/to/dataset``. Credentials are required in either the environment or passed to the creds argument.
                 - a local file system path of the form ``./path/to/dataset`` or ``~/path/to/dataset`` or ``path/to/dataset``.
                 - a memory path of the form ``mem://path/to/dataset`` which doesn't save the dataset but keeps it in memory instead. Should be used only for testing as it does not persist.
-<<<<<<< HEAD
-            db_engine (bool): Whether to use Activeloop DB Engine. Only applicable for hub:// paths.
-=======
             runtime (dict): Parameters for Activeloop DB Engine. Only applicable for hub:// paths.
->>>>>>> 21272d24
             overwrite (bool): If set to ``True`` this overwrites the dataset if it already exists. Defaults to ``False``.
             public (bool): Defines if the dataset will have public access. Applicable only if Deep Lake cloud storage is used and a new Dataset is being created. Defaults to ``False``.
             memory_cache_size (int): The size of the memory cache to be used in MB.
@@ -811,11 +795,7 @@
     def like(
         dest: Union[str, pathlib.Path],
         src: Union[str, Dataset, pathlib.Path],
-<<<<<<< HEAD
-        db_engine: bool = False,
-=======
         runtime: Optional[Dict] = None,
->>>>>>> 21272d24
         tensors: Optional[List[str]] = None,
         overwrite: bool = False,
         creds: Optional[Union[dict, str]] = None,
@@ -829,11 +809,7 @@
         Args:
             dest: Empty Dataset or Path where the new dataset will be created.
             src (Union[str, Dataset]): Path or dataset object that will be used as the template for the new dataset.
-<<<<<<< HEAD
-            db_engine (bool): Whether to use Activeloop DB Engine. Only applicable for hub:// paths.
-=======
             runtime (dict): Parameters for Activeloop DB Engine. Only applicable for hub:// paths.
->>>>>>> 21272d24
             tensors (List[str], optional): Names of tensors (and groups) to be replicated. If not specified all tensors in source dataset are considered.
             overwrite (bool): If True and a dataset exists at `destination`, it will be overwritten. Defaults to False.
             creds (dict, str, optional): The string ``ENV`` or a dictionary containing credentials used to access the dataset at the path.
@@ -858,22 +834,14 @@
             token=token,
         )
         return dataset._like(
-<<<<<<< HEAD
-            dest, src, db_engine, tensors, overwrite, creds, token, org_id, public
-=======
             dest, src, runtime, tensors, overwrite, creds, token, org_id, public
->>>>>>> 21272d24
         )
 
     @staticmethod
     def _like(  # (No reporting)
         dest,
         src: Union[str, Dataset],
-<<<<<<< HEAD
-        db_engine: bool = False,
-=======
         runtime: Optional[Dict] = None,
->>>>>>> 21272d24
         tensors: Optional[List[str]] = None,
         overwrite: bool = False,
         creds: Optional[Union[dict, str]] = None,
@@ -887,11 +855,7 @@
         Args:
             dest: Empty Dataset or Path where the new dataset will be created.
             src (Union[str, Dataset]): Path or dataset object that will be used as the template for the new dataset.
-<<<<<<< HEAD
-            db_engine (bool): Whether to use Activeloop DB Engine. Only applicable for hub:// paths.
-=======
             runtime (dict): Parameters for Activeloop DB Engine. Only applicable for hub:// paths.
->>>>>>> 21272d24
             tensors (List[str], optional): Names of tensors (and groups) to be replicated. If not specified all tensors in source dataset are considered.
             dest (str, pathlib.Path, Dataset): Empty Dataset or Path where the new dataset will be created.
             src (Union[str, pathlib.Path, Dataset]): Path or dataset object that will be used as the template for the new dataset.
@@ -916,11 +880,7 @@
             dest_path = dest
             destination_ds = dataset.empty(
                 dest,
-<<<<<<< HEAD
-                db_engine=db_engine,
-=======
                 runtime=runtime,
->>>>>>> 21272d24
                 creds=creds,
                 overwrite=overwrite,
                 token=token,
@@ -958,11 +918,7 @@
     def copy(
         src: Union[str, pathlib.Path, Dataset],
         dest: Union[str, pathlib.Path],
-<<<<<<< HEAD
-        db_engine: bool = False,
-=======
         runtime: Optional[dict] = None,
->>>>>>> 21272d24
         tensors: Optional[List[str]] = None,
         overwrite: bool = False,
         src_creds=None,
@@ -978,11 +934,7 @@
         Args:
             src (Union[str, Dataset, pathlib.Path]): The Dataset or the path to the dataset to be copied.
             dest (str, pathlib.Path): Destination path to copy to.
-<<<<<<< HEAD
-            db_engine (bool): Whether to use Activeloop DB Engine. Only applicable for hub:// paths.
-=======
             runtime (dict): Parameters for Activeloop DB Engine. Only applicable for hub:// paths.
->>>>>>> 21272d24
             tensors (List[str], optional): Names of tensors (and groups) to be copied. If not specified all tensors are copied.
             overwrite (bool): If True and a dataset exists at ``dest``, it will be overwritten. Defaults to ``False``.
             src_creds (dict, str, optional): The string ``ENV`` or a dictionary containing credentials used to access the dataset at the path.
@@ -1025,11 +977,7 @@
 
         return src_ds.copy(
             dest,
-<<<<<<< HEAD
-            db_engine=db_engine,
-=======
             runtime=runtime,
->>>>>>> 21272d24
             tensors=tensors,
             overwrite=overwrite,
             creds=dest_creds,
@@ -1043,11 +991,7 @@
     def deepcopy(
         src: Union[str, pathlib.Path],
         dest: Union[str, pathlib.Path],
-<<<<<<< HEAD
-        db_engine: bool = False,
-=======
         runtime: Optional[Dict] = None,
->>>>>>> 21272d24
         tensors: Optional[List[str]] = None,
         overwrite: bool = False,
         src_creds=None,
@@ -1065,11 +1009,7 @@
         Args:
             src (str, pathlib.Path): Path to the dataset to be copied.
             dest (str, pathlib.Path): Destination path to copy to.
-<<<<<<< HEAD
-            db_engine (bool): Whether to use Activeloop DB Engine for destination dataset. Only applicable for hub:// paths.
-=======
             runtime (dict): Parameters for Activeloop DB Engine. Only applicable for hub:// paths.
->>>>>>> 21272d24
             tensors (List[str], optional): Names of tensors (and groups) to be copied. If not specified all tensors are copied.
             overwrite (bool): If True and a dataset exists at `destination`, it will be overwritten. Defaults to False.
             src_creds (dict, str, optional): The string ``ENV`` or a dictionary containing credentials used to access the dataset at the path.
