import os

import deeplake
import pathlib
import posixpath
from typing import Dict, Optional, Union, List

from deeplake.auto.unstructured.kaggle import download_kaggle_dataset
from deeplake.auto.unstructured.image_classification import ImageClassification
from deeplake.auto.unstructured.coco.coco import CocoDataset
from deeplake.auto.unstructured.yolo.yolo import YoloDataset
from deeplake.client.client import DeepLakeBackendClient
from deeplake.client.log import logger
from deeplake.core.dataset import Dataset, dataset_factory
from deeplake.core.meta.dataset_meta import DatasetMeta
from deeplake.util.connect_dataset import connect_dataset_entry
from deeplake.util.version_control import (
    load_version_info,
    rebuild_version_info,
    get_parent_and_reset_commit_ids,
    replace_head,
    integrity_check,
)
from deeplake.util.spinner import spinner
from deeplake.util.path import (
    convert_pathlib_to_string_if_needed,
    verify_dataset_name,
    process_dataset_path,
    get_path_type,
)
from deeplake.util.tensor_db import parse_runtime_parameters
from deeplake.hooks import (
    dataset_created,
    dataset_loaded,
    dataset_written,
    dataset_committed,
)
from deeplake.constants import (
    DEFAULT_MEMORY_CACHE_SIZE,
    DEFAULT_LOCAL_CACHE_SIZE,
    DEFAULT_READONLY,
    DATASET_META_FILENAME,
)
from deeplake.util.access_method import (
    check_access_method,
    get_local_dataset,
    parse_access_method,
)
from deeplake.util.auto import get_most_common_extension
from deeplake.util.bugout_reporter import feature_report_path, deeplake_reporter
from deeplake.util.delete_entry import remove_path_from_backend
from deeplake.util.keys import dataset_exists
from deeplake.util.exceptions import (
    AgreementError,
    DatasetHandlerError,
    InvalidFileExtension,
    InvalidPathException,
    PathNotEmptyException,
    SamePathException,
    UserNotLoggedInException,
    TokenPermissionError,
    UnsupportedParameterException,
    DatasetCorruptError,
    CheckoutError,
    ReadOnlyModeError,
    LockedException,
)
from deeplake.util.storage import (
    get_storage_and_cache_chain,
    storage_provider_from_path,
)
from deeplake.util.compute import get_compute_provider
from deeplake.util.remove_cache import get_base_storage
from deeplake.util.cache_chain import generate_chain
from deeplake.core.storage.deeplake_memory_object import DeepLakeMemoryObject


class dataset:
    @staticmethod
    @spinner
    def init(
        path: Union[str, pathlib.Path],
        runtime: Optional[Dict] = None,
        read_only: Optional[bool] = None,
        overwrite: bool = False,
        public: bool = False,
        memory_cache_size: int = DEFAULT_MEMORY_CACHE_SIZE,
        local_cache_size: int = DEFAULT_LOCAL_CACHE_SIZE,
        creds: Optional[Union[Dict, str]] = None,
        token: Optional[str] = None,
        org_id: Optional[str] = None,
        verbose: bool = True,
        access_method: str = "stream",
        reset: bool = False,
        check_integrity: bool = True,
    ):
        """Returns a :class:`~deeplake.core.dataset.Dataset` object referencing either a new or existing dataset.

        Examples:

            >>> ds = deeplake.dataset("hub://username/dataset")
            >>> ds = deeplake.dataset("s3://mybucket/my_dataset")
            >>> ds = deeplake.dataset("./datasets/my_dataset", overwrite=True)

            Loading to a specfic version:

            >>> ds = deeplake.dataset("hub://username/dataset@new_branch")
            >>> ds = deeplake.dataset("hub://username/dataset@3e49cded62b6b335c74ff07e97f8451a37aca7b2)

            >>> my_commit_id = "3e49cded62b6b335c74ff07e97f8451a37aca7b2"
            >>> ds = deeplake.dataset(f"hub://username/dataset@{my_commit_id}")

        Args:
            path (str, pathlib.Path): - The full path to the dataset. Can be:
                - a Deep Lake cloud path of the form ``hub://username/datasetname``. To write to Deep Lake cloud datasets, ensure that you are logged in to Deep Lake (use 'activeloop login' from command line)
                - an s3 path of the form ``s3://bucketname/path/to/dataset``. Credentials are required in either the environment or passed to the creds argument.
                - a local file system path of the form ``./path/to/dataset`` or ``~/path/to/dataset`` or ``path/to/dataset``.
                - a memory path of the form ``mem://path/to/dataset`` which doesn't save the dataset but keeps it in memory instead. Should be used only for testing as it does not persist.
                - Loading to a specific version:

                    - You can also specify a ``commit_id`` or ``branch`` to load the dataset to that version directly by using the ``@`` symbol.
                    - The path will then be of the form ``hub://username/dataset@{branch}`` or ``hub://username/dataset@{commit_id}``.
                    - See examples above.
            runtime (dict): Parameters for Activeloop DB Engine. Only applicable for hub:// paths.
            read_only (bool, optional): Opens dataset in read only mode if this is passed as ``True``. Defaults to ``False``.
                Datasets stored on Deep Lake cloud that your account does not have write access to will automatically open in read mode.
            overwrite (bool): If set to ``True`` this overwrites the dataset if it already exists. Defaults to ``False``.
            public (bool): Defines if the dataset will have public access. Applicable only if Deep Lake cloud storage is used and a new Dataset is being created. Defaults to ``True``.
            memory_cache_size (int): The size of the memory cache to be used in MB.
            local_cache_size (int): The size of the local filesystem cache to be used in MB.
            creds (dict, str, optional): The string ``ENV`` or a dictionary containing credentials used to access the dataset at the path.
                - If 'aws_access_key_id', 'aws_secret_access_key', 'aws_session_token' are present, these take precedence over credentials present in the environment or in credentials file. Currently only works with s3 paths.
                - It supports 'aws_access_key_id', 'aws_secret_access_key', 'aws_session_token', 'endpoint_url', 'aws_region', 'profile_name' as keys.
                - If 'ENV' is passed, credentials are fetched from the environment variables. This is also the case when creds is not passed for cloud datasets. For datasets connected to hub cloud, specifying 'ENV' will override the credentials fetched from Activeloop and use local ones.
            token (str, optional): Activeloop token, used for fetching credentials to the dataset at path if it is a Deep Lake dataset. This is optional, tokens are normally autogenerated.
            org_id (str, Optional): Organization id to be used for enabling enterprise features. Only applicable for local datasets.
            verbose (bool): If ``True``, logs will be printed. Defaults to ``True``.
            access_method (str): The access method to use for the dataset. Can be:

                    - 'stream'

                        - Streams the data from the dataset i.e. only fetches data when required. This is the default value.

                    - 'download'

                        - Downloads the data to the local filesystem to the path specified in environment variable ``DEEPLAKE_DOWNLOAD_PATH``.
                          This will overwrite ``DEEPLAKE_DOWNLOAD_PATH``.
                        - Raises an exception if ``DEEPLAKE_DOWNLOAD_PATH`` environment variable is not set or if the dataset does not exist.
                        - The 'download' access method can be modified to specify num_workers and/or scheduler.
                          For example: 'download:2:processed' will use 2 workers and use processed scheduler, while 'download:3' will use 3 workers and
                          default scheduler (threaded), and 'download:processed' will use a single worker and use processed scheduler.

                    - 'local'

                        - Downloads the dataset if it doesn't already exist, otherwise loads from local storage.
                        - Raises an exception if ``DEEPLAKE_DOWNLOAD_PATH`` environment variable is not set.
                        - The 'local' access method can be modified to specify num_workers and/or scheduler to be used in case dataset needs to be downloaded.
                          If dataset needs to be downloaded, 'local:2:processed' will use 2 workers and use processed scheduler, while 'local:3' will use 3 workers
                          and default scheduler (threaded), and 'local:processed' will use a single worker and use processed scheduler.
            reset (bool): If the specified dataset cannot be loaded due to a corrupted HEAD state of the branch being loaded,
                          setting ``reset=True`` will reset HEAD changes and load the previous version.
            check_integrity (bool): If the param is True it will do integrity check during dataset loading otherwise the check is not performed

        ..
            # noqa: DAR101

        Returns:
            Dataset: Dataset created using the arguments provided.

        Raises:
            AgreementError: When agreement is rejected
            UserNotLoggedInException: When user is not logged in
            InvalidTokenException: If the specified token is invalid
            TokenPermissionError: When there are permission or other errors related to token
            CheckoutError: If version address specified in the path cannot be found
            DatasetCorruptError: If loading the dataset failed due to corruption and ``reset`` is not ``True``
            ValueError: If version is specified in the path when creating a dataset or If the org id is provided but dataset is ot local, or If the org id is provided but dataset is ot local
            ReadOnlyModeError: If reset is attempted in read-only mode
            LockedException: When attempting to open a dataset for writing when it is locked by another machine
            Exception: Re-raises caught exception if reset cannot fix the issue

        Danger:
            Setting ``overwrite`` to ``True`` will delete all of your data if it exists! Be very careful when setting this parameter.

        Warning:
            Setting ``access_method`` to download will overwrite the local copy of the dataset if it was previously downloaded.

        Note:
            Any changes made to the dataset in download / local mode will only be made to the local copy and will not be reflected in the original dataset.
        """
        access_method, num_workers, scheduler = parse_access_method(access_method)
        check_access_method(access_method, overwrite)

        path, address = process_dataset_path(path)
        verify_dataset_name(path)

        if org_id is not None and get_path_type(path) != "local":
            raise ValueError("org_id parameter can only be used with local datasets")

        if creds is None:
            creds = {}

        db_engine = parse_runtime_parameters(path, runtime)["tensor_db"]

        try:
            storage, cache_chain = get_storage_and_cache_chain(
                path=path,
                db_engine=db_engine,
                read_only=read_only,
                creds=creds,
                token=token,
                memory_cache_size=memory_cache_size,
                local_cache_size=local_cache_size,
            )

            feature_report_path(path, "dataset", {"Overwrite": overwrite}, token=token)
        except Exception as e:
            if isinstance(e, UserNotLoggedInException):
                raise UserNotLoggedInException from None
            raise
        ds_exists = dataset_exists(cache_chain)

        if ds_exists:
            if overwrite:
                cache_chain.clear()
                create = True
            else:
                create = False
        else:
            create = True

        if create and address:
            raise ValueError(
                "deeplake.dataset does not accept version address when writing a dataset."
            )

        dataset_kwargs: Dict[str, Union[None, str, bool, int, Dict]] = {
            "path": path,
            "read_only": read_only,
            "token": token,
            "org_id": org_id,
            "verbose": verbose,
        }

        if access_method == "stream":
            dataset_kwargs.update(
                {
                    "address": address,
                    "storage": cache_chain,
                    "public": public,
                }
            )
        else:
            dataset_kwargs.update(
                {
                    "access_method": access_method,
                    "memory_cache_size": memory_cache_size,
                    "local_cache_size": local_cache_size,
                    "creds": creds,
                    "ds_exists": ds_exists,
                    "num_workers": num_workers,
                    "scheduler": scheduler,
                    "reset": reset,
                }
            )

        try:
            return dataset._load(
                dataset_kwargs, access_method, create, check_integrity=check_integrity
            )
        except (AgreementError, CheckoutError, LockedException) as e:
            raise e from None
        except Exception as e:
            if create:
                raise e
            if access_method == "stream":
                if not reset:
                    if isinstance(e, DatasetCorruptError):
                        raise DatasetCorruptError(
                            message=e.message,
                            action="Try using `reset=True` to reset HEAD changes and load the previous commit.",
                            cause=e.__cause__,
                        )
                    raise DatasetCorruptError(
                        "Exception occurred (see Traceback). The dataset maybe corrupted. "
                        "Try using `reset=True` to reset HEAD changes and load the previous commit."
                    ) from e
                return dataset._reset_and_load(
                    cache_chain, access_method, dataset_kwargs, address, e
                )

    @staticmethod
    def exists(
        path: Union[str, pathlib.Path],
        creds: Optional[Union[Dict, str]] = None,
        token: Optional[str] = None,
    ) -> bool:
        """Checks if a dataset exists at the given ``path``.

        Args:
            path (str, pathlib.Path): the path which needs to be checked.
            creds (dict, str, optional): The string ``ENV`` or a dictionary containing credentials used to access the dataset at the path.
                - If 'aws_access_key_id', 'aws_secret_access_key', 'aws_session_token' are present, these take precedence over credentials present in the environment or in credentials file. Currently only works with s3 paths.
                - It supports 'aws_access_key_id', 'aws_secret_access_key', 'aws_session_token', 'endpoint_url', 'aws_region', 'profile_name' as keys.
                - If 'ENV' is passed, credentials are fetched from the environment variables. This is also the case when creds is not passed for cloud datasets. For datasets connected to hub cloud, specifying 'ENV' will override the credentials fetched from Activeloop and use local ones.
            token (str, optional): Activeloop token, used for fetching credentials to the dataset at path if it is a Deep Lake dataset. This is optional, tokens are normally autogenerated.

        Returns:
            A boolean confirming whether the dataset exists or not at the given path.

        Raises:
            ValueError: If version is specified in the path
        """
        path, address = process_dataset_path(path)

        if address:
            raise ValueError(
                "deeplake.exists does not accept version address in the dataset path."
            )

        if creds is None:
            creds = {}
        try:
            storage, cache_chain = get_storage_and_cache_chain(
                path=path,
                read_only=True,
                creds=creds,
                token=token,
                memory_cache_size=DEFAULT_MEMORY_CACHE_SIZE,
                local_cache_size=DEFAULT_LOCAL_CACHE_SIZE,
            )
        except TokenPermissionError:
            # Cloud Dataset does not exist
            return False
        return dataset_exists(storage)

    @staticmethod
    def empty(
        path: Union[str, pathlib.Path],
        runtime: Optional[dict] = None,
        overwrite: bool = False,
        public: bool = False,
        memory_cache_size: int = DEFAULT_MEMORY_CACHE_SIZE,
        local_cache_size: int = DEFAULT_LOCAL_CACHE_SIZE,
        creds: Optional[Union[Dict, str]] = None,
        token: Optional[str] = None,
        org_id: Optional[str] = None,
        verbose: bool = True,
    ) -> Dataset:
        """Creates an empty dataset

        Args:
            path (str, pathlib.Path): - The full path to the dataset. It can be:
                - a Deep Lake cloud path of the form ``hub://org_id/dataset_name``. Requires registration with Deep Lake.
                - an s3 path of the form ``s3://bucketname/path/to/dataset``. Credentials are required in either the environment or passed to the creds argument.
                - a local file system path of the form ``./path/to/dataset`` or ``~/path/to/dataset`` or ``path/to/dataset``.
                - a memory path of the form ``mem://path/to/dataset`` which doesn't save the dataset but keeps it in memory instead. Should be used only for testing as it does not persist.
            runtime (dict): Parameters for creating a dataset in the Deep Lake Tensor Database. Only applicable for paths of the form ``hub://org_id/dataset_name`` and runtime  must be ``{"tensor_db": True}``.
            overwrite (bool): If set to ``True`` this overwrites the dataset if it already exists. Defaults to ``False``.
            public (bool): Defines if the dataset will have public access. Applicable only if Deep Lake cloud storage is used and a new Dataset is being created. Defaults to ``False``.
            memory_cache_size (int): The size of the memory cache to be used in MB.
            local_cache_size (int): The size of the local filesystem cache to be used in MB.
            creds (dict, str, optional): The string ``ENV`` or a dictionary containing credentials used to access the dataset at the path.
                - If 'aws_access_key_id', 'aws_secret_access_key', 'aws_session_token' are present, these take precedence over credentials present in the environment or in credentials file. Currently only works with s3 paths.
                - It supports 'aws_access_key_id', 'aws_secret_access_key', 'aws_session_token', 'endpoint_url', 'aws_region', 'profile_name' as keys.
                - If 'ENV' is passed, credentials are fetched from the environment variables. This is also the case when creds is not passed for cloud datasets. For datasets connected to hub cloud, specifying 'ENV' will override the credentials fetched from Activeloop and use local ones.
            token (str, optional): Activeloop token, used for fetching credentials to the dataset at path if it is a Deep Lake dataset. This is optional, tokens are normally autogenerated.
            org_id (str, Optional): Organization id to be used for enabling enterprise features. Only applicable for local datasets.
            verbose (bool): If True, logs will be printed. Defaults to True.

        Returns:
            Dataset: Dataset created using the arguments provided.

        Raises:
            DatasetHandlerError: If a Dataset already exists at the given path and overwrite is False.
            UserNotLoggedInException: When user is not logged in
            InvalidTokenException: If the specified toke is invalid
            TokenPermissionError: When there are permission or other errors related to token
            ValueError: If version is specified in the path

        Danger:
            Setting ``overwrite`` to ``True`` will delete all of your data if it exists! Be very careful when setting this parameter.
        """
        path, address = process_dataset_path(path)
<<<<<<< HEAD
        db_engine = parse_runtime_parameters(path, runtime)["tensor_db"]
=======

        if org_id is not None and get_path_type(path) != "local":
            raise ValueError("org_id parameter can only be used with local datasets")

        db_engine = (runtime or {}).get("db_engine", False)
>>>>>>> 2ff28ba2

        if address:
            raise ValueError(
                "deeplake.empty does not accept version address in the dataset path."
            )

        verify_dataset_name(path)

        if creds is None:
            creds = {}

        try:
            storage, cache_chain = get_storage_and_cache_chain(
                path=path,
                db_engine=db_engine,
                read_only=False,
                creds=creds,
                token=token,
                memory_cache_size=memory_cache_size,
                local_cache_size=local_cache_size,
            )

            feature_report_path(path, "empty", {"Overwrite": overwrite}, token=token)
        except Exception as e:
            if isinstance(e, UserNotLoggedInException):
                raise UserNotLoggedInException from None
            raise

        if overwrite and dataset_exists(cache_chain):
            cache_chain.clear()
        elif dataset_exists(cache_chain):
            raise DatasetHandlerError(
                f"A dataset already exists at the given path ({path}). If you want to create"
                f" a new empty dataset, either specify another path or use overwrite=True. "
                f"If you want to load the dataset that exists at this path, use deeplake.load() instead."
            )

        dataset_kwargs = {
            "path": path,
            "storage": cache_chain,
            "read_only": storage.read_only,
            "public": public,
            "token": token,
            "org_id": org_id,
            "verbose": verbose,
        }
        ret = dataset._load(dataset_kwargs)
        return ret

    @staticmethod
    @spinner
    def load(
        path: Union[str, pathlib.Path],
        read_only: Optional[bool] = None,
        memory_cache_size: int = DEFAULT_MEMORY_CACHE_SIZE,
        local_cache_size: int = DEFAULT_LOCAL_CACHE_SIZE,
        creds: Optional[Union[dict, str]] = None,
        token: Optional[str] = None,
        org_id: Optional[str] = None,
        verbose: bool = True,
        access_method: str = "stream",
        reset: bool = False,
        check_integrity: bool = True,
    ) -> Dataset:
        """Loads an existing dataset

        Examples:

            >>> ds = deeplake.load("hub://username/dataset")
            >>> ds = deeplake.load("s3://mybucket/my_dataset")
            >>> ds = deeplake.load("./datasets/my_dataset", overwrite=True)

            Loading to a specfic version:

            >>> ds = deeplake.load("hub://username/dataset@new_branch")
            >>> ds = deeplake.load("hub://username/dataset@3e49cded62b6b335c74ff07e97f8451a37aca7b2)

            >>> my_commit_id = "3e49cded62b6b335c74ff07e97f8451a37aca7b2"
            >>> ds = deeplake.load(f"hub://username/dataset@{my_commit_id}")

        Args:
            path (str, pathlib.Path): - The full path to the dataset. Can be:
                - a Deep Lake cloud path of the form ``hub://username/datasetname``. To write to Deep Lake cloud datasets, ensure that you are logged in to Deep Lake (use 'activeloop login' from command line)
                - an s3 path of the form ``s3://bucketname/path/to/dataset``. Credentials are required in either the environment or passed to the creds argument.
                - a local file system path of the form ``./path/to/dataset`` or ``~/path/to/dataset`` or ``path/to/dataset``.
                - a memory path of the form ``mem://path/to/dataset`` which doesn't save the dataset but keeps it in memory instead. Should be used only for testing as it does not persist.
                - Loading to a specific version:

                        - You can also specify a ``commit_id`` or ``branch`` to load the dataset to that version directly by using the ``@`` symbol.
                        - The path will then be of the form ``hub://username/dataset@{branch}`` or ``hub://username/dataset@{commit_id}``.
                        - See examples above.
            read_only (bool, optional): Opens dataset in read only mode if this is passed as ``True``. Defaults to ``False``.
                Datasets stored on Deep Lake cloud that your account does not have write access to will automatically open in read mode.
            memory_cache_size (int): The size of the memory cache to be used in MB.
            local_cache_size (int): The size of the local filesystem cache to be used in MB.
            creds (dict, str, optional): The string ``ENV`` or a dictionary containing credentials used to access the dataset at the path.
                - If 'aws_access_key_id', 'aws_secret_access_key', 'aws_session_token' are present, these take precedence over credentials present in the environment or in credentials file. Currently only works with s3 paths.
                - It supports 'aws_access_key_id', 'aws_secret_access_key', 'aws_session_token', 'endpoint_url', 'aws_region', 'profile_name' as keys.
                - If 'ENV' is passed, credentials are fetched from the environment variables. This is also the case when creds is not passed for cloud datasets. For datasets connected to hub cloud, specifying 'ENV' will override the credentials fetched from Activeloop and use local ones.
            token (str, optional): Activeloop token, used for fetching credentials to the dataset at path if it is a Deep Lake dataset. This is optional, tokens are normally autogenerated.
            org_id (str, Optional): Organization id to be used for enabling enterprise features. Only applicable for local datasets.
            verbose (bool): If ``True``, logs will be printed. Defaults to ``True``.
            access_method (str): The access method to use for the dataset. Can be:

                    - 'stream'

                        - Streams the data from the dataset i.e. only fetches data when required. This is the default value.

                    - 'download'

                        - Downloads the data to the local filesystem to the path specified in environment variable ``DEEPLAKE_DOWNLOAD_PATH``.
                          This will overwrite ``DEEPLAKE_DOWNLOAD_PATH``.
                        - Raises an exception if ``DEEPLAKE_DOWNLOAD_PATH`` environment variable is not set or if the dataset does not exist.
                        - The 'download' access method can be modified to specify num_workers and/or scheduler.
                          For example: 'download:2:processed' will use 2 workers and use processed scheduler, while 'download:3' will use 3 workers and
                          default scheduler (threaded), and 'download:processed' will use a single worker and use processed scheduler.

                    - 'local'

                        - Downloads the dataset if it doesn't already exist, otherwise loads from local storage.
                        - Raises an exception if ``DEEPLAKE_DOWNLOAD_PATH`` environment variable is not set.
                        - The 'local' access method can be modified to specify num_workers and/or scheduler to be used in case dataset needs to be downloaded.
                          If dataset needs to be downloaded, 'local:2:processed' will use 2 workers and use processed scheduler, while 'local:3' will use 3 workers
                          and default scheduler (threaded), and 'local:processed' will use a single worker and use processed scheduler.
            reset (bool): If the specified dataset cannot be loaded due to a corrupted HEAD state of the branch being loaded,
                          setting ``reset=True`` will reset HEAD changes and load the previous version.
            check_integrity (bool): If the param is True it will do integrity check during dataset loading otherwise the check is not performed

        ..
            # noqa: DAR101

        Returns:
            Dataset: Dataset loaded using the arguments provided.

        Raises:
            DatasetHandlerError: If a Dataset does not exist at the given path.
            AgreementError: When agreement is rejected
            UserNotLoggedInException: When user is not logged in
            InvalidTokenException: If the specified toke is invalid
            TokenPermissionError: When there are permission or other errors related to token
            CheckoutError: If version address specified in the path cannot be found
            DatasetCorruptError: If loading the dataset failed due to corruption and ``reset`` is not ``True``
            ReadOnlyModeError: If reset is attempted in read-only mode
            LockedException: When attempting to open a dataset for writing when it is locked by another machine
            Exception: Re-raises caught exception if reset cannot fix the issue
            ValueError: If the org id is provided but the dataset is not local

        Warning:
            Setting ``access_method`` to download will overwrite the local copy of the dataset if it was previously downloaded.

        Note:
            Any changes made to the dataset in download / local mode will only be made to the local copy and will not be reflected in the original dataset.
        """
        access_method, num_workers, scheduler = parse_access_method(access_method)
        check_access_method(access_method, overwrite=False)

        path, address = process_dataset_path(path)

        if creds is None:
            creds = {}

        if org_id is not None and get_path_type(path) != "local":
            raise ValueError("org_id parameter can only be used with local datasets")

        try:
            storage, cache_chain = get_storage_and_cache_chain(
                path=path,
                read_only=read_only,
                creds=creds,
                token=token,
                memory_cache_size=memory_cache_size,
                local_cache_size=local_cache_size,
            )
            feature_report_path(path, "load", {}, token=token)
        except Exception as e:
            if isinstance(e, UserNotLoggedInException):
                raise UserNotLoggedInException from None
            raise
        if not dataset_exists(cache_chain):
            raise DatasetHandlerError(
                f"A Deep Lake dataset does not exist at the given path ({path}). Check the path provided or in case you want to create a new dataset, use deeplake.empty()."
            )

        dataset_kwargs: Dict[str, Union[None, str, bool, int, Dict]] = {
            "path": path,
            "read_only": read_only,
            "token": token,
            "org_id": org_id,
            "verbose": verbose,
        }

        if access_method == "stream":
            dataset_kwargs.update(
                {
                    "address": address,
                    "storage": cache_chain,
                }
            )
        else:
            dataset_kwargs.update(
                {
                    "access_method": access_method,
                    "memory_cache_size": memory_cache_size,
                    "local_cache_size": local_cache_size,
                    "creds": creds,
                    "ds_exists": True,
                    "num_workers": num_workers,
                    "scheduler": scheduler,
                    "reset": reset,
                }
            )

        try:
            return dataset._load(
                dataset_kwargs, access_method, check_integrity=check_integrity
            )
        except (AgreementError, CheckoutError, LockedException) as e:
            raise e from None
        except Exception as e:
            if access_method == "stream":
                if not reset:
                    if isinstance(e, DatasetCorruptError):
                        raise DatasetCorruptError(
                            message=e.message,
                            action="Try using `reset=True` to reset HEAD changes and load the previous commit.",
                            cause=e.__cause__,
                        )
                    raise DatasetCorruptError(
                        "Exception occurred (see Traceback). The dataset maybe corrupted. "
                        "Try using `reset=True` to reset HEAD changes and load the previous commit. "
                        "This will delete all uncommitted changes on the branch you are trying to load."
                    ) from e
                return dataset._reset_and_load(
                    cache_chain, access_method, dataset_kwargs, address, e
                )
            raise e

    @staticmethod
    def _reset_and_load(storage, access_method, dataset_kwargs, address, err):
        """Reset and then load the dataset. Only called when loading dataset errored out with ``err``."""
        if access_method != "stream":
            dataset_kwargs["reset"] = True
            ds = dataset._load(dataset_kwargs, access_method)
            return ds

        try:
            version_info = load_version_info(storage)
        except Exception:
            raise err

        address = address or "main"
        parent_commit_id, reset_commit_id = get_parent_and_reset_commit_ids(
            version_info, address
        )
        if parent_commit_id is False:
            # non-head node corrupted
            raise err
        if storage.read_only:
            msg = "Cannot reset when loading dataset in read-only mode."
            if parent_commit_id:
                msg += f" However, you can try loading the previous commit using "
                msg += f"`deeplake.load('{dataset_kwargs.get('path')}@{parent_commit_id}')`."
            raise ReadOnlyModeError(msg)
        if parent_commit_id is None:
            # no commits in the dataset
            storage.clear()
            ds = dataset._load(dataset_kwargs, access_method)
            return ds

        # load previous version, replace head and checkout to new head
        dataset_kwargs["address"] = parent_commit_id
        ds = dataset._load(dataset_kwargs, access_method)
        new_commit_id = replace_head(storage, ds.version_state, reset_commit_id)
        ds.checkout(new_commit_id)

        current_node = ds.version_state["commit_node_map"][ds.commit_id]
        verbose = dataset_kwargs.get("verbose")
        if verbose:
            logger.info(f"HEAD reset. Current version:\n{current_node}")
        return ds

    @staticmethod
    def _load(dataset_kwargs, access_method=None, create=False, check_integrity=True):
        if access_method in ("stream", None):
            ret = dataset_factory(**dataset_kwargs)
            if create:
                dataset_created(ret)
            else:
                dataset_loaded(ret)

            if check_integrity:
                integrity_check(ret)

            verbose = dataset_kwargs.get("verbose")
            path = dataset_kwargs.get("path")
            if verbose:
                logger.info(f"{path} loaded successfully.")
        else:
            ret = get_local_dataset(**dataset_kwargs)
        return ret

    @staticmethod
    def rename(
        old_path: Union[str, pathlib.Path],
        new_path: Union[str, pathlib.Path],
        creds: Optional[Union[dict, str]] = None,
        token: Optional[str] = None,
    ) -> Dataset:
        """Renames dataset at ``old_path`` to ``new_path``.

        Examples:

            >>> deeplake.rename("hub://username/image_ds", "hub://username/new_ds")
            >>> deeplake.rename("s3://mybucket/my_ds", "s3://mybucket/renamed_ds")

        Args:
            old_path (str, pathlib.Path): The path to the dataset to be renamed.
            new_path (str, pathlib.Path): Path to the dataset after renaming.
            creds (dict, str, optional): The string ``ENV`` or a dictionary containing credentials used to access the dataset at the path.
                - If 'aws_access_key_id', 'aws_secret_access_key', 'aws_session_token' are present, these take precedence over credentials present in the environment or in credentials file. Currently only works with s3 paths.
                - It supports 'aws_access_key_id', 'aws_secret_access_key', 'aws_session_token', 'endpoint_url', 'aws_region', 'profile_name' as keys.
                - If 'ENV' is passed, credentials are fetched from the environment variables. This is also the case when creds is not passed for cloud datasets. For datasets connected to hub cloud, specifying 'ENV' will override the credentials fetched from Activeloop and use local ones.
            token (str, optional): Activeloop token, used for fetching credentials to the dataset at path if it is a Deep Lake dataset. This is optional, tokens are normally autogenerated.

        Returns:
            Dataset: The renamed Dataset.

        Raises:
            DatasetHandlerError: If a Dataset does not exist at the given path or if new path is to a different directory.
        """
        old_path = convert_pathlib_to_string_if_needed(old_path)
        new_path = convert_pathlib_to_string_if_needed(new_path)

        if creds is None:
            creds = {}

        feature_report_path(old_path, "rename", {}, token=token)

        ds = deeplake.load(old_path, verbose=False, token=token, creds=creds)
        ds.rename(new_path)

        return ds  # type: ignore

    @staticmethod
    @spinner
    def delete(
        path: Union[str, pathlib.Path],
        force: bool = False,
        large_ok: bool = False,
        creds: Optional[Union[dict, str]] = None,
        token: Optional[str] = None,
        verbose: bool = False,
    ) -> None:
        """Deletes a dataset at a given path.

        Args:
            path (str, pathlib.Path): The path to the dataset to be deleted.
            force (bool): Delete data regardless of whether
                it looks like a deeplake dataset. All data at the path will be removed if set to ``True``.
            large_ok (bool): Delete datasets larger than 1GB. Disabled by default.
            creds (dict, str, optional): The string ``ENV`` or a dictionary containing credentials used to access the dataset at the path.
                - If 'aws_access_key_id', 'aws_secret_access_key', 'aws_session_token' are present, these take precedence over credentials present in the environment or in credentials file. Currently only works with s3 paths.
                - It supports 'aws_access_key_id', 'aws_secret_access_key', 'aws_session_token', 'endpoint_url', 'aws_region', 'profile_name' as keys.
                - If 'ENV' is passed, credentials are fetched from the environment variables. This is also the case when creds is not passed for cloud datasets. For datasets connected to hub cloud, specifying 'ENV' will override the credentials fetched from Activeloop and use local ones.
            token (str, optional): Activeloop token, used for fetching credentials to the dataset at path if it is a Deep Lake dataset. This is optional, tokens are normally autogenerated.
            verbose (bool): If True, logs will be printed. Defaults to True.

        Raises:
            DatasetHandlerError: If a Dataset does not exist at the given path and ``force = False``.
            UserNotLoggedInException: When user is not logged in.
            NotImplementedError: When attempting to delete a managed view.
            ValueError: If version is specified in the path

        Warning:
            This is an irreversible operation. Data once deleted cannot be recovered.
        """
        path, address = process_dataset_path(path)

        if address:
            raise ValueError(
                "deeplake.delete does not accept version address in the dataset path."
            )

        if creds is None:
            creds = {}

        feature_report_path(
            path, "delete", {"Force": force, "Large_OK": large_ok}, token=token
        )

        try:
            qtokens = ["/.queries/", "\\.queries\\"]
            for qt in qtokens:
                if qt in path:
                    raise NotImplementedError(
                        "Deleting managed views by path is not supported. Load the source dataset and do `ds.delete_view(id)` instead."
                    )
            try:
                ds = deeplake.load(path, verbose=False, token=token, creds=creds)
            except UserNotLoggedInException:
                raise UserNotLoggedInException from None
            ds.delete(large_ok=large_ok)
            if verbose:
                logger.info(f"{path} dataset deleted successfully.")
        except Exception as e:
            if force:
                base_storage = storage_provider_from_path(
                    path=path,
                    creds=creds,
                    read_only=False,
                    token=token,
                )
                base_storage.clear()
                remove_path_from_backend(path, token)
                if verbose:
                    logger.info(f"{path} folder deleted successfully.")
            else:
                if isinstance(e, (DatasetHandlerError, PathNotEmptyException)):
                    raise DatasetHandlerError(
                        "A Deep Lake dataset wasn't found at the specified path. "
                        "This may be due to a corrupt dataset or a wrong path. "
                        "If you want to delete the data at the path regardless, use force=True"
                    )
                raise

    @staticmethod
    @spinner
    def like(
        dest: Union[str, pathlib.Path],
        src: Union[str, Dataset, pathlib.Path],
        runtime: Optional[Dict] = None,
        tensors: Optional[List[str]] = None,
        overwrite: bool = False,
        creds: Optional[Union[dict, str]] = None,
        token: Optional[str] = None,
        org_id: Optional[str] = None,
        public: bool = False,
        verbose: bool = True,
    ) -> Dataset:
        """Creates a new dataset by copying the ``source`` dataset's structure to a new location. No samples are copied,
        only the meta/info for the dataset and it's tensors.

        Args:
            dest: Empty Dataset or Path where the new dataset will be created.
            src (Union[str, Dataset]): Path or dataset object that will be used as the template for the new dataset.
            runtime (dict): Parameters for Activeloop DB Engine. Only applicable for hub:// paths.
            tensors (List[str], optional): Names of tensors (and groups) to be replicated. If not specified all tensors in source dataset are considered.
            overwrite (bool): If True and a dataset exists at `destination`, it will be overwritten. Defaults to False.
            creds (dict, str, optional): The string ``ENV`` or a dictionary containing credentials used to access the dataset at the path.
                - If 'aws_access_key_id', 'aws_secret_access_key', 'aws_session_token' are present, these take precedence over credentials present in the environment or in credentials file. Currently only works with s3 paths.
                - It supports 'aws_access_key_id', 'aws_secret_access_key', 'aws_session_token', 'endpoint_url', 'aws_region', 'profile_name' as keys.
                - If 'ENV' is passed, credentials are fetched from the environment variables. This is also the case when creds is not passed for cloud datasets. For datasets connected to hub cloud, specifying 'ENV' will override the credentials fetched from Activeloop and use local ones.
            token (str, optional): Activeloop token, used for fetching credentials to the dataset at path if it is a Deep Lake dataset. This is optional, tokens are normally autogenerated.
            org_id (str, Optional): Organization id to be used for enabling enterprise features. Only applicable for local datasets.
            public (bool): Defines if the dataset will have public access. Applicable only if Deep Lake cloud storage is used and a new Dataset is being created. Defaults to False.
            verbose (bool): If True, logs will be printed. Defaults to ``True``.


        Returns:
            Dataset: New dataset object.

        Raises:
            ValueError: If the org id is provided but the dataset is not local
        """
        if isinstance(dest, Dataset):
            path = dest.path
        else:
            path = dest

        if org_id is not None and get_path_type(path) != "local":
            raise ValueError("org_id parameter can only be used with local datasets")

        feature_report_path(
            path,
            "like",
            {"Overwrite": overwrite, "Public": public, "Tensors": tensors},
            token=token,
        )
        return dataset._like(
            dest,
            src,
            runtime,
            tensors,
            overwrite,
            creds,
            token,
            org_id,
            public,
            verbose,
        )

    @staticmethod
    def _like(  # (No reporting)
        dest,
        src: Union[str, Dataset],
        runtime: Optional[Dict] = None,
        tensors: Optional[List[str]] = None,
        overwrite: bool = False,
        creds: Optional[Union[dict, str]] = None,
        token: Optional[str] = None,
        org_id: Optional[str] = None,
        public: bool = False,
        verbose: bool = True,
        unlink: Union[List[str], bool] = False,
    ) -> Dataset:
        """Copies the `source` dataset's structure to a new location. No samples are copied, only the meta/info for the dataset and it's tensors.

        Args:
            dest: Empty Dataset or Path where the new dataset will be created.
            src (Union[str, Dataset]): Path or dataset object that will be used as the template for the new dataset.
            runtime (dict): Parameters for Activeloop DB Engine. Only applicable for hub:// paths.
            tensors (List[str], optional): Names of tensors (and groups) to be replicated. If not specified all tensors in source dataset are considered.
            dest (str, pathlib.Path, Dataset): Empty Dataset or Path where the new dataset will be created.
            src (Union[str, pathlib.Path, Dataset]): Path or dataset object that will be used as the template for the new dataset.
            overwrite (bool): If True and a dataset exists at `destination`, it will be overwritten. Defaults to False.
            creds (dict, str, optional): The string ``ENV`` or a dictionary containing credentials used to access the dataset at the path.
                - If 'aws_access_key_id', 'aws_secret_access_key', 'aws_session_token' are present, these take precedence over credentials present in the environment or in credentials file. Currently only works with s3 paths.
                - It supports 'aws_access_key_id', 'aws_secret_access_key', 'aws_session_token', 'endpoint_url', 'aws_region', 'profile_name' as keys.
                - If 'ENV' is passed, credentials are fetched from the environment variables. This is also the case when creds is not passed for cloud datasets. For datasets connected to hub cloud, specifying 'ENV' will override the credentials fetched from Activeloop and use local ones.
            token (str, optional): Activeloop token, used for fetching credentials to the dataset at path if it is a Deep Lake dataset. This is optional, tokens are normally autogenerated.
            org_id (str, Optional): Organization id to be used for enabling enterprise features. Only applicable for local datasets.
            public (bool): Defines if the dataset will have public access. Applicable only if Deep Lake cloud storage is used and a new Dataset is being created. Defaults to ``False``.
            verbose (bool): If True, logs will be printed. Defaults to ``True``.
            unlink (Union[List[str], bool]): List of tensors to be unlinked. If ``True`` passed all tensors will be unlinked. Defaults to ``False``, no tensors are unlinked.

        Returns:
            Dataset: New dataset object.
        """

        src = convert_pathlib_to_string_if_needed(src)
        if isinstance(src, str):
            source_ds = dataset.load(src, verbose=verbose)
        else:
            source_ds = src

        if tensors:
            tensors = source_ds._resolve_tensor_list(tensors)  # type: ignore
        else:
            tensors = source_ds.tensors  # type: ignore

        dest = convert_pathlib_to_string_if_needed(dest)
        if isinstance(dest, Dataset):
            destination_ds = dest
            dest_path = dest.path
        else:
            dest_path = dest
            destination_ds = dataset.empty(
                dest,
                runtime=runtime,
                creds=creds,
                overwrite=overwrite,
                token=token,
                org_id=org_id,
                public=public,
                verbose=verbose,
            )

        feature_report_path(
            dest_path, "like", {"Overwrite": overwrite, "Public": public}, token=token
        )

        if unlink is True:
            unlink = tensors  # type: ignore
        elif unlink is False:
            unlink = []
        for tensor_name in tensors:  # type: ignore
            if overwrite and tensor_name in destination_ds:
                destination_ds.delete_tensor(tensor_name)
            destination_ds.create_tensor_like(tensor_name, source_ds[tensor_name], unlink=tensor_name in unlink)  # type: ignore

        destination_ds.info.update(source_ds.info.__getstate__())  # type: ignore

        return destination_ds

    @staticmethod
    def copy(
        src: Union[str, pathlib.Path, Dataset],
        dest: Union[str, pathlib.Path],
        runtime: Optional[dict] = None,
        tensors: Optional[List[str]] = None,
        overwrite: bool = False,
        src_creds=None,
        token=None,
        dest_creds=None,
        num_workers: int = 0,
        scheduler="threaded",
        progressbar=True,
        **kwargs,
    ):
        """Copies dataset at ``src`` to ``dest``. Version control history is not included.

        Args:
            src (Union[str, Dataset, pathlib.Path]): The Dataset or the path to the dataset to be copied.
            dest (str, pathlib.Path): Destination path to copy to.
            runtime (dict): Parameters for Activeloop DB Engine. Only applicable for hub:// paths.
            tensors (List[str], optional): Names of tensors (and groups) to be copied. If not specified all tensors are copied.
            overwrite (bool): If True and a dataset exists at ``dest``, it will be overwritten. Defaults to ``False``.
            src_creds (dict, str, optional): The string ``ENV`` or a dictionary containing credentials used to access the dataset at the path.
                - If 'aws_access_key_id', 'aws_secret_access_key', 'aws_session_token' are present, these take precedence over credentials present in the environment or in credentials file. Currently only works with s3 paths.
                - It supports 'aws_access_key_id', 'aws_secret_access_key', 'aws_session_token', 'endpoint_url', 'aws_region', 'profile_name' as keys.
                - If 'ENV' is passed, credentials are fetched from the environment variables. This is also the case when creds is not passed for cloud datasets. For datasets connected to hub cloud, specifying 'ENV' will override the credentials fetched from Activeloop and use local ones.
            dest_creds (dict, optional): creds required to create / overwrite datasets at ``dest``.
            token (str, optional): Activeloop token, used for fetching credentials to the dataset at path if it is a Deep Lake dataset. This is optional, tokens are normally autogenerated.
            num_workers (int): The number of workers to use for copying. Defaults to 0. When set to 0, it will always use serial processing, irrespective of the scheduler.
            scheduler (str): The scheduler to be used for copying. Supported values include: 'serial', 'threaded', 'processed' and 'ray'.
                Defaults to 'threaded'.
            progressbar (bool): Displays a progress bar if True (default).
            **kwargs (dict): Additional keyword arguments

        Returns:
            Dataset: New dataset object.

        Raises:
            DatasetHandlerError: If a dataset already exists at destination path and overwrite is False.
            UnsupportedParameterException: If a parameter that is no longer supported is specified.
        """
        if "src_token" in kwargs:
            raise UnsupportedParameterException(
                "src_token is now not supported. You should use `token` instead."
            )

        if "dest_token" in kwargs:
            raise UnsupportedParameterException(
                "dest_token is now not supported. You should use `token` instead."
            )

        if isinstance(src, (str, pathlib.Path)):
            src = convert_pathlib_to_string_if_needed(src)
            src_ds = deeplake.load(src, read_only=True, creds=src_creds, token=token)
        else:
            src_ds = src
            src_ds.path = str(src_ds.path)

        dest = convert_pathlib_to_string_if_needed(dest)

        return src_ds.copy(
            dest,
            runtime=runtime,
            tensors=tensors,
            overwrite=overwrite,
            creds=dest_creds,
            token=token,
            num_workers=num_workers,
            scheduler=scheduler,
            progressbar=progressbar,
        )

    @staticmethod
    def deepcopy(
        src: Union[str, pathlib.Path],
        dest: Union[str, pathlib.Path],
        runtime: Optional[Dict] = None,
        tensors: Optional[List[str]] = None,
        overwrite: bool = False,
        src_creds=None,
        dest_creds=None,
        token=None,
        num_workers: int = 0,
        scheduler="threaded",
        progressbar=True,
        public: bool = False,
        verbose: bool = True,
        **kwargs,
    ):
        """Copies dataset at ``src`` to ``dest`` including version control history.

        Args:
            src (str, pathlib.Path): Path to the dataset to be copied.
            dest (str, pathlib.Path): Destination path to copy to.
            runtime (dict): Parameters for Activeloop DB Engine. Only applicable for hub:// paths.
            tensors (List[str], optional): Names of tensors (and groups) to be copied. If not specified all tensors are copied.
            overwrite (bool): If True and a dataset exists at `destination`, it will be overwritten. Defaults to False.
            src_creds (dict, str, optional): The string ``ENV`` or a dictionary containing credentials used to access the dataset at the path.
                - If 'aws_access_key_id', 'aws_secret_access_key', 'aws_session_token' are present, these take precedence over credentials present in the environment or in credentials file. Currently only works with s3 paths.
                - It supports 'aws_access_key_id', 'aws_secret_access_key', 'aws_session_token', 'endpoint_url', 'aws_region', 'profile_name' as keys.
                - If 'ENV' is passed, credentials are fetched from the environment variables. This is also the case when creds is not passed for cloud datasets. For datasets connected to hub cloud, specifying 'ENV' will override the credentials fetched from Activeloop and use local ones.
            dest_creds (dict, optional): creds required to create / overwrite datasets at ``dest``.
            token (str, optional): Activeloop token, used for fetching credentials to the dataset at path if it is a Deep Lake dataset. This is optional, tokens are normally autogenerated.
            num_workers (int): The number of workers to use for copying. Defaults to 0. When set to 0, it will always use serial processing, irrespective of the scheduler.
            scheduler (str): The scheduler to be used for copying. Supported values include: 'serial', 'threaded', 'processed' and 'ray'.
                Defaults to 'threaded'.
            progressbar (bool): Displays a progress bar if True (default).
            public (bool): Defines if the dataset will have public access. Applicable only if Deep Lake cloud storage is used and a new Dataset is being created. Defaults to ``False``.
            verbose (bool): If True, logs will be printed. Defaults to ``True``.
            **kwargs: Additional keyword arguments

        Returns:
            Dataset: New dataset object.

        Raises:
            DatasetHandlerError: If a dataset already exists at destination path and overwrite is False.
            TypeError: If source is not a path to a dataset.
            UnsupportedParameterException: If parameter that is no longer supported is beeing called.
            DatasetCorruptError: If loading source dataset fails with DatasetCorruptedError
        """

        if "src_token" in kwargs:
            raise UnsupportedParameterException(
                "src_token is now not supported. You should use `token` instead."
            )

        if "dest_token" in kwargs:
            raise UnsupportedParameterException(
                "dest_token is now not supported. You should use `token` instead."
            )

        if not isinstance(src, (str, pathlib.Path)):
            raise TypeError(
                f"Source for `deepcopy` should be path to a dataset. Got {type(src)}."
            )

        src = convert_pathlib_to_string_if_needed(src)
        dest = convert_pathlib_to_string_if_needed(dest)

        verify_dataset_name(dest)

        deeplake_reporter.feature_report(
            feature_name="deepcopy",
            parameters={
                "tensors": tensors,
                "overwrite": overwrite,
                "num_workers": num_workers,
                "scheduler": scheduler,
                "progressbar": progressbar,
                "public": public,
                "verbose": verbose,
            },
        )

        try:
            src_ds = deeplake.load(
                src, read_only=True, creds=src_creds, token=token, verbose=False
            )
        except DatasetCorruptError as e:
            raise DatasetCorruptError(
                "The source dataset is corrupted.",
                "You can try to fix this by loading the dataset with `reset=True` "
                "which will attempt to reset uncommitted HEAD changes and load the previous version.",
                e.__cause__,
            )
        src_storage = get_base_storage(src_ds.storage)

        db_engine = parse_runtime_parameters(dest, runtime)["tensor_db"]
        dest_storage, cache_chain = get_storage_and_cache_chain(
            dest,
            db_engine=db_engine,
            creds=dest_creds,
            token=token,
            read_only=False,
            memory_cache_size=DEFAULT_MEMORY_CACHE_SIZE,
            local_cache_size=DEFAULT_LOCAL_CACHE_SIZE,
        )

        if dataset_exists(cache_chain):
            if overwrite:
                cache_chain.clear()
            else:
                raise DatasetHandlerError(
                    f"A dataset already exists at the given path ({dest}). If you want to copy to a new dataset, either specify another path or use overwrite=True."
                )

        metas: Dict[str, DatasetMeta] = {}

        def copy_func(keys, progress_callback=None):
            cache = generate_chain(
                src_storage,
                memory_cache_size=DEFAULT_MEMORY_CACHE_SIZE,
                local_cache_size=DEFAULT_LOCAL_CACHE_SIZE,
                path=src,
            )
            for key in keys:
                val = metas.get(key) or cache[key]
                if isinstance(val, DeepLakeMemoryObject):
                    dest_storage[key] = val.tobytes()
                else:
                    dest_storage[key] = val
                if progress_callback:
                    progress_callback(1)

        def copy_func_with_progress_bar(pg_callback, keys):
            copy_func(keys, pg_callback)

        keys = src_storage._all_keys()
        if tensors is not None:
            required_tensors = src_ds._resolve_tensor_list(tensors)
            for t in required_tensors[:]:
                required_tensors.extend(src_ds[t].meta.links)
            required_tensor_paths = set(
                src_ds.meta.tensor_names[t] for t in required_tensors
            )

            all_tensors_in_src = src_ds._tensors()
            all_tensor_paths_in_src = [
                src_ds.meta.tensor_names[t] for t in all_tensors_in_src
            ]
            tensor_paths_to_exclude = [
                t for t in all_tensor_paths_in_src if t not in required_tensor_paths
            ]

            def fltr(k):
                for t in tensor_paths_to_exclude:
                    if k.startswith(t + "/") or "/" + t + "/" in k:
                        return False
                return True

            def keep_group(g):
                for t in tensors:
                    if t == g or t.startswith(g + "/"):
                        return True
                return False

            def process_meta(k):
                if posixpath.basename(k) == DATASET_META_FILENAME:
                    meta = DatasetMeta.frombuffer(src_storage[k])
                    if not meta.tensor_names:  # backward compatibility
                        meta.tensor_names = {t: t for t in meta.tensors}
                    meta.tensors = list(
                        filter(
                            lambda t: meta.tensor_names[t] in required_tensor_paths,
                            meta.tensors,
                        )
                    )
                    meta.hidden_tensors = list(
                        filter(lambda t: t in meta.tensors, meta.hidden_tensors)
                    )
                    meta.groups = list(filter(keep_group, meta.groups))
                    meta.tensor_names = {
                        k: v for k, v in meta.tensor_names.items() if k in meta.tensors
                    }
                    metas[k] = meta
                return k

            keys = filter(fltr, map(process_meta, keys))
        keys = list(keys)
        if tensors:
            assert metas
        len_keys = len(keys)
        if num_workers <= 1:
            keys = [keys]
        else:
            keys = [keys[i::num_workers] for i in range(num_workers)]
        compute_provider = get_compute_provider(scheduler, num_workers)
        try:
            if progressbar:
                compute_provider.map_with_progress_bar(
                    copy_func_with_progress_bar,
                    keys,
                    len_keys,
                    "Copying dataset",
                )
            else:
                compute_provider.map(copy_func, keys)
        finally:
            compute_provider.close()

        ret = dataset_factory(
            path=dest,
            storage=cache_chain,
            public=public,
            token=token,
            verbose=verbose,
        )
        ret._register_dataset()
        dataset_created(ret)
        dataset_written(ret)
        if not ret.has_head_changes:
            dataset_committed(ret)
        return ret

    @staticmethod
    @spinner
    def connect(
        src_path: str,
        creds_key: str,
        dest_path: Optional[str] = None,
        org_id: Optional[str] = None,
        ds_name: Optional[str] = None,
        token: Optional[str] = None,
    ) -> Dataset:
        """Connects dataset at ``src_path`` to Deep Lake via the provided path.

        Examples:
            >>> # Connect an s3 dataset
            >>> ds = deeplake.connect(src_path="s3://bucket/dataset", dest_path="hub://my_org/dataset", creds_key="my_managed_credentials_key", token="my_activeloop_token")
            >>> # or
            >>> ds = deeplake.connect(src_path="s3://bucket/dataset", org_id="my_org", creds_key="my_managed_credentials_key", token="my_activeloop_token")

        Args:
            src_path (str): Cloud path to the source dataset. Can be:
                an s3 path like ``s3://bucket/path/to/dataset``.
                a gcs path like ``gcs://bucket/path/to/dataset``.
            creds_key (str): The managed credentials to be used for accessing the source path.
            dest_path (str, optional): The full path to where the connected Deep Lake dataset will reside. Can be:
                a Deep Lake path like ``hub://organization/dataset``
            org_id (str, optional): The organization to where the connected Deep Lake dataset will be added.
            ds_name (str, optional): The name of the connected Deep Lake dataset. Will be infered from ``dest_path`` or ``src_path`` if not provided.
            token (str, optional): Activeloop token used to fetch the managed credentials.

        Returns:
            Dataset: The connected Deep Lake dataset.

        Raises:
            InvalidSourcePathError: If the ``src_path`` is not a valid s3 or gcs path.
            InvalidDestinationPathError: If ``dest_path``, or ``org_id`` and ``ds_name`` do not form a valid Deep Lake path.
        """
        path = connect_dataset_entry(
            src_path=src_path,
            creds_key=creds_key,
            dest_path=dest_path,
            org_id=org_id,
            ds_name=ds_name,
            token=token,
        )
        return deeplake.dataset(path, token=token, verbose=False)

    @staticmethod
    def ingest_coco(
        images_directory: Union[str, pathlib.Path],
        annotation_files: Union[str, pathlib.Path, List[str]],
        dest: Union[str, pathlib.Path],
        key_to_tensor_mapping: Optional[Dict] = None,
        file_to_group_mapping: Optional[Dict] = None,
        ignore_one_group: bool = True,
        ignore_keys: Optional[List[str]] = None,
        image_params: Optional[Dict] = None,
        image_creds_key: Optional[str] = None,
        src_creds: Optional[Union[str, Dict]] = None,
        dest_creds: Optional[Union[str, Dict]] = None,
        inspect_limit: int = 1000000,
        progressbar: bool = True,
        shuffle: bool = False,
        num_workers: int = 0,
        token: Optional[str] = None,
        connect_kwargs: Optional[Dict] = None,
        **dataset_kwargs,
    ) -> Dataset:
        """Ingest images and annotations in COCO format to a Deep Lake Dataset. The source data can be stored locally or in the cloud.

        Examples:
            >>> ds = deeplake.ingest_coco(
            >>>     "path/to/images/directory",
            >>>     ["path/to/annotation/file1.json", "path/to/annotation/file2.json"],
            >>>     dest="hub://org_id/dataset",
            >>>     key_to_tensor_mapping={"category_id": "labels", "bbox": "boxes"},
            >>>     file_to_group_mapping={"file1.json": "group1", "file2.json": "group2"},
            >>>     ignore_keys=["area", "image_id", "id"],
            >>>     token="my_activeloop_token",
            >>>     num_workers=4,
            >>> )
            >>> # or ingest data from the cloud
            >>> ds = deeplake.ingest_coco(
            >>>     "s3://bucket/images/directory",
            >>>     "s3://bucket/annotation/file1.json",
            >>>     dest="hub://org_id/dataset_name",
            >>>     ignore_one_group=True,
            >>>     ignore_keys=["area", "image_id", "id"],
            >>>     image_settings={"name": "images", "htype": "link[image]", "sample_compression": "jpeg"},
            >>>     image_creds_key="my_s3_managed_credentials"
            >>>     src_creds=aws_creds, # Can also be inferred from environment
            >>>     token="my_activeloop_token",
            >>>     num_workers=4,
            >>> )

        Args:
            images_directory (str, pathlib.Path): The path to the directory containing images.
            annotation_files (str, pathlib.Path, List[str]): Path to JSON annotation files in COCO format.
            dest (str, pathlib.Path):
                - The full path to the dataset. Can be:
                - a Deep Lake cloud path of the form ``hub://org_id/datasetname``. To write to Deep Lake cloud datasets, ensure that you are logged in to Deep Lake (use 'activeloop login' from command line), or pass in a token using the 'token' parameter.
                - an s3 path of the form ``s3://bucketname/path/to/dataset``. Credentials are required in either the environment or passed to the creds argument.
                - a local file system path of the form ``./path/to/dataset`` or ``~/path/to/dataset`` or ``path/to/dataset``.
                - a memory path of the form ``mem://path/to/dataset`` which doesn't save the dataset but keeps it in memory instead. Should be used only for testing as it does not persist.
            key_to_tensor_mapping (Optional[Dict]): A one-to-one mapping between COCO keys and Dataset tensor names.
            file_to_group_mapping (Optional[Dict]): A one-to-one mapping between COCO annotation file names and Dataset group names.
            ignore_one_group (bool): Skip creation of group in case of a single annotation file. Set to ``False`` by default.
            ignore_keys (List[str]): A list of COCO keys to ignore.
            image_params (Optional[Dict]): A dictionary containing parameters for the images tensor.
            image_creds_key (Optional[str]): The name of the managed credentials to use for accessing the images in the linked tensor (is applicable).
            src_creds (Optional[Union[str, Dict]]): Credentials to access the source data. If not provided, will be inferred from the environment.
            dest_creds (Optional[Union[str, Dict]]): The string ``ENV`` or a dictionary containing credentials used to access the destination path of the dataset.
            inspect_limit (int): The maximum number of samples to inspect in the annotations json, in order to generate the set of COCO annotation keys. Set to ``1000000`` by default.
            progressbar (bool): Enables or disables ingestion progress bar. Set to ``True`` by default.
            shuffle (bool): Shuffles the input data prior to ingestion. Set to ``False`` by default.
            num_workers (int): The number of workers to use for ingestion. Set to ``0`` by default.
            token (Optional[str]): The token to use for accessing the dataset and/or connecting it to Deep Lake.
            connect_kwargs (Optional[Dict]): If specified, the dataset will be connected to Deep Lake, and connect_kwargs will be passed to :meth:`Dataset.connect <deeplake.core.dataset.Dataset.connect>`.
            **dataset_kwargs: Any arguments passed here will be forwarded to the dataset creator function. See :func:`deeplake.empty`.

        Returns:
            Dataset: The Dataset created from images and COCO annotations.

        Raises:
            IngestionError: If either ``key_to_tensor_mapping`` or ``file_to_group_mapping`` are not one-to-one.
        """

        dest = convert_pathlib_to_string_if_needed(dest)
        images_directory = convert_pathlib_to_string_if_needed(images_directory)
        annotation_files = (
            [convert_pathlib_to_string_if_needed(f) for f in annotation_files]
            if isinstance(annotation_files, list)
            else convert_pathlib_to_string_if_needed(annotation_files)
        )

        feature_report_path(
            dest,
            "ingest_coco",
            {"num_workers": num_workers},
            token=token,
        )

        unstructured = CocoDataset(
            source=images_directory,
            annotation_files=annotation_files,
            key_to_tensor_mapping=key_to_tensor_mapping,
            file_to_group_mapping=file_to_group_mapping,
            ignore_one_group=ignore_one_group,
            ignore_keys=ignore_keys,
            image_params=image_params,
            image_creds_key=image_creds_key,
            creds=src_creds,
        )
        structure = unstructured.prepare_structure(inspect_limit)

        ds = deeplake.empty(
            dest, creds=dest_creds, verbose=False, token=token, **dataset_kwargs
        )
        if connect_kwargs is not None:
            connect_kwargs["token"] = token or connect_kwargs.get("token")
            ds.connect(**connect_kwargs)

        structure.create_missing(ds)

        unstructured.structure(ds, progressbar, num_workers, shuffle)

        return ds

    @staticmethod
    def ingest_yolo(
        data_directory: Union[str, pathlib.Path],
        dest: Union[str, pathlib.Path],
        class_names_file: Optional[Union[str, pathlib.Path]] = None,
        annotations_directory: Optional[Union[str, pathlib.Path]] = None,
        allow_no_annotation: bool = False,
        image_params: Optional[Dict] = None,
        label_params: Optional[Dict] = None,
        coordinates_params: Optional[Dict] = None,
        src_creds: Optional[Union[str, Dict]] = None,
        dest_creds: Optional[Union[str, Dict]] = None,
        image_creds_key: Optional[str] = None,
        inspect_limit: int = 1000,
        progressbar: bool = True,
        shuffle: bool = False,
        num_workers: int = 0,
        token: Optional[str] = None,
        connect_kwargs: Optional[Dict] = None,
        **dataset_kwargs,
    ) -> Dataset:
        """Ingest images and annotations (bounding boxes or polygons) in YOLO format to a Deep Lake Dataset. The source data can be stored locally or in the cloud.

        Examples:
            >>> ds = deeplake.ingest_yolo(
            >>>     "path/to/data/directory",
            >>>     dest="hub://org_id/dataset",
            >>>     allow_no_annotation=True,
            >>>     token="my_activeloop_token",
            >>>     num_workers=4,
            >>> )
            >>> # or ingest data from the cloud
            >>> ds = deeplake.ingest_yolo(
            >>>     "s3://bucket/data_directory",
            >>>     dest="hub://org_id/dataset",
            >>>     image_params={"name": "image_links", "htype": "link[image]"},
            >>>     image_creds_key="my_s3_managed_credentials",
            >>>     src_creds=aws_creds, # Can also be inferred from environment
            >>>     token="my_activeloop_token",
            >>>     num_workers=4,
            >>> )

        Args:
            data_directory (str, pathlib.Path): The path to the directory containing the data (images files and annotation files(see 'annotations_directory' input for specifying annotations in a separate directory).
            dest (str, pathlib.Path):
                - The full path to the dataset. Can be:
                - a Deep Lake cloud path of the form ``hub://org_id/datasetname``. To write to Deep Lake cloud datasets, ensure that you are logged in to Deep Lake (use 'activeloop login' from command line), or pass in a token using the 'token' parameter.
                - an s3 path of the form ``s3://bucketname/path/to/dataset``. Credentials are required in either the environment or passed to the creds argument.
                - a local file system path of the form ``./path/to/dataset`` or ``~/path/to/dataset`` or ``path/to/dataset``.
                - a memory path of the form ``mem://path/to/dataset`` which doesn't save the dataset but keeps it in memory instead. Should be used only for testing as it does not persist.
            class_names_file: Path to the file containing the class names on separate lines. This is typically a file titled classes.names.
            annotations_directory (Optional[Union[str, pathlib.Path]]): Path to directory containing the annotations. If specified, the 'data_directory' will not be examined for annotations.
            allow_no_annotation (bool): Flag to determine whether missing annotations files corresponding to an image should be treated as empty annoations. Set to ``False`` by default.
            image_params (Optional[Dict]): A dictionary containing parameters for the images tensor.
            label_params (Optional[Dict]): A dictionary containing parameters for the labels tensor.
            coordinates_params (Optional[Dict]): A dictionary containing parameters for the ccoordinates tensor. This tensor either contains bounding boxes or polygons.
            src_creds (Optional[Union[str, Dict]]): Credentials to access the source data. If not provided, will be inferred from the environment.
            dest_creds (Optional[Union[str, Dict]]): The string ``ENV`` or a dictionary containing credentials used to access the destination path of the dataset.
            image_creds_key (Optional[str]): creds_key for linked tensors, applicable if the htype for the images tensor is specified as 'link[image]' in the 'image_params' input.
            inspect_limit (int): The maximum number of annotations to inspect, in order to infer whether they are bounding boxes of polygons. This in put is ignored if the htype is specfied in the 'coordinates_params'.
            progressbar (bool): Enables or disables ingestion progress bar. Set to ``True`` by default.
            shuffle (bool): Shuffles the input data prior to ingestion. Set to ``False`` by default.
            num_workers (int): The number of workers to use for ingestion. Set to ``0`` by default.
            token (Optional[str]): The token to use for accessing the dataset and/or connecting it to Deep Lake.
            connect_kwargs (Optional[Dict]): If specified, the dataset will be connected to Deep Lake, and connect_kwargs will be passed to :meth:`Dataset.connect <deeplake.core.dataset.Dataset.connect>`.
            **dataset_kwargs: Any arguments passed here will be forwarded to the dataset creator function. See :func:`deeplake.empty`.

        Returns:
            Dataset: The Dataset created from the images and YOLO annotations.

        Raises:
            IngestionError: If annotations are not found for all the images and 'allow_no_annotation' is False
        """

        dest = convert_pathlib_to_string_if_needed(dest)
        data_directory = convert_pathlib_to_string_if_needed(data_directory)

        annotations_directory = (
            convert_pathlib_to_string_if_needed(annotations_directory)
            if annotations_directory is not None
            else None
        )

        class_names_file = (
            convert_pathlib_to_string_if_needed(class_names_file)
            if class_names_file is not None
            else None
        )

        feature_report_path(
            dest,
            "ingest_yolo",
            {"num_workers": num_workers},
            token=token,
        )

        unstructured = YoloDataset(
            data_directory=data_directory,
            class_names_file=class_names_file,
            annotations_directory=annotations_directory,
            image_params=image_params,
            label_params=label_params,
            coordinates_params=coordinates_params,
            allow_no_annotation=allow_no_annotation,
            creds=src_creds,
            image_creds_key=image_creds_key,
            inspect_limit=inspect_limit,
        )

        structure = unstructured.prepare_structure()

        ds = deeplake.empty(
            dest, creds=dest_creds, verbose=False, token=token, **dataset_kwargs
        )
        if connect_kwargs is not None:
            connect_kwargs["token"] = token or connect_kwargs.get("token")
            ds.connect(**connect_kwargs)

        structure.create_missing(ds)

        unstructured.structure(
            ds,
            progressbar,
            num_workers,
            shuffle,
        )

        return ds

    @staticmethod
    def ingest_classification(
        src: Union[str, pathlib.Path],
        dest: Union[str, pathlib.Path],
        image_params: Optional[Dict] = None,
        label_params: Optional[Dict] = None,
        dest_creds: Optional[Union[str, Dict]] = None,
        progressbar: bool = True,
        summary: bool = True,
        num_workers: int = 0,
        shuffle: bool = True,
        token: Optional[str] = None,
        connect_kwargs: Optional[Dict] = None,
        **dataset_kwargs,
    ) -> Dataset:
        """Ingest a dataset of images from a local folder to a Deep Lake Dataset. Images should be stored in subfolders by class name.

        Args:
            src (str, pathlib.Path): Local path to where the unstructured dataset of images is stored or path to csv file.
            dest (str, pathlib.Path): - The full path to the dataset. Can be:
                - a Deep Lake cloud path of the form ``hub://org_id/datasetname``. To write to Deep Lake cloud datasets, ensure that you are logged in to Deep Lake (use 'activeloop login' from command line)
                - an s3 path of the form ``s3://bucketname/path/to/dataset``. Credentials are required in either the environment or passed to the creds argument.
                - a local file system path of the form ``./path/to/dataset`` or ``~/path/to/dataset`` or ``path/to/dataset``.
                - a memory path of the form ``mem://path/to/dataset`` which doesn't save the dataset but keeps it in memory instead. Should be used only for testing as it does not persist.
            image_params (Optional[Dict]): A dictionary containing parameters for the images tensor.
            label_params (Optional[Dict]): A dictionary containing parameters for the labels tensor.
            dest_creds (Optional[Union[str, Dict]]): The string ``ENV`` or a dictionary containing credentials used to access the destination path of the dataset.
            progressbar (bool): Enables or disables ingestion progress bar. Defaults to ``True``.
            summary (bool): If ``True``, a summary of skipped files will be printed after completion. Defaults to ``True``.
            num_workers (int): The number of workers to use for ingestion. Set to ``0`` by default.
            shuffle (bool): Shuffles the input data prior to ingestion. Since data arranged in folders by class is highly non-random, shuffling is important in order to produce optimal results when training. Defaults to ``True``.
            token (Optional[str]): The token to use for accessing the dataset.
            connect_kwargs (Optional[Dict]): If specified, the dataset will be connected to Deep Lake, and connect_kwargs will be passed to :meth:`Dataset.connect <deeplake.core.dataset.Dataset.connect>`.
            **dataset_kwargs: Any arguments passed here will be forwarded to the dataset creator function see :func:`deeplake.empty`.

        Returns:
            Dataset: New dataset object with structured dataset.

        Raises:
            InvalidPathException: If the source directory does not exist.
            SamePathException: If the source and destination path are same.
            AutoCompressionError: If the source director is empty or does not contain a valid extension.
            InvalidFileExtension: If the most frequent file extension is found to be 'None' during auto-compression.

        Note:
            - Currently only local source paths and image classification datasets / csv files are supported for automatic ingestion.
            - Supported filetypes: png/jpeg/jpg/csv.
            - All files and sub-directories with unsupported filetypes are ignored.
            - Valid source directory structures for image classification look like::

                data/
                    img0.jpg
                    img1.jpg
                    ...

            - or::

                data/
                    class0/
                        cat0.jpg
                        ...
                    class1/
                        dog0.jpg
                        ...
                    ...

            - or::

                data/
                    train/
                        class0/
                            img0.jpg
                            ...
                        ...
                    val/
                        class0/
                            img0.jpg
                            ...
                        ...
                    ...

            - Classes defined as sub-directories can be accessed at ``ds["test/labels"].info.class_names``.
            - Support for train and test sub directories is present under ``ds["train/images"]``, ``ds["train/labels"]`` and ``ds["test/images"]``, ``ds["test/labels"]``.
            - Mapping filenames to classes from an external file is currently not supported.
        """
        dest = convert_pathlib_to_string_if_needed(dest)
        feature_report_path(
            dest,
            "ingest_classification",
            {
                "Progressbar": progressbar,
                "Summary": summary,
            },
            token=token,
        )

        src = convert_pathlib_to_string_if_needed(src)

        if isinstance(src, str):
            if os.path.isdir(dest) and os.path.samefile(src, dest):
                raise SamePathException(src)

            if src.lower().endswith((".csv", ".txt")):
                import pandas as pd  # type:ignore

                if not os.path.isfile(src):
                    raise InvalidPathException(src)
                source = pd.read_csv(src, quotechar='"', skipinitialspace=True)
                ds = dataset.ingest_dataframe(
                    source,
                    dest,
                    dest_creds=dest_creds,
                    progressbar=progressbar,
                    token=token,
                    **dataset_kwargs,
                )
                return ds

            if not os.path.isdir(src):
                raise InvalidPathException(src)

            if image_params is None:
                image_params = {}
            if label_params is None:
                label_params = {}

            if not image_params.get("sample_compression", None):
                images_compression = get_most_common_extension(src)
                if images_compression is None:
                    raise InvalidFileExtension(src)
                image_params["sample_compression"] = images_compression

            # TODO: support more than just image classification (and update docstring)
            unstructured = ImageClassification(source=src)

            ds = deeplake.empty(
                dest, creds=dest_creds, token=token, verbose=False, **dataset_kwargs
            )
            if connect_kwargs is not None:
                connect_kwargs["token"] = token or connect_kwargs.get("token")
                ds.connect(**connect_kwargs)

            # TODO: auto detect compression
            unstructured.structure(
                ds,  # type: ignore
                progressbar=progressbar,
                generate_summary=summary,
                image_tensor_args=image_params,
                label_tensor_args=label_params,
                num_workers=num_workers,
                shuffle=shuffle,
            )

        return ds  # type: ignore

    @staticmethod
    def ingest_kaggle(
        tag: str,
        src: Union[str, pathlib.Path],
        dest: Union[str, pathlib.Path],
        exist_ok: bool = False,
        images_compression: str = "auto",
        dest_creds: Optional[Union[str, Dict]] = None,
        kaggle_credentials: Optional[dict] = None,
        progressbar: bool = True,
        summary: bool = True,
        shuffle: bool = True,
        **dataset_kwargs,
    ) -> Dataset:
        """Download and ingest a kaggle dataset and store it as a structured dataset to destination.

        Args:
            tag (str): Kaggle dataset tag. Example: ``"coloradokb/dandelionimages"`` points to https://www.kaggle.com/coloradokb/dandelionimages
            src (str, pathlib.Path): Local path to where the raw kaggle dataset will be downlaoded to.
            dest (str, pathlib.Path): - The full path to the dataset. Can be:
                - a Deep Lake cloud path of the form ``hub://username/datasetname``. To write to Deep Lake cloud datasets, ensure that you are logged in to Deep Lake (use 'activeloop login' from command line)
                - an s3 path of the form ``s3://bucketname/path/to/dataset``. Credentials are required in either the environment or passed to the creds argument.
                - a local file system path of the form ``./path/to/dataset`` or ``~/path/to/dataset`` or ``path/to/dataset``.
                - a memory path of the form ``mem://path/to/dataset`` which doesn't save the dataset but keeps it in memory instead. Should be used only for testing as it does not persist.
            exist_ok (bool): If the kaggle dataset was already downloaded and ``exist_ok`` is ``True``, ingestion will proceed without error.
            images_compression (str): For image classification datasets, this compression will be used for the ``images`` tensor. If ``images_compression`` is "auto", compression will be automatically determined by the most common extension in the directory.
            dest_creds (Optional[Union[str, Dict]]): The string ``ENV`` or a dictionary containing credentials used to access the destination path of the dataset.
            kaggle_credentials (dict): A dictionary containing kaggle credentials {"username":"YOUR_USERNAME", "key": "YOUR_KEY"}. If ``None``, environment variables/the kaggle.json file will be used if available.
            progressbar (bool): Enables or disables ingestion progress bar. Set to ``True`` by default.
            summary (bool): Generates ingestion summary. Set to ``True`` by default.
            shuffle (bool): Shuffles the input data prior to ingestion. Since data arranged in folders by class is highly non-random, shuffling is important in order to produce optimal results when training. Defaults to ``True``.
            **dataset_kwargs: Any arguments passed here will be forwarded to the dataset creator function. See :func:`deeplake.dataset`.

        Returns:
            Dataset: New dataset object with structured dataset.

        Raises:
            SamePathException: If the source and destination path are same.

        Note:
            Currently only local source paths and image classification datasets are supported for automatic ingestion.
        """
        src = convert_pathlib_to_string_if_needed(src)
        dest = convert_pathlib_to_string_if_needed(dest)

        feature_report_path(
            dest,
            "ingest_kaggle",
            {
                "Images_Compression": images_compression,
                "Exist_Ok": exist_ok,
                "Progressbar": progressbar,
                "Summary": summary,
            },
            token=dataset_kwargs.get("token", None),
        )

        if os.path.isdir(src) and os.path.isdir(dest):
            if os.path.samefile(src, dest):
                raise SamePathException(src)

        download_kaggle_dataset(
            tag,
            local_path=src,
            kaggle_credentials=kaggle_credentials,
            exist_ok=exist_ok,
        )

        ds = deeplake.ingest_classification(
            src=src,
            dest=dest,
            image_params={"sample_compression": images_compression},
            dest_creds=dest_creds,
            progressbar=progressbar,
            summary=summary,
            shuffle=shuffle,
            **dataset_kwargs,
        )

        return ds

    @staticmethod
    def ingest_dataframe(
        src,
        dest: Union[str, pathlib.Path],
        column_params: Optional[Dict] = None,
        src_creds: Optional[Union[str, Dict]] = None,
        dest_creds: Optional[Union[str, Dict]] = None,
        creds_key: Optional[Dict] = None,
        progressbar: bool = True,
        token: Optional[str] = None,
        connect_kwargs: Optional[Dict] = None,
        **dataset_kwargs,
    ):
        """Convert pandas dataframe to a Deep Lake Dataset. The contents of the dataframe can be parsed literally, or can be treated as links to local or cloud files.

        Examples:
            >>> ds = deeplake.dataframe(
            >>>     df,
            >>>     dest="hub://org_id/dataset",
            >>> )
            >>> # or ingest data as images from the cloud
            >>> ds = deeplake.dataframe(
            >>>     df,
            >>>     dest="hub://org_id/dataset",
            >>>     column_params={"df_column_with_cloud_paths": {"name": "images", "htype": "image"}}
            >>>     src_creds=aws_creds
            >>> )
            >>> # or ingest data as linked images in the cloud
            >>> ds = deeplake.dataframe(
            >>>     df,
            >>>     dest="hub://org_id/dataset",
            >>>     column_params={"df_column_with_cloud_paths": {"name": "image_links", "htype": "link[image]"}}
            >>>     creds_key="my_s3_managed_credentials"
            >>> )

        Args:
            src (pd.DataFrame): The pandas dataframe to be converted.
            dest (str, pathlib.Path):
                - A Dataset or The full path to the dataset. Can be:
                - a Deep Lake cloud path of the form ``hub://username/datasetname``. To write to Deep Lake cloud datasets, ensure that you are logged in to Deep Lake (use 'activeloop login' from command line)
                - an s3 path of the form ``s3://bucketname/path/to/dataset``. Credentials are required in either the environment or passed to the creds argument.
                - a local file system path of the form ``./path/to/dataset`` or ``~/path/to/dataset`` or ``path/to/dataset``.
                - a memory path of the form ``mem://path/to/dataset`` which doesn't save the dataset but keeps it in memory instead. Should be used only for testing as it does not persist.
            column_params (Optional[Dict]): A dictionary containing parameters for the tensors corresponding to the dataframe columns.
            src_creds (Optional[Union[str, Dict]]): Credentials to access the source data. If not provided, will be inferred from the environment.
            dest_creds (Optional[Union[str, Dict]]): The string ``ENV`` or a dictionary containing credentials used to access the destination path of the dataset.
            creds_key (Optional[str]): creds_key for linked tensors, applicable if the htype any tensor is specified as 'link[...]' in the 'column_params' input.
            progressbar (bool): Enables or disables ingestion progress bar. Set to ``True`` by default.
            token (Optional[str]): The token to use for accessing the dataset.
            connect_kwargs (Optional[Dict]): A dictionary containing arguments to be passed to the dataset connect method. See :meth:`Dataset.connect`.
            **dataset_kwargs: Any arguments passed here will be forwarded to the dataset creator function. See :func:`deeplake.empty`.

        Returns:
            Dataset: New dataset created from the dataframe.

        Raises:
            Exception: If ``src`` is not a valid pandas dataframe object.
        """
        import pandas as pd
        from deeplake.auto.structured.dataframe import DataFrame

        feature_report_path(
            convert_pathlib_to_string_if_needed(dest),
            "ingest_dataframe",
            {},
            token=token,
        )

        if not isinstance(src, pd.DataFrame):
            raise Exception("Source provided is not a valid pandas dataframe object")

        structured = DataFrame(src, column_params, src_creds, creds_key)

        dest = convert_pathlib_to_string_if_needed(dest)
        ds = deeplake.empty(
            dest, creds=dest_creds, token=token, verbose=False, **dataset_kwargs
        )
        if connect_kwargs is not None:
            connect_kwargs["token"] = token or connect_kwargs.get("token")
            ds.connect(**connect_kwargs)

        structured.fill_dataset(ds, progressbar)  # type: ignore

        return ds  # type: ignore<|MERGE_RESOLUTION|>--- conflicted
+++ resolved
@@ -382,15 +382,10 @@
             Setting ``overwrite`` to ``True`` will delete all of your data if it exists! Be very careful when setting this parameter.
         """
         path, address = process_dataset_path(path)
-<<<<<<< HEAD
         db_engine = parse_runtime_parameters(path, runtime)["tensor_db"]
-=======
 
         if org_id is not None and get_path_type(path) != "local":
             raise ValueError("org_id parameter can only be used with local datasets")
-
-        db_engine = (runtime or {}).get("db_engine", False)
->>>>>>> 2ff28ba2
 
         if address:
             raise ValueError(
