import json
import os

import deeplake
import pathlib
import posixpath
import warnings
from typing import Dict, Optional, Union, List

from deeplake.auto.unstructured.kaggle import download_kaggle_dataset
from deeplake.auto.unstructured.image_classification import ImageClassification
from deeplake.auto.unstructured.coco.coco import CocoDataset
from deeplake.auto.unstructured.yolo.yolo import YoloDataset
from deeplake.client.log import logger
from deeplake.core.dataset import Dataset, dataset_factory
from deeplake.core.dataset.indra_dataset_view import IndraDatasetView
from deeplake.core.tensor import Tensor
from deeplake.core.meta.dataset_meta import DatasetMeta
from deeplake.util.connect_dataset import connect_dataset_entry
from deeplake.util.version_control import (
    load_version_info,
    rebuild_version_info,
    get_parent_and_reset_commit_ids,
    replace_head,
    integrity_check,
)
from deeplake.util.spinner import spinner
from deeplake.util.path import (
    convert_pathlib_to_string_if_needed,
    verify_dataset_name,
    process_dataset_path,
    get_path_type,
)
from deeplake.util.tensor_db import parse_runtime_parameters
from deeplake.hooks import (
    dataset_created,
    dataset_loaded,
    dataset_written,
    dataset_committed,
)
from deeplake.constants import (
    DEFAULT_MEMORY_CACHE_SIZE,
    DEFAULT_LOCAL_CACHE_SIZE,
    DEFAULT_READONLY,
    DATASET_META_FILENAME,
    DATASET_LOCK_FILENAME,
    USE_INDRA,
)
from deeplake.util.access_method import (
    check_access_method,
    get_local_dataset,
    parse_access_method,
)
from deeplake.util.auto import get_most_common_extension
from deeplake.util.bugout_reporter import feature_report_path, deeplake_reporter
from deeplake.util.delete_entry import remove_path_from_backend
from deeplake.util.keys import dataset_exists, get_dataset_meta_key, FIRST_COMMIT_ID
from deeplake.util.exceptions import (
    AgreementError,
    DatasetHandlerError,
    InvalidFileExtension,
    InvalidPathException,
    PathNotEmptyException,
    SamePathException,
    UserNotLoggedInException,
    TokenPermissionError,
    UnsupportedParameterException,
    DatasetCorruptError,
    CheckoutError,
    ReadOnlyModeError,
    LockedException,
    BadRequestException,
    RenameError,
)
from deeplake.util.storage import (
    get_storage_and_cache_chain,
    storage_provider_from_path,
)
from deeplake.util.compute import get_compute_provider
from deeplake.util.remove_cache import get_base_storage
from deeplake.util.cache_chain import generate_chain
from deeplake.core.storage.deeplake_memory_object import DeepLakeMemoryObject


def _check_indra_and_read_only_flags(indra: bool, read_only: Optional[bool]):
    if indra == False:
        return
    if read_only == True:
        return
    raise ValueError(
        "'indra = True' is only available for read_only datasets. Please also specify 'read_only = True'."
    )


class dataset:
    @staticmethod
    @spinner
    def init(
        path: Union[str, pathlib.Path],
        runtime: Optional[Dict] = None,
        read_only: Optional[bool] = None,
        overwrite: bool = False,
        public: bool = False,
        memory_cache_size: int = DEFAULT_MEMORY_CACHE_SIZE,
        local_cache_size: int = DEFAULT_LOCAL_CACHE_SIZE,
        creds: Optional[Union[Dict, str]] = None,
        token: Optional[str] = None,
        org_id: Optional[str] = None,
        verbose: bool = True,
        access_method: str = "stream",
        unlink: bool = False,
        reset: bool = False,
        check_integrity: Optional[bool] = False,
        lock_enabled: Optional[bool] = True,
        lock_timeout: Optional[int] = 0,
        index_params: Optional[Dict[str, Union[int, str]]] = None,
        indra: bool = USE_INDRA,
    ):
        """Returns a :class:`~deeplake.core.dataset.Dataset` object referencing either a new or existing dataset.

        Examples:

            >>> ds = deeplake.dataset("hub://username/dataset")
            >>> ds = deeplake.dataset("s3://mybucket/my_dataset")
            >>> ds = deeplake.dataset("./datasets/my_dataset", overwrite=True)

            Loading to a specfic version:

            >>> ds = deeplake.dataset("hub://username/dataset@new_branch")
            >>> ds = deeplake.dataset("hub://username/dataset@3e49cded62b6b335c74ff07e97f8451a37aca7b2)

            >>> my_commit_id = "3e49cded62b6b335c74ff07e97f8451a37aca7b2"
            >>> ds = deeplake.dataset(f"hub://username/dataset@{my_commit_id}")

        Args:
            path (str, pathlib.Path): - The full path to the dataset. Can be:
                - a Deep Lake cloud path of the form ``hub://username/datasetname``. To write to Deep Lake cloud datasets, ensure that you are authenticated to Deep Lake (pass in a token using the 'token' parameter).
                - an s3 path of the form ``s3://bucketname/path/to/dataset``. Credentials are required in either the environment or passed to the creds argument.
                - a local file system path of the form ``./path/to/dataset`` or ``~/path/to/dataset`` or ``path/to/dataset``.
                - a memory path of the form ``mem://path/to/dataset`` which doesn't save the dataset but keeps it in memory instead. Should be used only for testing as it does not persist.
                - Loading to a specific version:

                    - You can also specify a ``commit_id`` or ``branch`` to load the dataset to that version directly by using the ``@`` symbol.
                    - The path will then be of the form ``hub://username/dataset@{branch}`` or ``hub://username/dataset@{commit_id}``.
                    - See examples above.
            runtime (dict): Parameters for Activeloop DB Engine. Only applicable for hub:// paths.
            read_only (bool, optional): Opens dataset in read only mode if this is passed as ``True``. Defaults to ``False``.
                Datasets stored on Deep Lake cloud that your account does not have write access to will automatically open in read mode.
            overwrite (bool): If set to ``True`` this overwrites the dataset if it already exists. Defaults to ``False``.
            public (bool): Defines if the dataset will have public access. Applicable only if Deep Lake cloud storage is used and a new Dataset is being created. Defaults to ``True``.
            memory_cache_size (int): The size of the memory cache to be used in MB.
            local_cache_size (int): The size of the local filesystem cache to be used in MB.
            creds (dict, str, optional): The string ``ENV`` or a dictionary containing credentials used to access the dataset at the path.
                - If 'aws_access_key_id', 'aws_secret_access_key', 'aws_session_token' are present, these take precedence over credentials present in the environment or in credentials file. Currently only works with s3 paths.
                - It supports 'aws_access_key_id', 'aws_secret_access_key', 'aws_session_token', 'endpoint_url', 'aws_region', 'profile_name' as keys.
                - If 'ENV' is passed, credentials are fetched from the environment variables. This is also the case when creds is not passed for cloud datasets. For datasets connected to hub cloud, specifying 'ENV' will override the credentials fetched from Activeloop and use local ones.
            token (str, optional): Activeloop token, used for fetching credentials to the dataset at path if it is a Deep Lake dataset. This is optional, tokens are normally autogenerated.
            org_id (str, Optional): Organization id to be used for enabling high-performance features. Only applicable for local datasets.
            verbose (bool): If ``True``, logs will be printed. Defaults to ``True``.
            access_method (str): The access method to use for the dataset. Can be:

                    - 'stream'

                        - Streams the data from the dataset i.e. only fetches data when required. This is the default value.

                    - 'download'

                        - Downloads the data to the local filesystem to the path specified in environment variable ``DEEPLAKE_DOWNLOAD_PATH``.
                          This will overwrite ``DEEPLAKE_DOWNLOAD_PATH``.
                        - Raises an exception if ``DEEPLAKE_DOWNLOAD_PATH`` environment variable is not set or if the dataset does not exist.
                        - The 'download' access method can be modified to specify num_workers and/or scheduler.
                          For example: 'download:2:processed' will use 2 workers and use processed scheduler, while 'download:3' will use 3 workers and
                          default scheduler (threaded), and 'download:processed' will use a single worker and use processed scheduler.

                    - 'local'

                        - Downloads the dataset if it doesn't already exist, otherwise loads from local storage.
                        - Raises an exception if ``DEEPLAKE_DOWNLOAD_PATH`` environment variable is not set.
                        - The 'local' access method can be modified to specify num_workers and/or scheduler to be used in case dataset needs to be downloaded.
                          If dataset needs to be downloaded, 'local:2:processed' will use 2 workers and use processed scheduler, while 'local:3' will use 3 workers
                          and default scheduler (threaded), and 'local:processed' will use a single worker and use processed scheduler.
            unlink (bool): Downloads linked samples if set to ``True``. Only applicable if ``access_method`` is ``download`` or ``local``. Defaults to ``False``.
            reset (bool): If the specified dataset cannot be loaded due to a corrupted HEAD state of the branch being loaded,
                          setting ``reset=True`` will reset HEAD changes and load the previous version.
            check_integrity (bool, Optional): Performs an integrity check by default (None) if the dataset has 20 or fewer tensors.
                                              Set to ``True`` to force integrity check, ``False`` to skip integrity check.
            lock_timeout (int): Number of seconds to wait before throwing a LockException. If None, wait indefinitely
            lock_enabled (bool): If true, the dataset manages a write lock. NOTE: Only set to False if you are managing concurrent access externally
            index_params: Optional[Dict[str, Union[int, str]]] = None : The index parameters used while creating vector store is passed down to dataset.
            indra (bool): Flag indicating whether indra api should be used to create the dataset. Defaults to false

        ..
            # noqa: DAR101

        Returns:
            Dataset: Dataset created using the arguments provided.

        Raises:
            AgreementError: When agreement is rejected
            UserNotLoggedInException: When user is not authenticated
            InvalidTokenException: If the specified token is invalid
            TokenPermissionError: When there are permission or other errors related to token
            CheckoutError: If version address specified in the path cannot be found
            DatasetCorruptError: If loading the dataset failed due to corruption and ``reset`` is not ``True``
            ValueError: If version is specified in the path when creating a dataset or If the org id is provided but dataset is ot local, or If the org id is provided but dataset is ot local
            ReadOnlyModeError: If reset is attempted in read-only mode
            LockedException: When attempting to open a dataset for writing when it is locked by another machine
            DatasetHandlerError: If overwriting the dataset fails
            Exception: Re-raises caught exception if reset cannot fix the issue

        Danger:
            Setting ``overwrite`` to ``True`` will delete all of your data if it exists! Be very careful when setting this parameter.

        Warning:
            Setting ``access_method`` to download will overwrite the local copy of the dataset if it was previously downloaded.

        Note:
            Any changes made to the dataset in download / local mode will only be made to the local copy and will not be reflected in the original dataset.
        """
        _check_indra_and_read_only_flags(indra, read_only)
        access_method, num_workers, scheduler = parse_access_method(access_method)
        check_access_method(access_method, overwrite, unlink)

        path, address = process_dataset_path(path)
        verify_dataset_name(path)

        if org_id is not None and get_path_type(path) != "local":
            raise ValueError("org_id parameter can only be used with local datasets")

        if creds is None:
            creds = {}

        db_engine = parse_runtime_parameters(path, runtime)["tensor_db"]

        try:
            storage, cache_chain = get_storage_and_cache_chain(
                path=path,
                db_engine=db_engine,
                read_only=read_only,
                creds=creds,
                token=token,
                memory_cache_size=memory_cache_size,
                local_cache_size=local_cache_size,
                indra=indra,
            )

            feature_report_path(path, "dataset", {"Overwrite": overwrite}, token=token)
        except Exception as e:
            if isinstance(e, UserNotLoggedInException):
                raise UserNotLoggedInException from None
            raise
        ds_exists = dataset_exists(cache_chain)

        if ds_exists:
            if overwrite:
                if not dataset._allow_delete(cache_chain):
                    raise DatasetHandlerError(
                        "Dataset overwrite failed. The dataset is marked as allow_delete=false. To allow overwrite, you must first run `allow_delete = True` on the dataset."
                    )

                try:
                    cache_chain.clear()
                except Exception as e:
                    raise DatasetHandlerError(
                        "Dataset overwrite failed. See traceback for more information."
                    ) from e
                create = True
            else:
                create = False
        else:
            create = True

        if create and address:
            raise ValueError(
                "deeplake.dataset does not accept version address when writing a dataset."
            )

        dataset_kwargs: Dict[str, Union[None, str, bool, int, Dict]] = {
            "path": path,
            "read_only": read_only,
            "token": token,
            "org_id": org_id,
            "verbose": verbose,
            "lock_timeout": lock_timeout,
            "lock_enabled": lock_enabled,
            "index_params": index_params,
        }

        if access_method == "stream":
            dataset_kwargs.update(
                {
                    "address": address,
                    "storage": cache_chain,
                    "public": public,
                }
            )
        else:
            dataset_kwargs.update(
                {
                    "access_method": access_method,
                    "memory_cache_size": memory_cache_size,
                    "local_cache_size": local_cache_size,
                    "creds": creds,
                    "ds_exists": ds_exists,
                    "num_workers": num_workers,
                    "scheduler": scheduler,
                    "reset": reset,
                    "unlink": unlink,
                }
            )

        try:
            return dataset._load(
                dataset_kwargs, access_method, create, check_integrity=check_integrity
            )
        except (AgreementError, CheckoutError, LockedException) as e:
            raise e from None
        except Exception as e:
            if create:
                raise e
            if access_method == "stream":
                if not reset:
                    if isinstance(e, DatasetCorruptError):
                        raise DatasetCorruptError(
                            message=e.message,
                            action="Try using `reset=True` to reset HEAD changes and load the previous commit.",
                            cause=e.__cause__,
                        )
                    raise DatasetCorruptError(
                        "Exception occurred (see Traceback). The dataset maybe corrupted. "
                        "Try using `reset=True` to reset HEAD changes and load the previous commit."
                    ) from e
                return dataset._reset_and_load(
                    cache_chain, access_method, dataset_kwargs, address, e
                )
            raise e

    @staticmethod
    def exists(
        path: Union[str, pathlib.Path],
        creds: Optional[Union[Dict, str]] = None,
        token: Optional[str] = None,
    ) -> bool:
        """Checks if a dataset exists at the given ``path``.

        Args:
            path (str, pathlib.Path): the path which needs to be checked.
            creds (dict, str, optional): The string ``ENV`` or a dictionary containing credentials used to access the dataset at the path.
                - If 'aws_access_key_id', 'aws_secret_access_key', 'aws_session_token' are present, these take precedence over credentials present in the environment or in credentials file. Currently only works with s3 paths.
                - It supports 'aws_access_key_id', 'aws_secret_access_key', 'aws_session_token', 'endpoint_url', 'aws_region', 'profile_name' as keys.
                - If 'ENV' is passed, credentials are fetched from the environment variables. This is also the case when creds is not passed for cloud datasets. For datasets connected to hub cloud, specifying 'ENV' will override the credentials fetched from Activeloop and use local ones.
            token (str, optional): Activeloop token, used for fetching credentials to the dataset at path if it is a Deep Lake dataset. This is optional, tokens are normally autogenerated.

        Returns:
            A boolean confirming whether the dataset exists or not at the given path.

        Raises:
            ValueError: If version is specified in the path
        """
        path, address = process_dataset_path(path)

        if address:
            raise ValueError(
                "deeplake.exists does not accept version address in the dataset path."
            )

        if creds is None:
            creds = {}
        try:
            storage, cache_chain = get_storage_and_cache_chain(
                path=path,
                read_only=True,
                creds=creds,
                token=token,
                memory_cache_size=DEFAULT_MEMORY_CACHE_SIZE,
                local_cache_size=DEFAULT_LOCAL_CACHE_SIZE,
            )
        except TokenPermissionError:
            # Cloud Dataset does not exist
            return False
        return dataset_exists(storage)

    @staticmethod
    def empty(
        path: Union[str, pathlib.Path],
        runtime: Optional[dict] = None,
        overwrite: bool = False,
        public: bool = False,
        memory_cache_size: int = DEFAULT_MEMORY_CACHE_SIZE,
        local_cache_size: int = DEFAULT_LOCAL_CACHE_SIZE,
        creds: Optional[Union[Dict, str]] = None,
        token: Optional[str] = None,
        org_id: Optional[str] = None,
        lock_enabled: Optional[bool] = True,
        lock_timeout: Optional[int] = 0,
        verbose: bool = True,
        index_params: Optional[Dict[str, Union[int, str]]] = None,
    ) -> Dataset:
        """Creates an empty Deep Lake dataset.

        Args:
            path (str, pathlib.Path): - The full path to the dataset. It can be:
                - a Deep Lake cloud path of the form ``hub://org_id/dataset_name``. Requires registration with Deep Lake.
                - an s3 path of the form ``s3://bucketname/path/to/dataset``. Credentials are required in either the environment or passed to the creds argument.
                - a local file system path of the form ``./path/to/dataset`` or ``~/path/to/dataset`` or ``path/to/dataset``.
                - a memory path of the form ``mem://path/to/dataset`` which doesn't save the dataset but keeps it in memory instead. Should be used only for testing as it does not persist.
            runtime (dict): Parameters for creating a dataset in the Deep Lake Tensor Database. Only applicable for paths of the form ``hub://org_id/dataset_name`` and runtime  must be ``{"tensor_db": True}``.
            overwrite (bool): If set to ``True`` this overwrites the dataset if it already exists. Defaults to ``False``.
            public (bool): Defines if the dataset will have public access. Applicable only if Deep Lake cloud storage is used and a new Dataset is being created. Defaults to ``False``.
            memory_cache_size (int): The size of the memory cache to be used in MB.
            local_cache_size (int): The size of the local filesystem cache to be used in MB.
            creds (dict, str, optional): The string ``ENV`` or a dictionary containing credentials used to access the dataset at the path.
                - If 'aws_access_key_id', 'aws_secret_access_key', 'aws_session_token' are present, these take precedence over credentials present in the environment or in credentials file. Currently only works with s3 paths.
                - It supports 'aws_access_key_id', 'aws_secret_access_key', 'aws_session_token', 'endpoint_url', 'aws_region', 'profile_name' as keys.
                - If 'ENV' is passed, credentials are fetched from the environment variables. This is also the case when creds is not passed for cloud datasets. For datasets connected to hub cloud, specifying 'ENV' will override the credentials fetched from Activeloop and use local ones.
            token (str, optional): Activeloop token, used for fetching credentials to the dataset at path if it is a Deep Lake dataset. This is optional, tokens are normally autogenerated.
            org_id (str, Optional): Organization id to be used for enabling high-performance features. Only applicable for local datasets.
            verbose (bool): If True, logs will be printed. Defaults to True.
            lock_timeout (int): Number of seconds to wait before throwing a LockException. If None, wait indefinitely
            lock_enabled (bool): If true, the dataset manages a write lock. NOTE: Only set to False if you are managing concurrent access externally.
            index_params: Optional[Dict[str, Union[int, str]]]: Index parameters used while creating vector store, passed down to dataset.

        Returns:
            Dataset: Dataset created using the arguments provided.

        Raises:
            DatasetHandlerError: If a Dataset already exists at the given path and overwrite is False.
            UserNotLoggedInException: When user is not authenticated
            InvalidTokenException: If the specified toke is invalid
            TokenPermissionError: When there are permission or other errors related to token
            ValueError: If version is specified in the path

        Danger:
            Setting ``overwrite`` to ``True`` will delete all of your data if it exists! Be very careful when setting this parameter.
        """
        path, address = process_dataset_path(path)

        if org_id is not None and get_path_type(path) != "local":
            raise ValueError("org_id parameter can only be used with local datasets")
        db_engine = parse_runtime_parameters(path, runtime)["tensor_db"]

        if address:
            raise ValueError(
                "deeplake.empty does not accept version address in the dataset path."
            )

        verify_dataset_name(path)

        if creds is None:
            creds = {}

        try:
            storage, cache_chain = get_storage_and_cache_chain(
                path=path,
                db_engine=db_engine,
                read_only=False,
                creds=creds,
                token=token,
                memory_cache_size=memory_cache_size,
                local_cache_size=local_cache_size,
            )

            feature_report_path(
                path,
                "empty",
                {
                    "runtime": runtime,
                    "overwrite": overwrite,
                    "lock_enabled": lock_enabled,
                    "lock_timeout": lock_timeout,
                    "index_params": index_params,
                },
                token=token,
            )
        except Exception as e:
            if isinstance(e, UserNotLoggedInException):
                raise UserNotLoggedInException from None
            raise

        if overwrite and dataset_exists(cache_chain):
            if not dataset._allow_delete(cache_chain):
                raise DatasetHandlerError(
                    "Dataset overwrite failed. The dataset is marked as allow_delete=false. To allow overwrite, you must first run `allow_delete = True` on the dataset."
                )

            try:
                cache_chain.clear()
            except Exception as e:
                raise DatasetHandlerError(
                    "Dataset overwrite failed. See traceback for more information."
                ) from e
        elif dataset_exists(cache_chain):
            raise DatasetHandlerError(
                f"A dataset already exists at the given path ({path}). If you want to create"
                f" a new empty dataset, either specify another path or use overwrite=True. "
                f"If you want to load the dataset that exists at this path, use deeplake.load() instead."
            )

        dataset_kwargs = {
            "path": path,
            "storage": cache_chain,
            "read_only": storage.read_only,
            "public": public,
            "token": token,
            "org_id": org_id,
            "verbose": verbose,
            "lock_timeout": lock_timeout,
            "lock_enabled": lock_enabled,
            "index_params": index_params,
        }
        ret = dataset._load(dataset_kwargs, create=True)
        return ret

    @staticmethod
    @spinner
    def load(
        path: Union[str, pathlib.Path],
        read_only: Optional[bool] = None,
        memory_cache_size: int = DEFAULT_MEMORY_CACHE_SIZE,
        local_cache_size: int = DEFAULT_LOCAL_CACHE_SIZE,
        creds: Optional[Union[dict, str]] = None,
        token: Optional[str] = None,
        org_id: Optional[str] = None,
        verbose: bool = True,
        access_method: str = "stream",
        unlink: bool = False,
        reset: bool = False,
        indra: bool = USE_INDRA,
        check_integrity: Optional[bool] = None,
        lock_timeout: Optional[int] = 0,
        lock_enabled: Optional[bool] = True,
        index_params: Optional[Dict[str, Union[int, str]]] = None,
    ) -> Dataset:
        """Loads an existing Deep Lake dataset

        Examples:

            >>> ds = deeplake.load("hub://username/dataset")
            >>> ds = deeplake.load("s3://mybucket/my_dataset")
            >>> ds = deeplake.load("./datasets/my_dataset", overwrite=True)

            Loading to a specfic version:

            >>> ds = deeplake.load("hub://username/dataset@new_branch")
            >>> ds = deeplake.load("hub://username/dataset@3e49cded62b6b335c74ff07e97f8451a37aca7b2)

            >>> my_commit_id = "3e49cded62b6b335c74ff07e97f8451a37aca7b2"
            >>> ds = deeplake.load(f"hub://username/dataset@{my_commit_id}")

        Args:
            path (str, pathlib.Path): - The full path to the dataset. Can be:
                - a Deep Lake cloud path of the form ``hub://username/datasetname``. To write to Deep Lake cloud datasets, ensure that you are authenticated to Deep Lake (pass in a token using the 'token' parameter).
                - an s3 path of the form ``s3://bucketname/path/to/dataset``. Credentials are required in either the environment or passed to the creds argument.
                - a local file system path of the form ``./path/to/dataset`` or ``~/path/to/dataset`` or ``path/to/dataset``.
                - a memory path of the form ``mem://path/to/dataset`` which doesn't save the dataset but keeps it in memory instead. Should be used only for testing as it does not persist.
                - Loading to a specific version:

                        - You can also specify a ``commit_id`` or ``branch`` to load the dataset to that version directly by using the ``@`` symbol.
                        - The path will then be of the form ``hub://username/dataset@{branch}`` or ``hub://username/dataset@{commit_id}``.
                        - See examples above.
            read_only (bool, optional): Opens dataset in read only mode if this is passed as ``True``. Defaults to ``False``.
                Datasets stored on Deep Lake cloud that your account does not have write access to will automatically open in read mode.
            memory_cache_size (int): The size of the memory cache to be used in MB.
            local_cache_size (int): The size of the local filesystem cache to be used in MB.
            creds (dict, str, optional): The string ``ENV`` or a dictionary containing credentials used to access the dataset at the path.
                - If 'aws_access_key_id', 'aws_secret_access_key', 'aws_session_token' are present, these take precedence over credentials present in the environment or in credentials file. Currently only works with s3 paths.
                - It supports 'aws_access_key_id', 'aws_secret_access_key', 'aws_session_token', 'endpoint_url', 'aws_region', 'profile_name' as keys.
                - If 'ENV' is passed, credentials are fetched from the environment variables. This is also the case when creds is not passed for cloud datasets. For datasets connected to hub cloud, specifying 'ENV' will override the credentials fetched from Activeloop and use local ones.
            token (str, optional): Activeloop token, used for fetching credentials to the dataset at path if it is a Deep Lake dataset. This is optional, tokens are normally autogenerated.
            org_id (str, Optional): Organization id to be used for enabling high-performance features. Only applicable for local datasets.
            verbose (bool): If ``True``, logs will be printed. Defaults to ``True``.
            access_method (str): The access method to use for the dataset. Can be:

                    - 'stream'

                        - Streams the data from the dataset i.e. only fetches data when required. This is the default value.

                    - 'download'

                        - Downloads the data to the local filesystem to the path specified in environment variable ``DEEPLAKE_DOWNLOAD_PATH``.
                          This will overwrite ``DEEPLAKE_DOWNLOAD_PATH``.
                        - Raises an exception if ``DEEPLAKE_DOWNLOAD_PATH`` environment variable is not set or if the dataset does not exist.
                        - The 'download' access method can be modified to specify num_workers and/or scheduler.
                          For example: 'download:2:processed' will use 2 workers and use processed scheduler, while 'download:3' will use 3 workers and
                          default scheduler (threaded), and 'download:processed' will use a single worker and use processed scheduler.

                    - 'local'

                        - Downloads the dataset if it doesn't already exist, otherwise loads from local storage.
                        - Raises an exception if ``DEEPLAKE_DOWNLOAD_PATH`` environment variable is not set.
                        - The 'local' access method can be modified to specify num_workers and/or scheduler to be used in case dataset needs to be downloaded.
                          If dataset needs to be downloaded, 'local:2:processed' will use 2 workers and use processed scheduler, while 'local:3' will use 3 workers
                          and default scheduler (threaded), and 'local:processed' will use a single worker and use processed scheduler.
            unlink (bool): Downloads linked samples if set to ``True``. Only applicable if ``access_method`` is ``download`` or ``local``. Defaults to ``False``.
            reset (bool): If the specified dataset cannot be loaded due to a corrupted HEAD state of the branch being loaded,
                          setting ``reset=True`` will reset HEAD changes and load the previous version.
            check_integrity (bool, Optional): Performs an integrity check by default (None) if the dataset has 20 or fewer tensors.
                                              Set to ``True`` to force integrity check, ``False`` to skip integrity check.
            indra (bool): Flag indicating whether indra api should be used to create the dataset. Defaults to false

        ..
            # noqa: DAR101

        Returns:
            Dataset: Dataset loaded using the arguments provided.

        Raises:
            DatasetHandlerError: If a Dataset does not exist at the given path.
            AgreementError: When agreement is rejected
            UserNotLoggedInException: When user is not authenticated
            InvalidTokenException: If the specified toke is invalid
            TokenPermissionError: When there are permission or other errors related to token
            CheckoutError: If version address specified in the path cannot be found
            DatasetCorruptError: If loading the dataset failed due to corruption and ``reset`` is not ``True``
            ReadOnlyModeError: If reset is attempted in read-only mode
            LockedException: When attempting to open a dataset for writing when it is locked by another machine
            ValueError: If ``org_id`` is specified for a non-local dataset
            Exception: Re-raises caught exception if reset cannot fix the issue
            ValueError: If the org id is provided but the dataset is not local

        Warning:
            Setting ``access_method`` to download will overwrite the local copy of the dataset if it was previously downloaded.

        Note:
            Any changes made to the dataset in download / local mode will only be made to the local copy and will not be reflected in the original dataset.
        """
        _check_indra_and_read_only_flags(indra, read_only)
        access_method, num_workers, scheduler = parse_access_method(access_method)
        check_access_method(access_method, overwrite=False, unlink=unlink)

        path, address = process_dataset_path(path)

        if creds is None:
            creds = {}

        if org_id is not None and get_path_type(path) != "local":
            raise ValueError("org_id parameter can only be used with local datasets")

        try:
            storage, cache_chain = get_storage_and_cache_chain(
                path=path,
                read_only=read_only,
                creds=creds,
                token=token,
                memory_cache_size=memory_cache_size,
                local_cache_size=local_cache_size,
                indra=indra,
            )
            feature_report_path(
                path,
                "load",
                {
                    "lock_enabled": lock_enabled,
                    "lock_timeout": lock_timeout,
                    "index_params": index_params,
                },
                token=token,
            )
        except Exception as e:
            if isinstance(e, UserNotLoggedInException):
                raise UserNotLoggedInException from None
            raise
        if not dataset_exists(cache_chain):
            raise DatasetHandlerError(
                f"A Deep Lake dataset does not exist at the given path ({path}). Check the path provided or in case you want to create a new dataset, use deeplake.empty()."
            )

        if indra and read_only:
            from indra import api  # type: ignore

            ids = api.load_from_storage(storage.core)
            return IndraDatasetView(indra_ds=ids)

        dataset_kwargs: Dict[str, Union[None, str, bool, int, Dict]] = {
            "path": path,
            "read_only": read_only,
            "token": token,
            "org_id": org_id,
            "verbose": verbose,
            "lock_timeout": lock_timeout,
            "lock_enabled": lock_enabled,
            "index_params": index_params,
        }

        if access_method == "stream":
            dataset_kwargs.update(
                {
                    "address": address,
                    "storage": cache_chain,
                }
            )
        else:
            dataset_kwargs.update(
                {
                    "access_method": access_method,
                    "memory_cache_size": memory_cache_size,
                    "local_cache_size": local_cache_size,
                    "creds": creds,
                    "ds_exists": True,
                    "num_workers": num_workers,
                    "scheduler": scheduler,
                    "reset": reset,
                    "unlink": unlink,
                }
            )

        try:
            return dataset._load(
                dataset_kwargs, access_method, check_integrity=check_integrity
            )
        except (AgreementError, CheckoutError, LockedException) as e:
            raise e from None
        except Exception as e:
            if access_method == "stream":
                if not reset:
                    if isinstance(e, DatasetCorruptError):
                        raise DatasetCorruptError(
                            message=e.message,
                            action="Try using `reset=True` to reset HEAD changes and load the previous commit.",
                            cause=e.__cause__,
                        )
                    raise DatasetCorruptError(
                        "Exception occurred (see Traceback). The dataset maybe corrupted. "
                        "Try using `reset=True` to reset HEAD changes and load the previous commit. "
                        "This will delete all uncommitted changes on the branch you are trying to load."
                    ) from e
                return dataset._reset_and_load(
                    cache_chain, access_method, dataset_kwargs, address, e
                )
            raise e

    @staticmethod
    def _reset_and_load(storage, access_method, dataset_kwargs, address, err):
        """Reset and then load the dataset. Only called when loading dataset errored out with ``err``."""
        if access_method != "stream":
            dataset_kwargs["reset"] = True
            ds = dataset._load(dataset_kwargs, access_method)
            return ds

        try:
            version_info = load_version_info(storage)
        except Exception:
            raise err

        address = address or "main"
        parent_commit_id, reset_commit_id = get_parent_and_reset_commit_ids(
            version_info, address
        )
        if parent_commit_id is False:
            # non-head node corrupted
            raise err
        if storage.read_only:
            msg = "Cannot reset when loading dataset in read-only mode."
            if parent_commit_id:
                msg += " However, you can try loading the previous commit using "
                msg += f"`deeplake.load('{dataset_kwargs.get('path')}@{parent_commit_id}')`."
            raise ReadOnlyModeError(msg)
        if parent_commit_id is None:
            # no commits in the dataset
            storage.clear()
            ds = dataset._load(dataset_kwargs, access_method)
            return ds

        # load previous version, replace head and checkout to new head
        dataset_kwargs["address"] = parent_commit_id
        ds = dataset._load(dataset_kwargs, access_method)
        new_commit_id = replace_head(storage, ds.version_state, reset_commit_id)
        ds.checkout(new_commit_id)

        current_node = ds.version_state["commit_node_map"][ds.commit_id]
        verbose = dataset_kwargs.get("verbose")
        if verbose:
            logger.info(f"HEAD reset. Current version:\n{current_node}")
        return ds

    @staticmethod
    def _load(dataset_kwargs, access_method=None, create=False, check_integrity=None):
        if access_method in ("stream", None):
            ret = dataset_factory(**dataset_kwargs)
            if create:
                dataset_created(ret)
            else:
                dataset_loaded(ret)

            if check_integrity is None:
                if len(ret.meta.tensors) < 20:
                    check_integrity = True
                else:
                    warnings.warn(
                        "Dataset has more than 20 tensors. Skipping integrity check. Specify `check_integrity=True` to perform integrity check."
                    )
                    check_integrity = False

            if check_integrity:
                integrity_check(ret)

            verbose = dataset_kwargs.get("verbose")
            path = dataset_kwargs.get("path")
            if verbose:
                logger.info(f"{path} loaded successfully.")
        else:
            ret = get_local_dataset(**dataset_kwargs)
        return ret

    @staticmethod
    def rename(
        path: Union[str, pathlib.Path],
        new_name: str,
        token: Optional[str] = None,
    ) -> Dataset:
        """Renames managed dataset at ``path`` to ``new_name``.

        Examples:
<<<<<<< HEAD
            >>> deeplake.rename("hub://username/image_ds", "new_ds")
            >>> deeplake.rename("hub://username/image_ds", "hub://username/new_ds")
            >>> deeplake.rename("s3://mybucket/my_ds", "s3://mybucket/renamed_ds")
=======
            >>> deeplake.rename("hub://org_id/image_ds", "new_ds") ## New dataset path is `hub://org_id/new_ds`
>>>>>>> 78694118

        Args:
            path (str, pathlib.Path): The path to the dataset to be renamed.
            new_name (str, pathlib.Path): New name of the dataset.
            token (str, optional): Activeloop token for accessing the dataset

        Returns:
            Dataset: The renamed Dataset.

        Raises:
            RenameError: If a Dataset does not exist at the given path or if new path is not a managed dataset.
        """

        if not path.startswith("hub://"):
            raise RenameError("Rename is not available for non-managed datasets")

        feature_report_path(path, "rename", {}, token=token)

        ds = deeplake.load(path, verbose=False, token=token)
        ds.rename(new_name)

        return ds

    @staticmethod
    @spinner
    def delete(
        path: Union[str, pathlib.Path],
        force: bool = False,
        large_ok: bool = False,
        creds: Optional[Union[dict, str]] = None,
        token: Optional[str] = None,
        verbose: bool = False,
    ) -> None:
        """Deletes a dataset at a given path.

        Args:
            path (str, pathlib.Path): The path to the dataset to be deleted.
            force (bool): Delete data regardless of whether
                it looks like a deeplake dataset. All data at the path will be removed if set to ``True``.
            large_ok (bool): Delete datasets larger than 1GB. Disabled by default.
            creds (dict, str, optional): The string ``ENV`` or a dictionary containing credentials used to access the dataset at the path.
                - If 'aws_access_key_id', 'aws_secret_access_key', 'aws_session_token' are present, these take precedence over credentials present in the environment or in credentials file. Currently only works with s3 paths.
                - It supports 'aws_access_key_id', 'aws_secret_access_key', 'aws_session_token', 'endpoint_url', 'aws_region', 'profile_name' as keys.
                - If 'ENV' is passed, credentials are fetched from the environment variables. This is also the case when creds is not passed for cloud datasets. For datasets connected to hub cloud, specifying 'ENV' will override the credentials fetched from Activeloop and use local ones.
            token (str, optional): Activeloop token, used for fetching credentials to the dataset at path if it is a Deep Lake dataset. This is optional, tokens are normally autogenerated.
            verbose (bool): If True, logs will be printed. Defaults to True.

        Raises:
            DatasetHandlerError: If a Dataset does not exist at the given path and ``force = False``.
            UserNotLoggedInException: When user is not authenticated.
            NotImplementedError: When attempting to delete a managed view.
            ValueError: If version is specified in the path

        Warning:
            This is an irreversible operation. Data once deleted cannot be recovered.
        """
        path, address = process_dataset_path(path)

        if address:
            raise ValueError(
                "deeplake.delete does not accept version address in the dataset path."
            )

        if creds is None:
            creds = {}

        feature_report_path(
            path, "delete", {"Force": force, "Large_OK": large_ok}, token=token
        )

        try:
            qtokens = ["/.queries/", "\\.queries\\"]
            for qt in qtokens:
                if qt in path:
                    raise NotImplementedError(
                        "Deleting managed views by path is not supported. Load the source dataset and do `ds.delete_view(id)` instead."
                    )
            try:
                ds = deeplake.load(path, verbose=False, token=token, creds=creds)
            except UserNotLoggedInException:
                raise UserNotLoggedInException from None

            ds.delete(large_ok=large_ok)
            if verbose:
                logger.info(f"{path} dataset deleted successfully.")
        except Exception as e:
            if force:
                base_storage = storage_provider_from_path(
                    path=path,
                    creds=creds,
                    read_only=False,
                    token=token,
                )
                if len(base_storage) == 0:
                    raise DatasetHandlerError(
                        f"Path {path} is empty or does not exist. Cannot delete."
                    )

                try:
                    base_storage.clear()
                except Exception as e2:
                    raise DatasetHandlerError(
                        "Dataset delete failed. See traceback for more information."
                    ) from e2

                remove_path_from_backend(path, token)
                if verbose:
                    logger.info(f"{path} folder deleted successfully.")
            else:
                if isinstance(e, (DatasetHandlerError, PathNotEmptyException)):
                    raise DatasetHandlerError(
                        "A Deep Lake dataset wasn't found at the specified path. "
                        "This may be due to a corrupt dataset or a wrong path. "
                        "If you want to delete the data at the path regardless, use force=True"
                    )
                raise

    @staticmethod
    @spinner
    def like(
        dest: Union[str, pathlib.Path],
        src: Union[str, Dataset, pathlib.Path],
        runtime: Optional[Dict] = None,
        tensors: Optional[List[str]] = None,
        overwrite: bool = False,
        creds: Optional[Union[dict, str]] = None,
        token: Optional[str] = None,
        org_id: Optional[str] = None,
        public: bool = False,
        verbose: bool = True,
    ) -> Dataset:
        """Creates a new dataset by copying the ``source`` dataset's structure to a new location. No samples are copied,
        only the meta/info for the dataset and it's tensors.

        Args:
            dest: Empty Dataset or Path where the new dataset will be created.
            src (Union[str, Dataset]): Path or dataset object that will be used as the template for the new dataset.
            runtime (dict): Parameters for Activeloop DB Engine. Only applicable for hub:// paths.
            tensors (List[str], optional): Names of tensors (and groups) to be replicated. If not specified all tensors in source dataset are considered.
            overwrite (bool): If True and a dataset exists at `destination`, it will be overwritten. Defaults to False.
            creds (dict, str, optional): The string ``ENV`` or a dictionary containing credentials used to access the dataset at the path.
                - If 'aws_access_key_id', 'aws_secret_access_key', 'aws_session_token' are present, these take precedence over credentials present in the environment or in credentials file. Currently only works with s3 paths.
                - It supports 'aws_access_key_id', 'aws_secret_access_key', 'aws_session_token', 'endpoint_url', 'aws_region', 'profile_name' as keys.
                - If 'ENV' is passed, credentials are fetched from the environment variables. This is also the case when creds is not passed for cloud datasets. For datasets connected to hub cloud, specifying 'ENV' will override the credentials fetched from Activeloop and use local ones.
            token (str, optional): Activeloop token, used for fetching credentials to the dataset at path if it is a Deep Lake dataset. This is optional, tokens are normally autogenerated.
            org_id (str, Optional): Organization id to be used for enabling high-performance features. Only applicable for local datasets.
            public (bool): Defines if the dataset will have public access. Applicable only if Deep Lake cloud storage is used and a new Dataset is being created. Defaults to False.
            verbose (bool): If True, logs will be printed. Defaults to ``True``.


        Returns:
            Dataset: New dataset object.

        Raises:
            ValueError: If ``org_id`` is specified for a non-local dataset.
        """
        if isinstance(dest, Dataset):
            path = dest.path
        else:
            path = dest

        if org_id is not None and get_path_type(path) != "local":
            raise ValueError("org_id parameter can only be used with local datasets")

        feature_report_path(
            path,
            "like",
            {"Overwrite": overwrite, "Public": public, "Tensors": tensors},
            token=token,
        )
        return dataset._like(
            dest,
            src,
            runtime,
            tensors,
            overwrite,
            creds,
            token,
            org_id,
            public,
            verbose,
        )

    @staticmethod
    def _like(  # (No reporting)
        dest,
        src: Union[str, Dataset],
        runtime: Optional[Dict] = None,
        tensors: Optional[List[str]] = None,
        overwrite: bool = False,
        creds: Optional[Union[dict, str]] = None,
        token: Optional[str] = None,
        org_id: Optional[str] = None,
        public: bool = False,
        verbose: bool = True,
        unlink: Union[List[str], bool] = False,
    ) -> Dataset:
        """Copies the `source` dataset's structure to a new location. No samples are copied, only the meta/info for the dataset and it's tensors.

        Args:
            dest: Empty Dataset or Path where the new dataset will be created.
            src (Union[str, Dataset]): Path or dataset object that will be used as the template for the new dataset.
            runtime (dict): Parameters for Activeloop DB Engine. Only applicable for hub:// paths.
            tensors (List[str], optional): Names of tensors (and groups) to be replicated. If not specified all tensors in source dataset are considered.
            dest (str, pathlib.Path, Dataset): Empty Dataset or Path where the new dataset will be created.
            src (Union[str, pathlib.Path, Dataset]): Path or dataset object that will be used as the template for the new dataset.
            overwrite (bool): If True and a dataset exists at `destination`, it will be overwritten. Defaults to False.
            creds (dict, str, optional): The string ``ENV`` or a dictionary containing credentials used to access the dataset at the path.
                - If 'aws_access_key_id', 'aws_secret_access_key', 'aws_session_token' are present, these take precedence over credentials present in the environment or in credentials file. Currently only works with s3 paths.
                - It supports 'aws_access_key_id', 'aws_secret_access_key', 'aws_session_token', 'endpoint_url', 'aws_region', 'profile_name' as keys.
                - If 'ENV' is passed, credentials are fetched from the environment variables. This is also the case when creds is not passed for cloud datasets. For datasets connected to hub cloud, specifying 'ENV' will override the credentials fetched from Activeloop and use local ones.
            token (str, optional): Activeloop token, used for fetching credentials to the dataset at path if it is a Deep Lake dataset. This is optional, tokens are normally autogenerated.
            org_id (str, Optional): Organization id to be used for enabling high-performance features. Only applicable for local datasets.
            public (bool): Defines if the dataset will have public access. Applicable only if Deep Lake cloud storage is used and a new Dataset is being created. Defaults to ``False``.
            verbose (bool): If True, logs will be printed. Defaults to ``True``.
            unlink (Union[List[str], bool]): List of tensors to be unlinked. If ``True`` passed all tensors will be unlinked. Defaults to ``False``, no tensors are unlinked.

        Returns:
            Dataset: New dataset object.
        """

        src = convert_pathlib_to_string_if_needed(src)
        if isinstance(src, str):
            source_ds = dataset.load(src, verbose=verbose)
            src_path = src
        else:
            source_ds = src
            src_path = src.path

        if tensors:
            tensors = source_ds._resolve_tensor_list(tensors)  # type: ignore
        else:
            tensors = source_ds.tensors  # type: ignore

        dest = convert_pathlib_to_string_if_needed(dest)
        if isinstance(dest, Dataset):
            destination_ds = dest
            dest_path = dest.path
        else:
            dest_path = dest
            common_kwargs = {
                "creds": creds,
                "token": token,
                "org_id": org_id,
                "verbose": verbose,
            }
            if dest_path == src_path:
                destination_ds = dataset.load(
                    dest_path, read_only=False, **common_kwargs
                )
            else:
                destination_ds = dataset.empty(
                    dest_path,
                    runtime=runtime,
                    public=public,
                    overwrite=overwrite,
                    **common_kwargs,  # type: ignore
                )

        feature_report_path(
            dest_path, "like", {"Overwrite": overwrite, "Public": public}, token=token
        )

        if unlink is True:
            unlink = tensors  # type: ignore
        elif unlink is False:
            unlink = []
        for tensor_name in tensors:  # type: ignore
            source_tensor = source_ds[tensor_name]
            if overwrite and tensor_name in destination_ds:
                if dest_path == src_path:
                    # load tensor data to memory before deleting
                    # in case of in-place deeplake.like
                    meta = source_tensor.meta
                    info = source_tensor.info
                    sample_shape_tensor = source_tensor._sample_shape_tensor
                    sample_id_tensor = source_tensor._sample_id_tensor
                    sample_info_tensor = source_tensor._sample_info_tensor
                destination_ds.delete_tensor(tensor_name)
            destination_ds.create_tensor_like(tensor_name, source_tensor, unlink=tensor_name in unlink)  # type: ignore

        destination_ds.info.update(source_ds.info.__getstate__())  # type: ignore

        return destination_ds

    @staticmethod
    def copy(
        src: Union[str, pathlib.Path, Dataset],
        dest: Union[str, pathlib.Path],
        runtime: Optional[dict] = None,
        tensors: Optional[List[str]] = None,
        overwrite: bool = False,
        src_creds=None,
        dest_creds=None,
        token=None,
        num_workers: int = 0,
        scheduler="threaded",
        progressbar=True,
        **kwargs,
    ):
        """Copies dataset at ``src`` to ``dest``. Version control history is not included, and this operation copies data from the latest commit on the main branch.
        For fast copying, we recommend using ``deepake.deepcopy()`` instead.

        Args:
            src (str, Dataset, pathlib.Path): The Dataset or the path to the dataset to be copied.
            dest (str, pathlib.Path): Destination path to copy to.
            runtime (dict): Parameters for Activeloop DB Engine. Only applicable for hub:// paths.
            tensors (List[str], optional): Names of tensors (and groups) to be copied. If not specified all tensors are copied.
            overwrite (bool): If True and a dataset exists at ``dest``, it will be overwritten. Defaults to ``False``.
            src_creds (dict, str, optional): The string ``ENV`` or a dictionary containing credentials used to access the dataset at the path.
                - If 'aws_access_key_id', 'aws_secret_access_key', 'aws_session_token' are present, these take precedence over credentials present in the environment or in credentials file. Currently only works with s3 paths.
                - It supports 'aws_access_key_id', 'aws_secret_access_key', 'aws_session_token', 'endpoint_url', 'aws_region', 'profile_name' as keys.
                - If 'ENV' is passed, credentials are fetched from the environment variables. This is also the case when creds is not passed for cloud datasets. For datasets connected to hub cloud, specifying 'ENV' will override the credentials fetched from Activeloop and use local ones.
            dest_creds (dict, optional): creds required to create / overwrite datasets at ``dest``.
            token (str, optional): Activeloop token, used for fetching credentials to the dataset at path if it is a Deep Lake dataset. This is optional, tokens are normally autogenerated.
            num_workers (int): The number of workers to use for copying. Defaults to 0. When set to 0, it will always use serial processing, irrespective of the scheduler.
            scheduler (str): The scheduler to be used for copying. Supported values include: 'serial', 'threaded', and 'processed'.
                Defaults to 'threaded'.
            progressbar (bool): Displays a progress bar if True (default).
            **kwargs (dict): Additional keyword arguments

        Returns:
            Dataset: New dataset object.

        Raises:
            DatasetHandlerError: If a dataset already exists at destination path and overwrite is False.
            UnsupportedParameterException: If a parameter that is no longer supported is specified.
            DatasetCorruptError: If loading source dataset fails with DatasetCorruptedError.
        """
        if "src_token" in kwargs:
            raise UnsupportedParameterException(
                "src_token is now not supported. You should use `token` instead."
            )

        if "dest_token" in kwargs:
            raise UnsupportedParameterException(
                "dest_token is now not supported. You should use `token` instead."
            )

        if isinstance(src, (str, pathlib.Path)):
            src = convert_pathlib_to_string_if_needed(src)
            try:
                src_ds = deeplake.load(
                    src, read_only=True, creds=src_creds, token=token, verbose=False
                )
            except DatasetCorruptError as e:
                raise DatasetCorruptError(
                    "The source dataset is corrupted.",
                    "You can try to fix this by loading the dataset with `reset=True` "
                    "which will attempt to reset uncommitted HEAD changes and load the previous version.",
                    e.__cause__,
                )
        else:
            src_ds = src
            src_ds.path = str(src_ds.path)

        dest = convert_pathlib_to_string_if_needed(dest)

        return src_ds.copy(
            dest,
            runtime=runtime,
            tensors=tensors,
            overwrite=overwrite,
            creds=dest_creds,
            token=token,
            num_workers=num_workers,
            scheduler=scheduler,
            progressbar=progressbar,
        )

    @staticmethod
    def deepcopy(
        src: Union[str, pathlib.Path, Dataset],
        dest: Union[str, pathlib.Path],
        runtime: Optional[Dict] = None,
        tensors: Optional[List[str]] = None,
        overwrite: bool = False,
        src_creds=None,
        dest_creds=None,
        token=None,
        num_workers: int = 0,
        scheduler="threaded",
        progressbar=True,
        public: bool = False,
        verbose: bool = True,
        **kwargs,
    ):
        """Copies dataset at ``src`` to ``dest`` including version control history. This is the fastest method for copying datasets.

        Args:
            src (str, pathlib.Path, Dataset): The Dataset or the path to the dataset to be copied.
            dest (str, pathlib.Path): Destination path to copy to.
            runtime (dict): Parameters for Activeloop DB Engine. Only applicable for hub:// paths.
            tensors (List[str], optional): Names of tensors (and groups) to be copied. If not specified all tensors are copied.
            overwrite (bool): If True and a dataset exists at `destination`, it will be overwritten. Defaults to False.
            src_creds (dict, str, optional): The string ``ENV`` or a dictionary containing credentials used to access the dataset at the path.
                - If 'aws_access_key_id', 'aws_secret_access_key', 'aws_session_token' are present, these take precedence over credentials present in the environment or in credentials file. Currently only works with s3 paths.
                - It supports 'aws_access_key_id', 'aws_secret_access_key', 'aws_session_token', 'endpoint_url', 'aws_region', 'profile_name' as keys.
                - If 'ENV' is passed, credentials are fetched from the environment variables. This is also the case when creds is not passed for cloud datasets. For datasets connected to hub cloud, specifying 'ENV' will override the credentials fetched from Activeloop and use local ones.
            dest_creds (dict, optional): creds required to create / overwrite datasets at ``dest``.
            token (str, optional): Activeloop token, used for fetching credentials to the dataset at path if it is a Deep Lake dataset. This is optional, tokens are normally autogenerated.
            num_workers (int): The number of workers to use for copying. Defaults to 0. When set to 0, it will always use serial processing, irrespective of the scheduler.
            scheduler (str): The scheduler to be used for copying. Supported values include: 'serial', 'threaded', and 'processed'.
                Defaults to 'threaded'.
            progressbar (bool): Displays a progress bar if True (default).
            public (bool): Defines if the dataset will have public access. Applicable only if Deep Lake cloud storage is used and a new Dataset is being created. Defaults to ``False``.
            verbose (bool): If True, logs will be printed. Defaults to ``True``.
            **kwargs: Additional keyword arguments

        Returns:
            Dataset: New dataset object.

        Raises:
            DatasetHandlerError: If a dataset already exists at destination path and overwrite is False.
            TypeError: If source is not a dataset.
            UnsupportedParameterException: If parameter that is no longer supported is beeing called.
            DatasetCorruptError: If loading source dataset fails with DatasetCorruptedError
        """

        if "src_token" in kwargs:
            raise UnsupportedParameterException(
                "src_token is now not supported. You should use `token` instead."
            )

        if "dest_token" in kwargs:
            raise UnsupportedParameterException(
                "dest_token is now not supported. You should use `token` instead."
            )

        deeplake_reporter.feature_report(
            feature_name="deepcopy",
            parameters={
                "tensors": tensors,
                "overwrite": overwrite,
                "num_workers": num_workers,
                "scheduler": scheduler,
                "progressbar": progressbar,
                "public": public,
                "verbose": verbose,
            },
        )

        dest = convert_pathlib_to_string_if_needed(dest)

        if isinstance(src, (str, pathlib.Path)):
            src = convert_pathlib_to_string_if_needed(src)
            try:
                src_ds = deeplake.load(
                    src, read_only=True, creds=src_creds, token=token, verbose=False
                )
            except DatasetCorruptError as e:
                raise DatasetCorruptError(
                    "The source dataset is corrupted.",
                    "You can try to fix this by loading the dataset with `reset=True` "
                    "which will attempt to reset uncommitted HEAD changes and load the previous version.",
                    e.__cause__,
                )
        else:
            if not isinstance(src, Dataset):
                raise TypeError(
                    "The specified ``src`` is not an allowed type. Please specify a dataset or a materialized dataset view."
                )

            if not src.index.is_trivial():
                raise TypeError(
                    "Deepcopy is not supported for unmaterialized dataset views, i.e. slices of datasets. Please specify a dataset or a materialized dataset view."
                )

            if not src._is_root():
                raise TypeError(
                    "Deepcopy is not supported for individual groups. Please specify a dataset."
                )

            src_ds = src

        verify_dataset_name(dest)

        src_storage = get_base_storage(src_ds.storage)

        db_engine = parse_runtime_parameters(dest, runtime)["tensor_db"]
        dest_storage, cache_chain = get_storage_and_cache_chain(
            dest,
            db_engine=db_engine,
            creds=dest_creds,
            token=token,
            read_only=False,
            memory_cache_size=DEFAULT_MEMORY_CACHE_SIZE,
            local_cache_size=DEFAULT_LOCAL_CACHE_SIZE,
        )

        if dataset_exists(cache_chain):
            if overwrite:
                if not dataset._allow_delete(cache_chain):
                    raise DatasetHandlerError(
                        "Dataset overwrite failed. The dataset is marked as allow_delete=false. To allow overwrite, you must first run `allow_delete = True` on the dataset."
                    )

                try:
                    cache_chain.clear()
                except Exception as e:
                    raise DatasetHandlerError(
                        "Dataset overwrite failed. See traceback for more information."
                    ) from e
            else:
                raise DatasetHandlerError(
                    f"A dataset already exists at the given path ({dest}). If you want to copy to a new dataset, either specify another path or use overwrite=True."
                )

        metas: Dict[str, DatasetMeta] = {}

        def copy_func(keys, progress_callback=None):
            cache = generate_chain(
                src_storage,
                memory_cache_size=DEFAULT_MEMORY_CACHE_SIZE,
                local_cache_size=DEFAULT_LOCAL_CACHE_SIZE,
                path=src_ds.path,
            )
            for key in keys:
                # don't copy the lock file
                if key == DATASET_LOCK_FILENAME:
                    continue
                val = metas.get(key) or cache[key]
                if isinstance(val, DeepLakeMemoryObject):
                    dest_storage[key] = val.tobytes()
                else:
                    dest_storage[key] = val
                if progress_callback:
                    progress_callback(1)

        def copy_func_with_progress_bar(pg_callback, keys):
            copy_func(keys, pg_callback)

        keys = src_storage._all_keys()
        if tensors is not None:
            required_tensors = src_ds._resolve_tensor_list(tensors)
            for t in required_tensors[:]:
                required_tensors.extend(src_ds[t].meta.links)
            required_tensor_paths = set(
                src_ds.meta.tensor_names[t] for t in required_tensors
            )

            all_tensors_in_src = src_ds._tensors()
            all_tensor_paths_in_src = [
                src_ds.meta.tensor_names[t] for t in all_tensors_in_src
            ]
            tensor_paths_to_exclude = [
                t for t in all_tensor_paths_in_src if t not in required_tensor_paths
            ]

            def fltr(k):
                for t in tensor_paths_to_exclude:
                    if k.startswith(t + "/") or "/" + t + "/" in k:
                        return False
                return True

            def keep_group(g):
                for t in tensors:
                    if t == g or t.startswith(g + "/"):
                        return True
                return False

            def process_meta(k):
                if posixpath.basename(k) == DATASET_META_FILENAME:
                    meta = DatasetMeta.frombuffer(src_storage[k])
                    if not meta.tensor_names:  # backward compatibility
                        meta.tensor_names = {t: t for t in meta.tensors}
                    meta.tensors = list(
                        filter(
                            lambda t: meta.tensor_names[t] in required_tensor_paths,
                            meta.tensors,
                        )
                    )
                    meta.hidden_tensors = list(
                        filter(lambda t: t in meta.tensors, meta.hidden_tensors)
                    )
                    meta.groups = list(filter(keep_group, meta.groups))
                    meta.tensor_names = {
                        k: v for k, v in meta.tensor_names.items() if k in meta.tensors
                    }
                    metas[k] = meta
                return k

            keys = filter(fltr, map(process_meta, keys))
        keys = list(keys)
        if tensors:
            assert metas
        len_keys = len(keys)
        if num_workers <= 1:
            keys = [keys]
        else:
            keys = [keys[i::num_workers] for i in range(num_workers)]
        compute_provider = get_compute_provider(scheduler, num_workers)
        try:
            if progressbar:
                compute_provider.map_with_progress_bar(
                    copy_func_with_progress_bar,
                    keys,
                    len_keys,
                    "Copying dataset",
                )
            else:
                compute_provider.map(copy_func, keys)
        finally:
            compute_provider.close()

        ret = dataset_factory(
            path=dest,
            storage=cache_chain,
            public=public,
            token=token,
            verbose=verbose,
        )
        ret._register_dataset()
        dataset_created(ret)
        dataset_written(ret)
        if not ret.has_head_changes:
            dataset_committed(ret)
        return ret

    @staticmethod
    @spinner
    def connect(
        src_path: str,
        creds_key: str,
        dest_path: Optional[str] = None,
        org_id: Optional[str] = None,
        ds_name: Optional[str] = None,
        token: Optional[str] = None,
    ) -> Dataset:
        """Connects dataset at ``src_path`` to Deep Lake via the provided path.

        Examples:
            >>> # Connect an s3 dataset
            >>> ds = deeplake.connect(src_path="s3://bucket/dataset", dest_path="hub://my_org/dataset", creds_key="my_managed_credentials_key")
            >>> # or
            >>> ds = deeplake.connect(src_path="s3://bucket/dataset", org_id="my_org", creds_key="my_managed_credentials_key")

        Args:
            src_path (str): Cloud path to the source dataset. Can be:
                an s3 path like ``s3://bucket/path/to/dataset``.
                a gcs path like ``gcs://bucket/path/to/dataset``.
                an azure path like ``az://account_name/container/path/to/dataset``.
            creds_key (str): The managed credentials to be used for accessing the source path.
            dest_path (str, optional): The full path to where the connected Deep Lake dataset will reside. Can be:
                a Deep Lake path like ``hub://organization/dataset``
            org_id (str, optional): The organization to where the connected Deep Lake dataset will be added.
            ds_name (str, optional): The name of the connected Deep Lake dataset. Will be infered from ``dest_path`` or ``src_path`` if not provided.
            token (str, optional): Activeloop token used to fetch the managed credentials.

        Returns:
            Dataset: The connected Deep Lake dataset.

        Raises:
            InvalidSourcePathError: If the ``src_path`` is not a valid s3, gcs or azure path.
            InvalidDestinationPathError: If ``dest_path``, or ``org_id`` and ``ds_name`` do not form a valid Deep Lake path.
            TokenPermissionError: If the user does not have permission to create a dataset in the specified organization.
        """
        try:
            path = connect_dataset_entry(
                src_path=src_path,
                creds_key=creds_key,
                dest_path=dest_path,
                org_id=org_id,
                ds_name=ds_name,
                token=token,
            )
        except BadRequestException:
            check_param = "organization id" if org_id else "dataset path"
            raise TokenPermissionError(
                "You do not have permission to create a dataset in the specified "
                + check_param
                + "."
                + " Please check the "
                + check_param
                + " and make sure"
                + "that you have sufficient permissions to the organization."
            )
        return deeplake.dataset(path, token=token, verbose=False)

    @staticmethod
    def ingest_coco(
        images_directory: Union[str, pathlib.Path],
        annotation_files: Union[str, pathlib.Path, List[str]],
        dest: Union[str, pathlib.Path],
        key_to_tensor_mapping: Optional[Dict] = None,
        file_to_group_mapping: Optional[Dict] = None,
        ignore_one_group: bool = True,
        ignore_keys: Optional[List[str]] = None,
        image_params: Optional[Dict] = None,
        image_creds_key: Optional[str] = None,
        src_creds: Optional[Union[str, Dict]] = None,
        dest_creds: Optional[Union[str, Dict]] = None,
        inspect_limit: int = 1000000,
        progressbar: bool = True,
        shuffle: bool = False,
        num_workers: int = 0,
        token: Optional[str] = None,
        connect_kwargs: Optional[Dict] = None,
        **dataset_kwargs,
    ) -> Dataset:
        """Ingest images and annotations in COCO format to a Deep Lake Dataset. The source data can be stored locally or in the cloud.

        Examples:
            >>> # Ingest local data in COCO format to a Deep Lake dataset stored in Deep Lake storage.
            >>> ds = deeplake.ingest_coco(
            >>>     "<path/to/images/directory>",
            >>>     ["path/to/annotation/file1.json", "path/to/annotation/file2.json"],
            >>>     dest="hub://org_id/dataset",
            >>>     key_to_tensor_mapping={"category_id": "labels", "bbox": "boxes"},
            >>>     file_to_group_mapping={"file1.json": "group1", "file2.json": "group2"},
            >>>     ignore_keys=["area", "image_id", "id"],
            >>>     num_workers=4,
            >>> )
            >>> # Ingest data from your cloud into another Deep Lake dataset in your cloud, and connect that dataset to the Deep Lake backend.
            >>> ds = deeplake.ingest_coco(
            >>>     "s3://bucket/images/directory",
            >>>     "s3://bucket/annotation/file1.json",
            >>>     dest="s3://bucket/dataset_name",
            >>>     ignore_one_group=True,
            >>>     ignore_keys=["area", "image_id", "id"],
            >>>     image_settings={"name": "images", "htype": "link[image]", "sample_compression": "jpeg"},
            >>>     image_creds_key="my_s3_managed_credentials",
            >>>     src_creds=aws_creds, # Can also be inferred from environment
            >>>     dest_creds=aws_creds, # Can also be inferred from environment
            >>>     connect_kwargs={"creds_key": "my_s3_managed_credentials", "org_id": "org_id"},
            >>>     num_workers=4,
            >>> )

        Args:
            images_directory (str, pathlib.Path): The path to the directory containing images.
            annotation_files (str, pathlib.Path, List[str]): Path to JSON annotation files in COCO format.
            dest (str, pathlib.Path):
                - The full path to the dataset. Can be:
                - a Deep Lake cloud path of the form ``hub://org_id/datasetname``. To write to Deep Lake cloud datasets, ensure that you are authenticated to Deep Lake (pass in a token using the 'token' parameter).
                - an s3 path of the form ``s3://bucketname/path/to/dataset``. Credentials are required in either the environment or passed to the creds argument.
                - a local file system path of the form ``./path/to/dataset`` or ``~/path/to/dataset`` or ``path/to/dataset``.
                - a memory path of the form ``mem://path/to/dataset`` which doesn't save the dataset but keeps it in memory instead. Should be used only for testing as it does not persist.
            key_to_tensor_mapping (Optional[Dict]): A one-to-one mapping between COCO keys and Dataset tensor names.
            file_to_group_mapping (Optional[Dict]): A one-to-one mapping between COCO annotation file names and Dataset group names.
            ignore_one_group (bool): Skip creation of group in case of a single annotation file. Set to ``False`` by default.
            ignore_keys (List[str]): A list of COCO keys to ignore.
            image_params (Optional[Dict]): A dictionary containing parameters for the images tensor.
            image_creds_key (Optional[str]): The name of the managed credentials to use for accessing the images in the linked tensor (is applicable).
            src_creds (Optional[Union[str, Dict]]): Credentials to access the source data. If not provided, will be inferred from the environment.
            dest_creds (Optional[Union[str, Dict]]): The string ``ENV`` or a dictionary containing credentials used to access the destination path of the dataset.
            inspect_limit (int): The maximum number of samples to inspect in the annotations json, in order to generate the set of COCO annotation keys. Set to ``1000000`` by default.
            progressbar (bool): Enables or disables ingestion progress bar. Set to ``True`` by default.
            shuffle (bool): Shuffles the input data prior to ingestion. Set to ``False`` by default.
            num_workers (int): The number of workers to use for ingestion. Set to ``0`` by default.
            token (Optional[str]): The token to use for accessing the dataset and/or connecting it to Deep Lake.
            connect_kwargs (Optional[Dict]): If specified, the dataset will be connected to Deep Lake, and connect_kwargs will be passed to :meth:`Dataset.connect <deeplake.core.dataset.Dataset.connect>`.
            **dataset_kwargs: Any arguments passed here will be forwarded to the dataset creator function. See :func:`deeplake.empty`.

        Returns:
            Dataset: The Dataset created from images and COCO annotations.

        Raises:
            IngestionError: If either ``key_to_tensor_mapping`` or ``file_to_group_mapping`` are not one-to-one.
        """

        dest = convert_pathlib_to_string_if_needed(dest)
        images_directory = convert_pathlib_to_string_if_needed(images_directory)
        annotation_files = (
            [convert_pathlib_to_string_if_needed(f) for f in annotation_files]
            if isinstance(annotation_files, list)
            else convert_pathlib_to_string_if_needed(annotation_files)
        )

        feature_report_path(
            dest,
            "ingest_coco",
            {"num_workers": num_workers},
            token=token,
        )

        unstructured = CocoDataset(
            source=images_directory,
            annotation_files=annotation_files,
            key_to_tensor_mapping=key_to_tensor_mapping,
            file_to_group_mapping=file_to_group_mapping,
            ignore_one_group=ignore_one_group,
            ignore_keys=ignore_keys,
            image_params=image_params,
            image_creds_key=image_creds_key,
            creds=src_creds,
        )
        structure = unstructured.prepare_structure(inspect_limit)

        ds = deeplake.empty(
            dest,
            creds=dest_creds,
            verbose=False,
            token=token,
            **dataset_kwargs,
        )
        if connect_kwargs is not None:
            connect_kwargs["token"] = token or connect_kwargs.get("token")
            ds.connect(**connect_kwargs)

        structure.create_missing(ds)

        unstructured.structure(ds, progressbar, num_workers, shuffle)

        return ds

    @staticmethod
    def ingest_yolo(
        data_directory: Union[str, pathlib.Path],
        dest: Union[str, pathlib.Path],
        class_names_file: Optional[Union[str, pathlib.Path]] = None,
        annotations_directory: Optional[Union[str, pathlib.Path]] = None,
        allow_no_annotation: bool = False,
        image_params: Optional[Dict] = None,
        label_params: Optional[Dict] = None,
        coordinates_params: Optional[Dict] = None,
        src_creds: Optional[Union[str, Dict]] = None,
        dest_creds: Optional[Union[str, Dict]] = None,
        image_creds_key: Optional[str] = None,
        inspect_limit: int = 1000,
        progressbar: bool = True,
        shuffle: bool = False,
        num_workers: int = 0,
        token: Optional[str] = None,
        connect_kwargs: Optional[Dict] = None,
        **dataset_kwargs,
    ) -> Dataset:
        """Ingest images and annotations (bounding boxes or polygons) in YOLO format to a Deep Lake Dataset. The source data can be stored locally or in the cloud.

        Examples:
            >>> # Ingest local data in YOLO format to a Deep Lake dataset stored in Deep Lake storage.
            >>> ds = deeplake.ingest_yolo(
            >>>     "path/to/data/directory",
            >>>     dest="hub://org_id/dataset",
            >>>     allow_no_annotation=True,
            >>>     num_workers=4,
            >>> )

            >>> # Ingest data from your cloud into another Deep Lake dataset in your cloud, and connect that dataset to the Deep Lake backend.
            >>> ds = deeplake.ingest_yolo(
            >>>     "s3://bucket/data_directory",
            >>>     dest="s3://bucket/dataset_name",
            >>>     image_params={"name": "image_links", "htype": "link[image]"},
            >>>     image_creds_key="my_s3_managed_credentials",
            >>>     src_creds=aws_creds, # Can also be inferred from environment
            >>>     dest_creds=aws_creds, # Can also be inferred from environment
            >>>     connect_kwargs={"creds_key": "my_s3_managed_credentials", "org_id": "org_id"},
            >>>     num_workers=4,
            >>> )

        Args:
            data_directory (str, pathlib.Path): The path to the directory containing the data (images files and annotation files(see 'annotations_directory' input for specifying annotations in a separate directory).
            dest (str, pathlib.Path):
                - The full path to the dataset. Can be:
                - a Deep Lake cloud path of the form ``hub://org_id/datasetname``. To write to Deep Lake cloud datasets, ensure that you are authenticated to Deep Lake (pass in a token using the 'token' parameter).
                - an s3 path of the form ``s3://bucketname/path/to/dataset``. Credentials are required in either the environment or passed to the creds argument.
                - a local file system path of the form ``./path/to/dataset`` or ``~/path/to/dataset`` or ``path/to/dataset``.
                - a memory path of the form ``mem://path/to/dataset`` which doesn't save the dataset but keeps it in memory instead. Should be used only for testing as it does not persist.
            class_names_file: Path to the file containing the class names on separate lines. This is typically a file titled classes.names.
            annotations_directory (Optional[Union[str, pathlib.Path]]): Path to directory containing the annotations. If specified, the 'data_directory' will not be examined for annotations.
            allow_no_annotation (bool): Flag to determine whether missing annotations files corresponding to an image should be treated as empty annoations. Set to ``False`` by default.
            image_params (Optional[Dict]): A dictionary containing parameters for the images tensor.
            label_params (Optional[Dict]): A dictionary containing parameters for the labels tensor.
            coordinates_params (Optional[Dict]): A dictionary containing parameters for the ccoordinates tensor. This tensor either contains bounding boxes or polygons.
            src_creds (Optional[Union[str, Dict]]): Credentials to access the source data. If not provided, will be inferred from the environment.
            dest_creds (Optional[Union[str, Dict]]): The string ``ENV`` or a dictionary containing credentials used to access the destination path of the dataset.
            image_creds_key (Optional[str]): creds_key for linked tensors, applicable if the htype for the images tensor is specified as 'link[image]' in the 'image_params' input.
            inspect_limit (int): The maximum number of annotations to inspect, in order to infer whether they are bounding boxes of polygons. This in put is ignored if the htype is specfied in the 'coordinates_params'.
            progressbar (bool): Enables or disables ingestion progress bar. Set to ``True`` by default.
            shuffle (bool): Shuffles the input data prior to ingestion. Set to ``False`` by default.
            num_workers (int): The number of workers to use for ingestion. Set to ``0`` by default.
            token (Optional[str]): The token to use for accessing the dataset and/or connecting it to Deep Lake.
            connect_kwargs (Optional[Dict]): If specified, the dataset will be connected to Deep Lake, and connect_kwargs will be passed to :meth:`Dataset.connect <deeplake.core.dataset.Dataset.connect>`.
            **dataset_kwargs: Any arguments passed here will be forwarded to the dataset creator function. See :func:`deeplake.empty`.

        Returns:
            Dataset: The Dataset created from the images and YOLO annotations.

        Raises:
            IngestionError: If annotations are not found for all the images and 'allow_no_annotation' is False
        """

        dest = convert_pathlib_to_string_if_needed(dest)
        data_directory = convert_pathlib_to_string_if_needed(data_directory)

        annotations_directory = (
            convert_pathlib_to_string_if_needed(annotations_directory)
            if annotations_directory is not None
            else None
        )

        class_names_file = (
            convert_pathlib_to_string_if_needed(class_names_file)
            if class_names_file is not None
            else None
        )

        feature_report_path(
            dest,
            "ingest_yolo",
            {"num_workers": num_workers},
            token=token,
        )

        unstructured = YoloDataset(
            data_directory=data_directory,
            class_names_file=class_names_file,
            annotations_directory=annotations_directory,
            image_params=image_params,
            label_params=label_params,
            coordinates_params=coordinates_params,
            allow_no_annotation=allow_no_annotation,
            creds=src_creds,
            image_creds_key=image_creds_key,
            inspect_limit=inspect_limit,
        )

        structure = unstructured.prepare_structure()

        ds = deeplake.empty(
            dest,
            creds=dest_creds,
            verbose=False,
            token=token,
            **dataset_kwargs,
        )
        if connect_kwargs is not None:
            connect_kwargs["token"] = token or connect_kwargs.get("token")
            ds.connect(**connect_kwargs)

        structure.create_missing(ds)

        unstructured.structure(
            ds,
            progressbar,
            num_workers,
            shuffle,
        )

        return ds

    @staticmethod
    def ingest_classification(
        src: Union[str, pathlib.Path],
        dest: Union[str, pathlib.Path],
        image_params: Optional[Dict] = None,
        label_params: Optional[Dict] = None,
        dest_creds: Optional[Union[str, Dict]] = None,
        progressbar: bool = True,
        summary: bool = True,
        num_workers: int = 0,
        shuffle: bool = True,
        token: Optional[str] = None,
        connect_kwargs: Optional[Dict] = None,
        indra: bool = USE_INDRA,
        **dataset_kwargs,
    ) -> Dataset:
        """Ingest a dataset of images from a local folder to a Deep Lake Dataset. Images should be stored in subfolders by class name.

        Args:
            src (str, pathlib.Path): Local path to where the unstructured dataset of images is stored or path to csv file.
            dest (str, pathlib.Path): - The full path to the dataset. Can be:
                - a Deep Lake cloud path of the form ``hub://org_id/datasetname``. To write to Deep Lake cloud datasets, ensure that you are authenticated to Deep Lake (pass in a token using the 'token' parameter).
                - an s3 path of the form ``s3://bucketname/path/to/dataset``. Credentials are required in either the environment or passed to the creds argument.
                - a local file system path of the form ``./path/to/dataset`` or ``~/path/to/dataset`` or ``path/to/dataset``.
                - a memory path of the form ``mem://path/to/dataset`` which doesn't save the dataset but keeps it in memory instead. Should be used only for testing as it does not persist.
            image_params (Optional[Dict]): A dictionary containing parameters for the images tensor.
            label_params (Optional[Dict]): A dictionary containing parameters for the labels tensor.
            dest_creds (Optional[Union[str, Dict]]): The string ``ENV`` or a dictionary containing credentials used to access the destination path of the dataset.
            progressbar (bool): Enables or disables ingestion progress bar. Defaults to ``True``.
            summary (bool): If ``True``, a summary of skipped files will be printed after completion. Defaults to ``True``.
            num_workers (int): The number of workers to use for ingestion. Set to ``0`` by default.
            shuffle (bool): Shuffles the input data prior to ingestion. Since data arranged in folders by class is highly non-random, shuffling is important in order to produce optimal results when training. Defaults to ``True``.
            token (Optional[str]): The token to use for accessing the dataset.
            connect_kwargs (Optional[Dict]): If specified, the dataset will be connected to Deep Lake, and connect_kwargs will be passed to :meth:`Dataset.connect <deeplake.core.dataset.Dataset.connect>`.
            indra (bool): Flag indicating whether indra api should be used to create the dataset. Defaults to false
            **dataset_kwargs: Any arguments passed here will be forwarded to the dataset creator function see :func:`deeplake.empty`.

        Returns:
            Dataset: New dataset object with structured dataset.

        Raises:
            InvalidPathException: If the source directory does not exist.
            SamePathException: If the source and destination path are same.
            AutoCompressionError: If the source director is empty or does not contain a valid extension.
            InvalidFileExtension: If the most frequent file extension is found to be 'None' during auto-compression.

        Note:
            - Currently only local source paths and image classification datasets / csv files are supported for automatic ingestion.
            - Supported filetypes: png/jpeg/jpg/csv.
            - All files and sub-directories with unsupported filetypes are ignored.
            - Valid source directory structures for image classification look like::

                data/
                    img0.jpg
                    img1.jpg
                    ...

            - or::

                data/
                    class0/
                        cat0.jpg
                        ...
                    class1/
                        dog0.jpg
                        ...
                    ...

            - or::

                data/
                    train/
                        class0/
                            img0.jpg
                            ...
                        ...
                    val/
                        class0/
                            img0.jpg
                            ...
                        ...
                    ...

            - Classes defined as sub-directories can be accessed at ``ds["test/labels"].info.class_names``.
            - Support for train and test sub directories is present under ``ds["train/images"]``, ``ds["train/labels"]`` and ``ds["test/images"]``, ``ds["test/labels"]``.
            - Mapping filenames to classes from an external file is currently not supported.
        """
        dest = convert_pathlib_to_string_if_needed(dest)
        feature_report_path(
            dest,
            "ingest_classification",
            {
                "Progressbar": progressbar,
                "Summary": summary,
            },
            token=token,
        )

        src = convert_pathlib_to_string_if_needed(src)

        if isinstance(src, str):
            if os.path.isdir(dest) and os.path.samefile(src, dest):
                raise SamePathException(src)

            if src.lower().endswith((".csv", ".txt")):
                import pandas as pd  # type:ignore

                if not os.path.isfile(src):
                    raise InvalidPathException(src)
                source = pd.read_csv(src, quotechar='"', skipinitialspace=True)
                ds = dataset.ingest_dataframe(
                    source,
                    dest,
                    dest_creds=dest_creds,
                    progressbar=progressbar,
                    token=token,
                    indra=indra,
                    **dataset_kwargs,
                )
                return ds

            if not os.path.isdir(src):
                raise InvalidPathException(src)

            if image_params is None:
                image_params = {}
            if label_params is None:
                label_params = {}

            if not image_params.get("sample_compression", None):
                images_compression = get_most_common_extension(src)
                if images_compression is None:
                    raise InvalidFileExtension(src)
                image_params["sample_compression"] = images_compression

            # TODO: support more than just image classification (and update docstring)
            unstructured = ImageClassification(source=src)

            ds = deeplake.empty(
                dest,
                creds=dest_creds,
                token=token,
                verbose=False,
                **dataset_kwargs,
            )
            if connect_kwargs is not None:
                connect_kwargs["token"] = token or connect_kwargs.get("token")
                ds.connect(**connect_kwargs)

            # TODO: auto detect compression
            unstructured.structure(
                ds,  # type: ignore
                progressbar=progressbar,
                generate_summary=summary,
                image_tensor_args=image_params,
                label_tensor_args=label_params,
                num_workers=num_workers,
                shuffle=shuffle,
            )

        return ds  # type: ignore

    @staticmethod
    def ingest_kaggle(
        tag: str,
        src: Union[str, pathlib.Path],
        dest: Union[str, pathlib.Path],
        exist_ok: bool = False,
        images_compression: str = "auto",
        dest_creds: Optional[Union[str, Dict]] = None,
        kaggle_credentials: Optional[dict] = None,
        progressbar: bool = True,
        summary: bool = True,
        shuffle: bool = True,
        indra: bool = USE_INDRA,
        **dataset_kwargs,
    ) -> Dataset:
        """Download and ingest a kaggle dataset and store it as a structured dataset to destination.

        Args:
            tag (str): Kaggle dataset tag. Example: ``"coloradokb/dandelionimages"`` points to https://www.kaggle.com/coloradokb/dandelionimages
            src (str, pathlib.Path): Local path to where the raw kaggle dataset will be downlaoded to.
            dest (str, pathlib.Path): - The full path to the dataset. Can be:
                - a Deep Lake cloud path of the form ``hub://username/datasetname``. To write to Deep Lake cloud datasets, ensure that you are authenticated to Deep Lake (pass in a token using the 'token' parameter).
                - an s3 path of the form ``s3://bucketname/path/to/dataset``. Credentials are required in either the environment or passed to the creds argument.
                - a local file system path of the form ``./path/to/dataset`` or ``~/path/to/dataset`` or ``path/to/dataset``.
                - a memory path of the form ``mem://path/to/dataset`` which doesn't save the dataset but keeps it in memory instead. Should be used only for testing as it does not persist.
            exist_ok (bool): If the kaggle dataset was already downloaded and ``exist_ok`` is ``True``, ingestion will proceed without error.
            images_compression (str): For image classification datasets, this compression will be used for the ``images`` tensor. If ``images_compression`` is "auto", compression will be automatically determined by the most common extension in the directory.
            dest_creds (Optional[Union[str, Dict]]): The string ``ENV`` or a dictionary containing credentials used to access the destination path of the dataset.
            kaggle_credentials (dict): A dictionary containing kaggle credentials {"username":"YOUR_USERNAME", "key": "YOUR_KEY"}. If ``None``, environment variables/the kaggle.json file will be used if available.
            progressbar (bool): Enables or disables ingestion progress bar. Set to ``True`` by default.
            summary (bool): Generates ingestion summary. Set to ``True`` by default.
            shuffle (bool): Shuffles the input data prior to ingestion. Since data arranged in folders by class is highly non-random, shuffling is important in order to produce optimal results when training. Defaults to ``True``.
            indra (bool): Flag indicating whether indra api should be used to create the dataset. Defaults to false
            **dataset_kwargs: Any arguments passed here will be forwarded to the dataset creator function. See :func:`deeplake.dataset`.

        Returns:
            Dataset: New dataset object with structured dataset.

        Raises:
            SamePathException: If the source and destination path are same.

        Note:
            Currently only local source paths and image classification datasets are supported for automatic ingestion.
        """
        src = convert_pathlib_to_string_if_needed(src)
        dest = convert_pathlib_to_string_if_needed(dest)

        feature_report_path(
            dest,
            "ingest_kaggle",
            {
                "Images_Compression": images_compression,
                "Exist_Ok": exist_ok,
                "Progressbar": progressbar,
                "Summary": summary,
            },
            token=dataset_kwargs.get("token", None),
        )

        if os.path.isdir(src) and os.path.isdir(dest):
            if os.path.samefile(src, dest):
                raise SamePathException(src)

        download_kaggle_dataset(
            tag,
            local_path=src,
            kaggle_credentials=kaggle_credentials,
            exist_ok=exist_ok,
        )

        ds = deeplake.ingest_classification(
            src=src,
            dest=dest,
            image_params={"sample_compression": images_compression},
            dest_creds=dest_creds,
            progressbar=progressbar,
            summary=summary,
            shuffle=shuffle,
            indra=indra,
            **dataset_kwargs,
        )

        return ds

    @staticmethod
    def ingest_dataframe(
        src,
        dest: Union[str, pathlib.Path],
        column_params: Optional[Dict] = None,
        src_creds: Optional[Union[str, Dict]] = None,
        dest_creds: Optional[Union[str, Dict]] = None,
        creds_key: Optional[Dict] = None,
        progressbar: bool = True,
        token: Optional[str] = None,
        connect_kwargs: Optional[Dict] = None,
        indra: bool = USE_INDRA,
        **dataset_kwargs,
    ):
        """Convert pandas dataframe to a Deep Lake Dataset. The contents of the dataframe can be parsed literally, or can be treated as links to local or cloud files.

        Examples:

            >>> # Ingest data from a DataFrame into a Deep Lake dataset stored in Deep Lake storage.
            >>> ds = deeplake.ingest_dataframe(
            >>>     df,
            >>>     dest="hub://org_id/dataset",
            >>> )
            >>> # Ingest data from a DataFrame into a Deep Lake dataset stored in Deep Lake storage. The filenames in `df_column_with_cloud_paths` will be used as the filenames for loading data into the dataset.
            >>> ds = deeplake.ingest_dataframe(
            >>>     df,
            >>>     dest="hub://org_id/dataset",
            >>>     column_params={"df_column_with_cloud_paths": {"name": "images", "htype": "image"}},
            >>>     src_creds=aws_creds
            >>> )
            >>> # Ingest data from a DataFrame into a Deep Lake dataset stored in Deep Lake storage. The filenames in `df_column_with_cloud_paths` will be used as the filenames for linked data in the dataset.
            >>> ds = deeplake.ingest_dataframe(
            >>>     df,
            >>>     dest="hub://org_id/dataset",
            >>>     column_params={"df_column_with_cloud_paths": {"name": "image_links", "htype": "link[image]"}},
            >>>     creds_key="my_s3_managed_credentials"
            >>> )
            >>> # Ingest data from a DataFrame into a Deep Lake dataset stored in your cloud, and connect that dataset to the Deep Lake backend. The filenames in `df_column_with_cloud_paths` will be used as the filenames for linked data in the dataset.
            >>> ds = deeplake.ingest_dataframe(
            >>>     df,
            >>>     dest="s3://bucket/dataset_name",
            >>>     column_params={"df_column_with_cloud_paths": {"name": "image_links", "htype": "link[image]"}},
            >>>     creds_key="my_s3_managed_credentials"
            >>>     connect_kwargs={"creds_key": "my_s3_managed_credentials", "org_id": "org_id"},
            >>> )

        Args:
            src (pd.DataFrame): The pandas dataframe to be converted.
            dest (str, pathlib.Path):
                - A Dataset or The full path to the dataset. Can be:
                - a Deep Lake cloud path of the form ``hub://username/datasetname``. To write to Deep Lake cloud datasets, ensure that you are authenticated to Deep Lake (pass in a token using the 'token' parameter).
                - an s3 path of the form ``s3://bucketname/path/to/dataset``. Credentials are required in either the environment or passed to the creds argument.
                - a local file system path of the form ``./path/to/dataset`` or ``~/path/to/dataset`` or ``path/to/dataset``.
                - a memory path of the form ``mem://path/to/dataset`` which doesn't save the dataset but keeps it in memory instead. Should be used only for testing as it does not persist.
            column_params (Optional[Dict]): A dictionary containing parameters for the tensors corresponding to the dataframe columns.
            src_creds (Optional[Union[str, Dict]]): Credentials to access the source data. If not provided, will be inferred from the environment.
            dest_creds (Optional[Union[str, Dict]]): The string ``ENV`` or a dictionary containing credentials used to access the destination path of the dataset.
            creds_key (Optional[str]): creds_key for linked tensors, applicable if the htype any tensor is specified as 'link[...]' in the 'column_params' input.
            progressbar (bool): Enables or disables ingestion progress bar. Set to ``True`` by default.
            token (Optional[str]): The token to use for accessing the dataset.
            connect_kwargs (Optional[Dict]): A dictionary containing arguments to be passed to the dataset connect method. See :meth:`Dataset.connect`.
            indra (bool): Flag indicating whether indra api should be used to create the dataset. Defaults to false
            **dataset_kwargs: Any arguments passed here will be forwarded to the dataset creator function. See :func:`deeplake.empty`.

        Returns:
            Dataset: New dataset created from the dataframe.

        Raises:
            Exception: If ``src`` is not a valid pandas dataframe object.
        """
        import pandas as pd
        from deeplake.auto.structured.dataframe import DataFrame

        feature_report_path(
            convert_pathlib_to_string_if_needed(dest),
            "ingest_dataframe",
            {},
            token=token,
        )

        if not isinstance(src, pd.DataFrame):
            raise Exception("Source provided is not a valid pandas dataframe object")

        structured = DataFrame(src, column_params, src_creds, creds_key)

        dest = convert_pathlib_to_string_if_needed(dest)
        if indra:
            from indra import api

            ds = api.dataset_writer(
                dest, creds=dest_creds, token=token, **dataset_kwargs
            )
        else:
            ds = deeplake.empty(
                dest,
                creds=dest_creds,
                token=token,
                verbose=False,
                **dataset_kwargs,
            )
        if connect_kwargs is not None:
            connect_kwargs["token"] = token or connect_kwargs.get("token")
            ds.connect(**connect_kwargs)

        structured.fill_dataset(ds, progressbar)  # type: ignore

        if indra:
            ids = api.load_from_storage(ds.storage)
            return IndraDatasetView(indra_ds=ids)

        return ds  # type: ignore

    @staticmethod
    @spinner
    def query(query_string: str, token: Optional[str] = "") -> Dataset:
        from deeplake.enterprise.libdeeplake_query import universal_query

        return universal_query(query_string=query_string, token=token)

    @staticmethod
    def _allow_delete(storage, commit_id=None) -> bool:
        meta = json.loads(
            storage[get_dataset_meta_key(commit_id or FIRST_COMMIT_ID)].decode("utf-8")
        )
        if "allow_delete" in meta and not meta["allow_delete"]:
            return False
        return True<|MERGE_RESOLUTION|>--- conflicted
+++ resolved
@@ -811,13 +811,8 @@
         """Renames managed dataset at ``path`` to ``new_name``.
 
         Examples:
-<<<<<<< HEAD
             >>> deeplake.rename("hub://username/image_ds", "new_ds")
-            >>> deeplake.rename("hub://username/image_ds", "hub://username/new_ds")
-            >>> deeplake.rename("s3://mybucket/my_ds", "s3://mybucket/renamed_ds")
-=======
             >>> deeplake.rename("hub://org_id/image_ds", "new_ds") ## New dataset path is `hub://org_id/new_ds`
->>>>>>> 78694118
 
         Args:
             path (str, pathlib.Path): The path to the dataset to be renamed.
