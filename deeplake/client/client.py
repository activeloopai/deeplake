import deeplake
import requests
from typing import Any, Optional, Dict, List
from deeplake.util.exceptions import (
    AgreementNotAcceptedError,
    AuthorizationException,
    LoginException,
    InvalidPasswordException,
    ManagedCredentialsNotFoundError,
    NotLoggedInAgreementError,
    ResourceNotFoundException,
    InvalidTokenException,
    UserNotLoggedInException,
    TokenPermissionError,
)
from deeplake.client.utils import (
    check_response_status,
    write_token,
    read_token,
    remove_token,
)
from deeplake.client.config import (
    ACCEPT_AGREEMENTS_SUFFIX,
    REJECT_AGREEMENTS_SUFFIX,
    GET_MANAGED_CREDS_SUFFIX,
    HUB_REST_ENDPOINT,
    HUB_REST_ENDPOINT_LOCAL,
    HUB_REST_ENDPOINT_DEV,
    GET_TOKEN_SUFFIX,
    HUB_REST_ENDPOINT_STAGING,
    REGISTER_USER_SUFFIX,
    DEFAULT_REQUEST_TIMEOUT,
    GET_DATASET_CREDENTIALS_SUFFIX,
    CREATE_DATASET_SUFFIX,
    DATASET_SUFFIX,
    GET_USER_PROFILE,
    SEND_EVENT_SUFFIX,
    UPDATE_SUFFIX,
    GET_PRESIGNED_URL_SUFFIX,
    CONNECT_DATASET_SUFFIX,
    REMOTE_QUERY_SUFFIX,
    ORG_PERMISSION_SUFFIX,
)
from deeplake.client.log import logger
import jwt  # should add it to requirements.txt

# for these codes, we will retry requests upto 3 times
retry_status_codes = {502}


class DeepLakeBackendClient:
    """Communicates with Activeloop Backend"""

    def __init__(self, token: Optional[str] = None):
        from deeplake.util.bugout_reporter import (
            save_reporting_config,
            get_reporting_config,
            set_username,
        )

        self.version = deeplake.__version__
        self._token_from_env = False
        self.auth_header = None
        self.token = token or self.get_token()
        self.auth_header = f"Bearer {self.token}"

        # remove public token, otherwise env var will be ignored
        # we can remove this after a while
        orgs = self.get_user_organizations()
        if orgs == ["public"]:
            remove_token()
            self.token = token or self.get_token()
            self.auth_header = f"Bearer {self.token}"
        if self._token_from_env:
            username = self.get_user_profile()["name"]
            if get_reporting_config().get("username") != username:
                save_reporting_config(True, username=username)
                set_username(username)

    def get_token(self):
        """Returns a token"""
        self._token_from_env = False
        token = read_token(from_env=False)
        if token is None:
            token = read_token(from_env=True)
            if token is None:
                token = self.request_auth_token(username="public", password="")
            else:
                self._token_from_env = True
        return token

    def request(
        self,
        method: str,
        relative_url: str,
        endpoint: Optional[str] = None,
        params: Optional[dict] = None,
        data: Optional[dict] = None,
        files: Optional[dict] = None,
        json: Optional[dict] = None,
        headers: Optional[dict] = None,
        timeout: Optional[int] = DEFAULT_REQUEST_TIMEOUT,
    ):
        """Sends a request to the backend.

        Args:
            method (str): The method for sending the request. Should be one of 'GET', 'OPTIONS', 'HEAD', 'POST', 'PUT',
                'PATCH', or 'DELETE'.
            relative_url (str): The suffix to be appended to the end of the endpoint url.
            endpoint(str, optional): The endpoint to send the request to.
            params (dict, optional): Dictionary to send in the query string for the request.
            data (dict, optional): Dictionary to send in the body of the request.
            files (dict, optional): Dictionary of 'name': file-like-objects (or {'name': file-tuple}) for multipart
                encoding upload.
                file-tuple can be a 2-tuple (filename, fileobj), 3-tuple (filename, fileobj, content_type)
                or a 4-tuple (filename, fileobj, content_type, custom_headers), where 'content-type' is a string
                defining the content type of the given file and 'custom_headers' a dict-like object containing
                additional headers to add for the file.
            json (dict, optional): A JSON serializable Python object to send in the body of the request.
            headers (dict, optional): Dictionary of HTTP Headers to send with the request.
            timeout (float,optional): How many seconds to wait for the server to send data before giving up.

        Raises:
            InvalidPasswordException: `password` cannot be `None` inside `json`.

        Returns:
            requests.Response: The response received from the server.
        """
        params = params or {}
        data = data or None
        files = files or None
        json = json or None
        endpoint = endpoint or self.endpoint()
        endpoint = endpoint.strip("/")
        relative_url = relative_url.strip("/")
        request_url = f"{endpoint}/{relative_url}"
        headers = headers or {}
        headers["hub-cli-version"] = self.version
        headers["Authorization"] = self.auth_header

        # clearer error than `ServerUnderMaintenence`
        if json is not None and "password" in json and json["password"] is None:
            # do NOT pass in the password here. `None` is explicitly typed.
            raise InvalidPasswordException("Password cannot be `None`.")

        status_code = None
        tries = 0
        while status_code is None or (status_code in retry_status_codes and tries < 3):
            response = requests.request(
                method,
                request_url,
                params=params,
                data=data,
                json=json,
                headers=headers,
                files=files,
                timeout=timeout,
            )
            status_code = response.status_code
            tries += 1
        check_response_status(response)
        return response

    def endpoint(self):
        if deeplake.client.config.USE_LOCAL_HOST:
            return HUB_REST_ENDPOINT_LOCAL
        if deeplake.client.config.USE_DEV_ENVIRONMENT:
            return HUB_REST_ENDPOINT_DEV
        if deeplake.client.config.USE_STAGING_ENVIRONMENT:
            return HUB_REST_ENDPOINT_STAGING

        return HUB_REST_ENDPOINT

    def request_auth_token(self, username: str, password: str):
        """Sends a request to backend to retrieve auth token.

        Args:
            username (str): The Activeloop username to request token for.
            password (str): The password of the account.

        Returns:
            string: The auth token corresponding to the accound.

        Raises:
            UserNotLoggedInException: if user is not authorised
            LoginException: If there is an issue retrieving the auth token.

        """
        json = {"username": username, "password": password}
        response = self.request("POST", GET_TOKEN_SUFFIX, json=json)

        try:
            token_dict = response.json()
            token = token_dict["token"]
        except Exception:
            raise LoginException()
        return token

    def send_register_request(self, username: str, email: str, password: str):
        """Sends a request to backend to register a new user.

        Args:
            username (str): The Activeloop username to create account for.
            email (str): The email id to link with the Activeloop account.
            password (str): The new password of the account. Should be atleast 6 characters long.
        """

        json = {"username": username, "email": email, "password": password}
        self.request("POST", REGISTER_USER_SUFFIX, json=json)

    def get_dataset_credentials(
        self,
        org_id: str,
        ds_name: str,
        mode: Optional[str] = None,
        db_engine: Optional[dict] = None,
        no_cache: bool = False,
    ):
        """Retrieves temporary 12 hour credentials for the required dataset from the backend.

        Args:
            org_id (str): The name of the user/organization to which the dataset belongs.
            ds_name (str): The name of the dataset being accessed.
            mode (str, optional): The mode in which the user has requested to open the dataset.
                If not provided, the backend will set mode to 'a' if user has write permission, else 'r'.
            db_engine (dict, optional): The database engine args to use for the dataset.
            no_cache (bool): If True, cached creds are ignored and new creds are returned. Default False.

        Returns:
            tuple: containing full url to dataset, credentials, mode and expiration time respectively.

        Raises:
            UserNotLoggedInException: When user is not logged in
            InvalidTokenException: If the specified token is invalid
            TokenPermissionError: when there are permission or other errors related to token
            AgreementNotAcceptedError: when user has not accepted the agreement
            NotLoggedInAgreementError: when user is not logged in and dataset has agreement which needs to be signed
        """
        import json

        db_engine = db_engine or {}
        relative_url = GET_DATASET_CREDENTIALS_SUFFIX.format(org_id, ds_name)
        try:
            response = self.request(
                "GET",
                relative_url,
                endpoint=self.endpoint(),
                params={
                    "mode": mode,
                    "no_cache": no_cache,
                    "db_engine": json.dumps(db_engine),
                },
            ).json()
        except Exception as e:
            if isinstance(e, AuthorizationException):
                authorization_exception_prompt = "You don't have permission"
                response_data = e.response.json()
                code = response_data.get("code")
                if code == 1:
                    agreements = response_data["agreements"]
                    agreements = [agreement["text"] for agreement in agreements]
                    raise AgreementNotAcceptedError(agreements) from e
                elif code == 2:
                    raise NotLoggedInAgreementError from e
                else:
                    try:
                        decoded_token = jwt.decode(
                            self.token, options={"verify_signature": False}
                        )
                    except Exception:
                        raise InvalidTokenException

                    if (
                        authorization_exception_prompt.lower()
                        in response_data["description"].lower()
                        and decoded_token["id"] == "public"
                    ):
                        raise UserNotLoggedInException()
                    raise TokenPermissionError()
            raise
        full_url = response.get("path")
        repository = response.get("repository")
        creds = response["creds"]
        mode = response["mode"]
        expiration = creds["expiration"] if creds else None
        return full_url, creds, mode, expiration, repository

    def send_event(self, event_json: dict):
        """Sends an event to the backend.

        Args:
            event_json (dict): The event to be sent.
        """
        self.request("POST", SEND_EVENT_SUFFIX, json=event_json)

    def create_dataset_entry(
        self, username, dataset_name, meta, public=True, repository=None
    ):
        tag = f"{username}/{dataset_name}"
        if repository is None:
            repository = f"protected/{username}"

        response = self.request(
            "POST",
            CREATE_DATASET_SUFFIX,
            json={
                "tag": tag,
                "public": public,
                "rewrite": True,
                "meta": meta,
                "repository": repository,
            },
            endpoint=self.endpoint(),
        )

        if response.status_code == 200:
            logger.info("Your Deep Lake dataset has been successfully created!")

    def get_managed_creds(self, org_id, creds_key):
        """Retrieves the managed credentials for the given org_id and creds_key.

        Args:
            org_id (str): The name of the user/organization to which the dataset belongs.
            creds_key (str): The key corresponding to the managed credentials.

        Returns:
            dict: The managed credentials.

        Raises:
            ManagedCredentialsNotFoundError: If the managed credentials do not exist for the given organization.
        """
        relative_url = GET_MANAGED_CREDS_SUFFIX.format(org_id)
        try:
            resp = self.request(
                "GET",
                relative_url,
                endpoint=self.endpoint(),
                params={"query": creds_key},
            ).json()
        except ResourceNotFoundException:
            raise ManagedCredentialsNotFoundError(org_id, creds_key) from None
        creds = resp["creds"]
        key_mapping = {
            "access_key": "aws_access_key_id",
            "secret_key": "aws_secret_access_key",
            "session_token": "aws_session_token",
            "token": "aws_session_token",
            "region": "aws_region",
        }
        final_creds = {}
        for key, value in creds.items():
            if key == "access_token":
                key = "Authorization"
                value = f"Bearer {value}"
            elif key in key_mapping:
                key = key_mapping[key]
            final_creds[key] = value
        return final_creds

    def delete_dataset_entry(self, username, dataset_name):
        tag = f"{username}/{dataset_name}"
        suffix = f"{DATASET_SUFFIX}/{tag}"
        self.request(
            "DELETE",
            suffix,
            endpoint=self.endpoint(),
        ).json()

    def accept_agreements(self, org_id, ds_name):
        """Accepts the agreements for the given org_id and ds_name.

        Args:
            org_id (str): The name of the user/organization to which the dataset belongs.
            ds_name (str): The name of the dataset being accessed.
        """
        relative_url = ACCEPT_AGREEMENTS_SUFFIX.format(org_id, ds_name)
        self.request(
            "POST",
            relative_url,
            endpoint=self.endpoint(),
        ).json()

    def reject_agreements(self, org_id, ds_name):
        """Rejects the agreements for the given org_id and ds_name.

        Args:
            org_id (str): The name of the user/organization to which the dataset belongs.
            ds_name (str): The name of the dataset being accessed.
        """
        relative_url = REJECT_AGREEMENTS_SUFFIX.format(org_id, ds_name)
        self.request(
            "POST",
            relative_url,
            endpoint=self.endpoint(),
        ).json()

    def rename_dataset_entry(self, username, old_name, new_name):
        suffix = UPDATE_SUFFIX.format(username, old_name)
        self.request(
            "PUT", suffix, endpoint=self.endpoint(), json={"basename": new_name}
        )

    def get_user_organizations(self):
        """Get list of user organizations from the backend. If user is not logged in, returns ['public'].

        Returns:
            list: user/organization names
        """
        response = self.request(
            "GET", GET_USER_PROFILE, endpoint=self.endpoint()
        ).json()
        return response["organizations"]

    def get_workspace_datasets(
        self, workspace: str, suffix_public: str, suffix_user: str
    ):
        organizations = self.get_user_organizations()
        if workspace in organizations:
            response = self.request(
                "GET",
                suffix_user,
                endpoint=self.endpoint(),
                params={"organization": workspace},
            ).json()
        else:
            print(
                f'You are not a member of organization "{workspace}". List of accessible datasets from "{workspace}": ',
            )
            response = self.request(
                "GET",
                suffix_public,
                endpoint=self.endpoint(),
                params={"organization": workspace},
            ).json()
        return response

    def update_privacy(self, username: str, dataset_name: str, public: bool):
        suffix = UPDATE_SUFFIX.format(username, dataset_name)
        self.request("PUT", suffix, endpoint=self.endpoint(), json={"public": public})

    def get_presigned_url(self, org_id, ds_id, chunk_path, expiration=3600):
        relative_url = GET_PRESIGNED_URL_SUFFIX.format(org_id, ds_id)
        response = self.request(
            "GET",
            relative_url,
            endpoint=self.endpoint(),
            params={"chunk_path": chunk_path, "expiration": expiration},
        ).json()
        presigned_url = response["data"]
        return presigned_url

    def get_user_profile(self):
        response = self.request(
            "GET",
            "/api/user/profile",
            endpoint=self.endpoint(),
        )
        return response.json()

    def connect_dataset_entry(
        self,
        src_path: str,
        org_id: str,
        ds_name: Optional[str] = None,
        creds_key: Optional[str] = None,
    ) -> str:
        """Creates a new dataset entry that can be accessed with a hub path, but points to the original ``src_path``.

        Args:
            src_path (str): The path at which the source dataset resides.
            org_id (str): The organization into which the dataset entry is put and where the credentials are searched.
            ds_name (Optional[str]): Name of the dataset entry. Can be infered from the source path.
            creds_key (Optional[str]): Name of the managed credentials that will be used to access the source path.

        Returns:
            str: The id of the dataset entry that was created.
        """
        response = self.request(
            "POST",
            CONNECT_DATASET_SUFFIX,
            json={
                "src_path": src_path,
                "org_id": org_id,
                "ds_name": ds_name,
                "creds_key": creds_key,
            },
            endpoint=self.endpoint(),
        ).json()

        return response["generated_id"]

    def remote_query(
        self, org_id: str, ds_name: str, query_string: str
    ) -> Dict[str, Any]:
        """Queries a remote dataset.

        Args:
            org_id (str): The organization to which the dataset belongs.
            ds_name (str): The name of the dataset.
            query_string (str): The query string.

        Returns:
            Dict[str, Any]: The json response containing matching indicies and data from virtual tensors.
        """
        response = self.request(
            "POST",
            REMOTE_QUERY_SUFFIX.format(org_id, ds_name),
            json={"query": query_string},
            endpoint=self.endpoint(),
        ).json()

        return response

<<<<<<< HEAD

class DeepMemoryBackendClient(DeepLakeBackendClient):
    def __init__(token: Optional[str] = None):
        super().__init__(token=token)

    def start_taining(
        self,
        corpus_path,
        queries_path,
    ) -> Dict[str, Any]:
        response = self.request(
            method="POST",
            relative_url="/api/deepmemory/v1/train",
            json={"corpus_dataset": corpus_path, "queries_dataset": queries_path},
        )
        check_response_status(response)
        return response.json()

    def cancel(self, job_id: str):
        response = self.request(
            method="POST",
            relative_url=f"/api/deepmemory/v1/jobs/{job_id}/cancel",
        )
        check_response_status(response)
        return response.json()

    def check_status(self, job_id: str):
        response = self.request(
            method="POST",
            relative_url=f"/api/deepmemory/v1/jobs/{job_id}/status",
        )
        check_response_status(response)
        response_status_schema = JobResponseStatusSchema(response=response.json())
        return response_status_schema

    def list_jobs(self):
        dataset_id = self.dataset.path.split("//")[1]
        response = self.request(
            method="POST",
            relative_url=f"/api/v1/deepmemory/{dataset_id}/jobs",
        )
        check_response_status(response)
        response_status_schema = JobResponseStatusSchema(response=response.json())
        return response_status_schema


class JobResponseStatusSchema:
    def __init__(self, resonse: Dict[str, Any]):
        if not isinstance(resonse, List):
            responses = [resonse]

        self.responses = responses
        self.validate_status_response()

    def validate_status_response(self):
        for response in self.responses:
            if "_id" not in response:
                raise ValueError("Invalid response. Missing 'id' key.")

    def print_status(self):
        pass

    def print_jobs(self):
        pass
=======
    def has_indra_org_permission(self, org_id: str) -> Dict[str, Any]:
        """Queries a remote dataset.

        Args:
            org_id (str): The organization to which the dataset belongs.

        Returns:
            Dict[str, Any]: The json response containing org permissions.
        """
        response = self.request(
            "GET",
            ORG_PERMISSION_SUFFIX.format(org_id),
            endpoint=self.endpoint(),
        ).json()

        return response
>>>>>>> 424c4e0b
<|MERGE_RESOLUTION|>--- conflicted
+++ resolved
@@ -511,7 +511,23 @@
 
         return response
 
-<<<<<<< HEAD
+    def has_indra_org_permission(self, org_id: str) -> Dict[str, Any]:
+        """Queries a remote dataset.
+
+        Args:
+            org_id (str): The organization to which the dataset belongs.
+
+        Returns:
+            Dict[str, Any]: The json response containing org permissions.
+        """
+        response = self.request(
+            "GET",
+            ORG_PERMISSION_SUFFIX.format(org_id),
+            endpoint=self.endpoint(),
+        ).json()
+
+        return response
+
 
 class DeepMemoryBackendClient(DeepLakeBackendClient):
     def __init__(token: Optional[str] = None):
@@ -575,22 +591,4 @@
         pass
 
     def print_jobs(self):
-        pass
-=======
-    def has_indra_org_permission(self, org_id: str) -> Dict[str, Any]:
-        """Queries a remote dataset.
-
-        Args:
-            org_id (str): The organization to which the dataset belongs.
-
-        Returns:
-            Dict[str, Any]: The json response containing org permissions.
-        """
-        response = self.request(
-            "GET",
-            ORG_PERMISSION_SUFFIX.format(org_id),
-            endpoint=self.endpoint(),
-        ).json()
-
-        return response
->>>>>>> 424c4e0b
+        pass