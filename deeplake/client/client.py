--- conflicted
+++ resolved
@@ -235,11 +235,8 @@
             AgreementNotAcceptedError: when user has not accepted the agreement
             NotLoggedInAgreementError: when user is not logged in and dataset has agreement which needs to be signed
         """
-<<<<<<< HEAD
-=======
         import json
 
->>>>>>> 21272d24
         db_engine = db_engine or {}
         relative_url = GET_DATASET_CREDENTIALS_SUFFIX.format(org_id, ds_name)
         try:
@@ -247,15 +244,11 @@
                 "GET",
                 relative_url,
                 endpoint=self.endpoint(),
-<<<<<<< HEAD
-                params={"mode": mode, "no_cache": no_cache, "db_engine": db_engine},
-=======
                 params={
                     "mode": mode,
                     "no_cache": no_cache,
                     "db_engine": json.dumps(db_engine),
                 },
->>>>>>> 21272d24
             ).json()
         except Exception as e:
             if isinstance(e, AuthorizationException):
