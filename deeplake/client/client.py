import deeplake
import requests
from typing import Any, Optional, Dict, List
from deeplake.util.exceptions import (
    AgreementNotAcceptedError,
    AuthorizationException,
    LoginException,
    InvalidPasswordException,
    ManagedCredentialsNotFoundError,
    NotLoggedInAgreementError,
    ResourceNotFoundException,
    InvalidTokenException,
    UserNotLoggedInException,
    TokenPermissionError,
)
from deeplake.client.utils import (
    check_response_status,
    write_token,
    read_token,
    remove_token,
)
from deeplake.client.config import (
    ACCEPT_AGREEMENTS_SUFFIX,
    REJECT_AGREEMENTS_SUFFIX,
    GET_MANAGED_CREDS_SUFFIX,
    HUB_REST_ENDPOINT,
    HUB_REST_ENDPOINT_LOCAL,
    HUB_REST_ENDPOINT_DEV,
    GET_TOKEN_SUFFIX,
    HUB_REST_ENDPOINT_STAGING,
    REGISTER_USER_SUFFIX,
    DEFAULT_REQUEST_TIMEOUT,
    GET_DATASET_CREDENTIALS_SUFFIX,
    CREATE_DATASET_SUFFIX,
    DATASET_SUFFIX,
    GET_USER_PROFILE,
    SEND_EVENT_SUFFIX,
    UPDATE_SUFFIX,
    GET_PRESIGNED_URL_SUFFIX,
    CONNECT_DATASET_SUFFIX,
    REMOTE_QUERY_SUFFIX,
    ORG_PERMISSION_SUFFIX,
)
from deeplake.client.log import logger
import jwt  # should add it to requirements.txt

# for these codes, we will retry requests upto 3 times
retry_status_codes = {502}


class DeepLakeBackendClient:
    """Communicates with Activeloop Backend"""

    def __init__(self, token: Optional[str] = None):
        from deeplake.util.bugout_reporter import (
            save_reporting_config,
            get_reporting_config,
            set_username,
        )

        self.version = deeplake.__version__
        self._token_from_env = False
        self.auth_header = None
        self.token = token or self.get_token()
        self.auth_header = f"Bearer {self.token}"

        # remove public token, otherwise env var will be ignored
        # we can remove this after a while
        orgs = self.get_user_organizations()
        if orgs == ["public"]:
            remove_token()
            self.token = token or self.get_token()
            self.auth_header = f"Bearer {self.token}"
        if self._token_from_env:
            username = self.get_user_profile()["name"]
            if get_reporting_config().get("username") != username:
                save_reporting_config(True, username=username)
                set_username(username)

    def get_token(self):
        """Returns a token"""
        self._token_from_env = False
        token = read_token(from_env=False)
        if token is None:
            token = read_token(from_env=True)
            if token is None:
                token = self.request_auth_token(username="public", password="")
            else:
                self._token_from_env = True
        return token

    def request(
        self,
        method: str,
        relative_url: str,
        endpoint: Optional[str] = None,
        params: Optional[dict] = None,
        data: Optional[dict] = None,
        files: Optional[dict] = None,
        json: Optional[dict] = None,
        headers: Optional[dict] = None,
        timeout: Optional[int] = DEFAULT_REQUEST_TIMEOUT,
    ):
        """Sends a request to the backend.

        Args:
            method (str): The method for sending the request. Should be one of 'GET', 'OPTIONS', 'HEAD', 'POST', 'PUT',
                'PATCH', or 'DELETE'.
            relative_url (str): The suffix to be appended to the end of the endpoint url.
            endpoint(str, optional): The endpoint to send the request to.
            params (dict, optional): Dictionary to send in the query string for the request.
            data (dict, optional): Dictionary to send in the body of the request.
            files (dict, optional): Dictionary of 'name': file-like-objects (or {'name': file-tuple}) for multipart
                encoding upload.
                file-tuple can be a 2-tuple (filename, fileobj), 3-tuple (filename, fileobj, content_type)
                or a 4-tuple (filename, fileobj, content_type, custom_headers), where 'content-type' is a string
                defining the content type of the given file and 'custom_headers' a dict-like object containing
                additional headers to add for the file.
            json (dict, optional): A JSON serializable Python object to send in the body of the request.
            headers (dict, optional): Dictionary of HTTP Headers to send with the request.
            timeout (float,optional): How many seconds to wait for the server to send data before giving up.

        Raises:
            InvalidPasswordException: `password` cannot be `None` inside `json`.

        Returns:
            requests.Response: The response received from the server.
        """
        params = params or {}
        data = data or None
        files = files or None
        json = json or None
        endpoint = endpoint or self.endpoint()
        endpoint = endpoint.strip("/")
        relative_url = relative_url.strip("/")
        request_url = f"{endpoint}/{relative_url}"
        headers = headers or {}
        headers["hub-cli-version"] = self.version
        headers["Authorization"] = self.auth_header

        # clearer error than `ServerUnderMaintenence`
        if json is not None and "password" in json and json["password"] is None:
            # do NOT pass in the password here. `None` is explicitly typed.
            raise InvalidPasswordException("Password cannot be `None`.")

        status_code = None
        tries = 0
        while status_code is None or (status_code in retry_status_codes and tries < 3):
            response = requests.request(
                method,
                request_url,
                params=params,
                data=data,
                json=json,
                headers=headers,
                files=files,
                timeout=timeout,
            )
            status_code = response.status_code
            tries += 1
        check_response_status(response)
        return response

    def endpoint(self):
        if deeplake.client.config.USE_LOCAL_HOST:
            return HUB_REST_ENDPOINT_LOCAL
        if deeplake.client.config.USE_DEV_ENVIRONMENT:
            return HUB_REST_ENDPOINT_DEV
        if deeplake.client.config.USE_STAGING_ENVIRONMENT:
            return HUB_REST_ENDPOINT_STAGING

        return HUB_REST_ENDPOINT

    def request_auth_token(self, username: str, password: str):
        """Sends a request to backend to retrieve auth token.

        Args:
            username (str): The Activeloop username to request token for.
            password (str): The password of the account.

        Returns:
            string: The auth token corresponding to the accound.

        Raises:
            UserNotLoggedInException: if user is not authorised
            LoginException: If there is an issue retrieving the auth token.

        """
        json = {"username": username, "password": password}
        response = self.request("POST", GET_TOKEN_SUFFIX, json=json)

        try:
            token_dict = response.json()
            token = token_dict["token"]
        except Exception:
            raise LoginException()
        return token

    def send_register_request(self, username: str, email: str, password: str):
        """Sends a request to backend to register a new user.

        Args:
            username (str): The Activeloop username to create account for.
            email (str): The email id to link with the Activeloop account.
            password (str): The new password of the account. Should be atleast 6 characters long.
        """

        json = {"username": username, "email": email, "password": password}
        self.request("POST", REGISTER_USER_SUFFIX, json=json)

    def get_dataset_credentials(
        self,
        org_id: str,
        ds_name: str,
        mode: Optional[str] = None,
        db_engine: Optional[dict] = None,
        no_cache: bool = False,
    ):
        """Retrieves temporary 12 hour credentials for the required dataset from the backend.

        Args:
            org_id (str): The name of the user/organization to which the dataset belongs.
            ds_name (str): The name of the dataset being accessed.
            mode (str, optional): The mode in which the user has requested to open the dataset.
                If not provided, the backend will set mode to 'a' if user has write permission, else 'r'.
            db_engine (dict, optional): The database engine args to use for the dataset.
            no_cache (bool): If True, cached creds are ignored and new creds are returned. Default False.

        Returns:
            tuple: containing full url to dataset, credentials, mode and expiration time respectively.

        Raises:
            UserNotLoggedInException: When user is not logged in
            InvalidTokenException: If the specified token is invalid
            TokenPermissionError: when there are permission or other errors related to token
            AgreementNotAcceptedError: when user has not accepted the agreement
            NotLoggedInAgreementError: when user is not logged in and dataset has agreement which needs to be signed
        """
        import json

        db_engine = db_engine or {}
        relative_url = GET_DATASET_CREDENTIALS_SUFFIX.format(org_id, ds_name)
        try:
            response = self.request(
                "GET",
                relative_url,
                endpoint=self.endpoint(),
                params={
                    "mode": mode,
                    "no_cache": no_cache,
                    "db_engine": json.dumps(db_engine),
                },
            ).json()
        except Exception as e:
            if isinstance(e, AuthorizationException):
                authorization_exception_prompt = "You don't have permission"
                response_data = e.response.json()
                code = response_data.get("code")
                if code == 1:
                    agreements = response_data["agreements"]
                    agreements = [agreement["text"] for agreement in agreements]
                    raise AgreementNotAcceptedError(agreements) from e
                elif code == 2:
                    raise NotLoggedInAgreementError from e
                else:
                    try:
                        decoded_token = jwt.decode(
                            self.token, options={"verify_signature": False}
                        )
                    except Exception:
                        raise InvalidTokenException

                    if (
                        authorization_exception_prompt.lower()
                        in response_data["description"].lower()
                        and decoded_token["id"] == "public"
                    ):
                        raise UserNotLoggedInException()
                    raise TokenPermissionError()
            raise
        full_url = response.get("path")
        repository = response.get("repository")
        creds = response["creds"]
        mode = response["mode"]
        expiration = creds["expiration"] if creds else None
        return full_url, creds, mode, expiration, repository

    def send_event(self, event_json: dict):
        """Sends an event to the backend.

        Args:
            event_json (dict): The event to be sent.
        """
        self.request("POST", SEND_EVENT_SUFFIX, json=event_json)

    def create_dataset_entry(
        self, username, dataset_name, meta, public=True, repository=None
    ):
        tag = f"{username}/{dataset_name}"
        if repository is None:
            repository = f"protected/{username}"

        response = self.request(
            "POST",
            CREATE_DATASET_SUFFIX,
            json={
                "tag": tag,
                "public": public,
                "rewrite": True,
                "meta": meta,
                "repository": repository,
            },
            endpoint=self.endpoint(),
        )

        if response.status_code == 200:
            logger.info("Your Deep Lake dataset has been successfully created!")

    def get_managed_creds(self, org_id, creds_key):
        """Retrieves the managed credentials for the given org_id and creds_key.

        Args:
            org_id (str): The name of the user/organization to which the dataset belongs.
            creds_key (str): The key corresponding to the managed credentials.

        Returns:
            dict: The managed credentials.

        Raises:
            ManagedCredentialsNotFoundError: If the managed credentials do not exist for the given organization.
        """
        relative_url = GET_MANAGED_CREDS_SUFFIX.format(org_id)
        try:
            resp = self.request(
                "GET",
                relative_url,
                endpoint=self.endpoint(),
                params={"query": creds_key},
            ).json()
        except ResourceNotFoundException:
            raise ManagedCredentialsNotFoundError(org_id, creds_key) from None
        creds = resp["creds"]
        key_mapping = {
            "access_key": "aws_access_key_id",
            "secret_key": "aws_secret_access_key",
            "session_token": "aws_session_token",
            "token": "aws_session_token",
            "region": "aws_region",
        }
        final_creds = {}
        for key, value in creds.items():
            if key == "access_token":
                key = "Authorization"
                value = f"Bearer {value}"
            elif key in key_mapping:
                key = key_mapping[key]
            final_creds[key] = value
        return final_creds

    def delete_dataset_entry(self, username, dataset_name):
        tag = f"{username}/{dataset_name}"
        suffix = f"{DATASET_SUFFIX}/{tag}"
        self.request(
            "DELETE",
            suffix,
            endpoint=self.endpoint(),
        ).json()

    def accept_agreements(self, org_id, ds_name):
        """Accepts the agreements for the given org_id and ds_name.

        Args:
            org_id (str): The name of the user/organization to which the dataset belongs.
            ds_name (str): The name of the dataset being accessed.
        """
        relative_url = ACCEPT_AGREEMENTS_SUFFIX.format(org_id, ds_name)
        self.request(
            "POST",
            relative_url,
            endpoint=self.endpoint(),
        ).json()

    def reject_agreements(self, org_id, ds_name):
        """Rejects the agreements for the given org_id and ds_name.

        Args:
            org_id (str): The name of the user/organization to which the dataset belongs.
            ds_name (str): The name of the dataset being accessed.
        """
        relative_url = REJECT_AGREEMENTS_SUFFIX.format(org_id, ds_name)
        self.request(
            "POST",
            relative_url,
            endpoint=self.endpoint(),
        ).json()

    def rename_dataset_entry(self, username, old_name, new_name):
        suffix = UPDATE_SUFFIX.format(username, old_name)
        self.request(
            "PUT", suffix, endpoint=self.endpoint(), json={"basename": new_name}
        )

    def get_user_organizations(self):
        """Get list of user organizations from the backend. If user is not logged in, returns ['public'].

        Returns:
            list: user/organization names
        """
        response = self.request(
            "GET", GET_USER_PROFILE, endpoint=self.endpoint()
        ).json()
        return response["organizations"]

    def get_workspace_datasets(
        self, workspace: str, suffix_public: str, suffix_user: str
    ):
        organizations = self.get_user_organizations()
        if workspace in organizations:
            response = self.request(
                "GET",
                suffix_user,
                endpoint=self.endpoint(),
                params={"organization": workspace},
            ).json()
        else:
            print(
                f'You are not a member of organization "{workspace}". List of accessible datasets from "{workspace}": ',
            )
            response = self.request(
                "GET",
                suffix_public,
                endpoint=self.endpoint(),
                params={"organization": workspace},
            ).json()
        return response

    def update_privacy(self, username: str, dataset_name: str, public: bool):
        suffix = UPDATE_SUFFIX.format(username, dataset_name)
        self.request("PUT", suffix, endpoint=self.endpoint(), json={"public": public})

    def get_presigned_url(self, org_id, ds_id, chunk_path, expiration=3600):
        relative_url = GET_PRESIGNED_URL_SUFFIX.format(org_id, ds_id)
        response = self.request(
            "GET",
            relative_url,
            endpoint=self.endpoint(),
            params={"chunk_path": chunk_path, "expiration": expiration},
        ).json()
        presigned_url = response["data"]
        return presigned_url

    def get_user_profile(self):
        response = self.request(
            "GET",
            "/api/user/profile",
            endpoint=self.endpoint(),
        )
        return response.json()

    def connect_dataset_entry(
        self,
        src_path: str,
        org_id: str,
        ds_name: Optional[str] = None,
        creds_key: Optional[str] = None,
    ) -> str:
        """Creates a new dataset entry that can be accessed with a hub path, but points to the original ``src_path``.

        Args:
            src_path (str): The path at which the source dataset resides.
            org_id (str): The organization into which the dataset entry is put and where the credentials are searched.
            ds_name (Optional[str]): Name of the dataset entry. Can be infered from the source path.
            creds_key (Optional[str]): Name of the managed credentials that will be used to access the source path.

        Returns:
            str: The id of the dataset entry that was created.
        """
        response = self.request(
            "POST",
            CONNECT_DATASET_SUFFIX,
            json={
                "src_path": src_path,
                "org_id": org_id,
                "ds_name": ds_name,
                "creds_key": creds_key,
            },
            endpoint=self.endpoint(),
        ).json()

        return response["generated_id"]

    def remote_query(
        self, org_id: str, ds_name: str, query_string: str
    ) -> Dict[str, Any]:
        """Queries a remote dataset.

        Args:
            org_id (str): The organization to which the dataset belongs.
            ds_name (str): The name of the dataset.
            query_string (str): The query string.

        Returns:
            Dict[str, Any]: The json response containing matching indicies and data from virtual tensors.
        """
        response = self.request(
            "POST",
            REMOTE_QUERY_SUFFIX.format(org_id, ds_name),
            json={"query": query_string},
            endpoint=self.endpoint(),
        ).json()

        return response

    def has_indra_org_permission(self, org_id: str) -> Dict[str, Any]:
        """Queries a remote dataset.

        Args:
            org_id (str): The organization to which the dataset belongs.

        Returns:
            Dict[str, Any]: The json response containing org permissions.
        """
        response = self.request(
            "GET",
            ORG_PERMISSION_SUFFIX.format(org_id),
            endpoint=self.endpoint(),
        ).json()

        return response


class DeepMemoryBackendClient(DeepLakeBackendClient):
    def __init__(self, token: Optional[str] = None):
        super().__init__(token=token)

    def start_taining(
        self,
        corpus_path,
        queries_path,
    ) -> Dict[str, Any]:
        response = self.request(
            method="POST",
            relative_url="/api/deepmemory/v1/train",
            json={"corpus_dataset": corpus_path, "query_dataset": queries_path},
        )
        check_response_status(response)
        return response.json()

    def cancel(self, job_id: str):
        response = self.request(
            method="POST",
            relative_url=f"/api/deepmemory/v1/jobs/{job_id}/cancel",
        )
        check_response_status(response)
        return response.json()

    def check_status(self, job_id: str):
        response = self.request(
            method="GET",
            relative_url=f"/api/deepmemory/v1/jobs/{job_id}/status",
        )
        check_response_status(response)
        response_status_schema = JobResponseStatusSchema(response=response.json())
        return response_status_schema

<<<<<<< HEAD
    def list_jobs(self, dataset_path):
        dataset_id = dataset_path.split("//")[1]
=======
    def list_jobs(self):
        dataset_id = self.dataset.path[6:]
>>>>>>> 52b81bee
        response = self.request(
            method="GET",
            relative_url=f"/api/v1/deepmemory/{dataset_id}/jobs",
        )
        check_response_status(response)
        response_status_schema = JobResponseStatusSchema(response=response.json())
        return response_status_schema


class JobResponseStatusSchema:
    def __init__(self, resonse: Dict[str, Any]):
        if not isinstance(resonse, List):
            responses = [resonse]

        self.responses = responses
        self.validate_status_response()

    def validate_status_response(self):
        for response in self.responses:
            if "_id" not in response:
                raise ValueError("Invalid response. Missing 'id' key.")

    def print_status(self):
        pass

    def print_jobs(self):
        pass<|MERGE_RESOLUTION|>--- conflicted
+++ resolved
@@ -563,33 +563,35 @@
         response_status_schema = JobResponseStatusSchema(response=response.json())
         return response_status_schema
 
-<<<<<<< HEAD
     def list_jobs(self, dataset_path):
-        dataset_id = dataset_path.split("//")[1]
-=======
-    def list_jobs(self):
-        dataset_id = self.dataset.path[6:]
->>>>>>> 52b81bee
+        dataset_id = dataset_path[6:]
         response = self.request(
             method="GET",
             relative_url=f"/api/v1/deepmemory/{dataset_id}/jobs",
         )
         check_response_status(response)
-        response_status_schema = JobResponseStatusSchema(response=response.json())
+        response_status_schema = JobResponseStatusSchema(response=response.json(), dataset_id)
         return response_status_schema
 
 
 class JobResponseStatusSchema:
-    def __init__(self, resonse: Dict[str, Any]):
-        if not isinstance(resonse, List):
-            responses = [resonse]
+    def __init__(self, response: Dict[str, Any], dataset_id: str):
+        if not isinstance(response, List):
+            responses = [response]
 
         self.responses = responses
+        self.dataset_id = dataset_id
         self.validate_status_response()
 
     def validate_status_response(self):
         for response in self.responses:
-            if "_id" not in response:
+            if "dataset_id" not in response:
+                raise ValueError("Invalid response. Missing 'dataset_id' key.")
+
+            if self.dataset_id != response["dataset_id"]:
+                raise ValueError("Invalid `dataset_id` is returned in response")
+            
+            if "id" not in response:
                 raise ValueError("Invalid response. Missing 'id' key.")
 
     def print_status(self):
