--- conflicted
+++ resolved
@@ -91,107 +91,76 @@
     return store_data_slice_with_pbar(None, transform_input)
 
 
-def store_data_slice_with_pbar(pg_callback, transform_input: Tuple) -> Dict:
-    data_slice, output_storage, inp = transform_input
-    (
-        group_index,
-        tensors,
-        visible_tensors,
-        label_temp_tensors,
-        actual_tensors,
-        pipeline,
-        version_state,
-        link_creds,
-        skip_ok,
-        extend_only,
-        cache_size,
-    ) = inp
-    all_chunk_engines = create_worker_chunk_engines(
-        tensors, label_temp_tensors, output_storage, version_state, link_creds
+def _normalize_pg(pg_callback, num_tensors):
+    def inner(num_samples):
+        return pg_callback(num_samples / num_tensors)
+
+    return inner
+
+
+def _extend_data_slice(data_slice, transform_dataset, transform_fn):
+    extend_fn, args, kwargs = (
+        transform_fn.func,
+        transform_fn.args,
+        transform_fn.kwargs,
     )
-
-    if isinstance(data_slice, deeplake.Dataset):
-        data_slice = add_cache_to_dataset_slice(data_slice, tensors)
-
-    rel_tensors = [posixpath.relpath(tensor, group_index) for tensor in visible_tensors]
-
-    transform_dataset = TransformDataset(
-        rel_tensors,
-        all_chunk_engines,
-        group_index,
-        label_temp_tensors,
-        cache_size=cache_size,
-    )
-
-    if extend_only:
-        transform_fn = pipeline.functions[0]
-        extend_fn, args, kwargs = (
-            transform_fn.func,
-            transform_fn.args,
-            transform_fn.kwargs,
-        )
-        extend_fn(data_slice, transform_dataset, *args, **kwargs)
-        data = transform_dataset.data
-        updated_tensors = set(
-            k for k in data if not data[k].is_group and len(data[k]) > 0
-        )
-        if pg_callback is not None:
-            pg_callback = normalize_pg(pg_callback, len(updated_tensors))
-        transform_dataset.set_pg_callback(pg_callback)
-        transform_dataset.flush()
-    else:
-        n = len(data_slice)
-
-        pipeline_checked = False
-
-        for i, sample in enumerate(
-            (data_slice[i : i + 1] for i in range(n))
-            if pd and isinstance(data_slice, pd.DataFrame)
-            else data_slice
-        ):
-            out = transform_sample(sample, pipeline, rel_tensors)
-
-            if is_empty_transform_dataset(out):
-                continue
-
-            if not pipeline_checked:
-                data = out.data
-                result_keys = set(
-                    k for k in data if not data[k].is_group and len(data[k]) > 0
-                )
-
-                # compare with actual tensors if there are temporary tensors
-                if skip_ok:
-                    if not result_keys.issubset(rel_tensors):
-                        raise TensorMismatchError(
-                            list(rel_tensors), list(result_keys), skip_ok
-                        )
-                elif set(result_keys) != set(rel_tensors):
-                    raise TensorMismatchError(
-                        list(rel_tensors), list(result_keys), skip_ok
-                    )
-
-                updated_tensors = set(
-                    k for k in data if not data[k].is_group and len(data[k]) > 0
-                )
-
-                pipeline_checked = True
-
-            for tensor in out.tensors:
-                out_tensor = out[tensor]
-                transform_tensor = transform_dataset[tensor]
-                if transform_tensor.numpy_only and out_tensor.numpy_only:
-                    transform_tensor.items.extend(out_tensor.items)
-                else:
-                    out_tensor.non_numpy_only()
-                    transform_tensor.extend(out_tensor.items)
-                out_tensor.items.clear()
-            if pg_callback:
-                pg_callback(1)
-
-        transform_dataset.flush()
-
-    # retrieve relevant objects from memory
+    extend_fn(data_slice, transform_dataset, *args, **kwargs)
+    data = transform_dataset.data
+    updated_tensors = set(k for k in data if not data[k].is_group and len(data[k]) > 0)
+    if pg_callback is not None:
+        pg_callback = _normalize_pg(pg_callback, len(updated_tensors))
+    transform_dataset.set_pg_callback(pg_callback)
+    transform_dataset.flush()
+
+
+def _check_pipeline(out, tensors, skip_ok):
+    data = out.data
+    result_keys = set(k for k in data if not data[k].is_group and len(data[k]) > 0)
+
+    if skip_ok:
+        if not result_keys.issubset(tensors):
+            raise TensorMismatchError(list(tensors), list(result_keys), skip_ok)
+    elif set(result_keys) != set(tensors):
+        raise TensorMismatchError(list(tensors), list(result_keys), skip_ok)
+
+
+def _transform_and_append_data_slice(
+    data_slice, transform_dataset, pipeline, tensors, skip_ok, pg_callback
+):
+    n = len(data_slice)
+
+    pipeline_checked = False
+
+    for i, sample in enumerate(
+        (data_slice[i : i + 1] for i in range(n))
+        if pd and isinstance(data_slice, pd.DataFrame)
+        else data_slice
+    ):
+        out = transform_sample(sample, pipeline, tensors)
+
+        if is_empty_transform_dataset(out):
+            continue
+
+        if not pipeline_checked:
+            _check_pipeline(out, tensors, skip_ok)
+            pipeline_checked = True
+
+        for tensor in out.tensors:
+            out_tensor = out[tensor]
+            transform_tensor = transform_dataset[tensor]
+            if transform_tensor.numpy_only and out_tensor.numpy_only:
+                transform_tensor.items.extend(out_tensor.items)
+            else:
+                out_tensor.non_numpy_only()
+                transform_tensor.extend(out_tensor.items)
+            out_tensor.items.clear()
+        if pg_callback:
+            pg_callback(1)
+
+    transform_dataset.flush()
+
+
+def _retrieve_memory_objects(all_chunk_engines):
     all_tensor_metas = {}
     all_chunk_id_encoders = {}
     all_tile_encoders = {}
@@ -225,94 +194,48 @@
     }
 
 
-def normalize_pg(pg_callback, num_tensors):
-    def inner(num_samples):
-        return pg_callback(num_samples / num_tensors)
-
-    return inner
-
-
-<<<<<<< HEAD
-=======
-def extend_data_slice(
-    data_slice,
-    pipeline,
-    all_chunk_engines,
-    group_index: str,
-    pg_callback,
-):
-    transform_fn = pipeline.functions[0]
-    extend_fn, args, kwargs = transform_fn.func, transform_fn.args, transform_fn.kwargs
-    result = TransformDataset()
-    extend_fn(data_slice, result, *args, **kwargs)
-    result_resolved = {
-        posixpath.join(group_index, k): result[k] for k in result.tensors
-    }
-    result = result_resolved  # type: ignore
-
-    if pg_callback is not None:
-        pg_callback = normalize_pg(pg_callback, len(result))
-
-    for tensor, value in result.items():
-        chunk_engine = all_chunk_engines[tensor]
-        callback = chunk_engine._transform_callback
-        if value._numpy_only:
-            for batch in value.numpy_compressed():
-                chunk_engine.extend(
-                    batch, link_callback=callback, pg_callback=pg_callback
-                )
-        else:
-            chunk_engine.extend(
-                value.numpy_compressed(),
-                link_callback=callback,
-                pg_callback=pg_callback,
-            )
-        value.items.clear()
-
-
-def transform_data_slice_and_append(
-    data_slice,
-    pipeline,
-    tensors: List[str],
-    label_temp_tensors: Dict[str, str],
-    actual_tensors: Optional[List[str]],
-    all_chunk_engines: Dict[str, ChunkEngine],
-    group_index: str,
-    pg_callback=None,
-    skip_ok=False,
-) -> None:
-    """Transforms the data_slice with the pipeline and adds the resultant samples to chunk_engines."""
-    n = len(data_slice)
-    last_reported_time = time.time()
-    last_reported_num_samples = 0
-    for i, sample in enumerate(
-        (data_slice[i : i + 1] for i in range(n))
-        if pd and isinstance(data_slice, pd.DataFrame)
-        else data_slice
-    ):
-        _transform_sample_and_update_chunk_engines(
-            sample,
-            pipeline,
-            tensors,
-            label_temp_tensors,
-            actual_tensors,
-            all_chunk_engines,
-            group_index,
-            skip_ok,
+def store_data_slice_with_pbar(pg_callback, transform_input: Tuple) -> Dict:
+    data_slice, output_storage, inp = transform_input
+    (
+        group_index,
+        tensors,
+        visible_tensors,
+        label_temp_tensors,
+        pipeline,
+        version_state,
+        link_creds,
+        skip_ok,
+        extend_only,
+        cache_size,
+    ) = inp
+    all_chunk_engines = create_worker_chunk_engines(
+        tensors, label_temp_tensors, output_storage, version_state, link_creds
+    )
+
+    if isinstance(data_slice, deeplake.Dataset):
+        data_slice = add_cache_to_dataset_slice(data_slice, tensors)
+
+    rel_tensors = [posixpath.relpath(tensor, group_index) for tensor in visible_tensors]
+
+    transform_dataset = TransformDataset(
+        rel_tensors,
+        all_chunk_engines,
+        group_index,
+        label_temp_tensors,
+        cache_size=cache_size,
+    )
+
+    if extend_only:
+        _extend_data_slice(data_slice, transform_dataset, pipeline.functions[0])
+    else:
+        _transform_and_append_data_slice(
+            data_slice, transform_dataset, pipeline, rel_tensors, skip_ok, pg_callback
         )
-        if pg_callback is not None:
-            curr_time = time.time()
-            if (
-                curr_time - last_reported_time > TRANSFORM_PROGRESSBAR_UPDATE_INTERVAL
-                or i == n - 1
-            ):
-                num_samples = i + 1
-                pg_callback(num_samples - last_reported_num_samples)
-                last_reported_num_samples = num_samples
-                last_reported_time = curr_time
-
-
->>>>>>> 1127801a
+
+    # retrieve relevant objects from memory
+    return _retrieve_memory_objects(all_chunk_engines)
+
+
 def create_worker_chunk_engines(
     tensors: List[str],
     label_temp_tensors: Dict[str, str],
