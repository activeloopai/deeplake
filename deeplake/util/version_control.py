import random
import time
import hashlib
import pickle
from typing import Any, Dict, Optional, List
import warnings

from deeplake.core.meta.encode.chunk_id import ChunkIdEncoder

from deeplake.client.log import logger
from deeplake.constants import FIRST_COMMIT_ID
from deeplake.core import lock, StorageProvider
from deeplake.core.fast_forwarding import ffw_dataset_meta
from deeplake.core.meta.dataset_meta import DatasetMeta
from deeplake.core.storage.deeplake_memory_object import DeepLakeMemoryObject
from deeplake.core.storage.lru_cache import LRUCache
from deeplake.core.storage.memory import MemoryProvider
from deeplake.core.version_control.commit_diff import CommitDiff
from deeplake.core.version_control.dataset_diff import DatasetDiff
from deeplake.core.version_control.commit_node import CommitNode  # type: ignore
from deeplake.core.version_control.commit_chunk_map import CommitChunkMap  # type: ignore
from deeplake.core.storage import LRUCache
from deeplake.core.lock import Lock, PersistentLock
from deeplake.deeplog.adapters import parse_commit_id
from deeplake.util.exceptions import (
    CheckoutError,
    CommitError,
    DatasetCorruptError,
    VersionControlError,
)
from deeplake.util.keys import (
    get_chunk_id_encoder_key,
    get_creds_encoder_key,
    get_sequence_encoder_key,
    get_dataset_diff_key,
    get_dataset_info_key,
    get_dataset_meta_key,
    get_tensor_commit_chunk_map_key,
    get_tensor_commit_diff_key,
    get_tensor_info_key,
    get_tensor_meta_key,
    get_tensor_tile_encoder_key,
    get_version_control_info_key,
    get_version_control_info_key_old,
    get_version_control_info_lock_key,
    get_commit_info_key,
    get_pad_encoder_key,
)
from deeplake.constants import COMMIT_INFO_FILENAME
from deeplake.util.path import relpath
from deeplake.util.remove_cache import get_base_storage
from deeplake.hooks import dataset_committed
from deeplake.deeplog import DeepLog, DeepLogSnapshot
from datetime import datetime
import deeplake.core.dataset

import posixpath
import json


def _version_info_to_json(info):
    commit_node_map, branch_commit_map = (
        info["commit_node_map"],
        info["branch_commit_map"],
    )
    commits = {}
    for commit, node in commit_node_map.items():
        commits[commit] = {
            "branch": node.branch,
            "parent": node.parent.commit_id if node.parent else None,
            "children": [c.commit_id for c in node.children],
            "commit_message": node.commit_message,
            "commit_time": node.commit_time.timestamp() if node.commit_time else None,
            "commit_user_name": node.commit_user_name,
            "is_checkpoint": node.is_checkpoint,
            "total_samples_processed": node.total_samples_processed,
        }
    return {
        "commits": commits,
        "branches": branch_commit_map,
    }


def _version_info_from_json(info):
    commits, branch_commit_map = info["commits"], info["branches"]
    commit_node_map = {}
    stack = [FIRST_COMMIT_ID]
    while stack:
        commit_id = stack.pop()
        commit_data = commits[commit_id]
        branch_commit_map[
            commit_data["branch"]
        ]  # we will rebuild version info if this fails
        node = CommitNode(commit_data["branch"], commit_id)
        node.commit_message = commit_data["commit_message"]
        commit_time = commit_data["commit_time"]
        node.commit_time = (
            None if commit_time is None else datetime.fromtimestamp(commit_time)
        )
        node.commit_user_name = commit_data["commit_user_name"]
        node.is_checkpoint = commit_data.get("is_checkpoint", False)
        node.total_samples_processed = commit_data.get("total_samples_processed", 0)
        parent = commit_data["parent"]
        if parent:
            commit_node_map[parent].add_child(node)
        commit_node_map[commit_id] = node
        stack += commit_data["children"]
    return {
        "commit_node_map": commit_node_map,
        "branch_commit_map": branch_commit_map,
    }


def generate_hash() -> str:
    hsh = hashlib.sha1()
    hsh.update(str(time.time()).encode("utf-8"))
    hsh.update(random.randrange(0, 1000000).to_bytes(4, "big"))
    return hsh.hexdigest()


def integrity_check(dataset):
    try:
        rev_tensor_names = {v: k for k, v in dataset.meta.tensor_names.items()}
        for k, t in dataset._tensors(include_disabled=False).items():
            n1 = t.meta.length
            engine = t.chunk_engine
            n2 = engine.chunk_id_encoder.num_samples
            if n1 != n2:
                raise ValueError(
                    f"Tensor meta and chunk id encoder have different number of samples ({n1} and {n2} respectively) for tensor {k}."
                )
            num_sequences = getattr(engine.sequence_encoder, "num_samples", None)
            for l, info in t.meta.links.items():
                l = rev_tensor_names[l]
                l = relpath(l, dataset.group_index)
                if num_sequences is not None and not info["flatten_sequence"]:
                    n2 = num_sequences
                else:
                    n2 = n1
                n3 = dataset[l].meta.length
                if n2 != n3:
                    raise ValueError(
                        f"Tensor {k} and its linked tensor {l} have different number of samples ({n2} and {n3} respectively)."
                    )
            engine.tile_encoder

            engine.creds_encoder
    except Exception as e:
        raise DatasetCorruptError(
            f"The HEAD node of the branch {dataset.branch} of this dataset is in a corrupted state and is likely not recoverable.",
            "Please run `ds.reset()` to revert the uncommitted changes in order to continue making updates on this branch.",
        ) from e


def commit(
    dataset,
    message: Optional[str] = None,
    hash: Optional[str] = None,
    flush_version_control_info: bool = True,
    reload_meta: bool = True,
    is_checkpoint: bool = False,
    total_samples_processed: int = 0,
) -> None:
    """Modifies the version state to reflect the commit and also copies required data to the new commit directory."""
    storage = dataset.storage
    version_state = dataset.version_state
    storage.check_readonly()
    integrity_check(dataset)
    # if not the head node, checkout to an auto branch that is newly created
    auto_checkout(dataset, flush_version_control_info=False)
    stored_commit_node: CommitNode = version_state["commit_node"]
    stored_commit_id = version_state["commit_id"]
    if hash:
        if hash in version_state["commit_node_map"]:
            raise CommitError(f"Commit {hash} already exists")
    else:
        hash = generate_hash()
    version_state["commit_id"] = hash
    new_node = CommitNode(version_state["branch"], hash)
    stored_commit_node.add_successor(new_node, message)
    stored_commit_node.is_checkpoint = is_checkpoint
    stored_commit_node.total_samples_processed = total_samples_processed
    version_state["commit_node"] = new_node
    version_state["branch_commit_map"][version_state["branch"]] = version_state[
        "commit_id"
    ]
    version_state["commit_node_map"][hash] = new_node
    copy_metas(stored_commit_id, hash, storage)
    create_commit_chunk_maps(stored_commit_id, hash, storage)
    discard_old_metas(stored_commit_id, storage, version_state["full_tensors"])
    if reload_meta:
        load_meta(dataset)

    commit_time = stored_commit_node.commit_time
    commit_message = stored_commit_node.commit_message
    author = stored_commit_node.commit_user_name
    if flush_version_control_info:
        save_version_info(version_state, storage)
        save_commit_info(stored_commit_node, storage)
        save_commit_info(new_node, storage)
    else:
        stored_commit_node._info_updated = True
        new_node._info_updated = True
    dataset._send_commit_event(
        commit_message=commit_message, commit_time=commit_time, author=author
    )
    dataset_committed(dataset)


def checkout(
    dataset,
    address: str,
    create: bool = False,
    hash: Optional[str] = None,
    flush_version_control_info=True,
) -> None:
    """Modifies the version state to reflect the checkout and also copies required data to the new branch directory if a new one is being created."""
    storage = dataset.storage
    version_state = dataset.version_state
    original_commit_id = version_state["commit_id"]

    if address in version_state["branch_commit_map"].keys():
        if create:
            raise CheckoutError(f"Can't create new branch, '{address}' already exists.")
        new_commit_id = version_state["branch_commit_map"][address]
        if original_commit_id == new_commit_id:
            return
        if not storage.read_only:
            storage.flush()
        version_state["commit_id"] = new_commit_id
        version_state["commit_node"] = version_state["commit_node_map"][new_commit_id]
        version_state["branch"] = address

    elif address in version_state["commit_node_map"].keys():
        if create:
            raise CheckoutError(
                f"Can't create new branch, commit '{address}' already exists."
            )
        if address == original_commit_id:
            return
        if not storage.read_only:
            storage.flush()
        version_state["commit_id"] = address
        version_state["commit_node"] = version_state["commit_node_map"][address]
        version_state["branch"] = version_state["commit_node"].branch
    elif create:
        storage.check_readonly()
        # if the original commit is head of the branch, auto commit and checkout to original commit before creating new branch
        auto_commit(
            dataset,
            f"auto commit before checkout to {address}",
            flush_version_control_info=False,
        )
        if hash:
            if hash in version_state["commit_node_map"]:
                raise CommitError(f"Commit {hash} already exists")
            new_commit_id = hash
        else:
            new_commit_id = generate_hash()
        new_node = CommitNode(address, new_commit_id)
        stored_commit_node = version_state["commit_node"]
        stored_commit_node.add_child(new_node)
        version_state["commit_id"] = new_commit_id
        version_state["commit_node"] = new_node
        version_state["branch"] = address
        version_state["commit_node_map"][new_commit_id] = new_node
        version_state["branch_commit_map"][address] = new_commit_id
        if flush_version_control_info:
            save_version_info(version_state, storage)
            save_commit_info(new_node, storage)
            save_commit_info(stored_commit_node, storage)
        else:
            stored_commit_node._info_updated = True
            new_node._info_updated = True
        copy_metas(original_commit_id, new_commit_id, storage)
        create_commit_chunk_maps(original_commit_id, new_commit_id, storage)
        dataset._send_branch_creation_event(address)
    else:
        raise CheckoutError(
            f"Address {address} not found. If you want to create a new branch, use checkout with create=True"
        )

    discard_old_metas(
        original_commit_id,
        storage,
        version_state["full_tensors"],
    )

    try:
        load_meta(dataset)
    except Exception as e:
        checkout(dataset, original_commit_id)
        raise CheckoutError(
            f"Unable to checkout to '{address}', failed to load meta data."
        ) from e


def _squash_main(
    dataset,
) -> None:
    """
    Combines all commits in the main branch into a single commit.
    """
    storage = dataset.storage
    storage.check_readonly()

    version_state = dataset.version_state

    if len(dataset.branches) > 1:
        raise VersionControlError(
            f"Cannot squash commits if there are multiple branches"
        )
    if len(dataset.get_views()) > 0:
        raise VersionControlError(f"Cannot squash commits if there are views present")

    try:
        base_storage = get_base_storage(storage)
        versioncontrol_lock = PersistentLock(
            base_storage, get_version_control_info_lock_key()
        )
        versioncontrol_lock.acquire()  # Blocking

        dataset_lock = lock.lock_dataset(dataset, dataset.branches[0])

        for tensor in dataset._tensors(
            include_hidden=True, include_disabled=True
        ).values():
            chunk_engine = tensor.chunk_engine
            for chunk_id in [row[0] for row in chunk_engine.chunk_id_encoder._encoded]:
                chunk = chunk_engine.get_chunk_from_chunk_id(chunk_id)
                if chunk.key.startswith("versions"):
                    base_storage[
                        "/".join(
                            [
                                tensor.key,
                                "chunks",
                                ChunkIdEncoder.name_from_id(chunk_id),
                            ]
                        )
                    ] = chunk.tobytes()

            for key_fn in [
                get_tensor_info_key,
                get_tensor_meta_key,
                get_creds_encoder_key,
                get_chunk_id_encoder_key,
                get_pad_encoder_key,
                get_sequence_encoder_key,
                get_tensor_tile_encoder_key,
            ]:
                try:
                    data_bytes = storage.get_bytes(
                        key_fn(chunk_engine.key, dataset.pending_commit_id)
                    )
                except KeyError:
                    continue

                base_storage[key_fn(chunk_engine.key, FIRST_COMMIT_ID)] = data_bytes

        commits_to_delete = [
            commit_id
            for commit_id in version_state["commit_node_map"].keys()
            if commit_id != FIRST_COMMIT_ID
        ]

        dataset.version_state["commit_node_map"] = {
            FIRST_COMMIT_ID: dataset.version_state["commit_node_map"][FIRST_COMMIT_ID],
        }
        dataset.version_state["commit_node_map"][FIRST_COMMIT_ID].children = []
        dataset.version_state["commit_node_map"][FIRST_COMMIT_ID].commit_message = None
        dataset.version_state["commit_node_map"][FIRST_COMMIT_ID].commit_time = None
        dataset.version_state["commit_node_map"][
            FIRST_COMMIT_ID
        ].commit_user_name = None

        dataset.version_state["branch_commit_map"]["main"] = FIRST_COMMIT_ID
        dataset.version_state["commit_id"] = FIRST_COMMIT_ID
        dataset.version_state["commit_node"] = dataset.version_state["commit_node_map"][
            FIRST_COMMIT_ID
        ]

        base_storage[get_version_control_info_key()] = json.dumps(
            _version_info_to_json(
                {
                    "commit_node_map": version_state["commit_node_map"],
                    "branch_commit_map": version_state["branch_commit_map"],
                }
            )
        ).encode("utf-8")

        for commit_to_delete in commits_to_delete:
            delete_version_from_storage(dataset.storage, commit_to_delete)

        dataset._reload_version_state()

        dataset.commit("Squashed commits")

    finally:
        versioncontrol_lock.release()
        dataset_lock and dataset_lock.release()
    #
    # dataset._send_branch_deletion_event(branch_name)


def delete_branch(
    dataset,
    branch_name: str,
) -> None:
    """
    Deletes the branch and cleans up any unneeded data.
    Branches can only be deleted if there are no sub-branches and if it has never been merged into another branch.
    """

    storage = dataset.storage
    storage.check_readonly()

    # storage = dataset.storage
    version_state = dataset.version_state
    if version_state["branch"] == branch_name:
        raise VersionControlError(
            f"Cannot delete the currently checked out branch: {branch_name}"
        )

    if branch_name == "main":
        raise VersionControlError("Cannot delete the main branch")

    if branch_name not in version_state["branch_commit_map"].keys():
        raise VersionControlError(f"Branch {branch_name} does not exist")

    storage = get_base_storage(storage)
    versioncontrol_lock = PersistentLock(storage, get_version_control_info_lock_key())
    versioncontrol_lock.acquire()  # Blocking

    dataset_lock = lock.lock_dataset(
        dataset, version=dataset.version_state["branch_commit_map"][branch_name]
    )

    try:
        all_branch_commits = _find_branch_commits(branch_name, version_state)

        # Check that nothing points to any of the commits to delete
        for commit_id, commit_node in version_state["commit_node_map"].items():
            if commit_id in all_branch_commits:
                continue

            if commit_node.parent in all_branch_commits:
                raise VersionControlError(
                    f"Cannot delete branch {branch_name} because it has been previously merged"
                )

            for tensor in dataset.tensors:
                chunk_map_key = get_tensor_commit_chunk_map_key(tensor, commit_id)

                try:
                    found_map = dataset.storage.get_deeplake_object(
                        chunk_map_key, CommitChunkMap
                    )
                    if (
                        len(
                            [
                                1
                                for val in found_map.chunks.values()
                                if "commit_id" in val.keys()
                                and val["commit_id"] in all_branch_commits
                            ]
                        )
                        > 0
                    ):
                        raise VersionControlError(
                            f"Cannot delete branch {branch_name} because it has been previously merged into {commit_node.branch}"
                        )
                except KeyError:
                    pass  # no chunk map for this commit
                except FileNotFoundError:
                    pass  # no chunk map for this commit

        _delete_branch_and_commits(branch_name, all_branch_commits, dataset, storage)

    finally:
        versioncontrol_lock.release()
        dataset_lock and dataset_lock.release()

    dataset._send_branch_deletion_event(branch_name)


def _delete_branch_and_commits(
    branch_name: str, all_branch_commits: List[str], dataset, storage
) -> None:
    """
    Physically deletes the given branch and list of commits from the version_control_info.json and versions directories.
    Any validation on the information should have been performed before this method is called
    """
    version_state = dataset.version_state

    version_state["branch_commit_map"].pop(branch_name)
    for commit_id, commit_node in list(version_state["commit_node_map"].items()):
        if commit_id in all_branch_commits:
            version_state["commit_node_map"].pop(commit_id)
            continue

        commit_node.children = [
            child
            for child in commit_node.children
            if child.commit_id not in all_branch_commits
        ]
    for commit_id in all_branch_commits:
        delete_version_from_storage(dataset.storage, commit_id)

    storage[get_version_control_info_key()] = json.dumps(
        _version_info_to_json(
            {
                "commit_node_map": version_state["commit_node_map"],
                "branch_commit_map": version_state["branch_commit_map"],
            }
        )
    ).encode("utf-8")


def _find_branch_commits(branch_name: str, version_state: dict) -> List[str]:
    """
    Returns a list of all commits used by the given branch
    """
    all_branch_commits = []
    branch_commit = version_state["branch_commit_map"][branch_name]
    branch_commit_node = version_state["commit_node_map"][branch_commit]
    while branch_commit_node.branch == branch_name:
        all_branch_commits.append(branch_commit_node.commit_id)
        if (
            len(
                [
                    child
                    for child in branch_commit_node.children
                    if child.commit_id not in all_branch_commits
                ]
            )
            > 0
        ):
            raise VersionControlError(
                f"Cannot delete branch {branch_name} because it has sub-branches"
            )
        branch_commit_node = branch_commit_node.parent
    return all_branch_commits


def copy_metas(
    src_commit_id: str,
    dest_commit_id: str,
    storage: LRUCache,
) -> None:
    """Copies meta data from one commit to another."""
    initial_autoflush = storage.autoflush
    storage.autoflush = False

    src_dataset_meta = _get_dataset_meta_at_commit(storage, src_commit_id)

    dest_dataset_meta_key = get_dataset_meta_key(dest_commit_id)
    dest_dataset_meta = convert_to_bytes(src_dataset_meta)

    storage[dest_dataset_meta_key] = dest_dataset_meta

    try:
        src_dataset_info_key = get_dataset_info_key(src_commit_id)
        dest_dataset_info_key = get_dataset_info_key(dest_commit_id)
        src_dataset_info = storage[src_dataset_info_key]
        dest_dataset_info = convert_to_bytes(src_dataset_info)
        storage[dest_dataset_info_key] = dest_dataset_info
    except KeyError:
        pass

    tensor_list = src_dataset_meta.tensors

    for tensor in tensor_list:
        src_tensor_meta_key = get_tensor_meta_key(tensor, src_commit_id)
        dest_tensor_meta_key = get_tensor_meta_key(tensor, dest_commit_id)
        src_tensor_meta = storage[src_tensor_meta_key]
        dest_tensor_meta = convert_to_bytes(src_tensor_meta)
        storage[dest_tensor_meta_key] = dest_tensor_meta

        try:
            src_chunk_id_encoder_key = get_chunk_id_encoder_key(tensor, src_commit_id)
            dest_chunk_id_encoder_key = get_chunk_id_encoder_key(tensor, dest_commit_id)
            src_chunk_id_encoder = storage[src_chunk_id_encoder_key]
            dest_chunk_id_encoder = convert_to_bytes(src_chunk_id_encoder)
            storage[dest_chunk_id_encoder_key] = dest_chunk_id_encoder
        except KeyError:
            pass

        try:
            src_tile_encoder_key = get_tensor_tile_encoder_key(tensor, src_commit_id)
            dest_tile_encoder_key = get_tensor_tile_encoder_key(tensor, dest_commit_id)
            src_tile_encoder = storage[src_tile_encoder_key]
            dest_tile_encoder = convert_to_bytes(src_tile_encoder)
            storage[dest_tile_encoder_key] = dest_tile_encoder
        except KeyError:
            pass

        try:
            src_sequence_encoder_key = get_sequence_encoder_key(tensor, src_commit_id)
            dest_sequence_encoder_key = get_sequence_encoder_key(tensor, dest_commit_id)
            src_sequence_encoder = storage[src_sequence_encoder_key]
            dest_sequence_encoder = convert_to_bytes(src_sequence_encoder)
            storage[dest_sequence_encoder_key] = dest_sequence_encoder
        except KeyError:
            pass

        try:
            src_creds_encoder_key = get_creds_encoder_key(tensor, src_commit_id)
            dest_creds_encoder_key = get_creds_encoder_key(tensor, dest_commit_id)
            src_creds_encoder = storage[src_creds_encoder_key]
            dest_creds_encoder = convert_to_bytes(src_creds_encoder)
            storage[dest_creds_encoder_key] = dest_creds_encoder
        except KeyError:
            pass

        try:
            src_tensor_info_key = get_tensor_info_key(tensor, src_commit_id)
            dest_tensor_info_key = get_tensor_info_key(tensor, dest_commit_id)
            src_tensor_info = storage[src_tensor_info_key]
            dest_tensor_info = convert_to_bytes(src_tensor_info)
            storage[dest_tensor_info_key] = dest_tensor_info
        except KeyError:
            pass

    storage.autoflush = initial_autoflush
    storage.flush()


def create_commit_chunk_maps(
    src_commit_id: str,
    dest_commit_id: str,
    storage: LRUCache,
) -> None:
    """Creates commit chunk sets for all tensors in new commit."""
    tensor_list = _get_dataset_meta_at_commit(storage, src_commit_id).tensors
    for tensor in tensor_list:
        key = get_tensor_commit_chunk_map_key(tensor, dest_commit_id)
        storage[key] = CommitChunkMap()


def discard_old_metas(
    src_commit_id: str,
    storage: LRUCache,
    tensors: Dict,
):
    """Discards the metas of the previous commit from cache, during checkout or when a new commit is made."""
    all_src_keys = []
    src_dataset_meta_key = get_dataset_meta_key(src_commit_id)
    all_src_keys.append(src_dataset_meta_key)

    src_dataset_info_key = get_dataset_info_key(src_commit_id)
    all_src_keys.append(src_dataset_info_key)

    tensor_list = list(tensors.keys())

    for tensor in tensor_list:
        src_tensor_meta_key = get_tensor_meta_key(tensor, src_commit_id)
        all_src_keys.append(src_tensor_meta_key)

        src_chunk_id_encoder_key = get_chunk_id_encoder_key(tensor, src_commit_id)
        all_src_keys.append(src_chunk_id_encoder_key)

        src_tile_encoder_key = get_tensor_tile_encoder_key(tensor, src_commit_id)
        all_src_keys.append(src_tile_encoder_key)

        src_tensor_info_key = get_tensor_info_key(tensor, src_commit_id)
        all_src_keys.append(src_tensor_info_key)

    for key in all_src_keys:
        storage.dirty_keys.pop(key, None)
        if key in storage.lru_sizes:
            size = storage.lru_sizes.pop(key)
            storage.cache_used -= size
        try:
            del storage.cache_storage[key]
        except KeyError:
            pass


def reset_and_checkout(ds, address, err, verbose=True):
    storage = ds.storage
    version_state = ds.version_state

    parent_commit_id, reset_commit_id = get_parent_and_reset_commit_ids(
        version_state, address
    )
    if parent_commit_id is False:
        # non-head node corrupted
        raise err
    if parent_commit_id is None:
        # no commits in the dataset
        storage.clear()
        ds._populate_meta()
        load_meta(ds)
        return

    ds.checkout(parent_commit_id)
    new_commit_id = replace_head(storage, version_state, reset_commit_id)
    ds.checkout(new_commit_id)

    current_node = version_state["commit_node_map"][ds.commit_id]
    if verbose:
        logger.info(f"HEAD reset. Current version:\n{current_node}")
    return ds.commit_id


def _merge_commit_node_maps(map1, map2):
    merged_map = {}

    def _merge_node(commit_id):
        if commit_id in map1 and commit_id in map2:
            node1 = map1[commit_id]
            node2 = map2[commit_id]
            merged_node = CommitNode(node1.branch, node2.commit_id)

            for attr in (
                "commit_message",
                "commit_user_name",
                "commit_time",
                "is_checkpoint",
                "total_samples_processed",
            ):
                setattr(merged_node, attr, getattr(node1, attr) or getattr(node2, attr))
            for child in set(
                [node.commit_id for node in node1.children]
                + [node.commit_id for node in node2.children]
            ):
                merged_node.add_child(_merge_node(child))
        else:
            if commit_id in map1:
                orig_node = map1[commit_id]
            else:
                orig_node = map2[commit_id]
            merged_node = orig_node.copy()
            for child in [node.commit_id for node in orig_node.children]:
                merged_node.add_child(_merge_node(child))
        merged_map[commit_id] = merged_node
        return merged_node

    _merge_node(FIRST_COMMIT_ID)
    return merged_map


def _merge_version_info(info1, info2):
    commit_node_map = _merge_commit_node_maps(
        info1["commit_node_map"], info2["commit_node_map"]
    )
    branch_commit_map = {}
    branch_commit_map.update(info1["branch_commit_map"])
    branch_commit_map.update(info2["branch_commit_map"])
    return {
        "commit_node_map": commit_node_map,
        "branch_commit_map": branch_commit_map,
    }


def save_commit_info(commit_node: CommitNode, storage: LRUCache) -> None:
    """Saves the commit info to the storage."""
    storage = get_base_storage(storage)
    key = get_commit_info_key(commit_node.commit_id)
    storage[key] = json.dumps(commit_node.to_json()).encode("utf-8")
    commit_node._info_updated = False


def load_commit_info(commit_id: str, storage: LRUCache) -> Dict:
    """Loads the commit info from the storage."""
    storage = get_base_storage(storage)
    key = get_commit_info_key(commit_id)
    commit_info = json.loads(storage[key].decode("utf-8"))
    return commit_info


def save_version_info(version_state: Dict[str, Any], storage: LRUCache) -> None:
    """Saves the current version info to the storage."""
    storage = get_base_storage(storage)
    lock = Lock(storage, get_version_control_info_lock_key(), duration=10)
    lock.acquire()  # Blocking
    key = get_version_control_info_key()
    new_version_info = {
        "commit_node_map": version_state["commit_node_map"],
        "branch_commit_map": version_state["branch_commit_map"],
    }
    try:
        old_version_info = _version_info_from_json(
            json.loads(storage[key].decode("utf-8"))
        )
        version_info = _merge_version_info(old_version_info, new_version_info)
    except KeyError:
        try:
            old_version_info = pickle.loads(
                storage[get_version_control_info_key_old()]
            )  # backward compatiblity
            version_info = _merge_version_info(old_version_info, new_version_info)
        except KeyError:
            version_info = new_version_info
    storage[key] = json.dumps(_version_info_to_json(version_info)).encode("utf-8")
    lock.release()


def load_version_info(storage: LRUCache) -> Dict:
    try:
        return _version_info_from_json(
            json.loads(storage[get_version_control_info_key()].decode("utf-8"))
        )
    except KeyError:
        return pickle.loads(
            storage[get_version_control_info_key_old()]
        )  # backward compatiblity


def get_parent_and_reset_commit_ids(version_info, address):
    """Returns parent commit id and commit id which will be reset. Returns (False, False) if address is a non-HEAD commit id"""
    if address in version_info["branch_commit_map"]:
        commit_id = version_info["branch_commit_map"][address]
    elif address in version_info["commit_node_map"]:
        commit_id = address
    commit_node = version_info["commit_node_map"][commit_id]
    if not commit_node.is_head_node:
        return False, False
    parent_node = commit_node.parent
    if parent_node is None:
        previous_commit_id = None
    else:
        previous_commit_id = parent_node.commit_id
    return previous_commit_id, commit_id


def _create_new_head(
    storage: LRUCache, version_state, branch, parent_commit_id, new_commit_id
):
    # populate new commit folder
    copy_metas(parent_commit_id, new_commit_id, storage)
    create_commit_chunk_maps(parent_commit_id, new_commit_id, storage)

    # create new node
    parent_node: CommitNode = version_state["commit_node_map"][parent_commit_id]
    new_node = CommitNode(branch, new_commit_id)
    new_node.parent = parent_node
    version_state["branch_commit_map"][branch] = new_commit_id
    version_state["commit_node_map"][new_commit_id] = new_node

    return new_node


def _replace_head(storage: LRUCache, version_state, commit_id, new_head):
    parent_node = new_head.parent
    del version_state["commit_node_map"][commit_id]
    for i, child in enumerate(parent_node.children):
        if child.commit_id == commit_id:
            parent_node.children[i] = new_head
            break

    save_version_info(version_state, storage)


def delete_version_from_storage(storage: LRUCache, commit_id: str):
    deletion_folder = "/".join(("versions", commit_id))
    storage.clear(prefix=deletion_folder)
    storage.flush()


def replace_head(storage: LRUCache, version_state: Dict, reset_commit_id: str):
    """Replace HEAD of current branch with new HEAD"""
    branch = version_state["commit_node_map"][reset_commit_id].branch
    parent_commit_id = version_state["commit_id"]
    new_commit_id = generate_hash()

    new_node = _create_new_head(
        storage, version_state, branch, parent_commit_id, new_commit_id
    )

    _replace_head(storage, version_state, reset_commit_id, new_node)

    delete_version_from_storage(storage, reset_commit_id)

    return new_node.commit_id


def _replace_missing_with_head(missing_id: str, commits: Dict, branch_commit_map: Dict):
    new_commit_id = generate_hash()
    branch = None
    parent_commit_id = None
    for commit_id, commit_info in commits.items():
        if missing_id in commit_info["children"]:
            commit_info["children"].remove(missing_id)
            commit_info["children"].append(new_commit_id)
            branch = commit_info["branch"]
            parent_commit_id = commit_id
            break

    commit_info = {
        "branch": branch,
        "children": [],
        "parent": parent_commit_id,
        "commit_message": None,
        "commit_time": None,
        "commit_user_name": None,
    }
    commits[new_commit_id] = commit_info
    branch_commit_map[branch] = new_commit_id

    return branch, parent_commit_id, new_commit_id


def rebuild_version_info(storage: LRUCache):
    """Rebuilds version info from commit info."""
    branch_commit_map: Dict[str, str] = {}
    commits: Dict[str, Dict] = {}

    # don't do anything if first commit info is missing
    try:
        commit_info = load_commit_info(FIRST_COMMIT_ID, storage)
    except Exception:
        return

    stack = [FIRST_COMMIT_ID]

    new_heads = []

    while stack:
        commit_id = stack.pop()

        try:
            commit_info = load_commit_info(commit_id, storage)
        except KeyError:
            if commit_id != FIRST_COMMIT_ID:
                new_head = _replace_missing_with_head(
                    commit_id, commits, branch_commit_map
                )
                new_heads.append(new_head)
                continue
            raise
        commits[commit_id] = commit_info
        if commit_info["commit_time"] is None:
            branch_commit_map[commit_info["branch"]] = commit_id
        stack += commit_info["children"]

    if not commits:
        return

    base_storage = get_base_storage(storage)
    lock = Lock(storage, get_version_control_info_lock_key(), duration=10)
    lock.acquire()  # Blocking
    try:
        del storage[get_version_control_info_key()]
    except KeyError:
        pass
    key = get_version_control_info_key()
    version_info = {"commits": commits, "branches": branch_commit_map}
    base_storage[key] = json.dumps(version_info).encode("utf-8")
    lock.release()

    version_info = _version_info_from_json(version_info)

    for new_head in new_heads:
        _create_new_head(storage, version_info, *new_head)

    return version_info


def auto_checkout(dataset, flush_version_control_info: bool = True) -> bool:
    """Automatically checks out if current node is not the head node of the branch. This may happen either during commit/setitem/append/extend/create_tensor/delete_tensor/info updates."""
    version_state = dataset.version_state
    if not version_state["commit_node"].is_head_node:
        current_branch = version_state["branch"]
        auto_branch = f"auto_{generate_hash()}"
        logger.info(
            f"Automatically checking out to branch '{auto_branch}' as not currently at the head node of branch '{current_branch}'."
        )
        checkout(
            dataset,
            auto_branch,
            True,
            flush_version_control_info=flush_version_control_info,
        )
        return True
    return False


def auto_commit(dataset, message: str, flush_version_control_info: bool = True) -> None:
    """Automatically commits to the current branch before a checkout to a newly created branch if the current node is the head node and has changes."""
    version_state = dataset.version_state
    commit_node = version_state["commit_node"]
    head = commit_node.is_head_node
    if not head:
        return

    if not current_commit_has_change(version_state, dataset.storage):
        parent_id = commit_node.parent.commit_id  # type: ignore
        checkout(dataset, parent_id, False)
        return

    original_commit_id = version_state["commit_id"]
    branch = version_state["branch"]
    logger.info(
        f"Auto commiting to branch '{branch}' before checkout as currently at head node."
    )
    commit(
        dataset,
        message,
        flush_version_control_info=flush_version_control_info,
        reload_meta=False,
    )
    checkout(dataset, original_commit_id)


def current_commit_has_change(version_state: Dict[str, Any], storage: LRUCache) -> bool:
    return (
        version_state["commit_id"] == FIRST_COMMIT_ID
        or current_commit_has_data(version_state, storage)
        or current_commit_has_info_modified(version_state, storage)
    )


def current_commit_has_data(version_state: Dict[str, Any], storage: LRUCache) -> bool:
    """Checks if the current commit has any data present in it or not."""
    commit_id = version_state["commit_id"]
    try:
        dataset_diff_key = get_dataset_diff_key(commit_id)
        dataset_diff = storage.get_deeplake_object(dataset_diff_key, DatasetDiff)
        if dataset_diff.deleted or dataset_diff.renamed:
            return True
    except KeyError:
        pass

    for tensor in version_state["full_tensors"].keys():
        if commit_id == FIRST_COMMIT_ID:
            # if the first commit has even a single tensor i.e. it entered the for loop, it has data
            return True
        if commit_diff_exists(version_state, storage, tensor):
            # commit diff is created during tensor creation and append/extend/update
            return True
    return False


def current_commit_has_info_modified(
    version_state: Dict[str, Any], storage: LRUCache
) -> bool:
    commit_id = version_state["commit_id"]
    try:
        dataset_diff_key = get_dataset_diff_key(commit_id)
        dataset_diff = storage.get_deeplake_object(dataset_diff_key, DatasetDiff)
        if dataset_diff.info_updated:
            return True
    except KeyError:
        pass

    for tensor in version_state["full_tensors"].keys():
        try:
            tensor_diff_key = get_tensor_commit_diff_key(tensor, commit_id)
            tensor_diff = storage.get_deeplake_object(tensor_diff_key, CommitDiff)
            if tensor_diff.info_updated:
                return True
        except KeyError:
            pass

    return False


def commit_diff_exists(
    version_state: Dict[str, Any], storage: LRUCache, tensor: str
) -> bool:
    """Checks if the commit chunk set exists for the given tensor in the current commit."""
    try:
        commit_id = version_state["commit_id"]
        key = get_tensor_commit_diff_key(tensor, commit_id)
        storage[key]
        return True
    except KeyError:
        return False


def _get_dataset_meta_at_commit(storage, commit_id):
    """Get dataset meta at commit."""
    meta_key = get_dataset_meta_key(commit_id)
    meta = storage.get_deeplake_object(meta_key, DatasetMeta)
    if not meta.tensor_names:  # backward compatibility
        meta.tensor_names = {key: key for key in meta.tensors}
    storage.register_deeplake_object(meta_key, meta)
    return meta


def _get_deeplog_meta_at_commit(
    deeplog: DeepLog, branch_id: str, branch_version: int
) -> DatasetMeta:
    meta = DatasetMeta()
    tensor_data = DeepLogSnapshot(branch_id, branch_version, deeplog).tensors()

    meta.tensors = [action.id for action in tensor_data]
    meta.tensor_names = {action.name: action.id for action in tensor_data}
    meta.hidden_tensors = [action.id for action in tensor_data if action.hidden]
    meta.version = deeplake.__version__
    meta.default_index = [
        {
            "start": None,
            "step": None,
            "stop": None,
        }
    ]
    meta.groups = []

    return meta


def load_meta(dataset: "deeplake.core.dataset.Dataset"):
    """Loads the meta info for the version state."""
    from deeplake.core.tensor import Tensor

    version_state = dataset.version_state
    storage: LRUCache = dataset.storage
    storage.clear_deeplake_objects()
    dataset._info = None
    dataset._ds_diff = None

    deeplog = dataset.storage.deeplog
    if deeplog.log_format() < 4:
        meta = _get_dataset_meta_at_commit(storage, version_state["commit_id"])

        ffw_dataset_meta(meta)
        version_state["meta"] = meta

        _tensors = version_state["full_tensors"]
        _tensors.clear()
        _tensor_names = version_state["tensor_names"]
        _tensor_names.clear()
        _tensor_names.update(meta.tensor_names)
    else:
        branch_id, branch_version = parse_commit_id(version_state["commit_id"])
        version_state["meta"] = _get_deeplog_meta_at_commit(
            dataset.storage.deeplog, branch_id, branch_version
        )

        _tensors = version_state["full_tensors"]
        _tensors.clear()
        _tensor_names = version_state["tensor_names"]
        _tensor_names.clear()
<<<<<<< HEAD
        tensor_names = {
            action.name: action.id
            for action in deeplog.tensors(branch_id, branch_version).data()
        }
=======
        tensor_names = {action.name: action.id for action in DeepLogSnapshot(branch_id, branch_version, deeplog).tensors()}
>>>>>>> d8ea9f99
        _tensor_names.update(tensor_names)

    for tensor_key in _tensor_names.values():
        if tensor_key.startswith("__temp"):
            dataset._temp_tensors.append(tensor_key)
        _tensors[tensor_key] = Tensor(tensor_key, dataset)


def warn_node_checkout(commit_node: CommitNode, create: bool):
    """Throws a warning if there are no commits in a branch after checkout.
    This warning isn't thrown if the branch was newly created.
    """
    if not create and commit_node.is_head_node:
        branch = commit_node.branch
        parent = commit_node.parent
        if parent is None or parent.branch != branch:
            warnings.warn(
                f"The branch ({branch}) that you have checked out to, has no commits."
            )


def convert_to_bytes(inp):
    return inp.tobytes() if isinstance(inp, DeepLakeMemoryObject) else inp<|MERGE_RESOLUTION|>--- conflicted
+++ resolved
@@ -1133,14 +1133,10 @@
         _tensors.clear()
         _tensor_names = version_state["tensor_names"]
         _tensor_names.clear()
-<<<<<<< HEAD
         tensor_names = {
             action.name: action.id
-            for action in deeplog.tensors(branch_id, branch_version).data()
+            for action in DeepLogSnapshot(branch_id, branch_version, deeplog).tensors()
         }
-=======
-        tensor_names = {action.name: action.id for action in DeepLogSnapshot(branch_id, branch_version, deeplog).tensors()}
->>>>>>> d8ea9f99
         _tensor_names.update(tensor_names)
 
     for tensor_key in _tensor_names.values():
