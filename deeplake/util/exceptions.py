import numpy as np
import deeplake
from deeplake.htype import HTYPE_CONFIGURATIONS
from typing import Any, List, Sequence, Tuple, Optional, Union


class ExternalCommandError(Exception):
    def __init__(self, command: str, status: int):
        super().__init__(
            f'Status for command "{command}" was "{status}", expected to be "0".'
        )


class KaggleError(Exception):
    message: str = ""


class KaggleMissingCredentialsError(KaggleError):
    def __init__(self, env_var_name: str):
        super().__init__(
            "Could not find %s in environment variables. Try setting them or providing the `credentials` argument. More information on how to get kaggle credentials: https://www.kaggle.com/docs/api"
            % env_var_name
        )


class KaggleDatasetAlreadyDownloadedError(KaggleError):
    def __init__(self, tag: str, path: str):
        self.message = f"Kaggle dataset {tag} already exists at {path}. You can get rid of this error by setting the `exist_ok` parameter to `True`."
        super().__init__(self.message)


class InvalidPathException(Exception):
    def __init__(self, directory):
        super().__init__(
            f"Dataset's path is an invalid path. It should be a valid local directory got {directory}."
        )


class AutoCompressionError(Exception):
    def __init__(self, directory):
        super().__init__(
            f"Auto compression could not run on {directory}. The directory doesn't contain any files."
        )


class InvalidFileExtension(Exception):
    def __init__(self, directory):
        super().__init__(
            f"Missing file with extension in {directory}. Expected a valid file extension got None."
        )


class SamePathException(Exception):
    def __init__(self, directory):
        super().__init__(
            f"Dataset source and destination path are same '{directory}'. Source and destination cannot be same for dataset ingestion, try setting different paths."
        )


class TensorInvalidSampleShapeError(Exception):
    def __init__(self, shape: Sequence[int], expected_dims: int):
        super().__init__(
            f"Sample shape length is expected to be {expected_dims}, actual length is {len(shape)}. Full incoming shape: {shape}"
        )


class TensorMetaMissingKey(Exception):
    def __init__(self, key: str, meta: dict):
        super().__init__(f"Key '{key}' missing from tensor meta '{str(meta)}'.")


class TensorDoesNotExistError(KeyError, AttributeError):
    def __init__(self, tensor_name: str):
        super().__init__(f"Tensor '{tensor_name}' does not exist.")


class TensorAlreadyExistsError(Exception):
    def __init__(self, key: str):
        super().__init__(
            f"Tensor '{key}' already exists. If applicable, you can use the `overwrite=True` parameter!"
        )


class TensorGroupDoesNotExistError(KeyError):
    def __init__(self, group_name: str):
        super().__init__(f"Tensor group '{group_name}' does not exist.")


class TensorGroupAlreadyExistsError(Exception):
    def __init__(self, key: str):
        super().__init__(
            f"Tensor group '{key}' already exists. A tensor group is created when a tensor has a '/' in its name, or using 'ds.create_group'."
        )


class InvalidTensorNameError(Exception):
    def __init__(self, name: str):
        if name:
            msg = (
                f"The use of a reserved attribute '{name}' as a tensor name is invalid."
            )
        else:
            msg = f"Tensor name cannot be empty."
        super().__init__(msg)


class InvalidTensorGroupNameError(Exception):
    def __init__(self, name: str):
        if name:
            msg = f"The use of a reserved attribute '{name}' as a tensor group name is invalid."
        else:
            msg = f"Tensor group name cannot be empty."
        super().__init__(msg)


class DynamicTensorNumpyError(Exception):
    def __init__(self, key: str, index, property_key: str):
        super().__init__(
            f"Tensor '{key}' with index = {str(index)} has dynamic '{property_key}' and cannot be converted into a `np.ndarray`. Try setting the parameter `aslist=True`"
        )


class InvalidShapeIntervalError(Exception):
    def __init__(
        self,
        message: str,
        lower: Optional[Sequence[int]] = None,
        upper: Optional[Sequence[int]] = None,
    ):
        s = message

        if lower is not None:
            s += f" lower={str(lower)}"

        if upper is not None:
            s += f" upper={str(upper)}"

        super().__init__(s)


class InvalidKeyTypeError(TypeError):
    def __init__(self, item: Any):
        super().__init__(
            f"Item '{str(item)}' of type '{type(item).__name__}' is not a valid key."
        )


class UnsupportedTensorTypeError(TypeError):
    def __init__(self, item: Any):
        super().__init__(
            f"Key of type '{type(item).__name__}' is not currently supported to convert to a tensor."
        )


class InvalidBytesRequestedError(Exception):
    def __init__(self):
        super().__init__(
            "The byte range provided is invalid. Ensure that start_byte <= end_byte and start_byte > 0 and end_byte > 0"
        )


class ProviderListEmptyError(Exception):
    def __init__(self):
        super().__init__(
            "The provider_list passed to get_cache_chain needs to have 1 or more elements."
        )


class DirectoryAtPathException(Exception):
    def __init__(self):
        super().__init__(
            "The provided path is incorrect for this operation, there is a directory at the path. Provide a path to a file."
        )


class FileAtPathException(Exception):
    def __init__(self, path):
        super().__init__(
            f"Expected a directory at path {path} but found a file instead."
        )


class ProviderSizeListMismatch(Exception):
    def __init__(self):
        super().__init__("Ensure that len(size_list) + 1 == len(provider_list)")


class ModuleNotInstalledException(Exception):
    def __init__(self, message):
        super().__init__(message)


class LoginException(Exception):
    def __init__(
        self,
        message="Error while logging in, invalid auth token. Please try logging in again.",
    ):
        super().__init__(message)


class UserNotLoggedInException(Exception):
    def __init__(self, message=""):
        super().__init__(message)


class InvalidHubPathException(Exception):
    def __init__(self, path):
        super().__init__(
            f"The Dataset's path is an invalid Deep Lake cloud path. It should be of the form hub://username/dataset got {path}."
        )


class PathNotEmptyException(Exception):
    def __init__(self, use_hub=True):
        if use_hub:
            super().__init__(
                f"Please use a url that points to an existing Deep Lake Dataset or an empty folder. If you wish to delete the folder and its contents, you may run deeplake.delete(dataset_path, force=True)."
            )
        else:
            super().__init__(
                f"Specified path is not empty. If you wish to delete the folder and its contents, you may run deeplake.delete(path, force=True)."
            )


# Exceptions encountered while interection with the Deep Lake backend
class AuthenticationException(Exception):
    def __init__(self, message="Authentication failed. Please try logging in again."):
        super().__init__(message)


class AuthorizationException(Exception):
    def __init__(
        self,
        message="You are not authorized to access this resource on Activeloop Server.",
        response=None,
    ):
        self.response = response
        super().__init__(message)


class InvalidPasswordException(AuthorizationException):
    def __init__(
        self,
        message="The password you provided was invalid.",
    ):
        super().__init__(message)


class CouldNotCreateNewDatasetException(AuthorizationException):
    def __init__(
        self,
        path: str,
    ):
        extra = ""
        if path.startswith("hub://"):
            extra = "Since the path is a `hub://` dataset, if you believe you should have write permissions, try running `activeloop login`."

        message = f"Dataset at '{path}' doesn't exist, and you have no permissions to create one there. Maybe a typo? {extra}"
        super().__init__(message)


class ResourceNotFoundException(Exception):
    def __init__(
        self,
        message="The resource you are looking for was not found. Check if the name or id is correct.",
    ):
        super().__init__(message)


class BadRequestException(Exception):
    def __init__(self, message):
        message = (
            f"Invalid Request. One or more request parameters is incorrect.\n{message}"
        )
        super().__init__(message)


class OverLimitException(Exception):
    def __init__(
        self,
        message="You are over the allowed limits for this operation.",
    ):
        super().__init__(message)


class ServerException(Exception):
    def __init__(self, message="Internal Activeloop server error."):
        super().__init__(message)


class BadGatewayException(Exception):
    def __init__(self, message="Invalid response from Activeloop server."):
        super().__init__(message)


class GatewayTimeoutException(Exception):
    def __init__(self, message="Activeloop server took too long to respond."):
        super().__init__(message)


class WaitTimeoutException(Exception):
    def __init__(self, message="Timeout waiting for server state update."):
        super().__init__(message)


class LockedException(Exception):
    def __init__(self, message="The resource is currently locked."):
        super().__init__(message)


class UnexpectedStatusCodeException(Exception):
    def __init__(self, message):
        super().__init__(message)


class EmptyTokenException(Exception):
    def __init__(self, message="The authentication token is empty."):
        super().__init__(message)


# TODO Better S3 Exception handling


class S3Error(Exception):
    """Catchall for all errors encountered while working with S3"""


class S3GetError(S3Error):
    """Catchall for all errors encountered while working getting an object from S3"""


class S3SetError(S3Error):
    """Catchall for all errors encountered while working setting an object in S3"""


class S3DeletionError(S3Error):
    """Catchall for all errors encountered while working deleting an object in S3"""


class S3ListError(S3Error):
    """Catchall for all errors encountered while retrieving a list of objects present in S3"""


class S3GetAccessError(S3GetError):
    """Credentials related errors encountered while getting an object from S3"""


class CompressionError(Exception):
    pass


class UnsupportedCompressionError(CompressionError):
    def __init__(self, compression: Optional[str], htype: Optional[str] = None):
        if htype:
            super().__init__(
                f"Compression '{compression}' is not supported for {htype} htype."
            )
        else:
            super().__init__(
                f"Compression '{compression}' is not supported. Supported compressions: {deeplake.compressions}."
            )


class SampleCompressionError(CompressionError):
    def __init__(
        self,
        sample_shape: Tuple[int, ...],
        compression_format: Optional[str],
        message: str,
    ):
        super().__init__(
            f"Could not compress a sample with shape {str(sample_shape)} into '{compression_format}'. Raw error output: '{message}'.",
        )


class SampleDecompressionError(CompressionError):
    def __init__(self, path: Optional[str] = None):
        message = "Could not decompress sample"
        if path:
            message += f" at {path}"
        message += ". Either the sample's buffer is corrupted, or it is in an unsupported format. Supported compressions: {deeplake.compressions}."
        super().__init__(message)


class InvalidImageDimensions(Exception):
    def __init__(self, actual_dims, expected_dims):
        super().__init__(
            f"The shape length {actual_dims} of the given array should "
            f"be greater than the number of expected dimensions {expected_dims}"
        )


class TensorUnsupportedSampleType(Exception):
    def __init__(self) -> None:
        super().__init__(
            f"Unable to append sample. Please specify numpy array, sequence of numpy arrays"
            "or resulting dictionary from .read() to be added to the tensor"
        )


class MetaError(Exception):
    pass


class MetaDoesNotExistError(MetaError):
    def __init__(self, key: str):
        super().__init__(
            f"A meta (key={key}) cannot be instantiated without `required_meta` when it does not exist yet. \
            If you are trying to read the meta, heads up: it didn't get written."
        )


class MetaAlreadyExistsError(MetaError):
    def __init__(self, key: str, required_meta: dict):
        super().__init__(
            f"A meta (key={key}) cannot be instantiated with `required_meta` when it already exists. \
            If you are trying to write the meta, heads up: it already got written (required_meta={required_meta})."
        )


class MetaInvalidKey(MetaError):
    def __init__(self, name: str, available_keys: List[str]):
        super().__init__(
            f'"{name}" is an invalid key for meta (`meta_object.{name}`). \
            Maybe a typo? Available keys: {str(available_keys)}'
        )


class MetaInvalidRequiredMetaKey(MetaError):
    def __init__(self, key: str, subclass_name: str):
        super().__init__(
            f"'{key}' should not be passed in `required_meta` (it is probably automatically set). \
            This means the '{subclass_name}' class was constructed improperly."
        )


class TensorMetaInvalidHtype(MetaError):
    def __init__(self, htype: str, available_htypes: Sequence[str]):
        super().__init__(
            f"Htype '{htype}' does not exist. Available htypes: {str(available_htypes)}"
        )


class TensorMetaInvalidHtypeOverwriteValue(MetaError):
    def __init__(self, key: str, value: Any, explanation: str = ""):
        super().__init__(
            f"Invalid value '{value}' for tensor meta key '{key}'. {explanation}"
        )


class TensorMetaMissingRequiredValue(MetaError):
    def __init__(self, htype: str, key: Union[str, List[str]]):
        extra = ""
        if key == "sample_compression":
            extra = f"`sample_compression` may be `None` if you want your '{htype}' data to be uncompressed. Available compressors: {deeplake.compressions}"

        if isinstance(key, list):
            message = f"Htype '{htype}' requires you to specify either one of {key} inside the `create_tensor` method call. {extra}"
        else:
            message = f"Htype '{htype}' requires you to specify '{key}' inside the `create_tensor` method call. {extra}"
        super().__init__(message)


class TensorMetaInvalidHtypeOverwriteKey(MetaError):
    def __init__(self, htype: str, key: str, available_keys: Sequence[str]):
        super().__init__(
            f"Htype '{htype}' doesn't have a key for '{key}'. Available keys: {str(available_keys)}"
        )


class TensorDtypeMismatchError(MetaError):
    def __init__(self, expected: Union[np.dtype, str], actual: str, htype: str):
        msg = f"Dtype was expected to be '{expected}' instead it was '{actual}'. If you called `create_tensor` explicitly with `dtype`, your samples should also be of that dtype."

        # TODO: we may want to raise this error at the API level to determine if the user explicitly overwrote the `dtype` or not. (to make this error message more precise)
        # TODO: because if the user uses `dtype=np.uint8`, but the `htype` the tensor is created with has it's default dtype set as `uint8` also, then this message is ambiguous
        htype_dtype = HTYPE_CONFIGURATIONS[htype].get("dtype", None)
        if htype_dtype is not None and htype_dtype == expected:
            msg += f" Htype '{htype}' expects samples to have dtype='{htype_dtype}'."
            super().__init__("")

        super().__init__(msg)


class InvalidTensorLinkError(MetaError):
    def __init__(self, msg="Invalid tensor link."):
        super().__init__(msg)


class TensorMetaMutuallyExclusiveKeysError(MetaError):
    def __init__(
        self, keys: Optional[List[str]] = None, custom_message: Optional[str] = None
    ):
        if custom_message:
            msg = custom_message
        else:
            msg = f"Following fields are mutually exclusive: {keys}. "
        super().__init__(msg)


class ReadOnlyModeError(Exception):
    def __init__(self, custom_message: Optional[str] = None):
        if custom_message is None:
            custom_message = "Modification when in read-only mode is not supported!"
        super().__init__(custom_message)


class TransformError(Exception):
    pass


class FilterError(Exception):
    pass


class InvalidInputDataError(TransformError):
    def __init__(self, operation):
        super().__init__(
            f"The data_in to transform is invalid. It doesn't support {operation} operation. "
            "Please use a list, a Deep Lake dataset or an object that supports both __getitem__ and __len__. "
            "Generators are not supported."
        )


class UnsupportedSchedulerError(TransformError):
    def __init__(self, scheduler):
        super().__init__(
            f"Deep Lake compute currently doesn't support {scheduler} scheduler."
        )


class TensorMismatchError(TransformError):
    def __init__(self, tensors, output_keys, skip_ok=False):
        if skip_ok:
            super().__init__(
                f"One or more tensors generated during Deep Lake compute don't exist in the target dataset. With skip_ok=True, you can skip certain tensors in the transform, however you need to ensure that all tensors generated exist in the dataset.\n "
                f"Tensors in target dataset: {tensors}\n Tensors in output sample: {output_keys}"
            )
        else:
            super().__init__(
                f"One or more of the outputs generated during transform contain different tensors than the ones present in the target dataset of transform.\n "
                f"Tensors in target dataset: {tensors}\n Tensors in output sample: {output_keys}. If you want to do this, pass skip_ok=True to the eval method."
            )


class InvalidOutputDatasetError(TransformError):
    def __init__(
        self, message="The output Dataset to transform should not be `read_only`."
    ):
        super().__init__(message)


class InvalidTransformDataset(TransformError):
    def __init__(
        self,
        message="The TransformDataset (2nd argument to transform function) of one of the functions is invalid. All the tensors should have equal length for it to be valid.",
    ):
        super().__init__(message)


class HubComposeEmptyListError(TransformError):
    def __init__(self, message="Cannot deeplake.compose an empty list."):
        super().__init__(message)


class HubComposeIncompatibleFunction(TransformError):
    def __init__(self, index: int):
        super().__init__(
            f"The element passed to deeplake.compose at index {index} is incompatible. Ensure that functions are all decorated with deeplake.compute decorator and instead of passing my_fn, use my_fn() or my_fn(arg1=5, arg2=3) in the list."
        )


class DatasetUnsupportedPytorch(Exception):
    def __init__(self, reason):
        super().__init__(
            f"The Dataset object passed to Pytorch is incompatible. Reason: {reason}"
        )


class CorruptedMetaError(Exception):
    pass


class ChunkEngineError(Exception):
    pass


class FullChunkError(ChunkEngineError):
    pass


class ChunkIdEncoderError(ChunkEngineError):
    pass


class ChunkSizeTooSmallError(ChunkEngineError):
    def __init__(
        self,
        message="If the size of the last chunk is given, it must be smaller than the requested chunk size.",
    ):
        super().__init__(message)


class DatasetHandlerError(Exception):
    def __init__(self, message):
        super().__init__(message)


class MemoryDatasetCanNotBePickledError(Exception):
    def __init__(self):
        super().__init__(
            "Dataset having MemoryProvider as underlying storage should not be pickled as data won't be saved."
        )


class CorruptedSampleError(Exception):
    def __init__(self, compression, path: Optional[str] = None):
        message = f"Unable to decompress {compression} file"
        if path is not None:
            message += f"at {path}"
        message += "."
        super().__init__(message)


class VersionControlError(Exception):
    pass


class MergeError(Exception):
    pass


class MergeNotSupportedError(MergeError):
    def __init__(self):
        super().__init__(
            "This dataset was either created before merge functionality was added or id tensor wasn't created for one or more tensors. Create a new dataset to use merge."
        )


class MergeMismatchError(MergeError):
    def __init__(self, tensor_name, mismatch_type, original_value, target_value):
        message = f"Unable to merge, tensor {tensor_name} has different {mismatch_type}. Current:{original_value}, Target: {target_value}"
        super().__init__(message)


class MergeConflictError(MergeError):
    def __init__(self, conflict_tensors=None, message=""):
        if conflict_tensors:
            message = f"Unable to merge, tensors {conflict_tensors} have conflicts and conflict resolution argument was not provided. Use conflict_resolution='theirs' or conflict_resolution='ours' to resolve the conflict."
            super().__init__(message)
        else:
            super().__init__(message)


class CheckoutError(VersionControlError):
    pass


class CommitError(VersionControlError):
    pass


class EmptyCommitError(CommitError):
    pass


class TensorModifiedError(Exception):
    def __init__(self):
        super().__init__(
            "The target commit is not an ancestor of the current commit, modified can't be calculated."
        )


class GCSDefaultCredsNotFoundError(Exception):
    def __init__(self):
        super().__init__(
            "Unable to find default google application credentials at ~/.config/gcloud/application_default_credentials.json. "
            "Please make sure you initialized gcloud service earlier."
        )


class InvalidOperationError(Exception):
    def __init__(self, method: str, type: str):
        if method == "read_only":
            super().__init__("read_only property cannot be toggled for a dataset view.")
        else:
            super().__init__(f"{method} method cannot be called on a {type} view.")


class AgreementError(Exception):
    pass


class AgreementNotAcceptedError(AgreementError):
    def __init__(self, agreements=None):
        self.agreements = agreements
        super().__init__(
            "You did not accept the agreement. Make sure you type in the dataset name exactly as it appears."
        )


class NotLoggedInAgreementError(AgreementError):
    def __init__(self):
        super().__init__(
            "You are not logged in. Please log in to accept the agreement."
        )


class NotLoggedInError(AgreementError):
    def __init__(self, msg=None):
        msg = msg or (
            "This dataset includes an agreement that needs to be accepted before you can use it.\n"
            "You need to be signed in to accept this agreement.\n"
            "You can login using 'activeloop login' on the command line if you have an account or using 'activeloop register' if you don't have one."
        )

        super().__init__(msg)


class RenameError(Exception):
    def __init__(self, msg="Only name of the dataset can be different in new path."):
        super().__init__(msg)


class BufferError(Exception):
    pass


class InfoError(Exception):
    pass


class OutOfChunkCountError(Exception):
    pass


class OutOfSampleCountError(Exception):
    pass


class SampleHtypeMismatchError(Exception):
    def __init__(self, htype, sample_type):
        super().__init__(
            f"htype '{htype}' does not support samples of type {sample_type}."
        )


class EmptyTensorError(Exception):
    def __init__(self, message):
        super().__init__(message)


class DatasetViewSavingError(Exception):
    pass


class InvalidViewException(Exception):
    def __init__(self, message):
        super().__init__(message)


class ManagedCredentialsNotFoundError(Exception):
    def __init__(self, org_id, creds_key):
        super().__init__(
            f"Unable to find managed credentials '{creds_key}' for organization {org_id}."
        )


class UnableToReadFromUrlError(Exception):
    def __init__(self, url, status_code):
        super().__init__(f"Unable to read from url {url}. Status code: {status_code}")


class InvalidTokenException(Exception):
    def __init__(self):
        super().__init__(
            "Token is invalid. Make sure the full token string is included and try again."
        )


class TokenPermissionError(Exception):
    def __init__(self):
        message = (
            "A dataset does not exist at the specified path, or you do not have "
            "sufficient permissions to load or create one. Please check the dataset "
            "path and make sure that you have sufficient permissions to the path."
        )
        super().__init__(message)


class SampleAppendingError(Exception):
    def __init__(self):
        message = """Cannot append sample because tensor(s) are not specified. Expected input to ds.append is a dictionary. To append samples, you need to either specify the tensors and append the samples as a dictionary, like: `ds.append({"image_tensor": sample, "label_tensor": sample})` or you need to call `append` method of the required tensor, like: `ds.image_tensor.append(sample)`"""
        super().__init__(message)


class DatasetTooLargeToDelete(Exception):
    def __init__(self, ds_path):
        message = f"Deep Lake Dataset {ds_path} was too large to delete. Try again with large_ok=True."
        super().__init__(message)


class TensorTooLargeToDelete(Exception):
    def __init__(self, tensor_name):
        message = f"Tensor {tensor_name} was too large to delete. Try again with large_ok=True."
        super().__init__(message)


class BadLinkError(Exception):
    def __init__(self, link, creds_key):
        message = f"Verification of link failed. Make sure that the link you are trying to append is correct.\n\nFailed link: {link}\ncreds_key used: {creds_key}"
        if creds_key is None:
            extra = """\n\nNo credentials have been provided to access the link. If the link is not publibly accessible, add access credentials to your dataset\
 and use the appropriate creds_key."""
        else:
            extra = """\n\nPlease also check that the specified credentials have access to the link."""
        message += extra
        super().__init__(message)


class IngestionError(Exception):
    pass


class DatasetConnectError(Exception):
    pass


class InvalidSourcePathError(DatasetConnectError):
    pass


class InvalidDestinationPathError(DatasetConnectError):
    pass


class UnprocessableEntityException(Exception):
    def __init__(self, message: Optional[str] = None) -> None:
        if message is None or message == " ":
            message = "Some request parameters were invalid."


class GroupInfoNotSupportedError(Exception):
    def __init__(self):
        message = "Tensor groups does not have info attribute. Please use `dataset.info` or `dataset.tensor.info`."
        super().__init__(message)


class InvalidDatasetNameException(Exception):
    def __init__(self, path_type):
        if path_type == "local":
            message = "Local dataset names can only contain letters, numbers, spaces, `-`, `_` and `.`."
        else:
            message = "Please specify a dataset name that contains only letters, numbers, hyphens and underscores."
        super().__init__(message)


class UnsupportedParameterException(Exception):
    pass


class UnsupportedExtensionError(Exception):
    def __init__(self, extension, htype=""):
        if htype:
            htype = f"For {htype} htype "
        message = f"{htype}{extension} is not supported"

        super().__init__(message)


class DatasetCorruptError(Exception):
    pass


class SampleReadError(Exception):
    def __init__(self, path: str):
        super().__init__(f"Unable to read sample from {path}")


class GetChunkError(Exception):
    def __init__(
        self,
        chunk_key: Optional[str],
        global_index: Optional[int] = None,
        tensor_name: Optional[str] = None,
    ):
        self.chunk_key = chunk_key
        message = "Unable to get chunk"
        if chunk_key is not None:
            message += f" '{chunk_key}'"
        if global_index is not None:
            message += f" while retrieving data with index {global_index}"
        if tensor_name is not None:
            message += f" for tensor {tensor_name}"
        super().__init__(message)


class ReadSampleFromChunkError(Exception):
    def __init__(
        self,
        chunk_key: Optional[str],
        global_index: Optional[int] = None,
        tensor_name: Optional[str] = None,
    ):
        self.chunk_key = chunk_key
        message = "Unable to read sample"
        if global_index is not None:
            message += f" with index {global_index}"
        message += " from chunk"
        if chunk_key is not None:
            message += f" '{chunk_key}'"
        if tensor_name is not None:
            message += f" for tensor {tensor_name}"
        super().__init__(message)


class GetDataFromLinkError(Exception):
    def __init__(
        self,
        link: str,
        global_index: Optional[int] = None,
        tensor_name: Optional[str] = None,
    ):
        self.link = link
        message = f"Unable to get data from link {link}"
        if global_index is not None:
            message += f" while retrieving data with index {global_index}"
        if tensor_name is not None:
            message += f" for tensor {tensor_name}"
        super().__init__(message)


class TransformFailedError(Exception):
    def __init__(self, global_index):
        super().__init__(
            f"Transform failed while processing sample with index {global_index}"
        )
<<<<<<< HEAD
=======


>>>>>>> 0c037154
class MissingCredsError(Exception):
    pass


class MissingManagedCredsError(Exception):
    pass<|MERGE_RESOLUTION|>--- conflicted
+++ resolved
@@ -935,11 +935,8 @@
         super().__init__(
             f"Transform failed while processing sample with index {global_index}"
         )
-<<<<<<< HEAD
-=======
-
-
->>>>>>> 0c037154
+
+
 class MissingCredsError(Exception):
     pass
 
