import numpy as np
import deeplake
from deeplake.htype import HTYPE_CONFIGURATIONS
from typing import Any, List, Sequence, Tuple, Optional, Union


class ExternalCommandError(Exception):
    def __init__(self, command: str, status: int):
        super().__init__(
            f'Status for command "{command}" was "{status}", expected to be "0".'
        )


class KaggleError(Exception):
    message: str = ""


class KaggleMissingCredentialsError(KaggleError):
    def __init__(self, env_var_name: str):
        super().__init__(
            "Could not find %s in environment variables. Try setting them or providing the `credentials` argument. More information on how to get kaggle credentials: https://www.kaggle.com/docs/api"
            % env_var_name
        )


class KaggleDatasetAlreadyDownloadedError(KaggleError):
    def __init__(self, tag: str, path: str):
        self.message = f"Kaggle dataset {tag} already exists at {path}. You can get rid of this error by setting the `exist_ok` parameter to `True`."
        super().__init__(self.message)


class InvalidPathException(Exception):
    def __init__(self, directory):
        super().__init__(
            f"Dataset's path is an invalid path. It should be a valid local directory got {directory}."
        )


class AutoCompressionError(Exception):
    def __init__(self, directory):
        super().__init__(
            f"Auto compression could not run on {directory}. The directory doesn't contain any files."
        )


class InvalidFileExtension(Exception):
    def __init__(self, directory):
        super().__init__(
            f"Missing file with extension in {directory}. Expected a valid file extension got None."
        )


class SamePathException(Exception):
    def __init__(self, directory):
        super().__init__(
            f"Dataset source and destination path are same '{directory}'. Source and destination cannot be same for dataset ingestion, try setting different paths."
        )


class TensorInvalidSampleShapeError(Exception):
    def __init__(self, shape: Sequence[int], expected_dims: int):
        super().__init__(
            f"Sample shape length is expected to be {expected_dims}, actual length is {len(shape)}. Full incoming shape: {shape}"
        )


class TensorMetaMissingKey(Exception):
    def __init__(self, key: str, meta: dict):
        super().__init__(f"Key '{key}' missing from tensor meta '{str(meta)}'.")


class TensorDoesNotExistError(KeyError, AttributeError):
    def __init__(self, tensor_name: str):
        super().__init__(f"Tensor '{tensor_name}' does not exist.")


class TensorAlreadyExistsError(Exception):
    def __init__(self, key: str):
        super().__init__(
            f"Tensor '{key}' already exists. If applicable, you can use the `overwrite=True` parameter!"
        )


class TensorGroupDoesNotExistError(KeyError):
    def __init__(self, group_name: str):
        super().__init__(f"Tensor group '{group_name}' does not exist.")


class TensorGroupAlreadyExistsError(Exception):
    def __init__(self, key: str):
        super().__init__(
            f"Tensor group '{key}' already exists. A tensor group is created when a tensor has a '/' in its name, or using 'ds.create_group'."
        )


class InvalidTensorNameError(Exception):
    def __init__(self, name: str):
        if name:
            msg = (
                f"The use of a reserved attribute '{name}' as a tensor name is invalid."
            )
        else:
            msg = f"Tensor name cannot be empty."
        super().__init__(msg)


class InvalidTensorGroupNameError(Exception):
    def __init__(self, name: str):
        if name:
            msg = f"The use of a reserved attribute '{name}' as a tensor group name is invalid."
        else:
            msg = f"Tensor group name cannot be empty."
        super().__init__(msg)


class DynamicTensorNumpyError(Exception):
    def __init__(self, key: str, index, property_key: str):
        super().__init__(
            f"Tensor '{key}' with index = {str(index)} has dynamic '{property_key}' and cannot be converted into a `np.ndarray`. Try setting the parameter `aslist=True`"
        )


class InvalidShapeIntervalError(Exception):
    def __init__(
        self, message: str, lower: Sequence[int] = None, upper: Sequence[int] = None
    ):
        s = message

        if lower is not None:
            s += f" lower={str(lower)}"

        if upper is not None:
            s += f" upper={str(upper)}"

        super().__init__(s)


class InvalidKeyTypeError(TypeError):
    def __init__(self, item: Any):
        super().__init__(
            f"Item '{str(item)}' of type '{type(item).__name__}' is not a valid key."
        )


class UnsupportedTensorTypeError(TypeError):
    def __init__(self, item: Any):
        super().__init__(
            f"Key of type '{type(item).__name__}' is not currently supported to convert to a tensor."
        )


class InvalidBytesRequestedError(Exception):
    def __init__(self):
        super().__init__(
            "The byte range provided is invalid. Ensure that start_byte <= end_byte and start_byte > 0 and end_byte > 0"
        )


class ProviderListEmptyError(Exception):
    def __init__(self):
        super().__init__(
            "The provider_list passed to get_cache_chain needs to have 1 or more elements."
        )


class DirectoryAtPathException(Exception):
    def __init__(self):
        super().__init__(
            "The provided path is incorrect for this operation, there is a directory at the path. Provide a path to a file."
        )


class FileAtPathException(Exception):
    def __init__(self, path):
        super().__init__(
            f"Expected a directory at path {path} but found a file instead."
        )


class ProviderSizeListMismatch(Exception):
    def __init__(self):
        super().__init__("Ensure that len(size_list) + 1 == len(provider_list)")


class ModuleNotInstalledException(Exception):
    def __init__(self, message):
        super().__init__(message)


class LoginException(Exception):
    def __init__(
        self,
        message="Error while logging in, invalid auth token. Please try logging in again.",
    ):
        super().__init__(message)


class UserNotLoggedInException(Exception):
    def __init__(self, message=""):
        super().__init__(message)


class InvalidHubPathException(Exception):
    def __init__(self, path):
        super().__init__(
            f"The Dataset's path is an invalid Deep Lake cloud path. It should be of the form hub://username/dataset got {path}."
        )


class PathNotEmptyException(Exception):
    def __init__(self, use_hub=True):
        if use_hub:
            super().__init__(
                f"Please use a url that points to an existing Deep Lake Dataset or an empty folder. If you wish to delete the folder and its contents, you may run deeplake.delete(dataset_path, force=True)."
            )
        else:
            super().__init__(
                f"Specified path is not empty. If you wish to delete the folder and its contents, you may run deeplake.delete(path, force=True)."
            )


# Exceptions encountered while interection with the Deep Lake backend
class AuthenticationException(Exception):
    def __init__(self, message="Authentication failed. Please try logging in again."):
        super().__init__(message)


class AuthorizationException(Exception):
    def __init__(
        self,
        message="You are not authorized to access this resource on Activeloop Server.",
        response=None,
    ):
        self.response = response
        super().__init__(message)


class InvalidPasswordException(AuthorizationException):
    def __init__(
        self,
        message="The password you provided was invalid.",
    ):
        super().__init__(message)


class CouldNotCreateNewDatasetException(AuthorizationException):
    def __init__(
        self,
        path: str,
    ):

        extra = ""
        if path.startswith("hub://"):
            extra = "Since the path is a `hub://` dataset, if you believe you should have write permissions, try running `activeloop login`."

        message = f"Dataset at '{path}' doesn't exist, and you have no permissions to create one there. Maybe a typo? {extra}"
        super().__init__(message)


class ResourceNotFoundException(Exception):
    def __init__(
        self,
        message="The resource you are looking for was not found. Check if the name or id is correct.",
    ):
        super().__init__(message)


class BadRequestException(Exception):
    def __init__(self, message):
        message = (
            f"Invalid Request. One or more request parameters is incorrect.\n{message}"
        )
        super().__init__(message)


class OverLimitException(Exception):
    def __init__(
        self,
        message="You are over the allowed limits for this operation.",
    ):
        super().__init__(message)


class ServerException(Exception):
    def __init__(self, message="Internal Activeloop server error."):
        super().__init__(message)


class BadGatewayException(Exception):
    def __init__(self, message="Invalid response from Activeloop server."):
        super().__init__(message)


class GatewayTimeoutException(Exception):
    def __init__(self, message="Activeloop server took too long to respond."):
        super().__init__(message)


class WaitTimeoutException(Exception):
    def __init__(self, message="Timeout waiting for server state update."):
        super().__init__(message)


class LockedException(Exception):
    def __init__(self, message="The resource is currently locked."):
        super().__init__(message)


class UnexpectedStatusCodeException(Exception):
    def __init__(self, message):
        super().__init__(message)


class EmptyTokenException(Exception):
    def __init__(self, message="The authentication token is empty."):
        super().__init__(message)


# TODO Better S3 Exception handling


class S3Error(Exception):
    """Catchall for all errors encountered while working with S3"""


class S3GetError(S3Error):
    """Catchall for all errors encountered while working getting an object from S3"""


class S3SetError(S3Error):
    """Catchall for all errors encountered while working setting an object in S3"""


class S3DeletionError(S3Error):
    """Catchall for all errors encountered while working deleting an object in S3"""


class S3ListError(S3Error):
    """Catchall for all errors encountered while retrieving a list of objects present in S3"""


class CompressionError(Exception):
    pass


class UnsupportedCompressionError(CompressionError):
    def __init__(self, compression: Optional[str], htype: Optional[str] = None):
        if htype:
            super().__init__(
                f"Compression '{compression}' is not supported for {htype} htype."
            )
        else:
            super().__init__(
                f"Compression '{compression}' is not supported. Supported compressions: {deeplake.compressions}."
            )


class SampleCompressionError(CompressionError):
    def __init__(
        self,
        sample_shape: Tuple[int, ...],
        compression_format: Optional[str],
        message: str,
    ):
        super().__init__(
            f"Could not compress a sample with shape {str(sample_shape)} into '{compression_format}'. Raw error output: '{message}'.",
        )


class SampleDecompressionError(CompressionError):
    def __init__(self):
        super().__init__(
            f"Could not decompress sample buffer into an array. Either the sample's buffer is corrupted, or it is in an unsupported format. Supported compressions: {deeplake.compressions}."
        )


class InvalidImageDimensions(Exception):
    def __init__(self, actual_dims, expected_dims):
        super().__init__(
            f"The shape length {actual_dims} of the given array should "
            f"be greater than the number of expected dimensions {expected_dims}"
        )


class TensorUnsupportedSampleType(Exception):
    def __init__(self) -> None:
        super().__init__(
            f"Unable to append sample. Please specify numpy array, sequence of numpy arrays"
            "or resulting dictionary from .read() to be added to the tensor"
        )


class MetaError(Exception):
    pass


class MetaDoesNotExistError(MetaError):
    def __init__(self, key: str):
        super().__init__(
            f"A meta (key={key}) cannot be instantiated without `required_meta` when it does not exist yet. \
            If you are trying to read the meta, heads up: it didn't get written."
        )


class MetaAlreadyExistsError(MetaError):
    def __init__(self, key: str, required_meta: dict):
        super().__init__(
            f"A meta (key={key}) cannot be instantiated with `required_meta` when it already exists. \
            If you are trying to write the meta, heads up: it already got written (required_meta={required_meta})."
        )


class MetaInvalidKey(MetaError):
    def __init__(self, name: str, available_keys: List[str]):
        super().__init__(
            f'"{name}" is an invalid key for meta (`meta_object.{name}`). \
            Maybe a typo? Available keys: {str(available_keys)}'
        )


class MetaInvalidRequiredMetaKey(MetaError):
    def __init__(self, key: str, subclass_name: str):
        super().__init__(
            f"'{key}' should not be passed in `required_meta` (it is probably automatically set). \
            This means the '{subclass_name}' class was constructed improperly."
        )


class TensorMetaInvalidHtype(MetaError):
    def __init__(self, htype: str, available_htypes: Sequence[str]):
        super().__init__(
            f"Htype '{htype}' does not exist. Available htypes: {str(available_htypes)}"
        )


class TensorMetaInvalidHtypeOverwriteValue(MetaError):
    def __init__(self, key: str, value: Any, explanation: str = ""):
        super().__init__(
            f"Invalid value '{value}' for tensor meta key '{key}'. {explanation}"
        )


class TensorMetaMissingRequiredValue(MetaError):
    def __init__(self, htype: str, key: Union[str, List[str]]):
        extra = ""
        if key == "sample_compression":
            extra = f"`sample_compression` may be `None` if you want your '{htype}' data to be uncompressed. Available compressors: {deeplake.compressions}"

        if isinstance(key, list):
            message = f"Htype '{htype}' requires you to specify either one of {key} inside the `create_tensor` method call. {extra}"
        else:
            message = f"Htype '{htype}' requires you to specify '{key}' inside the `create_tensor` method call. {extra}"
        super().__init__(message)


class TensorMetaInvalidHtypeOverwriteKey(MetaError):
    def __init__(self, htype: str, key: str, available_keys: Sequence[str]):
        super().__init__(
            f"Htype '{htype}' doesn't have a key for '{key}'. Available keys: {str(available_keys)}"
        )


class TensorDtypeMismatchError(MetaError):
    def __init__(self, expected: Union[np.dtype, str], actual: str, htype: str):
        msg = f"Dtype was expected to be '{expected}' instead it was '{actual}'. If you called `create_tensor` explicitly with `dtype`, your samples should also be of that dtype."

        # TODO: we may want to raise this error at the API level to determine if the user explicitly overwrote the `dtype` or not. (to make this error message more precise)
        # TODO: because if the user uses `dtype=np.uint8`, but the `htype` the tensor is created with has it's default dtype set as `uint8` also, then this message is ambiguous
        htype_dtype = HTYPE_CONFIGURATIONS[htype].get("dtype", None)
        if htype_dtype is not None and htype_dtype == expected:
            msg += f" Htype '{htype}' expects samples to have dtype='{htype_dtype}'."
            super().__init__("")

        super().__init__(msg)


class InvalidTensorLinkError(MetaError):
    def __init__(self, msg="Invalid tensor link."):
        super().__init__(msg)


class TensorMetaMutuallyExclusiveKeysError(MetaError):
    def __init__(
        self, keys: Optional[List[str]] = None, custom_message: Optional[str] = None
    ):
        if custom_message:
            msg = custom_message
        else:
            msg = f"Following fields are mutually exclusive: {keys}. "
        super().__init__(msg)


class ReadOnlyModeError(Exception):
    def __init__(self, custom_message: str = None):
        if custom_message is None:
            custom_message = "Modification when in read-only mode is not supported!"
        super().__init__(custom_message)


class TransformError(Exception):
    pass


class FilterError(Exception):
    pass


class InvalidInputDataError(TransformError):
    def __init__(self, operation):
        super().__init__(
            f"The data_in to transform is invalid. It doesn't support {operation} operation. "
            "Please use a list, a Deep Lake dataset or an object that supports both __getitem__ and __len__. "
            "Generators are not supported."
        )


class UnsupportedSchedulerError(TransformError):
    def __init__(self, scheduler):
        super().__init__(
            f"Deep Lake compute currently doesn't support {scheduler} scheduler."
        )


class TensorMismatchError(TransformError):
    def __init__(self, tensors, output_keys, skip_ok=False):
        if skip_ok:
            super().__init__(
                f"One or more tensors generated during Deep Lake compute don't exist in the target dataset. With skip_ok=True, you can skip certain tensors in the transform, however you need to ensure that all tensors generated exist in the dataset.\n "
                f"Tensors in target dataset: {tensors}\n Tensors in output sample: {output_keys}"
            )
        else:
            super().__init__(
                f"One or more of the outputs generated during transform contain different tensors than the ones present in the target dataset of transform.\n "
                f"Tensors in target dataset: {tensors}\n Tensors in output sample: {output_keys}. If you want to do this, pass skip_ok=True to the eval method."
            )


class InvalidOutputDatasetError(TransformError):
    def __init__(
        self, message="The output Dataset to transform should not be `read_only`."
    ):
        super().__init__(message)


class InvalidTransformDataset(TransformError):
    def __init__(
        self,
        message="The TransformDataset (2nd argument to transform function) of one of the functions is invalid. All the tensors should have equal length for it to be valid.",
    ):
        super().__init__(message)


class HubComposeEmptyListError(TransformError):
    def __init__(self, message="Cannot deeplake.compose an empty list."):
        super().__init__(message)


class HubComposeIncompatibleFunction(TransformError):
    def __init__(self, index: int):
        super().__init__(
            f"The element passed to deeplake.compose at index {index} is incompatible. Ensure that functions are all decorated with deeplake.compute decorator and instead of passing my_fn, use my_fn() or my_fn(arg1=5, arg2=3) in the list."
        )


class DatasetUnsupportedPytorch(Exception):
    def __init__(self, reason):
        super().__init__(
            f"The Dataset object passed to Pytorch is incompatible. Reason: {reason}"
        )


class CorruptedMetaError(Exception):
    pass


class ChunkEngineError(Exception):
    pass


class FullChunkError(ChunkEngineError):
    pass


class ChunkIdEncoderError(ChunkEngineError):
    pass


class ChunkSizeTooSmallError(ChunkEngineError):
    def __init__(
        self,
        message="If the size of the last chunk is given, it must be smaller than the requested chunk size.",
    ):
        super().__init__(message)


class DatasetHandlerError(Exception):
    def __init__(self, message):
        super().__init__(message)


class MemoryDatasetCanNotBePickledError(Exception):
    def __init__(self):
        super().__init__(
            "Dataset having MemoryProvider as underlying storage should not be pickled as data won't be saved."
        )


class CorruptedSampleError(Exception):
    def __init__(self, compression):
        super().__init__(f"Invalid {compression} file.")


class VersionControlError(Exception):
    pass


class MergeError(Exception):
    pass


class MergeNotSupportedError(MergeError):
    def __init__(self):
        super().__init__(
            "This dataset was either created before merge functionality was added or id tensor wasn't created for one or more tensors. Create a new dataset to use merge."
        )


class MergeMismatchError(MergeError):
    def __init__(self, tensor_name, mismatch_type, original_value, target_value):
        message = f"Unable to merge, tensor {tensor_name} has different {mismatch_type}. Current:{original_value}, Target: {target_value}"
        super().__init__(message)


class MergeConflictError(MergeError):
    def __init__(self, conflict_dict=None, message=""):
        if conflict_dict:
            tensor_names = [k for k, v in conflict_dict.items() if v]
            message = f"Unable to merge, tensors {tensor_names} have conflicts and conflict resolution argument was not provided. Use conflict_resolution='theirs' or conflict_resolution='ours' to resolve the conflict."
            super().__init__(message)
        else:
            super().__init__(message)


class CheckoutError(VersionControlError):
    pass


class CommitError(VersionControlError):
    pass


class EmptyCommitError(CommitError):
    pass


class TensorModifiedError(Exception):
    def __init__(self):
        super().__init__(
            "The target commit is not an ancestor of the current commit, modified can't be calculated."
        )


class GCSDefaultCredsNotFoundError(Exception):
    def __init__(self):
        super().__init__(
            "Unable to find default google application credentials at ~/.config/gcloud/application_default_credentials.json. "
            "Please make sure you initialized gcloud service earlier."
        )


class InvalidOperationError(Exception):
    def __init__(self, method: str, type: str):
        if method == "read_only":
            super().__init__("read_only property cannot be toggled for a dataset view.")
        else:
            super().__init__(f"{method} method cannot be called on a {type} view.")


class AgreementError(Exception):
    pass


class AgreementNotAcceptedError(AgreementError):
    def __init__(self, agreements=None):
        self.agreements = agreements
        super().__init__(
            "You did not accept the agreement. Make sure you type in the dataset name exactly as it appears."
        )


class NotLoggedInAgreementError(AgreementError):
    def __init__(self):
        super().__init__(
            "You are not logged in. Please log in to accept the agreement."
        )


class NotLoggedInError(AgreementError):
    def __init__(self, msg=None):
        msg = msg or (
            "This dataset includes an agreement that needs to be accepted before you can use it.\n"
            "You need to be signed in to accept this agreement.\n"
            "You can login using 'activeloop login' on the command line if you have an account or using 'activeloop register' if you don't have one."
        )

        super().__init__(msg)


class RenameError(Exception):
    def __init__(self, msg="Only name of the dataset can be different in new path."):
        super().__init__(msg)


class BufferError(Exception):
    pass


class InfoError(Exception):
    pass


class OutOfChunkCountError(Exception):
    pass


class OutOfSampleCountError(Exception):
    pass


class SampleHtypeMismatchError(Exception):
    def __init__(self, htype, sample_type):
        super().__init__(
            f"htype '{htype}' does not support samples of type {sample_type}."
        )


class EmptyTensorError(Exception):
    def __init__(self, message):
        super().__init__(message)


class DatasetViewSavingError(Exception):
    pass


class ManagedCredentialsNotFoundError(Exception):
    def __init__(self, org_id, creds_key):
        super().__init__(
            f"Unable to find managed credentials '{creds_key}' for organization {org_id}."
        )


class UnableToReadFromUrlError(Exception):
    def __init__(self, url, status_code):
        super().__init__(f"Unable to read from url {url}. Status code: {status_code}")


class InvalidTokenException(Exception):
    def __init__(self):
        super().__init__(
            "Token is invalid. Make sure the full token string is included and try again."
        )


class TokenPermissionError(Exception):
    def __init__(self):
        message = (
            "A dataset does not exist at the specified path, or you do not have "
            "sufficient permissions to load or create one. Please check the dataset "
            "path and make sure that you have sufficient permissions to the path."
        )
        super().__init__(message)


class SampleAppendingError(Exception):
    def __init__(self):
        message = """Cannot append sample because tensor(s) are not specified. Expected input to ds.append is a dictionary. To append samples, you need to either specify the tensors and append the samples as a dictionary, like: `ds.append({"image_tensor": sample, "label_tensor": sample})` or you need to call `append` method of the required tensor, like: `ds.image_tensor.append(sample)`"""
        super().__init__(message)


class DatasetTooLargeToDelete(Exception):
    def __init__(self, ds_path):
        message = f"Deep Lake Dataset {ds_path} was too large to delete. Try again with large_ok=True."
        super().__init__(message)


class TensorTooLargeToDelete(Exception):
    def __init__(self, tensor_name):
        message = f"Tensor {tensor_name} was too large to delete. Try again with large_ok=True."
        super().__init__(message)


class BadLinkError(Exception):
    def __init__(self):
        message = "Verification of link failed. Make sure that the link you are trying to append is correct."
        super().__init__(message)


<<<<<<< HEAD
class DatasetConnectError(Exception):
    pass


class InvalidSourcePathError(DatasetConnectError):
    pass


class InvalidDestinationPathError(DatasetConnectError):
    pass


class UnprocessableEntityException(Exception):
    def __init__(self, message: Optional[str] = None) -> None:
        if message is None or message == " ":
            message = "Some request parameters were invalid."

=======
class GroupInfoNotSupportedError(Exception):
    def __init__(self):
        message = "Tensor groups does not have info attribute. Please use `dataset.info` or `dataset.tensor.info`."
>>>>>>> 3858869c
        super().__init__(message)<|MERGE_RESOLUTION|>--- conflicted
+++ resolved
@@ -796,7 +796,6 @@
         super().__init__(message)
 
 
-<<<<<<< HEAD
 class DatasetConnectError(Exception):
     pass
 
@@ -814,9 +813,8 @@
         if message is None or message == " ":
             message = "Some request parameters were invalid."
 
-=======
+
 class GroupInfoNotSupportedError(Exception):
     def __init__(self):
         message = "Tensor groups does not have info attribute. Please use `dataset.info` or `dataset.tensor.info`."
->>>>>>> 3858869c
         super().__init__(message)