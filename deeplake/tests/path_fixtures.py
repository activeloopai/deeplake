import os
import pickle
import posixpath
import pytest
import sys

import deeplake
from deeplake.constants import (
    HUB_CLOUD_OPT,
    KEEP_STORAGE_OPT,
    LOCAL_OPT,
    MEMORY_OPT,
    PYTEST_GCS_PROVIDER_BASE_ROOT,
    PYTEST_AZURE_PROVIDER_BASE_ROOT,
    PYTEST_S3_PROVIDER_BASE_ROOT,
    PYTEST_HUB_CLOUD_PROVIDER_BASE_ROOT,
    PYTEST_LOCAL_PROVIDER_BASE_ROOT,
    PYTEST_MEMORY_PROVIDER_BASE_ROOT,
    S3_OPT,
    GCS_OPT,
    AZURE_OPT,
    GDRIVE_OPT,
    S3_PATH_OPT,
    GDRIVE_PATH_OPT,
    ENV_GOOGLE_APPLICATION_CREDENTIALS,
    ENV_GDRIVE_CLIENT_ID,
    ENV_GDRIVE_CLIENT_SECRET,
    ENV_GDRIVE_REFRESH_TOKEN,
    HUB_CLOUD_DEV_USERNAME,
)
from deeplake import VectorStore
from deeplake.client.client import DeepMemoryBackendClient
from deeplake.core.storage.gcs import GCSProvider
from deeplake.core.storage.google_drive import GDriveProvider
from deeplake.util.storage import storage_provider_from_hub_path
from deeplake.core.storage.s3 import S3Provider
from deeplake.core.storage.local import LocalProvider
from deeplake.core.storage.azure import AzureProvider
from deeplake.core.vectorstore import utils
from deeplake.tests.common import (
    SESSION_ID,
    current_test_name,
    get_dummy_data_path,
    is_opt_true,
)


MEMORY = "memory"
LOCAL = "local"
S3 = "s3"
GDRIVE = "gdrive"
GCS = "gcs"
AZURE = "azure"
HUB_CLOUD = "hub_cloud"

REPO_ROOT = os.path.abspath(".")
while REPO_ROOT != os.path.dirname(REPO_ROOT):
    if os.path.isfile(os.path.join(REPO_ROOT, "LICENSE")):
        break
    REPO_ROOT = os.path.dirname(REPO_ROOT)
assert REPO_ROOT != "/"

## .test_resources should always be in the root of the repo, regardless of where the tests were ran from
_GIT_CLONE_CACHE_DIR = os.path.join(REPO_ROOT, ".test_resources")

_HUB_TEST_RESOURCES_URL = "https://www.github.com/activeloopai/hub-test-resources.git"
_PILLOW_URL = "https://www.github.com/python-pillow/Pillow.git"
_MMDET_URL = "https://www.github.com/open-mmlab/mmdetection.git"


def _repo_name_from_git_url(url):
    repo_name = posixpath.split(url)[-1]
    repo_name = repo_name.split("@", 1)[0]
    if repo_name.endswith(".git"):
        repo_name = repo_name[:-4]
    return repo_name


def _git_clone_with_branch(branch_name, url):
    _repo_name = _repo_name_from_git_url(url)
    cached_dir = _GIT_CLONE_CACHE_DIR + "/" + _repo_name
    if not os.path.isdir(cached_dir):
        if not os.path.isdir(_GIT_CLONE_CACHE_DIR):
            os.mkdir(_GIT_CLONE_CACHE_DIR)
        cwd = os.getcwd()
        os.chdir(_GIT_CLONE_CACHE_DIR)
        try:
            os.system(f"git clone -b {branch_name} {url}")
        finally:
            os.chdir(cwd)
    assert os.path.isdir(cached_dir)
    return cached_dir


def _git_clone(url):
    _repo_name = _repo_name_from_git_url(url)
    cached_dir = _GIT_CLONE_CACHE_DIR + "/" + _repo_name
    if not os.path.isdir(cached_dir):
        if not os.path.isdir(_GIT_CLONE_CACHE_DIR):
            os.mkdir(_GIT_CLONE_CACHE_DIR)
        cwd = os.getcwd()
        os.chdir(_GIT_CLONE_CACHE_DIR)
        try:
            os.system(f"git clone " + url)
        finally:
            os.chdir(cwd)
    assert os.path.isdir(cached_dir)
    return cached_dir


def _download_hub_test_images():
    path = _git_clone(_HUB_TEST_RESOURCES_URL)
    jpeg_path = path + "/images/jpeg"
    return [os.path.join(jpeg_path, f) for f in os.listdir(jpeg_path)]


def _download_hub_test_videos():
    path = _git_clone(_HUB_TEST_RESOURCES_URL)
    mp4_path = path + "/videos/mp4"
    return [os.path.join(mp4_path, f) for f in os.listdir(mp4_path)]


def _download_hub_test_coco_data():
    path = _git_clone(_HUB_TEST_RESOURCES_URL)
    coco_images_path = path + "/coco/images"
    coco_annotations_path = path + "/coco/annotations"
    return {
        "images_directory": coco_images_path,
        "annotation_files": [
            os.path.join(coco_annotations_path, f)
            for f in os.listdir(coco_annotations_path)
        ],
    }


def _download_hub_test_yolo_data():
    path = _git_clone(_HUB_TEST_RESOURCES_URL)
    return {
        "data_directory": path + "/yolo/data",
        "class_names_file": path + "/yolo/classes.names",
        "data_directory_no_annotations": path + "/yolo/images_only",
        "annotations_directory": path + "/yolo/annotations_only",
        "data_directory_missing_annotations": path + "/yolo/data_missing_annotations",
        "data_directory_unsupported_annotations": path
        + "/yolo/data_unsupported_annotations",
    }


def _download_hub_test_dataframe_data():
    path = _git_clone(_HUB_TEST_RESOURCES_URL)
    return {
        "basic_dataframe_w_sanitize_path": path + "/dataframe/text_w_sanitization.txt",
        "dataframe_w_images_path": path + "/dataframe/csv_w_local_files.csv",
        "dataframe_w_bad_images_path": path + "/dataframe/csv_w_local_bad_file.csv",
        "images_basepath": path + "/dataframe/images",
    }


def _download_pil_test_images(ext=[".jpg", ".png"]):
    paths = {e: [] for e in ext}
    corrupt_file_keys = [
        "broken",
        "_dos",
        "truncated",
        "chunk_no_fctl",
        "syntax_num_frames_zero",
    ]

    path = _git_clone(_PILLOW_URL)
    dirs = [
        path + x
        for x in [
            "/Tests/images",
            # "/Tests/images/apng",
            "/Tests/images/imagedraw",
        ]
    ]
    for d in dirs:
        for f in os.listdir(d):
            brk = False
            for k in corrupt_file_keys:
                if k in f:
                    brk = True
                    break
            if brk:
                continue
            for e in ext:
                if f.lower().endswith(e):
                    paths[e].append(os.path.join(d, f))
                    break
    return paths


def _get_path_composition_configs(request):
    return {
        MEMORY: {
            "base_root": PYTEST_MEMORY_PROVIDER_BASE_ROOT,
            "use_id": False,
            "is_id_prefix": False,
            # if is_id_prefix (and use_id=True), the session id comes before test name, otherwise it is reversed
            "use_underscores": False,
        },
        LOCAL: {
            "base_root": PYTEST_LOCAL_PROVIDER_BASE_ROOT,
            "use_id": False,
            "is_id_prefix": False,
            "use_underscores": False,
        },
        S3: {
            "base_root": request.config.getoption(S3_PATH_OPT),
            "use_id": True,
            "is_id_prefix": True,
            "use_underscores": False,
        },
        GDRIVE: {
            "base_root": request.config.getoption(GDRIVE_PATH_OPT),
            "use_id": True,
            "is_id_prefix": True,
            "use_underscores": False,
        },
        GCS: {
            "base_root": PYTEST_GCS_PROVIDER_BASE_ROOT,
            "use_id": True,
            "is_id_prefix": True,
            "use_underscores": False,
        },
        AZURE: {
            "base_root": PYTEST_AZURE_PROVIDER_BASE_ROOT,
            "use_id": True,
            "is_id_prefix": True,
            "use_underscores": False,
        },
        HUB_CLOUD: {
            "base_root": PYTEST_HUB_CLOUD_PROVIDER_BASE_ROOT,
            "use_id": True,
            "is_id_prefix": True,
            "use_underscores": True,
        },
    }


def _get_storage_path(
    request, storage_name, with_current_test_name=True, info_override={}
):
    info = _get_path_composition_configs(request)[storage_name]
    info.update(info_override)

    root = info["base_root"]

    path = ""
    if with_current_test_name:
        path = current_test_name()

    if info["use_id"]:
        if info["is_id_prefix"]:
            path = posixpath.join(SESSION_ID, path)
        else:
            path = posixpath.join(path, SESSION_ID)

    if info["use_underscores"]:
        path = path.replace("/", "_")

    root = posixpath.join(root, path).strip("/")
    return root


@pytest.fixture
def memory_path(request):
    if is_opt_true(request, MEMORY_OPT):
        pytest.skip(f"{MEMORY_OPT} flag not set")
        return

    # no need to clear memory paths
    return _get_storage_path(request, MEMORY)


@pytest.fixture
def local_path(request):
    if not is_opt_true(request, LOCAL_OPT):
        pytest.skip(f"{LOCAL_OPT} flag not set")
        return

    path = _get_storage_path(request, LOCAL)
    LocalProvider(path).clear()

    yield path

    # clear storage unless flagged otherwise
    if not is_opt_true(request, KEEP_STORAGE_OPT):
        LocalProvider(path).clear()


@pytest.fixture
def s3_path(request):
    if not is_opt_true(request, S3_OPT):
        pytest.skip(f"{S3_OPT} flag not set")
        return

    path = _get_storage_path(request, S3)
    S3Provider(path).clear()

    yield path

    # clear storage unless flagged otherwise
    if not is_opt_true(request, KEEP_STORAGE_OPT):
        S3Provider(path).clear()


@pytest.fixture
def s3_vstream_path(request):
    if not is_opt_true(request, S3_OPT):
        pytest.skip(f"{S3_OPT} flag not set")
        return

    path = f"{PYTEST_S3_PROVIDER_BASE_ROOT}vstream_test"
    yield path


@pytest.fixture(scope="session")
def gcs_creds():
    return os.environ.get(ENV_GOOGLE_APPLICATION_CREDENTIALS, None)


@pytest.fixture
def gcs_path(request, gcs_creds):
    if not is_opt_true(request, GCS_OPT):
        pytest.skip(f"{GCS_OPT} flag not set")
        return

    path = _get_storage_path(request, GCS)
    GCSProvider(path, token=gcs_creds).clear()

    yield path

    # clear storage unless flagged otherwise
    if not is_opt_true(request, KEEP_STORAGE_OPT):
        GCSProvider(path, token=gcs_creds).clear()


@pytest.fixture
def gcs_vstream_path(request):
    if not is_opt_true(request, GCS_OPT):
        pytest.skip(f"{GCS_OPT} flag not set")
        return

    path = f"{PYTEST_GCS_PROVIDER_BASE_ROOT}vstream_test"
    yield path


@pytest.fixture
def azure_path(request):
    if not is_opt_true(request, AZURE_OPT):
        pytest.skip(f"{AZURE_OPT} flag not set")

    path = _get_storage_path(request, AZURE)
    AzureProvider(path).clear()

    yield path

    # clear storage unless flagged otherwise
    if not is_opt_true(request, KEEP_STORAGE_OPT):
        AzureProvider(path).clear()


@pytest.fixture
def azure_vstream_path(request):
    if not is_opt_true(request, AZURE_OPT):
        pytest.skip(f"{AZURE_OPT} flag not set")

    path = f"{PYTEST_AZURE_PROVIDER_BASE_ROOT}vstream_test"
    yield path


@pytest.fixture(scope="session")
def gdrive_creds():
    client_id = os.environ.get(ENV_GDRIVE_CLIENT_ID)
    client_secret = os.environ.get(ENV_GDRIVE_CLIENT_SECRET)
    refresh_token = os.environ.get(ENV_GDRIVE_REFRESH_TOKEN)
    creds = {
        "client_id": client_id,
        "client_secret": client_secret,
        "refresh_token": refresh_token,
    }
    return creds


@pytest.fixture
def gdrive_path(request, gdrive_creds):
    if not is_opt_true(request, GDRIVE_OPT):
        pytest.skip(f"{GDRIVE_OPT} flag not set")
        return

    path = _get_storage_path(request, GDRIVE, with_current_test_name=False)
    GDriveProvider(path, token=gdrive_creds).clear()

    yield path

    if not is_opt_true(request, KEEP_STORAGE_OPT):
        GDriveProvider(path, token=gdrive_creds).clear()


@pytest.fixture
def hub_cloud_path(request, hub_cloud_dev_token):
    if not is_opt_true(request, HUB_CLOUD_OPT):
        pytest.skip(f"{HUB_CLOUD_OPT} flag not set")
        return

    path = _get_storage_path(request, HUB_CLOUD)
    storage_provider_from_hub_path(path, token=hub_cloud_dev_token).clear()

    yield path

    # clear storage unless flagged otherwise
    if not is_opt_true(request, KEEP_STORAGE_OPT):
        try:
            deeplake.delete(path, force=True, large_ok=True, token=hub_cloud_dev_token)
        except Exception:
            # TODO: investigate flakey `BadRequestException:
            # Invalid Request. One or more request parameters is incorrect.`
            # (on windows 3.8 only)
            pass


@pytest.fixture
def hub_cloud_vstream_path(request, hub_cloud_dev_token):
    if not is_opt_true(request, HUB_CLOUD_OPT):
        pytest.skip(f"{HUB_CLOUD_OPT} flag not set")
        return

    path = f"{PYTEST_HUB_CLOUD_PROVIDER_BASE_ROOT}vstream_test_dataset"

    yield path


@pytest.fixture
def corpus_query_relevances_copy(request, hub_cloud_dev_token):
    if not is_opt_true(request, HUB_CLOUD_OPT):
        pytest.skip(f"{HUB_CLOUD_OPT} flag not set")
        return

    corpus = _get_storage_path(request, HUB_CLOUD)
    query_vs = VectorStore(
        path=f"hub://{HUB_CLOUD_DEV_USERNAME}/deepmemory_test_queries",
        runtime={"tensor_db": True},
        token=hub_cloud_dev_token,
    )
    queries = query_vs.dataset.text.data()["value"]
    relevance = query_vs.dataset.metadata.data()["value"]
    relevance = [rel["relevance"] for rel in relevance]

    deeplake.deepcopy(
        f"hub://{HUB_CLOUD_DEV_USERNAME}/test-deepmemory10",
        corpus,
        token=hub_cloud_dev_token,
        overwrite=True,
        runtime={"tensor_db": True},
    )

    queries_path = corpus + "_eval_queries"

    yield corpus, queries, relevance, queries_path

    delete_if_exists(corpus, hub_cloud_dev_token)
    delete_if_exists(queries_path, hub_cloud_dev_token)


@pytest.fixture
def deep_memory_local_dataset(request, hub_cloud_dev_token):
    if not is_opt_true(request, HUB_CLOUD_OPT):
        pytest.skip(f"{HUB_CLOUD_OPT} flag not set")
        return

    corpus_path = _get_storage_path(request, LOCAL)

    deeplake.deepcopy(
        f"hub://{HUB_CLOUD_DEV_USERNAME}/test-deepmemory10",
        corpus_path,
        token=hub_cloud_dev_token,
        overwrite=True,
    )

    yield corpus_path

    delete_if_exists(corpus_path, hub_cloud_dev_token)


def delete_if_exists(path, token):
    try:
        deeplake.delete(path, force=True, large_ok=True, token=token)
    except Exception:
        pass


@pytest.fixture
def corpus_query_pair_path(hub_cloud_dev_token):
    corpus = f"hub://{HUB_CLOUD_DEV_USERNAME}/deepmemory_test_corpus_managed_2"
    query = corpus + "_eval_queries"
    delete_if_exists(query, hub_cloud_dev_token)
    yield corpus, query

    delete_if_exists(query, hub_cloud_dev_token)


@pytest.fixture
def cat_path():
    """Path to a cat image in the dummy data folder. Expected shape: (900, 900, 3)"""

    path = get_dummy_data_path("images")
    return os.path.join(path, "cat.jpeg")


@pytest.fixture
def dog_path():
    """Path to a dog image in the dummy data folder. Expected shape: (323, 480, 3)"""

    path = get_dummy_data_path("images")
    return os.path.join(path, "dog2.jpg")


@pytest.fixture
def flower_path():
    """Path to a flower image in the dummy data folder. Expected shape: (513, 464, 4)"""

    path = get_dummy_data_path("images")
    return os.path.join(path, "flower.png")


@pytest.fixture
def hopper_gray_path():
    """Path to a grayscale hopper image in the dummy data folder. Expected shape: (512, 512)"""

    path = get_dummy_data_path("images")
    return os.path.join(path, "hopper_gray.jpg")


@pytest.fixture
def color_image_paths():
    base = get_dummy_data_path("images")
    paths = {
        "jpeg": os.path.join(base, "dog2.jpg"),
    }
    return paths


@pytest.fixture
def grayscale_image_paths():
    base = get_dummy_data_path("images")
    paths = {
        "jpeg": os.path.join(base, "hopper_gray.jpg"),
    }
    return paths


@pytest.fixture
def lfpw_links():
    """Mix of working and broken links to images from the LFPW dataset."""
    BROKEN_LINKS = [
        "https://cm1.theinsider.com/media/0/428/93/spl41194_011.0.0.0x0.636x912.jpeg",
        "https://cm1.theinsider.com/media/0/428/93/spl47823_060.0.0.0x0.633x912.jpeg",
        "https://cm1.theinsider.com/media/0/428/90/spl91520_012.0.0.0x0.636x912.jpeg",
        "https://blog.themavenreport.com/wp-content/uploads/2008/02/kimora_show_575.jpg",
        "https://cache.thephoenix.com/secure/uploadedImages/The_Phoenix/Movies/Reviews/FILM_Queen_6.jpg",
        "https://img2.timeinc.net/people/i/2008/features/theysaid/080331/kimora_lee_simmons400.jpg",
        "https://img2.timeinc.net/people/i/cbb/2008/04/05/kylieminogue.jpg",
        "https://i41.tinypic.com/2ih5b7q.png",
        "https://www.todoelmundo.org/archivos/99/imagenes/En_america.jpg",
        "https://image.toutlecine.com/photos/b/l/o/blood-diamond-2006-22-g.jpg",
    ]
    return BROKEN_LINKS


@pytest.fixture(scope="session")
def mmdet_path():
    return _git_clone_with_branch("dev-2.x", _MMDET_URL)


@pytest.fixture(scope="session")
def compressed_image_paths():
    paths = {
        "webp": "beach.webp",
        "fli": "hopper.fli",
        "mpo": "sugarshack.mpo",
        "gif": "boat.gif",
        "bmp": "car.bmp",
        "jpeg": ["cat.jpeg", "dog1.jpg", "dog2.jpg", "car.jpg"],
        "wmf": "crown.wmf",
        "dib": "dog.dib",
        "tiff": ["field.tiff", "field.tif"],
        "png": "flower.png",
        "ico": "sample_ico.ico",
        "jpeg2000": "sample_jpeg2000.jp2",
        "pcx": "sample_pcx.pcx",
        "ppm": "sample_ppm.ppm",
        "sgi": "sample_sgi.sgi",
        "tga": "sample_tga.tga",
        "xbm": "sample_xbm.xbm",
    }

    paths = {k: ([v] if isinstance(v, str) else v) for k, v in paths.items()}

    parent = get_dummy_data_path("images")
    for k in paths:
        paths[k] = [os.path.join(parent, p) for p in paths[k]]

    # Since we implement our own meta data reading for jpegs and pngs,
    # we test against images from PIL repo to cover all edge cases.
    pil_image_paths = _download_pil_test_images()
    paths["jpeg"] += pil_image_paths[".jpg"]
    paths["png"] += pil_image_paths[".png"]
    hub_test_images = _download_hub_test_images()
    paths["jpeg"] += hub_test_images
    yield paths


@pytest.fixture
def corrupt_image_paths():
    paths = {"jpeg": "corrupt_jpeg.jpeg", "png": "corrupt_png.png"}

    parent = get_dummy_data_path("images")
    for k in paths:
        paths[k] = os.path.join(parent, paths[k])

    return paths


@pytest.fixture
def audio_paths():
    if sys.platform.startswith("linux") and sys.version_info[:2] == (3, 6):  # FixMe
        pytest.skip("Skipping audio tests on linux 3.6")
        return
    paths = {"mp3": "samplemp3.mp3", "flac": "sampleflac.flac", "wav": "samplewav.wav"}

    parent = get_dummy_data_path("audio")
    for k in paths:
        paths[k] = os.path.join(parent, paths[k])

    return paths


@pytest.fixture
def video_paths():
    paths = {
        "mp4": ["samplemp4.mp4"],
        "mkv": ["samplemkv.mkv"],
        "avi": ["sampleavi.avi", "tinyavi.avi"],
    }

    parent = get_dummy_data_path("video")
    for k in paths:
        paths[k] = [os.path.join(parent, fname) for fname in paths[k]]
    paths["mp4"] += _download_hub_test_videos()

    return paths


@pytest.fixture
def point_cloud_paths():
    paths = {
        "las": "point_cloud.las",
    }

    parent = get_dummy_data_path("point_cloud")
    for k in paths:
        paths[k] = os.path.join(parent, paths[k])
    return paths


@pytest.fixture
def mesh_paths():
    paths = {
        "ascii1": "mesh_ascii.ply",
        "ascii2": "mesh_ascii_2.ply",
        "bin": "mesh_bin.ply",
    }

    parent = get_dummy_data_path("mesh")
    for k in paths:
        paths[k] = os.path.join(parent, paths[k])
    return paths


@pytest.fixture
def vstream_path(request):
    """Used with parametrize to use all video stream test datasets."""
    return request.getfixturevalue(request.param)


@pytest.fixture
def path(request):
    """Used with parametrize to get all dataset paths."""
    return request.getfixturevalue(request.param)


@pytest.fixture
def hub_token(request):
    """Used with parametrize to get hub_cloud_dev_token if hub-cloud option is True else None"""
    if is_opt_true(request, HUB_CLOUD_OPT):
        return request.getfixturevalue(request.param)
    return None


@pytest.fixture(scope="session")
def coco_ingestion_data():
    return _download_hub_test_coco_data()


@pytest.fixture(scope="session")
def yolo_ingestion_data():
    return _download_hub_test_yolo_data()


@pytest.fixture(scope="session")
def dataframe_ingestion_data():
    return _download_hub_test_dataframe_data()


@pytest.fixture
def vector_store_hash_ids(request):
    if getattr(request, "param", True):
        return [f"{i}" for i in range(5)]


@pytest.fixture
def vector_store_row_ids(request):
    if getattr(request, "param", True):
        return [i for i in range(5)]


@pytest.fixture
def vector_store_filter_udf(request):
<<<<<<< HEAD
    if getattr(request, "param", True):
        return "filter_udf"
=======
    def filter_udf(x):
        return x["metadata"].data()["value"] == {"a": 1}

    if getattr(request, "param", True):
        return filter_udf
>>>>>>> 432d71d6


@pytest.fixture
def vector_store_filters(request):
    if getattr(request, "param", True):
<<<<<<< HEAD
        return {"a": 1}
=======
        return {"metadata": {"a": 1}}
>>>>>>> 432d71d6


@pytest.fixture
def vector_store_query(request):
    if getattr(request, "param", True):
<<<<<<< HEAD
        return "select * where metadata=={'a': 1}"
=======
        return "select * where metadata['a']==1"
>>>>>>> 432d71d6


@pytest.fixture
def jobs_list():
    parent = get_dummy_data_path("deep_memory")

    with open(os.path.join(parent, "jobs_list.txt"), "r") as f:
        jobs = f.read()
    return jobs


@pytest.fixture
def questions_embeddings_and_relevances():
    parent = get_dummy_data_path("deep_memory")

    with open(os.path.join(parent, "questions.pkl"), "rb") as f:
        questions = pickle.load(f)
    with open(os.path.join(parent, "questions_embeddings.pkl"), "rb") as f:
        questions_embeddings = pickle.load(f)
    with open(os.path.join(parent, "questions_relevances.pkl"), "rb") as f:
        question_relevances = pickle.load(f)
    return questions_embeddings, question_relevances, questions


@pytest.fixture
def testing_relevance_query_deepmemory():
    parent = get_dummy_data_path("deep_memory")
    with open(os.path.join(parent, "dm_rq.pkl"), "rb") as f:
        dm_rq = pickle.load(f)

    relevance = dm_rq["relevance"]
    query = dm_rq["query_embedding"]
    return relevance, query


@pytest.fixture
def job_id():
    return "65198efcd28df3238c49a849"


@pytest.fixture
def precomputed_jobs_list():
    parent = get_dummy_data_path("deep_memory")

    with open(os.path.join(parent, "precomputed_jobs_list.txt"), "r") as f:
        jobs = f.read()
    return jobs


@pytest.fixture
def local_dmv2_dataset(request, hub_cloud_dev_token):
    dmv2_path = f"hub://{HUB_CLOUD_DEV_USERNAME}/dmv2"

    local_cache_path = ".deeplake_tests_cache/"
    if not os.path.exists(local_cache_path):
        os.mkdir(local_cache_path)

    dataset_cache_path = local_cache_path + "dmv2"
    if not os.path.exists(dataset_cache_path):
        deeplake.deepcopy(
            dmv2_path,
            dataset_cache_path,
            token=hub_cloud_dev_token,
            overwrite=True,
        )

    corpus = _get_storage_path(request, LOCAL)

    deeplake.deepcopy(
        dataset_cache_path,
        corpus,
        token=hub_cloud_dev_token,
        overwrite=True,
    )
    yield corpus

    delete_if_exists(corpus, hub_cloud_dev_token)<|MERGE_RESOLUTION|>--- conflicted
+++ resolved
@@ -718,46 +718,37 @@
 def vector_store_hash_ids(request):
     if getattr(request, "param", True):
         return [f"{i}" for i in range(5)]
+    if getattr(request, "param", True):
+        return [f"{i}" for i in range(5)]
 
 
 @pytest.fixture
 def vector_store_row_ids(request):
     if getattr(request, "param", True):
         return [i for i in range(5)]
+    if getattr(request, "param", True):
+        return [i for i in range(5)]
 
 
 @pytest.fixture
 def vector_store_filter_udf(request):
-<<<<<<< HEAD
-    if getattr(request, "param", True):
-        return "filter_udf"
-=======
     def filter_udf(x):
         return x["metadata"].data()["value"] == {"a": 1}
 
     if getattr(request, "param", True):
         return filter_udf
->>>>>>> 432d71d6
 
 
 @pytest.fixture
 def vector_store_filters(request):
     if getattr(request, "param", True):
-<<<<<<< HEAD
-        return {"a": 1}
-=======
         return {"metadata": {"a": 1}}
->>>>>>> 432d71d6
 
 
 @pytest.fixture
 def vector_store_query(request):
     if getattr(request, "param", True):
-<<<<<<< HEAD
-        return "select * where metadata=={'a': 1}"
-=======
         return "select * where metadata['a']==1"
->>>>>>> 432d71d6
 
 
 @pytest.fixture
