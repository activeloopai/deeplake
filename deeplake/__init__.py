r"""
The deeplake package provides a database which stores data as compressed chunked arrays that can be stored anywhere and 
later streamed to deep learning models.
"""

import threading
from queue import Queue
from botocore.config import Config
import numpy as np
import multiprocessing
import sys
from deeplake.util.check_latest_version import warn_if_update_required


if sys.platform == "darwin":
    multiprocessing.set_start_method("fork", force=True)


from .api.dataset import dataset as api_dataset
from .api.read import read
from .api.link import link
from .api.link_tiled import link_tiled
from .api.tiled import tiled
from .core.dataset import Dataset
from .core.transform import compute, compose
from .core.tensor import Tensor
from .util.bugout_reporter import deeplake_reporter
from .compression import SUPPORTED_COMPRESSIONS
from .htype import HTYPE_CONFIGURATIONS
from .htype import htype
from .integrations import huggingface
from .integrations import wandb

compressions = list(SUPPORTED_COMPRESSIONS)
htypes = sorted(list(HTYPE_CONFIGURATIONS))
list = api_dataset.list
exists = api_dataset.exists
load = api_dataset.load
empty = api_dataset.empty
like = api_dataset.like
delete = api_dataset.delete
rename = api_dataset.rename
copy = api_dataset.copy
deepcopy = api_dataset.deepcopy
ingest = api_dataset.ingest
connect = api_dataset.connect
ingest_coco = api_dataset.ingest_coco
ingest_yolo = api_dataset.ingest_yolo
ingest_kaggle = api_dataset.ingest_kaggle
ingest_dataframe = api_dataset.ingest_dataframe
ingest_huggingface = huggingface.ingest_huggingface
dataset = api_dataset.init  # type: ignore
tensor = Tensor

__all__ = [
    "tensor",
    "read",
    "link",
    "__version__",
    "load",
    "empty",
    "exists",
    "compute",
    "compose",
    "copy",
    "dataset",
    "Dataset",
    "deepcopy",
    "like",
    "list",
    "ingest",
    "ingest_kaggle",
    "ingest_huggingface",
    "compressions",
    "htypes",
    "config",
    "delete",
    "copy",
    "rename",
]

<<<<<<< HEAD
__version__ = "3.1.5"
=======

__version__ = "3.1.12"
>>>>>>> 817728c7
warn_if_update_required(__version__)
__encoded_version__ = np.array(__version__)
config = {"s3": Config(max_pool_connections=50, connect_timeout=300, read_timeout=300)}


deeplake_reporter.tags.append(f"version:{__version__}")
deeplake_reporter.system_report(publish=True)
deeplake_reporter.setup_excepthook(publish=True)

event_queue: Queue = Queue()


def send_event():
    while True:
        try:
            event = event_queue.get()
            client, event_dict = event
            client.send_event(event_dict)
        except Exception:
            pass


threading.Thread(target=send_event, daemon=True).start()<|MERGE_RESOLUTION|>--- conflicted
+++ resolved
@@ -79,12 +79,8 @@
     "rename",
 ]
 
-<<<<<<< HEAD
-__version__ = "3.1.5"
-=======
 
 __version__ = "3.1.12"
->>>>>>> 817728c7
 warn_if_update_required(__version__)
 __encoded_version__ = np.array(__version__)
 config = {"s3": Config(max_pool_connections=50, connect_timeout=300, read_timeout=300)}
