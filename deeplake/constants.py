--- conflicted
+++ resolved
@@ -175,10 +175,8 @@
 
 LOCK_LOCAL_DATASETS = not PYTEST_ENABLED
 
-<<<<<<< HEAD
 # Rechunk after transform if average chunk size is less than
 # this fraction of min chunk size
 TRANSFORM_RECHUNK_AVG_SIZE_BOUND = 0.1
-=======
-TIME_INTERVAL_FOR_CUDA_MEMORY_CLEANING = 10 * 60
->>>>>>> b6faa378
+
+TIME_INTERVAL_FOR_CUDA_MEMORY_CLEANING = 10 * 60