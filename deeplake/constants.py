--- conflicted
+++ resolved
@@ -162,10 +162,7 @@
 WANDB_JSON_FILENMAE = "wandb.json"
 
 SHOW_ITERATION_WARNING = True
-<<<<<<< HEAD
 RETURN_DUMMY_DATA_FOR_DATALOADER = False
-=======
 
 # Delay before spinner starts on time consuming functions (in seconds)
-SPINNER_START_DELAY = 2
->>>>>>> f18d3b38
+SPINNER_START_DELAY = 2