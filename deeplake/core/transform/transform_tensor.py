--- conflicted
+++ resolved
@@ -116,13 +116,9 @@
                 return self.extend(np.expand_dims(item, 0))
             else:
                 self._non_numpy()
-<<<<<<< HEAD
-        if not isinstance(item, (LinkedSample, LinkedTiledSample, Tensor)):
-=======
         if isinstance(item, list) and len(item) == 0:
             item = None
-        if not isinstance(item, (LinkedSample, Tensor)) and item is not None:
->>>>>>> 817728c7
+        if not isinstance(item, (LinkedSample, LinkedTiledSample, Tensor)) and item is not None:
             shape = getattr(item, "shape", None)
             if shape is None:
                 try:
