from uuid import uuid4
import deeplake
from typing import Callable, List, Optional
from itertools import repeat
from deeplake.core.compute.provider import ComputeProvider, get_progress_bar
from deeplake.core.storage.memory import MemoryProvider
from deeplake.util.bugout_reporter import deeplake_reporter
from deeplake.util.compute import get_compute_provider
from deeplake.util.remove_cache import get_base_storage
from deeplake.util.transform import (
    check_lengths,
    check_transform_data_in,
    check_transform_ds_out,
    close_states,
    create_slices,
    delete_overwritten_chunks,
    get_lengths_generated,
    get_old_chunk_paths,
    get_pbar_description,
    prepare_data_in,
    process_transform_result,
    reload_and_rechunk,
    sanitize_workers_scheduler,
    store_data_slice,
    store_data_slice_with_pbar,
    check_checkpoint_interval,
)
from deeplake.util.encoder import merge_all_meta_info
from deeplake.util.exceptions import (
    HubComposeEmptyListError,
    HubComposeIncompatibleFunction,
    TransformError,
)
from deeplake.hooks import dataset_written, dataset_read
from deeplake.util.version_control import auto_checkout
from deeplake.util.class_label import sync_labels
from deeplake.constants import DEFAULT_TRANSFORM_SAMPLE_CACHE_SIZE

import posixpath

import posixpath


class ComputeFunction:
    def __init__(self, func, args, kwargs, name: Optional[str] = None):
        """Creates a ComputeFunction object that can be evaluated using .eval or used as a part of a Pipeline."""
        self.func = func
        self.args = args
        self.kwargs = kwargs
        self.name = self.func.__name__ if name is None else name

    def eval(
        self,
        data_in,
        ds_out: Optional[deeplake.Dataset] = None,
        num_workers: int = 0,
        scheduler: str = "threaded",
        progressbar: bool = True,
        skip_ok: bool = False,
        check_lengths: bool = True,
        pad_data_in: bool = False,
        read_only_ok: bool = False,
<<<<<<< HEAD
        cache_size: int = 16,
=======
        cache_size: int = DEFAULT_TRANSFORM_SAMPLE_CACHE_SIZE,
>>>>>>> 68cdcca7
        checkpoint_interval: int = 0,
        ignore_errors: bool = False,
        **kwargs,
    ):
        """Evaluates the ComputeFunction on data_in to produce an output dataset ds_out.

        Args:
            data_in: Input passed to the transform to generate output dataset. Should support \__getitem__ and \__len__. Can be a Deep Lake dataset.
            ds_out (Dataset, optional): The dataset object to which the transform will get written. If this is not provided, data_in will be overwritten if it is a Deep Lake dataset, otherwise error will be raised.
                It should have all keys being generated in output already present as tensors. It's initial state should be either:-
                - Empty i.e. all tensors have no samples. In this case all samples are added to the dataset.
                - All tensors are populated and have same length. In this case new samples are appended to the dataset.
            num_workers (int): The number of workers to use for performing the transform. Defaults to 0. When set to 0, it will always use serial processing, irrespective of the scheduler.
            scheduler (str): The scheduler to be used to compute the transformation. Supported values include: 'serial', 'threaded', 'processed' and 'ray'.
                Defaults to 'threaded'.
            progressbar (bool): Displays a progress bar if True (default).
            skip_ok (bool): If True, skips the check for output tensors generated. This allows the user to skip certain tensors in the function definition.
                This is especially useful for inplace transformations in which certain tensors are not modified. Defaults to False.
            check_lengths (bool): If True, checks whether ds_out has tensors of same lengths initially.
            pad_data_in (bool): NOTE: This is only applicable if data_in is a Deep Lake dataset. If True, pads tensors of data_in to match the length of the largest tensor in data_in.
                Defaults to False.
            read_only_ok (bool): If ``True`` and output dataset is same as input dataset, the read-only check is skipped. This can be used to read data in parallel without making changes to underlying dataset.
                Defaults to False.
            cache_size (int): Cache size to be used by transform per worker.
            checkpoint_interval (int): If > 0, the transform will be checkpointed with a commit every ``checkpoint_interval`` input samples to avoid restarting full transform due to intermitten failures. If the transform is interrupted, the intermediate data is deleted and the dataset is reset to the last commit.
                If <= 0, no checkpointing is done. Checkpoint interval should be a multiple of num_workers if num_workers > 0. Defaults to 0.
            ignore_errors (bool): If ``True``, input samples that causes transform to fail will be skipped and the errors will be ignored **if possible**.
            **kwargs: Additional arguments.

        Raises:
            InvalidInputDataError: If data_in passed to transform is invalid. It should support \__getitem__ and \__len__ operations. Using scheduler other than "threaded" with deeplake dataset having base storage as memory as data_in will also raise this.
            InvalidOutputDatasetError: If all the tensors of ds_out passed to transform don't have the same length. Using scheduler other than "threaded" with deeplake dataset having base storage as memory as ds_out will also raise this.
            TensorMismatchError: If one or more of the outputs generated during transform contain different tensors than the ones present in 'ds_out' provided to transform.
            UnsupportedSchedulerError: If the scheduler passed is not recognized. Supported values include: 'serial', 'threaded', 'processed' and 'ray'.
            ValueError: If ``num_workers`` > 0 and ``checkpoint_interval`` is not a multiple of ``num_workers`` or if ``checkpoint_interval`` > 0 and ds_out is None.
        """

        pipeline = Pipeline([self])
        pipeline.eval(
            data_in,
            ds_out,
            num_workers,
            scheduler,
            progressbar,
            skip_ok,
            check_lengths,
            pad_data_in,
            read_only_ok,
            cache_size,
            checkpoint_interval,
            ignore_errors,
            **kwargs,
        )

    def __call__(self, sample_in):
        return self.func(sample_in, *self.args, **self.kwargs)


class Pipeline:
    def __init__(self, functions: List[ComputeFunction]):
        """Takes a list of functions decorated using :func:`deeplake.compute` and creates a pipeline that can be evaluated using .eval"""
        self.functions = functions

    def __len__(self):
        return len(self.functions)

    def eval(
        self,
        data_in,
        ds_out: Optional[deeplake.Dataset] = None,
        num_workers: int = 0,
        scheduler: str = "threaded",
        progressbar: bool = True,
        skip_ok: bool = False,
        check_lengths: bool = True,
        pad_data_in: bool = False,
        read_only_ok: bool = False,
<<<<<<< HEAD
        cache_size: int = 16,
=======
        cache_size: int = DEFAULT_TRANSFORM_SAMPLE_CACHE_SIZE,
>>>>>>> 68cdcca7
        checkpoint_interval: int = 0,
        ignore_errors: bool = False,
        **kwargs,
    ):
        """Evaluates the pipeline on ``data_in`` to produce an output dataset ``ds_out``.

        Args:
            data_in: Input passed to the transform to generate output dataset. Should support \__getitem__ and \__len__. Can be a Deep Lake dataset.
            ds_out (Dataset, optional): - The dataset object to which the transform will get written. If this is not provided, ``data_in`` will be overwritten if it is a Deep Lake dataset, otherwise error will be raised.
                - It should have all keys being generated in output already present as tensors. It's initial state should be either:
                - **Empty**, i.e., all tensors have no samples. In this case all samples are added to the dataset.
                - **All tensors are populated and have same length.** In this case new samples are appended to the dataset.
            num_workers (int): The number of workers to use for performing the transform. Defaults to 0. When set to 0, it will always use serial processing, irrespective of the scheduler.
            scheduler (str): The scheduler to be used to compute the transformation. Supported values include: 'serial', 'threaded', 'processed' and 'ray'.
                Defaults to 'threaded'.
            progressbar (bool): Displays a progress bar if ``True`` (default).
            skip_ok (bool): If ``True``, skips the check for output tensors generated. This allows the user to skip certain tensors in the function definition.
                This is especially useful for inplace transformations in which certain tensors are not modified. Defaults to ``False``.
            check_lengths (bool): If ``True``, checks whether ``ds_out`` has tensors of same lengths initially.
            pad_data_in (bool): If ``True``, pads tensors of ``data_in`` to match the length of the largest tensor in ``data_in``.
                Defaults to ``False``.
            read_only_ok (bool): If ``True`` and output dataset is same as input dataset, the read-only check is skipped.
                Defaults to False.
            cache_size (int): Cache size to be used by transform per worker.
            checkpoint_interval (int): If > 0, the transform will be checkpointed with a commit every ``checkpoint_interval`` input samples to avoid restarting full transform due to intermitten failures. If the transform is interrupted, the intermediate data is deleted and the dataset is reset to the last commit.
                If <= 0, no checkpointing is done. Checkpoint interval should be a multiple of num_workers if num_workers > 0. Defaults to 0.
            ignore_errors (bool): If ``True``, input samples that causes transform to fail will be skipped and the errors will be ignored **if possible**.
            **kwargs: Additional arguments.

        Raises:
            InvalidInputDataError: If ``data_in`` passed to transform is invalid. It should support \__getitem__ and \__len__ operations. Using scheduler other than "threaded" with deeplake dataset having base storage as memory as ``data_in`` will also raise this.
            InvalidOutputDatasetError: If all the tensors of ``ds_out`` passed to transform don't have the same length. Using scheduler other than "threaded" with deeplake dataset having base storage as memory as ``ds_out`` will also raise this.
            TensorMismatchError: If one or more of the outputs generated during transform contain different tensors than the ones present in 'ds_out' provided to transform.
            UnsupportedSchedulerError: If the scheduler passed is not recognized. Supported values include: 'serial', 'threaded', 'processed' and 'ray'.
            TransformError: All other exceptions raised if there are problems while running the pipeline.
            ValueError: If ``num_workers`` > 0 and ``checkpoint_interval`` is not a multiple of ``num_workers`` or if ``checkpoint_interval`` > 0 and ds_out is None.


        # noqa: DAR401

        Example::

            @deeplake.compute
            def my_fn(sample_in: Any, samples_out, my_arg0, my_arg1=0):
                samples_out.my_tensor.append(my_arg0 * my_arg1)

            # This transform can be used using the eval method in one of these 2 ways:-

            # Directly evaluating the method
            # here arg0 and arg1 correspond to the 3rd and 4th argument in my_fn
            my_fn(arg0, arg1).eval(data_in, ds_out, scheduler="threaded", num_workers=5)

            # As a part of a Transform pipeline containing other functions
            pipeline = deeplake.compose([my_fn(a, b), another_function(x=2)])
            pipeline.eval(data_in, ds_out, scheduler="processed", num_workers=2)

        Note:
            ``pad_data_in`` is only applicable if ``data_in`` is a Deep Lake dataset.

        """
        num_workers, scheduler = sanitize_workers_scheduler(num_workers, scheduler)
        overwrite = ds_out is None
        deeplake_reporter.feature_report(
            feature_name="eval",
            parameters={"Num_Workers": str(num_workers), "Scheduler": scheduler},
        )
        check_transform_data_in(data_in, scheduler)

        data_in, original_data_in, initial_padding_state = prepare_data_in(
            data_in, pad_data_in, overwrite
        )
        target_ds = data_in if overwrite else ds_out

        check_transform_ds_out(
            target_ds, scheduler, check_lengths, read_only_ok and overwrite
        )

        # if overwrite then we've already flushed and autocheckecked out data_in which is target_ds now
        if not overwrite:
            target_ds.flush()
            auto_checkout(target_ds)

        compute_provider = get_compute_provider(scheduler, num_workers)
        compute_id = str(uuid4().hex)
        target_ds._send_compute_progress(compute_id=compute_id, start=True, progress=0)

        initial_autoflush = target_ds.storage.autoflush
        target_ds.storage.autoflush = False

        if not check_lengths or read_only_ok:
            skip_ok = True

        checkpointing_enabled = checkpoint_interval > 0
        total_samples = len(data_in)
        if checkpointing_enabled:
            check_checkpoint_interval(
                data_in, checkpoint_interval, num_workers, overwrite
            )
            datas_in = [
                data_in[i : i + checkpoint_interval]
                for i in range(0, len(data_in), checkpoint_interval)
            ]

        else:
            datas_in = [data_in]

        samples_processed = 0
        desc = get_pbar_description(self.functions)
        if progressbar:
            pbar = get_progress_bar(len(data_in), desc)
            pqueue = compute_provider.create_queue()
        else:
            pbar, pqueue = None, None
        desc = desc.split()[1]
        completed = False
        progress = 0.0
        for data_in in datas_in:
            if checkpointing_enabled and progress > 0:
                target_ds.commit(
                    f"Auto-commit during deeplake.compute of {desc} after {progress}% progress"
                )
            progress = round(
                (samples_processed + len(data_in)) / total_samples * 100, 2
            )
            end = progress == 100
            progress_args = {"compute_id": compute_id, "progress": progress, "end": end}

            try:
                self.run(
                    data_in,
                    target_ds,
                    compute_provider,
                    num_workers,
                    scheduler,
                    progressbar,
                    overwrite,
                    skip_ok,
                    read_only_ok and overwrite,
                    cache_size,
                    pbar,
                    pqueue,
                    ignore_errors,
                    **kwargs,
                )
                target_ds._send_compute_progress(**progress_args, status="success")
                samples_processed += len(data_in)
                completed = end
            except Exception as e:
                if checkpointing_enabled:
                    print(
                        "Transform failed. Resetting back to last committed checkpoint."
                    )
                    target_ds.reset(force=True)
                target_ds._send_compute_progress(**progress_args, status="failed")
                close_states(compute_provider, pbar, pqueue)
                index, sample = None, None
                if isinstance(e, TransformError):
                    index, sample = e.index, e.sample
                    e = e.__cause__  # type: ignore
                raise TransformError(
                    index=index,
                    sample=sample,
                    samples_processed=samples_processed,
                ) from e
            finally:
                reload_and_rechunk(
                    overwrite,
                    original_data_in,
                    target_ds,
                    initial_autoflush,
                    pad_data_in,
                    initial_padding_state,
                    kwargs,
                    completed,
                )

        close_states(compute_provider, pbar, pqueue)

    def run(
        self,
        data_in,
        target_ds: deeplake.Dataset,
        compute: ComputeProvider,
        num_workers: int,
        scheduler: str,
        progressbar: bool = True,
        overwrite: bool = False,
        skip_ok: bool = False,
        read_only: bool = False,
        cache_size: int = 16,
        pbar=None,
        pqueue=None,
        ignore_errors: bool = False,
        **kwargs,
    ):
        """Runs the pipeline on the input data to produce output samples and stores in the dataset.
        This receives arguments processed and sanitized by the Pipeline.eval method.
        """
        if isinstance(data_in, deeplake.Dataset):
            dataset_read(data_in)
        slices, offsets = create_slices(data_in, num_workers)
        storage = get_base_storage(target_ds.storage)
        class_label_tensors = (
            [
                tensor.key
                for tensor in target_ds.tensors.values()
                if tensor.base_htype == "class_label"
                and not read_only
                and not tensor.meta._disable_temp_transform
            ]
            if not kwargs.get("disable_label_sync")
            else []
        )
        label_temp_tensors = {}

        visible_tensors = list(target_ds.tensors)
        visible_tensors = [target_ds[t].key for t in visible_tensors]

        if not read_only:
            for tensor in class_label_tensors:
                actual_tensor = target_ds[tensor]
                temp_tensor = f"__temp{posixpath.relpath(tensor, target_ds.group_index)}_{uuid4().hex[:4]}"
                with target_ds:
                    temp_tensor_obj = target_ds.create_tensor(
                        temp_tensor,
                        htype="class_label",
                        dtype=actual_tensor.dtype,
                        hidden=True,
                        create_sample_info_tensor=False,
                        create_shape_tensor=False,
                        create_id_tensor=False,
                    )
                    temp_tensor_obj.meta._disable_temp_transform = True
                    label_temp_tensors[tensor] = temp_tensor_obj.key
                target_ds.flush()

        tensors = list(target_ds._tensors())
        tensors = [target_ds[t].key for t in tensors]
        tensors = list(set(tensors) - set(class_label_tensors))

        group_index = target_ds.group_index
        version_state = target_ds.version_state
        if isinstance(storage, MemoryProvider):
            storages = [storage] * len(slices)
        else:
            storages = [storage.copy() for _ in slices]
        extend_only = kwargs.get("extend_only")
        args = (
            group_index,
            tensors,
            visible_tensors,
            label_temp_tensors,
            self,
            version_state,
            target_ds.link_creds,
            skip_ok,
            extend_only,
            cache_size,
            ignore_errors,
        )
        map_inp = zip(slices, offsets, storages, repeat(args))
        try:
            if progressbar:
                desc = get_pbar_description(self.functions)
                result = compute.map_with_progress_bar(
                    store_data_slice_with_pbar,
                    map_inp,
                    total_length=len(data_in),
                    desc=desc,
                    pbar=pbar,
                    pqueue=pqueue,
                )
            else:
                result = compute.map(store_data_slice, map_inp)
        except Exception:
            for tensor in label_temp_tensors.values():
                target_ds.delete_tensor(tensor)
            raise

        if read_only:
            return

        result = process_transform_result(result)

        all_num_samples, all_tensors_generated_length = get_lengths_generated(
            result["tensor_metas"], tensors
        )

        check_lengths(all_tensors_generated_length, skip_ok)

        generated_tensors = [
            tensor for tensor, l in all_tensors_generated_length.items() if l > 0
        ]

        old_chunk_paths = get_old_chunk_paths(target_ds, generated_tensors, overwrite)
        merge_all_meta_info(
            target_ds, storage, generated_tensors, overwrite, all_num_samples, result
        )
        delete_overwritten_chunks(old_chunk_paths, storage, overwrite)
        dataset_written(target_ds)

        if label_temp_tensors:
            sync_labels(
                target_ds,
                label_temp_tensors,
                result["hash_label_maps"],
                num_workers=num_workers,
                scheduler=scheduler,
                verbose=progressbar,
            )


def compose(functions: List[ComputeFunction]):  # noqa: DAR101, DAR102, DAR201, DAR401
    """Takes a list of functions decorated using :func:`deeplake.compute` and creates a pipeline that can be evaluated using .eval

    Example::

        pipeline = deeplake.compose([my_fn(a=3), another_function(b=2)])
        pipeline.eval(data_in, ds_out, scheduler="processed", num_workers=2)

    The ``eval`` method evaluates the pipeline/transform function.

    It has the following arguments:

    - ``data_in``: Input passed to the transform to generate output dataset.

        - It should support ``__getitem__`` and ``__len__``. This can be a Deep Lake dataset.

    - ``ds_out (Dataset, optional)``: The dataset object to which the transform will get written.

        - If this is not provided, data_in will be overwritten if it is a Deep Lake dataset, otherwise error will be raised.
        - It should have all keys being generated in output already present as tensors.
        - It's initial state should be either:

            - Empty i.e. all tensors have no samples. In this case all samples are added to the dataset.
            - All tensors are populated and have same length. In this case new samples are appended to the dataset.

    - ``num_workers (int)``: The number of workers to use for performing the transform.

        - Defaults to 0. When set to 0, it will always use serial processing, irrespective of the scheduler.

    - ``scheduler (str)``: The scheduler to be used to compute the transformation.

        - Supported values include: 'serial', 'threaded', 'processed' and 'ray'. Defaults to 'threaded'.

    - ``progressbar (bool)``: Displays a progress bar if True (default).

    - ``skip_ok (bool)``: If True, skips the check for output tensors generated.

        - This allows the user to skip certain tensors in the function definition.
        - This is especially useful for inplace transformations in which certain tensors are not modified. Defaults to ``False``.

    - ``ignore_errors (bool)``: If ``True``, input samples that causes transform to fail will be skipped and the errors will be ignored **if possible**.

    It raises the following errors:

    - ``InvalidInputDataError``: If data_in passed to transform is invalid. It should support ``__getitem__`` and ``__len__`` operations. Using scheduler other than "threaded" with deeplake dataset having base storage as memory as data_in will also raise this.

    - ``InvalidOutputDatasetError``: If all the tensors of ds_out passed to transform don't have the same length. Using scheduler other than "threaded" with deeplake dataset having base storage as memory as ds_out will also raise this.

    - ``TensorMismatchError``: If one or more of the outputs generated during transform contain different tensors than the ones present in 'ds_out' provided to transform.

    - ``UnsupportedSchedulerError``: If the scheduler passed is not recognized. Supported values include: 'serial', 'threaded', 'processed' and 'ray'.

    - ``TransformError``: All other exceptions raised if there are problems while running the pipeline.
    """
    if not functions:
        raise HubComposeEmptyListError
    for index, fn in enumerate(functions):
        if not isinstance(fn, ComputeFunction):
            raise HubComposeIncompatibleFunction(index)
    return Pipeline(functions)


def compute(
    fn,
    name: Optional[str] = None,
) -> Callable[..., ComputeFunction]:  # noqa: DAR101, DAR102, DAR201, DAR401
    """Compute is a decorator for functions.

    The functions should have atleast 2 argument, the first two will correspond to ``sample_in`` and ``samples_out``.

    There can be as many other arguments as required.

    The output should be appended/extended to the second argument in a deeplake like syntax.

    Any value returned by the fn will be ignored.

    Example::

        @deeplake.compute
        def my_fn(sample_in: Any, samples_out, my_arg0, my_arg1=0):
            samples_out.my_tensor.append(my_arg0 * my_arg1)

        # This transform can be used using the eval method in one of these 2 ways:-

        # Directly evaluating the method
        # here arg0 and arg1 correspond to the 3rd and 4th argument in my_fn
        my_fn(arg0, arg1).eval(data_in, ds_out, scheduler="threaded", num_workers=5)

        # As a part of a Transform pipeline containing other functions
        pipeline = deeplake.compose([my_fn(a, b), another_function(x=2)])
        pipeline.eval(data_in, ds_out, scheduler="processed", num_workers=2)

    The ``eval`` method evaluates the pipeline/transform function.

    It has the following arguments:

    - ``data_in``: Input passed to the transform to generate output dataset.

        - It should support ``__getitem__`` and ``__len__``. This can be a Deep Lake dataset.

    - ``ds_out (Dataset, optional)``: The dataset object to which the transform will get written.

        - If this is not provided, data_in will be overwritten if it is a Deep Lake dataset, otherwise error will be raised.
        - It should have all keys being generated in output already present as tensors.
        - It's initial state should be either:

            - Empty i.e. all tensors have no samples. In this case all samples are added to the dataset.
            - All tensors are populated and have same length. In this case new samples are appended to the dataset.

    - ``num_workers (int)``: The number of workers to use for performing the transform.

        - Defaults to 0. When set to 0, it will always use serial processing, irrespective of the scheduler.

    - ``scheduler (str)``: The scheduler to be used to compute the transformation.

        - Supported values include: 'serial', 'threaded', 'processed' and 'ray'. Defaults to 'threaded'.

    - ``progressbar (bool)``: Displays a progress bar if ``True`` (default).

    - ``skip_ok (bool)``: If ``True``, skips the check for output tensors generated.

        - This allows the user to skip certain tensors in the function definition.
        - This is especially useful for inplace transformations in which certain tensors are not modified. Defaults to ``False``.

    - ``check_lengths (bool)``: If ``True``, checks whether ``ds_out`` has tensors of same lengths initially.

    - ``pad_data_in (bool)``: If ``True``, pads tensors of ``data_in`` to match the length of the largest tensor in ``data_in``. Defaults to ``False``.

    - ``ignore_errors (bool)``: If ``True``, input samples that causes transform to fail will be skipped and the errors will be ignored **if possible**.

    Note:
        ``pad_data_in`` is only applicable if ``data_in`` is a Deep Lake dataset.

    It raises the following errors:

    - ``InvalidInputDataError``: If ``data_in`` passed to transform is invalid. It should support ``__getitem__`` and ``__len__`` operations. Using scheduler other than "threaded" with deeplake dataset having base storage as memory as ``data_in`` will also raise this.

    - ``InvalidOutputDatasetError``: If all the tensors of ``ds_out`` passed to transform don't have the same length. Using scheduler other than "threaded" with deeplake dataset having base storage as memory as ``ds_out`` will also raise this.

    - ``TensorMismatchError``: If one or more of the outputs generated during transform contain different tensors than the ones present in ``ds_out`` provided to transform.

    - ``UnsupportedSchedulerError``: If the scheduler passed is not recognized. Supported values include: 'serial', 'threaded', 'processed' and 'ray'.

    - ``TransformError``: All other exceptions raised if there are problems while running the pipeline.
    """

    def inner(*args, **kwargs):
        return ComputeFunction(fn, args, kwargs, name)

    return inner<|MERGE_RESOLUTION|>--- conflicted
+++ resolved
@@ -60,11 +60,7 @@
         check_lengths: bool = True,
         pad_data_in: bool = False,
         read_only_ok: bool = False,
-<<<<<<< HEAD
-        cache_size: int = 16,
-=======
         cache_size: int = DEFAULT_TRANSFORM_SAMPLE_CACHE_SIZE,
->>>>>>> 68cdcca7
         checkpoint_interval: int = 0,
         ignore_errors: bool = False,
         **kwargs,
@@ -142,11 +138,7 @@
         check_lengths: bool = True,
         pad_data_in: bool = False,
         read_only_ok: bool = False,
-<<<<<<< HEAD
-        cache_size: int = 16,
-=======
         cache_size: int = DEFAULT_TRANSFORM_SAMPLE_CACHE_SIZE,
->>>>>>> 68cdcca7
         checkpoint_interval: int = 0,
         ignore_errors: bool = False,
         **kwargs,
