--- conflicted
+++ resolved
@@ -274,38 +274,8 @@
                         is_checkpoint=True,
                         total_samples_processed=samples_processed,
                     )
-<<<<<<< HEAD
-                    target_ds.reset(force=True)
-                target_ds._send_compute_progress(**progress_args, status="failed")
-                close_states(compute_provider, pbar, pqueue)
-                index, sample, suggest = None, None, False
-                if isinstance(e, TransformError):
-                    index, sample, suggest = e.index, e.sample, e.suggest
-                    if checkpointing_enabled and isinstance(index, int):
-                        index = samples_processed + index
-                    e = e.__cause__  # type: ignore
-                if isinstance(e, AllSamplesSkippedError):
-                    raise e
-                raise TransformError(
-                    index=index,
-                    sample=sample,
-                    samples_processed=samples_processed,
-                    suggest=suggest,
-                ) from e
-            finally:
-                reload_and_rechunk(
-                    overwrite,
-                    original_data_in,
-                    target_ds,
-                    initial_autoflush,
-                    pad_data_in,
-                    initial_padding_state,
-                    kwargs,
-                    completed,
-=======
                 progress = round(
                     (samples_processed + len_data_in(data_in)) / total_samples * 100, 2
->>>>>>> 06008ad8
                 )
                 end = progress == 100
                 progress_args = {
