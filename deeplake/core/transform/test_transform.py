import deeplake
import pytest
import numpy as np
from click.testing import CliRunner
from deeplake.core.storage.memory import MemoryProvider
from deeplake.core.transform.transform_tensor import TransformTensor
from deeplake.core.version_control.test_version_control import (
    compare_dataset_diff,
    compare_tensor_diff,
    get_default_tensor_diff,
    get_default_dataset_diff,
)
from deeplake.util.remove_cache import remove_memory_cache
from deeplake.util.check_installation import ray_installed
from deeplake.util.exceptions import InvalidOutputDatasetError, TransformError
from deeplake.tests.common import parametrize_num_workers
from deeplake.util.transform import get_pbar_description
import deeplake
import gc
from deeplake.tests.common import get_dummy_data_path


# github actions can only support 2 workers
TRANSFORM_TEST_NUM_WORKERS = 2

all_compressions = pytest.mark.parametrize("sample_compression", [None, "png", "jpeg"])

schedulers = ["threaded", "processed"]
schedulers = schedulers + ["ray"] if ray_installed() else schedulers
all_schedulers = pytest.mark.parametrize("scheduler", schedulers)
commit_or_not = pytest.mark.parametrize("do_commit", [True, False])


@deeplake.compute
def fn1(sample_in, samples_out, mul=1, copy=1):
    for _ in range(copy):
        samples_out.image.append(np.ones((337, 200)) * sample_in * mul)
        samples_out.label.append(np.ones((1,)) * sample_in * mul)


@deeplake.compute
def fn2(sample_in, samples_out, mul=1, copy=1):
    for _ in range(copy):
        samples_out.image.append(sample_in.image.numpy() * mul)
        samples_out.label.append(sample_in.label.numpy() * mul)


@deeplake.compute
def fn3(sample_in, samples_out, mul=1, copy=1):
    for _ in range(copy):
        samples_out.image.append(np.ones((1310, 2087)) * sample_in * mul)
        samples_out.label.append(np.ones((13,)) * sample_in * mul)


@deeplake.compute
def fn4(sample_in, samples_out):
    samples_out.image.append(sample_in.image)
    samples_out.image.append(sample_in.image.numpy() * 2)
    samples_out.label.append(sample_in.label)
    samples_out.label.append(sample_in.label.numpy() * 2)


@deeplake.compute
def fn5(sample_in, samples_out, mul=1, copy=1):
    for _ in range(copy):
        samples_out.x["y"].z.image.append(sample_in.z.y.x.image.numpy() * mul)
        samples_out.x.y.z["label"].append(sample_in.z.y.x.label.numpy() * mul)


@deeplake.compute
def fn6(sample_in, samples_out, mul=1, copy=1):
    for _ in range(copy):
        samples_out.append(
            {
                "image": sample_in.image.numpy() * mul,
                "label": sample_in.label.numpy() * mul,
            }
        )


@deeplake.compute
def read_image(sample_in, samples_out):
    samples_out.image.append(deeplake.read(sample_in))


@deeplake.compute
def crop_image(sample_in, samples_out, copy=1):
    for _ in range(copy):
        samples_out.image.append(sample_in.image.numpy()[:100, :100, :])


@deeplake.compute
def filter_tr(sample_in, sample_out):
    if sample_in % 2 == 0:
        sample_out.image.append(sample_in * np.ones((100, 100)))


@deeplake.compute
def populate_cc_bug(sample_in, samples_out):
    samples_out.xyz.append(sample_in)
    return samples_out


@deeplake.compute
def inplace_transform(sample_in, samples_out):
    samples_out.img.append(2 * sample_in.img.numpy())
    samples_out.img.append(3 * sample_in.img.numpy())
    samples_out.label.append(2 * sample_in.label.numpy())
    samples_out.label.append(3 * sample_in.label.numpy())


@deeplake.compute
def unequal_transform(sample_in, samples_out):
    samples_out.x.append(sample_in.x.numpy() * 2)
    if sample_in.y.numpy().size > 0:
        samples_out.y.append(sample_in.y.numpy() * 2)


@deeplake.compute
def add_text(sample_in, samples_out):
    samples_out.abc.append(sample_in)


@deeplake.compute
def add_link(sample_in, samples_out):
    samples_out.abc.append(deeplake.link(sample_in))


@deeplake.compute
def add_image(sample_in, samples_out):
    samples_out.image.append(np.random.randint(0, 255, (1310, 2087, 3), dtype=np.uint8))


@deeplake.compute
def add_images(i, sample_out):
    for i in range(5):
        image = deeplake.read(get_dummy_data_path("images/flower.png"))
        sample_out.append({"image": image})


@deeplake.compute
def small_transform(sample_in, samples_out):
    samples_out.image.append(sample_in)


@deeplake.compute
def fn_aggregate(samples_in, samples_out, key, values):
    values.append(samples_in[key].numpy().mean())


def check_target_array(ds, index, target):
    np.testing.assert_array_equal(
        ds.img[index].numpy(), target * np.ones((200, 200, 3))
    )
    np.testing.assert_array_equal(ds.label[index].numpy(), target * np.ones((1,)))


def retrieve_objects_from_memory(object_type=deeplake.core.sample.Sample):
    total_n_of_occurences = 0
    gc_objects = gc.get_objects()
    for item in gc_objects:
        if isinstance(item, object_type):
            total_n_of_occurences += 1
    return total_n_of_occurences


@all_schedulers
@pytest.mark.parametrize(
    "ds",
    ["memory_ds", "local_ds", "s3_ds"],
    indirect=True,
)
def test_single_transform_deeplake_dataset(ds, scheduler):
    data_in = deeplake.dataset(
        "./test/single_transform_deeplake_dataset", overwrite=True
    )
    with data_in:
        data_in.create_tensor("image")
        data_in.create_tensor("label")
        for i in range(1, 100):
            data_in.image.append(i * np.ones((i, i)))
            data_in.label.append(i * np.ones((1,)))
    ds_out = ds
    ds_out.create_tensor("image")
    ds_out.create_tensor("label")
    if (
        isinstance(remove_memory_cache(ds.storage), MemoryProvider)
        and scheduler != "threaded"
    ):
        # any scheduler other than `threaded` will not work with a dataset stored in memory
        with pytest.raises(InvalidOutputDatasetError):
            fn2(copy=1, mul=2).eval(
                data_in,
                ds_out,
                num_workers=TRANSFORM_TEST_NUM_WORKERS,
                progressbar=False,
                scheduler=scheduler,
            )
        data_in.delete()
        return

    fn2(copy=1, mul=2).eval(
        data_in,
        ds_out,
        num_workers=TRANSFORM_TEST_NUM_WORKERS,
        scheduler=scheduler,
        progressbar=False,
    )
    assert len(ds_out) == 99
    for index in range(1, 100):
        np.testing.assert_array_equal(
            ds_out[index - 1].image.numpy(), 2 * index * np.ones((index, index))
        )
        np.testing.assert_array_equal(
            ds_out[index - 1].label.numpy(), 2 * index * np.ones((1,))
        )

    assert ds_out.image.shape_interval.lower == (99, 1, 1)
    assert ds_out.image.shape_interval.upper == (99, 99, 99)
    data_in.delete()


def test_groups(local_ds):
    with CliRunner().isolated_filesystem():
        with deeplake.dataset("./test/transform_deeplake_in_generic") as data_in:
            data_in.create_tensor("data/image")
            data_in.create_tensor("data/label")
            for i in range(1, 100):
                data_in.data.image.append(i * np.ones((i, i)))
                data_in.data.label.append(i * np.ones((1,)))
        data_in = deeplake.dataset("./test/transform_deeplake_in_generic")
        ds_out = local_ds
        ds_out.create_tensor("stuff/image")
        ds_out.create_tensor("stuff/label")

        data_in = data_in.data
        ds_out = ds_out.stuff

        fn2(copy=1, mul=2).eval(
            data_in, ds_out, num_workers=TRANSFORM_TEST_NUM_WORKERS, progressbar=False
        )
        assert len(ds_out) == 99
        for index in range(1, 100):
            np.testing.assert_array_equal(
                ds_out[index - 1].image.numpy(), 2 * index * np.ones((index, index))
            )
            np.testing.assert_array_equal(
                ds_out[index - 1].label.numpy(), 2 * index * np.ones((1,))
            )

        assert ds_out.image.shape_interval.lower == (99, 1, 1)
        assert ds_out.image.shape_interval.upper == (99, 99, 99)


def test_groups_2(local_ds):
    with CliRunner().isolated_filesystem():
        with deeplake.dataset("./test/transform_deeplake_in_generic") as data_in:
            data_in.create_tensor("data/z/y/x/image")
            data_in.create_tensor("data/z/y/x/label")
            for i in range(1, 100):
                data_in.data.z.y.x.image.append(i * np.ones((i, i)))
                data_in.data.z.y.x.label.append(i * np.ones((1,)))
        data_in = deeplake.dataset("./test/transform_deeplake_in_generic")
        ds_out = local_ds
        ds_out.create_tensor("stuff/x/y/z/image")
        ds_out.create_tensor("stuff/x/y/z/label")

        data_in = data_in.data
        ds_out = ds_out.stuff

        fn5(copy=1, mul=2).eval(
            data_in, ds_out, num_workers=TRANSFORM_TEST_NUM_WORKERS, progressbar=False
        )
        assert len(ds_out) == 99
        for index in range(1, 100):
            np.testing.assert_array_equal(
                ds_out.x.y.z.image[index - 1].numpy(),
                2 * index * np.ones((index, index)),
            )
            np.testing.assert_array_equal(
                ds_out.x.y.z.label[index - 1].numpy(), 2 * index * np.ones((1,))
            )

        assert ds_out.x.y.z.image.shape_interval.lower == (99, 1, 1)
        assert ds_out.x.y.z.image.shape_interval.upper == (99, 99, 99)


@parametrize_num_workers
@all_schedulers
def test_single_transform_deeplake_dataset_htypes(local_ds, num_workers, scheduler):
    data_in = deeplake.dataset(
        "./test/single_transform_deeplake_dataset_htypes", overwrite=True
    )
    with data_in:
        data_in.create_tensor("image", htype="image", sample_compression="png")
        data_in.create_tensor("label", htype="class_label")
        for i in range(1, 100):
            data_in.image.append(i * np.ones((i, i), dtype="uint8"))
            data_in.label.append(i * np.ones((1,), dtype="uint32"))
    ds_out = local_ds
    ds_out.create_tensor("image")
    ds_out.create_tensor("label")
    fn2(copy=1, mul=2).eval(
        data_in, ds_out, num_workers=num_workers, progressbar=False, scheduler=scheduler
    )
    assert len(ds_out) == 99
    for index in range(1, 100):
        np.testing.assert_array_equal(
            ds_out[index - 1].image.numpy(), 2 * index * np.ones((index, index))
        )
        np.testing.assert_array_equal(
            ds_out[index - 1].label.numpy(), 2 * index * np.ones((1,))
        )

    assert ds_out.image.shape_interval.lower == (99, 1, 1)
    assert ds_out.image.shape_interval.upper == (99, 99, 99)
    data_in.delete()


@all_schedulers
def test_chain_transform_list_small(local_ds, scheduler):
    ls = list(range(100))
    ds_out = local_ds
    ds_out.create_tensor("image")
    ds_out.create_tensor("label")
    pipeline = deeplake.compose([fn1(mul=5, copy=2), fn2(mul=3, copy=3)])
    pipeline.eval(
        ls,
        ds_out,
        num_workers=TRANSFORM_TEST_NUM_WORKERS,
        progressbar=False,
        scheduler=scheduler,
    )
    assert len(ds_out) == 600
    for i in range(100):
        for index in range(6 * i, 6 * i + 6):
            np.testing.assert_array_equal(
                ds_out[index].image.numpy(), 15 * i * np.ones((337, 200))
            )
            np.testing.assert_array_equal(
                ds_out[index].label.numpy(), 15 * i * np.ones((1,))
            )


@all_schedulers
def test_chain_transform_list_big(local_ds, scheduler):
    ls = [i for i in range(2)]
    ds_out = local_ds
    ds_out.create_tensor("image")
    ds_out.create_tensor("label")
    pipeline = deeplake.compose([fn3(mul=5, copy=2), fn2(mul=3, copy=3)])
    pipeline.eval(
        ls,
        ds_out,
        num_workers=TRANSFORM_TEST_NUM_WORKERS,
        progressbar=False,
        scheduler=scheduler,
    )
    assert len(ds_out) == 12
    for i in range(2):
        for index in range(6 * i, 6 * i + 6):
            np.testing.assert_array_equal(
                ds_out[index].image.numpy(), 15 * i * np.ones((1310, 2087))
            )
            np.testing.assert_array_equal(
                ds_out[index].label.numpy(), 15 * i * np.ones((13,))
            )


@all_schedulers
@commit_or_not
def test_add_to_non_empty_dataset(local_ds, scheduler, do_commit):
    ls = [i for i in range(100)]
    ds_out = local_ds
    ds_out.create_tensor("image")
    ds_out.create_tensor("label")
    pipeline = deeplake.compose([fn1(mul=5, copy=2), fn2(mul=3, copy=3)])
    with ds_out:
        for i in range(10):
            ds_out.image.append(i * np.ones((10, 10)))
            ds_out.label.append(i * np.ones((1,)))
        if do_commit:
            ds_out.commit()

    pipeline.eval(
        ls,
        ds_out,
        num_workers=TRANSFORM_TEST_NUM_WORKERS,
        progressbar=False,
        scheduler=scheduler,
    )
    assert len(ds_out) == 610
    for i in range(10):
        np.testing.assert_array_equal(ds_out[i].image.numpy(), i * np.ones((10, 10)))
        np.testing.assert_array_equal(ds_out[i].label.numpy(), i * np.ones((1,)))
    for i in range(100):
        for index in range(10 + 6 * i, 10 + 6 * i + 6):
            np.testing.assert_array_equal(
                ds_out[index].image.numpy(), 15 * i * np.ones((337, 200))
            )
            np.testing.assert_array_equal(
                ds_out[index].label.numpy(), 15 * i * np.ones((1,))
            )

    expected_tensor_diff = {
        "commit_id": local_ds.pending_commit_id,
        "image": get_default_tensor_diff(),
        "label": get_default_tensor_diff(),
    }

    expected_dataset_diff = get_default_dataset_diff(local_ds.pending_commit_id)

    if do_commit:
        expected_tensor_diff["image"]["data_added"] = [10, 610]
        expected_tensor_diff["label"]["data_added"] = [10, 610]
    else:
        expected_tensor_diff["image"]["created"] = True
        expected_tensor_diff["label"]["created"] = True
        expected_tensor_diff["image"]["data_added"] = [0, 610]
        expected_tensor_diff["label"]["data_added"] = [0, 610]

    diff = ds_out.diff(as_dict=True)
    tensor_diff = diff["tensor"]
    dataset_diff = diff["dataset"]
    compare_tensor_diff([expected_tensor_diff], tensor_diff)
    compare_dataset_diff([expected_dataset_diff], dataset_diff)


@all_schedulers
@all_compressions
def test_transform_deeplake_read(local_ds, cat_path, sample_compression, scheduler):
    data_in = [cat_path] * 10
    ds_out = local_ds
    ds_out.create_tensor("image", htype="image", sample_compression=sample_compression)

    read_image().eval(
        data_in,
        ds_out,
        num_workers=TRANSFORM_TEST_NUM_WORKERS,
        progressbar=False,
        scheduler=scheduler,
    )
    assert len(ds_out) == 10
    for i in range(10):
        assert ds_out.image[i].numpy().shape == (900, 900, 3)
        np.testing.assert_array_equal(ds_out.image[i].numpy(), ds_out.image[0].numpy())


@all_schedulers
@all_compressions
def test_transform_deeplake_read_pipeline(
    local_ds, cat_path, sample_compression, scheduler
):
    data_in = [cat_path] * 10
    ds_out = local_ds
    ds_out.create_tensor("image", htype="image", sample_compression=sample_compression)
    pipeline = deeplake.compose([read_image(), crop_image(copy=2)])
    pipeline.eval(
        data_in,
        ds_out,
        num_workers=TRANSFORM_TEST_NUM_WORKERS,
        progressbar=False,
        scheduler=scheduler,
    )
    assert len(ds_out) == 20
    for i in range(20):
        assert ds_out.image[i].numpy().shape == (100, 100, 3)
        np.testing.assert_array_equal(ds_out.image[i].numpy(), ds_out.image[0].numpy())


def test_deeplake_like(local_ds, scheduler="threaded"):
    with CliRunner().isolated_filesystem():
        data_in = local_ds
        with data_in:
            data_in.create_tensor("image", htype="image", sample_compression="png")
            data_in.create_tensor("label", htype="class_label")
            for i in range(1, 100):
                data_in.image.append(i * np.ones((i, i), dtype="uint8"))
                data_in.label.append(i * np.ones((1,), dtype="uint32"))
        ds_out = deeplake.like("./transform_deeplake_like", data_in)
        fn2(copy=1, mul=2).eval(
            data_in,
            ds_out,
            num_workers=TRANSFORM_TEST_NUM_WORKERS,
            progressbar=False,
            scheduler=scheduler,
        )
        assert len(ds_out) == 99
        for index in range(1, 100):
            np.testing.assert_array_equal(
                ds_out[index - 1].image.numpy(), 2 * index * np.ones((index, index))
            )
            np.testing.assert_array_equal(
                ds_out[index - 1].label.numpy(), 2 * index * np.ones((1,))
            )

        assert ds_out.image.shape_interval.lower == (99, 1, 1)
        assert ds_out.image.shape_interval.upper == (99, 99, 99)


def test_transform_empty(local_ds):
    local_ds.create_tensor("image")

    ls = list(range(10))
    filter_tr().eval(ls, local_ds, progressbar=False)

    assert len(local_ds) == 5

    for i in range(5):
        np.testing.assert_array_equal(
            local_ds[i].image.numpy(), 2 * i * np.ones((100, 100))
        )


def test_pbar_description():
    assert get_pbar_description([fn1()]) == "Evaluating fn1"
    assert get_pbar_description([fn1(), fn2()]) == "Evaluating [fn1, fn2]"
    assert get_pbar_description([fn1(), fn1()]) == "Evaluating [fn1, fn1]"
    assert (
        get_pbar_description([fn1(), fn1(), read_image()])
        == "Evaluating [fn1, fn1, read_image]"
    )


def test_bad_transform(memory_ds):
    ds = memory_ds
    ds.create_tensor("x")
    ds.create_tensor("y")
    with ds:
        ds.x.extend(np.random.rand(10, 1))
        ds.y.extend(np.random.rand(10, 1))
    ds2 = deeplake.like("mem://dummy2", ds)

    @deeplake.compute
    def fn_filter(sample_in, sample_out):
        sample_out.y.append(sample_in.y.numpy())
        return sample_out

    with pytest.raises(TransformError):
        fn_filter().eval(ds, ds2, progressbar=False)


def test_transform_persistance(local_ds_generator, num_workers=2, scheduler="threaded"):
    data_in = deeplake.dataset(
        "./test/single_transform_deeplake_dataset_htypes", overwrite=True
    )
    with data_in:
        data_in.create_tensor("image", htype="image", sample_compression="png")
        data_in.create_tensor("label", htype="class_label")
        for i in range(1, 100):
            data_in.image.append(i * np.ones((i, i), dtype="uint8"))
            data_in.label.append(i * np.ones((1,), dtype="uint32"))
    ds_out = local_ds_generator()
    ds_out.create_tensor("image")
    ds_out.create_tensor("label")
    if (
        isinstance(remove_memory_cache(ds_out.storage), MemoryProvider)
        and scheduler != "threaded"
        and num_workers > 0
    ):
        # any scheduler other than `threaded` will not work with a dataset stored in memory
        # num_workers = 0 automatically does single threaded irrespective of the scheduler
        with pytest.raises(InvalidOutputDatasetError):
            fn2(copy=1, mul=2).eval(
                data_in,
                ds_out,
                num_workers=num_workers,
                scheduler=scheduler,
                progressbar=False,
            )
        data_in.delete()
        return
    fn2(copy=1, mul=2).eval(
        data_in, ds_out, num_workers=num_workers, scheduler=scheduler, progressbar=False
    )

    def test_ds_out():
        assert len(ds_out) == 99
        for index in range(1, 100):
            np.testing.assert_array_equal(
                ds_out[index - 1].image.numpy(), 2 * index * np.ones((index, index))
            )
            np.testing.assert_array_equal(
                ds_out[index - 1].label.numpy(), 2 * index * np.ones((1,))
            )

        assert ds_out.image.shape_interval.lower == (99, 1, 1)
        assert ds_out.image.shape_interval.upper == (99, 99, 99)

    test_ds_out()
    ds_out = local_ds_generator()
    test_ds_out()

    data_in.delete()


def test_ds_append_in_transform(memory_ds):
    ds = memory_ds
    data_in = deeplake.dataset(
        "./test/single_transform_deeplake_dataset", overwrite=True
    )
    with data_in:
        data_in.create_tensor("image")
        data_in.create_tensor("label")
        for i in range(1, 100):
            data_in.image.append(i * np.ones((i, i)))
            data_in.label.append(i * np.ones((1,)))
    ds_out = ds
    ds_out.create_tensor("image")
    ds_out.create_tensor("label")

    fn6(copy=1, mul=2).eval(
        data_in, ds_out, num_workers=2, scheduler="threaded", progressbar=False
    )
    assert len(ds_out) == 99
    for index in range(1, 100):
        np.testing.assert_array_equal(
            ds_out[index - 1].image.numpy(), 2 * index * np.ones((index, index))
        )
        np.testing.assert_array_equal(
            ds_out[index - 1].label.numpy(), 2 * index * np.ones((1,))
        )

    assert ds_out.image.shape_interval.lower == (99, 1, 1)
    assert ds_out.image.shape_interval.upper == (99, 99, 99)
    data_in.delete()


def test_transform_pass_through():
    data_in = deeplake.dataset("mem://ds1")
    data_in.create_tensor("image", htype="image", sample_compression="png")
    data_in.create_tensor("label", htype="class_label")
    for i in range(1, 100):
        data_in.image.append(i * np.ones((i, i), dtype="uint8"))
        data_in.label.append(i * np.ones((1,), dtype="uint32"))
    ds_out = deeplake.dataset("mem://ds2")
    ds_out.create_tensor("image", htype="image", sample_compression="png")
    ds_out.create_tensor("label", htype="class_label")
    fn4().eval(data_in, ds_out, num_workers=2, scheduler="threaded", progressbar=False)
    for i in range(len(data_in)):
        np.testing.assert_array_equal(
            data_in[i].image.numpy(), ds_out[i * 2].image.numpy()
        )
        np.testing.assert_array_equal(
            data_in[i].label.numpy(), ds_out[i * 2].label.numpy()
        )
        np.testing.assert_array_equal(
            data_in[i].image.numpy() * 2, ds_out[i * 2 + 1].image.numpy()
        )
        np.testing.assert_array_equal(
            data_in[i].label.numpy() * 2, ds_out[i * 2 + 1].label.numpy()
        )


def test_inplace_transform(local_ds_generator):
    ds = local_ds_generator()

    with ds:
        ds.create_tensor("img")
        ds.create_tensor("label")
        for i in range(10):
            if i == 5:
                ds.img.append(np.zeros((200, 200, 3)))
            else:
                ds.img.append(np.ones((200, 200, 3)))
            ds.label.append(1)
        a = ds.commit()
        assert len(ds) == 10
        for i in range(10):
            if i != 5:
                check_target_array(ds, i, 1)
        ds.img[5] = np.ones((200, 200, 3))
        b = ds.commit()

        inplace_transform().eval(
            ds, num_workers=TRANSFORM_TEST_NUM_WORKERS, progressbar=False
        )
        assert ds.img.chunk_engine.num_samples == len(ds) == 20

        for i in range(20):
            target = 2 if i % 2 == 0 else 3
            check_target_array(ds, i, target)

        expected_tensor_diff = {
            "commit_id": ds.pending_commit_id,
            "img": get_default_tensor_diff(),
            "label": get_default_tensor_diff(),
        }
        expected_dataset_diff = get_default_dataset_diff(ds.pending_commit_id)
        expected_tensor_diff["img"]["data_added"] = [0, 20]
        expected_tensor_diff["img"]["data_transformed_in_place"] = True
        expected_tensor_diff["label"]["data_added"] = [0, 20]
        expected_tensor_diff["label"]["data_transformed_in_place"] = True

        diff = ds.diff(as_dict=True)
        tensor_diff = diff["tensor"]
        dataset_diff = diff["dataset"]

        compare_tensor_diff([expected_tensor_diff], tensor_diff)
        compare_dataset_diff([expected_dataset_diff], dataset_diff)

        ds.checkout(b)
        assert len(ds) == 10
        for i in range(10):
            check_target_array(ds, i, 1)

    ds = local_ds_generator()
    assert len(ds) == 20
    for i in range(20):
        target = 2 if i % 2 == 0 else 3
        check_target_array(ds, i, target)

    ds.checkout(b)
    assert len(ds) == 10
    for i in range(10):
        check_target_array(ds, i, 1)


def test_inplace_transform_without_commit(local_ds_generator):
    ds = local_ds_generator()

    with ds:
        ds.create_tensor("img")
        ds.create_tensor("label")
        for _ in range(10):
            ds.img.append(np.ones((200, 200, 3)))
            ds.label.append(1)
        assert len(ds) == 10
        for i in range(10):
            check_target_array(ds, i, 1)

        inplace_transform().eval(
            ds, num_workers=TRANSFORM_TEST_NUM_WORKERS, progressbar=False
        )
        assert ds.img.chunk_engine.num_samples == len(ds) == 20

        for i in range(20):
            target = 2 if i % 2 == 0 else 3
            check_target_array(ds, i, target)

    ds = local_ds_generator()
    assert len(ds) == 20
    for i in range(20):
        target = 2 if i % 2 == 0 else 3
        check_target_array(ds, i, target)


def test_inplace_transform_non_head(local_ds_generator):
    ds = local_ds_generator()
    with ds:
        ds.create_tensor("img")
        ds.create_tensor("label")
        for _ in range(10):
            ds.img.append(np.ones((200, 200, 3)))
            ds.label.append(1)
        assert len(ds) == 10
        for i in range(10):
            check_target_array(ds, i, 1)
        a = ds.commit()
        for _ in range(5):
            ds.img.append(np.ones((200, 200, 3)))
            ds.label.append(1)
        assert len(ds) == 15
        for i in range(15):
            check_target_array(ds, i, 1)

        ds.checkout(a)

        # transforming non-head node
        inplace_transform().eval(
            ds, num_workers=TRANSFORM_TEST_NUM_WORKERS, progressbar=False
        )
        br = ds.branch

        assert len(ds) == 20
        for i in range(20):
            target = 2 if i % 2 == 0 else 3
            check_target_array(ds, i, target)

        ds.checkout(a)
        assert len(ds) == 10
        for i in range(10):
            check_target_array(ds, i, 1)

        ds.checkout("main")
        assert len(ds) == 15
        for i in range(15):
            check_target_array(ds, i, 1)

    ds = local_ds_generator()
    assert len(ds) == 15
    for i in range(15):
        check_target_array(ds, i, 1)

    ds.checkout(a)
    assert len(ds) == 10
    for i in range(10):
        check_target_array(ds, i, 1)

    ds.checkout(br)
    assert len(ds) == 20
    for i in range(20):
        target = 2 if i % 2 == 0 else 3
        check_target_array(ds, i, target)


def test_inplace_transform_clear_chunks(local_ds_generator):
    ds = local_ds_generator()

    with ds:
        ds.create_tensor("img")
        ds.create_tensor("label")

        for _ in range(10):
            ds.img.append(np.ones((500, 500, 3)))
            ds.label.append(np.ones(3))

    prev_chunks = set(
        [
            f"{tensor.key}/chunks/{chunk}"
            for tensor in [ds.img, ds.label]
            for chunk in tensor.chunk_engine.list_all_chunks()
        ]
    )
    inplace_transform().eval(ds)
    after_chunks = set(
        [
            f"{tensor.key}/chunks/{chunk}"
            for tensor in [ds.img, ds.label]
            for chunk in tensor.chunk_engine.list_all_chunks()
        ]
    )

    # all chunks where replaced
    assert len(after_chunks.intersection(prev_chunks)) == 0

    # test all new chunks where created
    for chunk in after_chunks:
        assert ds.storage[chunk] is not None

    # test all old chunks where removed
    for chunk in prev_chunks:
        try:
            assert ds.storage[chunk] is None
        except KeyError:
            pass


def test_transform_skip_ok(local_ds_generator):
    ds = local_ds_generator()
    ls = list(range(100))
    with ds:
        ds.create_tensor("image")
        ds.create_tensor("label")
        ds.create_tensor("unused")

    pipeline = deeplake.compose([fn1(mul=5, copy=2), fn2(mul=3, copy=3)])
    pipeline.eval(
        ls,
        ds,
        num_workers=TRANSFORM_TEST_NUM_WORKERS,
        progressbar=False,
        scheduler="processed",
        skip_ok=True,
    )
    for i in range(100):
        for index in range(6 * i, 6 * i + 6):
            np.testing.assert_array_equal(
                ds.image[index].numpy(), 15 * i * np.ones((337, 200))
            )
            np.testing.assert_array_equal(
                ds.label[index].numpy(), 15 * i * np.ones((1,))
            )

    assert len(ds.unused) == 0

    # test persistence
    ds = local_ds_generator()
    for i in range(100):
        for index in range(6 * i, 6 * i + 6):
            np.testing.assert_array_equal(
                ds.image[index].numpy(), 15 * i * np.ones((337, 200))
            )
            np.testing.assert_array_equal(
                ds.label[index].numpy(), 15 * i * np.ones((1,))
            )
    assert len(ds.unused) == 0


def test_inplace_transform_skip_ok(local_ds_generator):
    ds = local_ds_generator()

    with ds:
        ds.create_tensor("img")
        ds.create_tensor("label")
        ds.create_tensor("unused")
        ds.img.extend(np.ones((10, 200, 200, 3)))
        ds.label.extend([1 for _ in range(10)])
        ds.unused.extend(5 * np.ones((10, 10, 10)))
        for i in range(10):
            check_target_array(ds, i, 1)

    inplace_transform().eval(
        ds, num_workers=TRANSFORM_TEST_NUM_WORKERS, progressbar=False, skip_ok=True
    )
    assert ds.img.chunk_engine.num_samples == 20

    for i in range(20):
        target = 2 if i % 2 == 0 else 3
        check_target_array(ds, i, target)

    assert len(ds.unused) == 10
    np.testing.assert_array_equal(ds.unused.numpy(), 5 * np.ones((10, 10, 10)))

    # test persistence
    ds = local_ds_generator()

    assert ds.img.chunk_engine.num_samples == 20

    for i in range(20):
        target = 2 if i % 2 == 0 else 3
        check_target_array(ds, i, target)

    assert len(ds.unused) == 10
    np.testing.assert_array_equal(ds.unused.numpy(), 5 * np.ones((10, 10, 10)))


def test_chunk_compression_bug(local_ds):
    xyz = np.zeros((480, 640), dtype=np.float32)
    length = 55
    dataset = [xyz] * length
    with local_ds as ds:
        ds.create_tensor("xyz", chunk_compression="lz4")
        populate_cc_bug().eval(dataset, ds, num_workers=2, scheduler="threaded")

    for index in range(length):
        np.testing.assert_array_equal(ds.xyz[index].numpy(), xyz)


@deeplake.compute
def sequence_transform(inp, out):
    out.x.append([np.ones(inp)] * inp)


def test_sequence_htype_with_transform(local_ds):
    ds = local_ds
    with ds:
        ds.create_tensor("x", htype="sequence")
        assert ds.x.dtype is None
        assert ds.x.htype == "sequence[None]"
        sequence_transform().eval(list(range(1, 11)), ds, TRANSFORM_TEST_NUM_WORKERS)
    for i in range(10):
        np.testing.assert_array_equal(ds.x[i].numpy(), np.ones((i + 1, i + 1)))
    assert ds.x.dtype == np.ones(1).dtype
    assert ds.x.htype == "sequence[generic]"


def test_htype_dtype_after_transform(local_ds):
    ds = local_ds
    with ds:
        ds.create_tensor("image")
        assert ds.image.htype is None
        assert ds.image.dtype is None
        ds.create_tensor("label")
        fn3().eval(list(range(10)), ds, TRANSFORM_TEST_NUM_WORKERS)
    assert ds.image.htype == "generic"
    assert ds.image.dtype == np.ones(1).dtype


def test_transform_pad_data_in(local_ds):
    with local_ds as ds:
        ds.create_tensor("x")
        ds.create_tensor("y")
        ds.x.extend(list(range(10)))
        ds.y.extend(list(range(5)))
    ds2 = deeplake.dataset("./data/unequal2", overwrite=True)
    ds2.create_tensor("x")
    ds2.create_tensor("y")

    unequal_transform().eval(ds, ds2, pad_data_in=True, skip_ok=True)
    assert len(ds2.x) == 10
    assert len(ds2.y) == 5
    assert len(ds2) == 5
    for i in range(10):
        x = ds2[i].x.numpy()
        np.testing.assert_equal(x, 2 * i)
        if i < 5:
            y = ds2[i].y.numpy()
            np.testing.assert_equal(y, 2 * i)

    for i, dsv in enumerate(ds2):
        x, y = dsv.x.numpy(), dsv.y.numpy()
        np.testing.assert_equal(x, 2 * i)
        np.testing.assert_equal(y, 2 * i)


def test_transform_bug_text(local_ds):
    with local_ds as ds:
        ds.create_tensor("abc", htype="text")
        ls = ["hello"] * 10
        add_text().eval(ls, ds, num_workers=2)
        assert len(ds) == 10
        ds.pop(6)
        assert len(ds) == 9

        for i in range(9):
            assert ds[i].abc.numpy() == "hello"


def test_transform_bug_link(local_ds, cat_path):
    with local_ds as ds:
        ds.create_tensor("abc", htype="link[image]", sample_compression="jpg")
        ls = [cat_path] * 10
        add_link().eval(ls, ds, num_workers=2)
        assert len(ds) == 10
        ds.pop(6)
        assert len(ds) == 9

        for i in range(9):
            assert ds[i].abc.numpy().shape == (900, 900, 3)
            assert ds[i].abc.shape == (900, 900, 3)


def test_tensor_dataset_memory_leak(local_ds):
    local_ds.create_tensor("image", htype="image", sample_compression="png")
    add_images().eval(list(range(100)), local_ds, scheduler="threaded")

    n = retrieve_objects_from_memory()
    assert n == 0


def test_transform_info(local_ds_generator):
    ds = local_ds_generator()
    with ds:
        ds.create_tensor("image")
        small_transform().eval(range(1), ds)
        ds.info["test"] = 123
        assert ds.info["test"] == 123
    ds = local_ds_generator()
    assert ds.info["test"] == 123


@parametrize_num_workers
@all_compressions
@pytest.mark.parametrize(
    "ds",
    ["memory_ds", "local_ds", "s3_ds"],
    indirect=True,
)
def test_read_only_dataset_aggregation_image(ds, sample_compression, num_workers):
    scheduler = "serial"
    i_start = 0
    i_stop = 100
    with ds:
        ds.create_tensor("image", htype="image", sample_compression=sample_compression)
        for i in range(i_start, i_stop):
            ds.image.append(i * np.ones((9, 16), dtype="uint8"))
    ds.read_only = True

    values = []
    fn_aggregate(key="image", values=values).eval(
        ds,
        num_workers=num_workers,
        progressbar=False,
        scheduler=scheduler,
        read_only_ok=True,
    )
    assert len(values) == i_stop - i_start
    assert np.array(values).mean() == (i_start + i_stop - 1) / 2  # half-open interval


@parametrize_num_workers
@pytest.mark.parametrize(
    "ds",
    ["memory_ds", "local_ds", "s3_ds"],
    indirect=True,
)
def test_read_only_dataset_aggregation_label(ds, num_workers):
    scheduler = "serial"

    i_start = 0
    i_stop = 100
    with ds:
        ds.create_tensor("label", htype="class_label")
        for i in range(i_start, i_stop):
            ds.label.append(i)
    ds.read_only = True

    values = []
    fn_aggregate(key="label", values=values).eval(
        ds,
        num_workers=num_workers,
        progressbar=False,
        scheduler=scheduler,
        read_only_ok=True,
    )
    assert len(values) == i_stop - i_start
    assert np.array(values).mean() == (i_start + i_stop - 1) / 2  # half-open interval


@parametrize_num_workers
@all_schedulers
@pytest.mark.parametrize(
    "ds",
    ["local_ds", "s3_ds"],
    indirect=True,
)
def test_read_only_dataset_raise(ds, scheduler, num_workers):
    with ds:
        ds.create_tensor("label", htype="class_label")
        ds.label.append(1)
    ds.read_only = True

    with pytest.raises(InvalidOutputDatasetError):
        values = []
        fn_aggregate(key="label", values=values).eval(
            ds, num_workers=num_workers, progressbar=False, scheduler=scheduler
        )


def test_read_only_dataset_raise_if_output_dataset(memory_ds):
    data_in = memory_ds

    with data_in:
        data_in.create_tensor("label", htype="class_label")
        data_in.label.append(1)

    data_out = deeplake.dataset(
        "mem://test_read_only_dataset_raise_if_output_dataset", overwrite=True
    )
    data_out.read_only = True

    with pytest.raises(InvalidOutputDatasetError):
        values = []
        fn_aggregate(key="label", values=values).eval(
            data_in, data_out, progressbar=False, read_only_ok=True
        )


@pytest.mark.parametrize(
    "compression", [{"sample_compression": "lz4"}, {"chunk_compression": "lz4"}, {}]
)
@pytest.mark.parametrize(
    "data", [[1] * 100 + [2] * 100 + [None] * 300, [None] * 300 + [3] * 200]
)
def test_empty_sample_transform_1(local_ds, compression, data):
    @deeplake.compute
    def upload(sample_in, sample_out):
        sample_out.x.append(sample_in)

    with local_ds as ds:
        ds.create_tensor("x", **compression)

        upload().eval(
            data,
            ds,
            num_workers=2,
        )
        assert len(ds.x) == 500


<<<<<<< HEAD
def test_classlabel_transform_bug(local_ds):
    @deeplake.compute
    def upload(sample_in, sample_out):
        sample_out.x.append(sample_in)

    with local_ds as ds:
        ds.create_tensor("x", htype="class_label", dtype="int32")

        upload().eval([-1], ds)

        assert len(ds.x) == 1
        np.testing.assert_array_equal(ds.x[0], -1)
=======
def test_downsample_transform(local_ds):
    with local_ds as ds:
        ds.create_tensor(
            "image", htype="image", sample_compression="jpeg", downsampling=(2, 3)
        )

        add_image().eval(list(range(10)), ds, num_workers=TRANSFORM_TEST_NUM_WORKERS)
        tensors = [
            "image",
            "_image_downsampled_2",
            "_image_downsampled_4",
            "_image_downsampled_8",
        ]
        expected_shapes = [
            (1310, 2087, 3),
            (655, 1043, 3),
            (327, 521, 3),
            (163, 260, 3),
        ]
        for tensor, shape in zip(tensors, expected_shapes):
            assert len(ds[tensor]) == 10
            for i in range(10):
                assert ds[tensor][i].shape == shape
>>>>>>> e7ebf36a
<|MERGE_RESOLUTION|>--- conflicted
+++ resolved
@@ -1159,7 +1159,6 @@
         assert len(ds.x) == 500
 
 
-<<<<<<< HEAD
 def test_classlabel_transform_bug(local_ds):
     @deeplake.compute
     def upload(sample_in, sample_out):
@@ -1172,7 +1171,8 @@
 
         assert len(ds.x) == 1
         np.testing.assert_array_equal(ds.x[0], -1)
-=======
+
+
 def test_downsample_transform(local_ds):
     with local_ds as ds:
         ds.create_tensor(
@@ -1195,5 +1195,4 @@
         for tensor, shape in zip(tensors, expected_shapes):
             assert len(ds[tensor]) == 10
             for i in range(10):
-                assert ds[tensor][i].shape == shape
->>>>>>> e7ebf36a
+                assert ds[tensor][i].shape == shape