import uuid
import sys
import time
from math import ceil
from typing import List, Dict, Any, Optional, Callable, Union
from tqdm import tqdm

import numpy as np

try:
    from indra import api  # type: ignore

    _INDRA_INSTALLED = True  # pragma: no cover
except ImportError:  # pragma: no cover
    _INDRA_INSTALLED = False  # pragma: no cover

import deeplake
from deeplake.core.vectorstore.vector_search import utils
from deeplake.core.vectorstore.vector_search.ingestion import ingest_data
from deeplake.constants import (
    DEFAULT_VECTORSTORE_DEEPLAKE_PATH,
    VECTORSTORE_EXTEND_MAX_SIZE,
    DEFAULT_VECTORSTORE_TENSORS,
    VECTORSTORE_EXTEND_MAX_SIZE_BY_HTYPE,
    MAX_BYTES_PER_MINUTE,
    TARGET_BYTE_SIZE,
)
from deeplake.util.exceptions import IncorrectEmbeddingShapeError


def create_or_load_dataset(
    tensor_params,
    dataset_path,
    token,
    creds,
    logger,
    read_only,
    exec_option,
    embedding_function,
    overwrite,
    runtime,
    **kwargs,
):
    utils.check_indra_installation(
        exec_option=exec_option, indra_installed=_INDRA_INSTALLED
    )

    if not overwrite and dataset_exists(dataset_path, token, creds, **kwargs):
        if tensor_params is not None and tensor_params != DEFAULT_VECTORSTORE_TENSORS:
            raise ValueError(
                "Vector Store is not empty. You shouldn't specify tensor_params if you're loading from existing dataset."
            )

        return load_dataset(
            dataset_path,
            token,
            creds,
            logger,
            read_only,
            runtime,
            **kwargs,
        )

    return create_dataset(
        logger,
        tensor_params,
        dataset_path,
        token,
        exec_option,
        embedding_function,
        overwrite,
        creds,
        runtime,
        **kwargs,
    )


def dataset_exists(dataset_path, token, creds, **kwargs):
    return (
        deeplake.exists(dataset_path, token=token, creds=creds)
        and "overwrite" not in kwargs
    )


def load_dataset(
    dataset_path,
    token,
    creds,
    logger,
    read_only,
    runtime,
    **kwargs,
):
    if dataset_path == DEFAULT_VECTORSTORE_DEEPLAKE_PATH:
        logger.warning(
            f"The default deeplake path location is used: {DEFAULT_VECTORSTORE_DEEPLAKE_PATH}"
            " and it is not free. All addtionally added data will be added on"
            " top of already existing deeplake dataset."
        )
    dataset = deeplake.load(
        dataset_path,
        token=token,
        read_only=read_only,
        creds=creds,
        verbose=False,
        **kwargs,
    )
    check_tensors(dataset)

    logger.warning(
        f"Deep Lake Dataset in {dataset_path} already exists, "
        f"loading from the storage"
    )

    if runtime is not None and runtime["tensor_db"] == True:
        logger.warning(
            "Specifying runtime option when loading a Vector Store is not supported and this parameter will "
            "be ignored. If you wanted to create a new Vector Store, please specify a path to a Vector Store "
            "that does not already exist. To transfer an existing Vector Store to the Managed Tensor Database, "
            "use the steps in the link below: "
            "(https://docs.activeloop.ai/enterprise-features/managed-database/migrating-datasets-to-the-tensor-database)."
        )

    return dataset


def check_tensors(dataset):
    tensors = dataset.tensors

    embedding_tensor_exist = False
    ids_exist = False

    for tensor in tensors:
        htype = dataset[tensor].htype

        if tensor in ("id", "ids"):
            ids_exist = True

        if tensor in ("embedding", "embeddings"):
            embedding_tensor_exist = True

            # TODO: Add back once old datasets without embedding htype are not in circulation
            # if htype not in (None, "embedding"):
            #     raise ValueError(
            #         f"`{htype}` is not supported htype for embedding tensor. "
            #         "Supported htype for embedding tensor is: `embedding`"
            #     )

        if htype == "embedding":
            if tensor in ("id", "ids"):
                raise ValueError(
                    f"`{tensor}` is not valid name for embedding tensor, as the name is preserved for another tensor"
                )

            embedding_tensor_exist = True

    if not embedding_tensor_exist:
        raise ValueError("At least one embedding tensor should exist.")

    if not ids_exist:
        raise ValueError("`id` tensor was not found in the dataset.")


def create_dataset(
    logger,
    tensor_params,
    dataset_path,
    token,
    exec_option,
    embedding_function,
    overwrite,
    creds,
    runtime,
    **kwargs,
):
    if exec_option == "tensor_db" and (
        runtime is None or runtime == {"tensor_db": False}
    ):
        raise ValueError(
            "To execute queries using exec_option = 'tensor_db', "
            "the Vector Store must be stored in Deep Lake's Managed "
            "Tensor Database. To create the Vector Store in the Managed "
            "Tensor Database, specify runtime = {'tensor_db': True} when "
            "creating the Vector Store."
        )

    dataset = deeplake.empty(
        dataset_path,
        token=token,
        runtime=runtime,
        verbose=False,
        overwrite=overwrite,
        creds=creds,
        **kwargs,
    )
    create_tensors(tensor_params, dataset, logger, embedding_function)

    return dataset


def create_tensors(tensor_params, dataset, logger, embedding_function):
    tensor_names = [tensor["name"] for tensor in tensor_params]
    if "id" not in tensor_names and "ids" not in tensor_names:
        tensor_params.append(
            {
                "name": "id",
                "htype": "text",
                "create_id_tensor": False,
                "create_sample_info_tensor": False,
                "create_shape_tensor": False,
                "chunk_compression": "lz4",
            },
        )

    with dataset:
        for tensor_args in tensor_params:
            dataset.create_tensor(**tensor_args)

        update_embedding_info(logger, dataset, embedding_function)


def delete_and_commit(dataset, ids):
    with dataset:
        for id in sorted(ids)[::-1]:
            dataset.pop(id)
        dataset.commit(f"deleted {len(ids)} samples", allow_empty=True)
    return True


def delete_and_without_commit(dataset, ids):
    with dataset:
        for id in sorted(ids)[::-1]:
            dataset.pop(id)


def delete_all_samples_if_specified(dataset, delete_all):
    if delete_all:
        # delete any indexes linked to any tensors.
        for t in dataset.tensors:
            dataset[t]._verify_and_delete_vdb_indexes()

        dataset = deeplake.like(
            dataset.path,
            dataset,
            overwrite=True,
            verbose=False,
        )

        return dataset, True
    return dataset, False


def fetch_embeddings(view, embedding_tensor: str = "embedding"):
    return view[embedding_tensor].numpy()


def get_embedding(embedding, embedding_data, embedding_function=None):
    if isinstance(embedding_data, str):
        embedding_data = [embedding_data]

    if (
        embedding is None
        and embedding_function is not None
        and embedding_data is not None
    ):
        if len(embedding_data) > 1:
            raise NotImplementedError("Searching batched queries is not supported yet.")

        embedding = embedding_function(embedding_data)  # type: ignore

    if embedding is not None and (
        isinstance(embedding, list) or embedding.dtype != "float32"
    ):
        embedding = np.array(embedding, dtype=np.float32)

    if isinstance(embedding, np.ndarray):
        assert (
            embedding.ndim == 1 or embedding.shape[0] == 1
        ), "Query embedding must be 1-dimensional. Please consider using another embedding function for converting query string to embedding."

    return embedding


def preprocess_tensors(
    embedding_data=None, embedding_tensor=None, dataset=None, **tensors
):
    # generate id list equal to the length of the tensors
    # dont use None tensors to get length of tensor
    not_none_tensors, num_items = get_not_none_tensors(tensors, embedding_data)
    ids_tensor = get_id_tensor(dataset)
    tensors = populate_id_tensor_if_needed(
        ids_tensor, tensors, not_none_tensors, num_items
    )

    processed_tensors = {ids_tensor: tensors[ids_tensor]}

    for tensor_name, tensor_data in tensors.items():
        tensor_data = convert_tensor_data_to_list(tensor_data, tensors, ids_tensor)
        tensor_data = read_tensor_data_if_needed(tensor_data, dataset, tensor_name)
        processed_tensors[tensor_name] = tensor_data

    if embedding_data:
        for k, v in zip(embedding_tensor, embedding_data):
            processed_tensors[k] = v

    return processed_tensors, tensors[ids_tensor]


def read_tensor_data_if_needed(tensor_data, dataset, tensor_name):
    # generalize this method for other htypes that need reading.
    if dataset and tensor_name != "id" and dataset[tensor_name].htype == "image":
        tensor_data = [
            deeplake.read(data) if isinstance(data, str) else data
            for data in tensor_data
        ]
    return tensor_data


def convert_tensor_data_to_list(tensor_data, tensors, ids_tensor):
    if tensor_data is None:
        tensor_data = [None] * len(tensors[ids_tensor])
    elif not isinstance(tensor_data, list):
        tensor_data = list(tensor_data)
    return tensor_data


def get_not_none_tensors(tensors, embedding_data):
    not_none_tensors = {k: v for k, v in tensors.items() if v is not None}
    try:
        num_items = len(next(iter(not_none_tensors.values())))
    except StopIteration:
        if embedding_data:
            num_items = len(embedding_data[0])
        else:
            num_items = 0
    return not_none_tensors, num_items


def populate_id_tensor_if_needed(ids_tensor, tensors, not_none_tensors, num_items):
    if "id" not in not_none_tensors and "ids" not in not_none_tensors:
        found_id = [str(uuid.uuid1()) for _ in range(num_items)]
        tensors[ids_tensor] = found_id
    else:
        for tensor in not_none_tensors:
            if tensor in ("id", "ids"):
                break

        tensors[ids_tensor] = list(
            map(
                lambda x: str(x) if isinstance(x, uuid.UUID) else x,
                not_none_tensors[tensor],
            )
        )
    return tensors


def get_id_tensor(dataset):
    return "ids" if "ids" in dataset.tensors else "id"


def create_elements(
    processed_tensors: Dict[str, List[Any]],
):
    tensor_names = list(processed_tensors)
    elements = [
        {tensor_name: processed_tensors[tensor_name][i] for tensor_name in tensor_names}
        for i in range(len(processed_tensors[tensor_names[0]]))
    ]
    return elements


def set_embedding_info(tensor, embedding_function):
    embedding_info = tensor.info.get("embedding")
    if embedding_function and not embedding_info:
        tensor.info["embedding"] = {
            "model": embedding_function.__dict__.get("model"),
            "deployment": embedding_function.__dict__.get("deployment"),
            "embedding_ctx_length": embedding_function.__dict__.get(
                "embedding_ctx_length"
            ),
            "chunk_size": embedding_function.__dict__.get("chunk_size"),
            "max_retries": embedding_function.__dict__.get("max_retries"),
        }


def update_embedding_info(logger, dataset, embedding_function):
    embeddings_tensors = utils.find_embedding_tensors(dataset)
    num_embedding_tensors = len(embeddings_tensors)

    if num_embedding_tensors == 0:
        logger.warning(
            "No embedding tensors were found, so the embedding function metadata will not be added to any tensor. "
            "Consider doing that manually using `vector_store.dataset.tensor_name.info. = <embedding_function_info_dictionary>`"
        )
        return
    if num_embedding_tensors > 1:
        logger.warning(
            f"{num_embedding_tensors} embedding tensors were found. "
            "It is not clear to which tensor the embedding function information should be added, so the embedding function metadata will not be added to any tensor. "
            "Consider doing that manually using `vector_store.dataset.tensor_name.info = <embedding_function_info_dictionary>`"
        )
        return

    set_embedding_info(dataset[embeddings_tensors[0]], embedding_function)


def extend(
    embedding_function: List[Callable],
    embedding_data: List[Any],
    embedding_tensor: Union[str, List[str]],
    processed_tensors: Dict[str, List[Any]],
    dataset: deeplake.core.dataset.Dataset,
    index_regeneration: bool = False,
):
    """
    Function to extend the dataset with new data.

    Args:
        embedding_function (List[Callable]): List of embedding functions to be used to create embedding data.
        embedding_data (List[Any]): List of data to be embedded.
        embedding_tensor (Union[str, List[str]]): Name of the tensor(s) to store the embedding data.
        processed_tensors (Dict[str, List[Any]]): Dictionary of tensors to be added to the dataset.
        dataset (deeplake.core.dataset.Dataset): Dataset to be extended.
        index_regeneration (Boolean): Denotes if index will be regenerated or not.

    """
    if embedding_function:
        for func, data, tensor in zip(
            embedding_function, embedding_data, embedding_tensor
        ):
            data_batched = chunk_by_bytes(data, target_byte_size=TARGET_BYTE_SIZE)

            # Calculate the number of batches you can send each minute
            batches_per_minute = MAX_BYTES_PER_MINUTE / TARGET_BYTE_SIZE

            # Calculate sleep time in seconds between batches
            sleep_time = 60 / batches_per_minute

            embedded_data = []

            for data_i in tqdm(
                data_batched, total=len(data_batched), desc="Creating embedding data"
            ):
                start = time.time()
                embedded_data.append(func(data_i))
                end = time.time()
                if func.__module__ == "langchain.embeddings.openai":
                    # we need to take into account the time spent on openai call
                    diff = sleep_time - (end - start)
                    if diff > 0:
                        time.sleep(diff)
            try:
                embedded_data = np.vstack(embedded_data).astype(dtype=np.float32)
            except ValueError:
                raise IncorrectEmbeddingShapeError()

            if len(embedded_data) == 0:
                raise ValueError("embedding function returned empty list")

            processed_tensors[tensor] = embedded_data

    dataset.extend(processed_tensors, index_regeneration=index_regeneration)


def extend_or_ingest_dataset(
    processed_tensors,
    dataset,
    embedding_function,
    embedding_tensor,
    embedding_data,
    ingestion_batch_size,
    num_workers,
    total_samples_processed,
    logger,
    index_regeneration=False,
):
<<<<<<< HEAD
    first_item = next(iter(processed_tensors))

    htypes = [
        dataset[item].meta.htype for item in dataset.tensors
    ]  # Inspect raw htype (not parsed htype like tensor.htype) in order to avoid parsing links and sequences separately.
    threshold_by_htype = [
        VECTORSTORE_EXTEND_MAX_SIZE_BY_HTYPE.get(h, int(1e10)) for h in htypes
    ]
    extend_threshold = min(threshold_by_htype + [VECTORSTORE_EXTEND_MAX_SIZE])

    # TODO run_data_ingestion uses checkpointing through commits()
    #  As in vector_store APIs we make explicit commit() calls therefore
    #  the implicit calls inside run_data_ingestion is an anomaly.
    #  Revisit run_data_ingestion algo and implement it.
=======
    # TODO: Add back the old logic with checkpointing after indexing is fixed
>>>>>>> 5402e200
    extend(
        embedding_function,
        embedding_data,
        embedding_tensor,
        processed_tensors,
        dataset,
<<<<<<< HEAD
        index_regeneration=index_regeneration,
=======
>>>>>>> 5402e200
    )


def chunk_by_bytes(data, target_byte_size=TARGET_BYTE_SIZE):
    """
    Splits a list of strings into chunks where each chunk has approximately the given target byte size.

    Args:
    - strings (list of str): List of strings to be chunked.
    - target_byte_size (int): The target byte size for each chunk.

    Returns:
    - list of lists containing the chunked strings.
    """
    # Calculate byte sizes for all strings
    sizes = [len(s.encode("utf-8")) for s in data]

    chunks = []
    current_chunk = []
    current_chunk_size = 0
    index = 0

    while index < len(data):
        if current_chunk_size + sizes[index] > target_byte_size:
            chunks.append(current_chunk)
            current_chunk = []
            current_chunk_size = 0
        current_chunk.append(data[index])
        current_chunk_size += sizes[index]
        index += 1

    # Add the last chunk if it's not empty
    if current_chunk:
        chunks.append(current_chunk)

    return chunks


def convert_id_to_row_id(ids, dataset, search_fn, query, exec_option, filter):
    if ids is None:
        delete_view = search_fn(
            filter=filter,
            query=query,
            exec_option=exec_option,
            return_view=True,
            k=int(1e9),
        )

    else:
        # backwards compatibility
        tensors = dataset.tensors
        id_tensor = "id"
        if "ids" in tensors:
            id_tensor = "ids"

        delete_view = dataset.filter(lambda x: x[id_tensor].data()["value"] in ids)

    row_ids = list(delete_view.sample_indices)
    return row_ids


def check_arguments_compatibility(
    ids, filter, query, exec_option, select_all=None, row_ids=None
):
    if (
        ids is None
        and filter is None
        and query is None
        and row_ids is None
        and select_all is None
    ):
        raise ValueError(
            "Either ids, row_ids, filter, query, or select_all must be specified."
        )
    if exec_option not in ("python", "compute_engine", "tensor_db"):
        raise ValueError(
            "Invalid `exec_option` it should be either `python`, `compute_engine` or `tensor_db`."
        )


def search_row_ids(
    dataset: deeplake.core.dataset.Dataset,
    search_fn: Callable,
    ids: Optional[List[str]] = None,
    filter: Optional[Union[Dict, Callable]] = None,
    query: Optional[str] = None,
    exec_option: Optional[str] = "python",
    select_all: Optional[bool] = None,
):
    check_arguments_compatibility(
        ids=ids,
        filter=filter,
        query=query,
        select_all=select_all,
        exec_option=exec_option,
    )

    if select_all:
        return None

    row_ids = convert_id_to_row_id(
        ids=ids,
        dataset=dataset,
        search_fn=search_fn,
        query=query,
        exec_option=exec_option,
        filter=filter,
    )

    return row_ids<|MERGE_RESOLUTION|>--- conflicted
+++ resolved
@@ -474,34 +474,14 @@
     logger,
     index_regeneration=False,
 ):
-<<<<<<< HEAD
-    first_item = next(iter(processed_tensors))
-
-    htypes = [
-        dataset[item].meta.htype for item in dataset.tensors
-    ]  # Inspect raw htype (not parsed htype like tensor.htype) in order to avoid parsing links and sequences separately.
-    threshold_by_htype = [
-        VECTORSTORE_EXTEND_MAX_SIZE_BY_HTYPE.get(h, int(1e10)) for h in htypes
-    ]
-    extend_threshold = min(threshold_by_htype + [VECTORSTORE_EXTEND_MAX_SIZE])
-
-    # TODO run_data_ingestion uses checkpointing through commits()
-    #  As in vector_store APIs we make explicit commit() calls therefore
-    #  the implicit calls inside run_data_ingestion is an anomaly.
-    #  Revisit run_data_ingestion algo and implement it.
-=======
     # TODO: Add back the old logic with checkpointing after indexing is fixed
->>>>>>> 5402e200
     extend(
         embedding_function,
         embedding_data,
         embedding_tensor,
         processed_tensors,
         dataset,
-<<<<<<< HEAD
         index_regeneration=index_regeneration,
-=======
->>>>>>> 5402e200
     )
 
 
