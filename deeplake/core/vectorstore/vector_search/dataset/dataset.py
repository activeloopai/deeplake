import uuid
import sys
import time
from math import ceil
from typing import List, Dict, Any, Optional, Callable, Union
from tqdm import tqdm

import numpy as np

try:
    from indra import api  # type: ignore

    _INDRA_INSTALLED = True  # pragma: no cover
except ImportError:  # pragma: no cover
    _INDRA_INSTALLED = False  # pragma: no cover

import deeplake
from deeplake.core.vectorstore.vector_search import utils
from deeplake.core.vectorstore.vector_search.ingestion import ingest_data
from deeplake.constants import (
    DEFAULT_VECTORSTORE_DEEPLAKE_PATH,
    VECTORSTORE_EXTEND_MAX_SIZE,
    DEFAULT_VECTORSTORE_TENSORS,
    VECTORSTORE_EXTEND_MAX_SIZE_BY_HTYPE,
    MAX_BYTES_PER_MINUTE,
    TARGET_BYTE_SIZE,
)
from deeplake.util.exceptions import IncorrectEmbeddingShapeError


def create_or_load_dataset(
    tensor_params,
    dataset_path,
    token,
    creds,
    logger,
    read_only,
    exec_option,
    embedding_function,
    overwrite,
    runtime,
    **kwargs,
):
    utils.check_indra_installation(
        exec_option=exec_option, indra_installed=_INDRA_INSTALLED
    )

    if not overwrite and dataset_exists(dataset_path, token, creds, **kwargs):
        if tensor_params is not None and tensor_params != DEFAULT_VECTORSTORE_TENSORS:
            raise ValueError(
                "Vector Store is not empty. You shouldn't specify tensor_params if you're loading from existing dataset."
            )

        return load_dataset(
            dataset_path,
            token,
            creds,
            logger,
            read_only,
            runtime,
            **kwargs,
        )

    return create_dataset(
        logger,
        tensor_params,
        dataset_path,
        token,
        exec_option,
        embedding_function,
        overwrite,
        creds,
        runtime,
        **kwargs,
    )


def dataset_exists(dataset_path, token, creds, **kwargs):
    return (
        deeplake.exists(dataset_path, token=token, creds=creds)
        and "overwrite" not in kwargs
    )


def load_dataset(
    dataset_path,
    token,
    creds,
    logger,
    read_only,
    runtime,
    **kwargs,
):
    if dataset_path == DEFAULT_VECTORSTORE_DEEPLAKE_PATH:
        logger.warning(
            f"The default deeplake path location is used: {DEFAULT_VECTORSTORE_DEEPLAKE_PATH}"
            " and it is not free. All addtionally added data will be added on"
            " top of already existing deeplake dataset."
        )
    dataset = deeplake.load(
        dataset_path,
        token=token,
        read_only=read_only,
        creds=creds,
        verbose=False,
        **kwargs,
    )
    check_tensors(dataset)

    logger.warning(
        f"Deep Lake Dataset in {dataset_path} already exists, "
        f"loading from the storage"
    )

    if runtime is not None and runtime["tensor_db"] == True:
        logger.warning(
            "Specifying runtime option when loading a Vector Store is not supported and this parameter will "
            "be ignored. If you wanted to create a new Vector Store, please specify a path to a Vector Store "
            "that does not already exist. To transfer an existing Vector Store to the Managed Tensor Database, "
            "use the steps in the link below: "
            "(https://docs.activeloop.ai/enterprise-features/managed-database/migrating-datasets-to-the-tensor-database)."
        )

    return dataset


def check_tensors(dataset):
    tensors = dataset.tensors

    embedding_tensor_exist = False
    ids_exist = False

    for tensor in tensors:
        htype = dataset[tensor].htype

        if tensor in ("id", "ids"):
            ids_exist = True

        if tensor in ("embedding", "embeddings"):
            embedding_tensor_exist = True

            # TODO: Add back once old datasets without embedding htype are not in circulation
            # if htype not in (None, "embedding"):
            #     raise ValueError(
            #         f"`{htype}` is not supported htype for embedding tensor. "
            #         "Supported htype for embedding tensor is: `embedding`"
            #     )

        if htype == "embedding":
            if tensor in ("id", "ids"):
                raise ValueError(
                    f"`{tensor}` is not valid name for embedding tensor, as the name is preserved for another tensor"
                )

            embedding_tensor_exist = True

    if not embedding_tensor_exist:
        raise ValueError("At least one embedding tensor should exist.")

    if not ids_exist:
        raise ValueError("`id` tensor was not found in the dataset.")


def create_dataset(
    logger,
    tensor_params,
    dataset_path,
    token,
    exec_option,
    embedding_function,
    overwrite,
    creds,
    runtime,
    **kwargs,
):
    if exec_option == "tensor_db" and (
        runtime is None or runtime == {"tensor_db": False}
    ):
        raise ValueError(
            "To execute queries using exec_option = 'tensor_db', "
            "the Vector Store must be stored in Deep Lake's Managed "
            "Tensor Database. To create the Vector Store in the Managed "
            "Tensor Database, specify runtime = {'tensor_db': True} when "
            "creating the Vector Store."
        )

    dataset = deeplake.empty(
        dataset_path,
        token=token,
        runtime=runtime,
        verbose=False,
        overwrite=overwrite,
        creds=creds,
        **kwargs,
    )
    create_tensors(tensor_params, dataset, logger, embedding_function)

    return dataset


def create_tensors(tensor_params, dataset, logger, embedding_function):
    tensor_names = [tensor["name"] for tensor in tensor_params]
    if "id" not in tensor_names and "ids" not in tensor_names:
        tensor_params.append(
            {
                "name": "id",
                "htype": "text",
                "create_id_tensor": False,
                "create_sample_info_tensor": False,
                "create_shape_tensor": False,
                "chunk_compression": "lz4",
            },
        )

    with dataset:
        for tensor_args in tensor_params:
            dataset.create_tensor(**tensor_args)

        update_embedding_info(logger, dataset, embedding_function)


def delete_and_commit(dataset, ids):
    with dataset:
        for id in sorted(ids)[::-1]:
            dataset.pop(id)
        dataset.commit(f"deleted {len(ids)} samples", allow_empty=True)
    return True


def delete_all_samples_if_specified(dataset, delete_all):
    if delete_all:
        dataset = deeplake.like(
            dataset.path,
            dataset,
            overwrite=True,
            verbose=False,
        )

        return dataset, True
    return dataset, False


def fetch_embeddings(view, embedding_tensor: str = "embedding"):
    return view[embedding_tensor].numpy()


def get_embedding(embedding, embedding_data, embedding_function=None):
    if isinstance(embedding_data, str):
        embedding_data = [embedding_data]

    if (
        embedding is None
        and embedding_function is not None
        and embedding_data is not None
    ):
        if len(embedding_data) > 1:
            raise NotImplementedError("Searching batched queries is not supported yet.")

        embedding = embedding_function(embedding_data)  # type: ignore

    if embedding is not None and (
        isinstance(embedding, list) or embedding.dtype != "float32"
    ):
        embedding = np.array(embedding, dtype=np.float32)

    return embedding


def preprocess_tensors(
    embedding_data=None, embedding_tensor=None, dataset=None, **tensors
):
    # generate id list equal to the length of the tensors
    # dont use None tensors to get length of tensor
    not_none_tensors, num_items = get_not_none_tensors(tensors, embedding_data)
    ids_tensor = get_id_tensor(dataset)
    tensors = populate_id_tensor_if_needed(
        ids_tensor, tensors, not_none_tensors, num_items
    )

    processed_tensors = {ids_tensor: tensors[ids_tensor]}

    for tensor_name, tensor_data in tensors.items():
        tensor_data = convert_tensor_data_to_list(tensor_data, tensors, ids_tensor)
        tensor_data = read_tensor_data_if_needed(tensor_data, dataset, tensor_name)
        processed_tensors[tensor_name] = tensor_data

    if embedding_data:
        for k, v in zip(embedding_tensor, embedding_data):
            processed_tensors[k] = v

    return processed_tensors, tensors[ids_tensor]


def read_tensor_data_if_needed(tensor_data, dataset, tensor_name):
    # generalize this method for other htypes that need reading.
    if dataset and tensor_name != "id" and dataset[tensor_name].htype == "image":
        tensor_data = [
            deeplake.read(data) if isinstance(data, str) else data
            for data in tensor_data
        ]
    return tensor_data


def convert_tensor_data_to_list(tensor_data, tensors, ids_tensor):
    if tensor_data is None:
        tensor_data = [None] * len(tensors[ids_tensor])
    elif not isinstance(tensor_data, list):
        tensor_data = list(tensor_data)
    return tensor_data


def get_not_none_tensors(tensors, embedding_data):
    not_none_tensors = {k: v for k, v in tensors.items() if v is not None}
    try:
        num_items = len(next(iter(not_none_tensors.values())))
    except StopIteration:
        if embedding_data:
            num_items = len(embedding_data[0])
        else:
            num_items = 0
    return not_none_tensors, num_items


def populate_id_tensor_if_needed(ids_tensor, tensors, not_none_tensors, num_items):
    if "id" not in not_none_tensors and "ids" not in not_none_tensors:
        found_id = [str(uuid.uuid1()) for _ in range(num_items)]
        tensors[ids_tensor] = found_id
    else:
        for tensor in not_none_tensors:
            if tensor in ("id", "ids"):
                break

        tensors[ids_tensor] = list(
            map(
                lambda x: str(x) if isinstance(x, uuid.UUID) else x,
                not_none_tensors[tensor],
            )
        )
    return tensors


def get_id_tensor(dataset):
    return "ids" if "ids" in dataset.tensors else "id"


def create_elements(
    processed_tensors: Dict[str, List[Any]],
):
    tensor_names = list(processed_tensors)
    elements = [
        {tensor_name: processed_tensors[tensor_name][i] for tensor_name in tensor_names}
        for i in range(len(processed_tensors[tensor_names[0]]))
    ]
    return elements


def set_embedding_info(tensor, embedding_function):
    embedding_info = tensor.info.get("embedding")
    if embedding_function and not embedding_info:
        tensor.info["embedding"] = {
            "model": embedding_function.__dict__.get("model"),
            "deployment": embedding_function.__dict__.get("deployment"),
            "embedding_ctx_length": embedding_function.__dict__.get(
                "embedding_ctx_length"
            ),
            "chunk_size": embedding_function.__dict__.get("chunk_size"),
            "max_retries": embedding_function.__dict__.get("max_retries"),
        }


def update_embedding_info(logger, dataset, embedding_function):
    embeddings_tensors = utils.find_embedding_tensors(dataset)
    num_embedding_tensors = len(embeddings_tensors)

    if num_embedding_tensors == 0:
        logger.warning(
            "No embedding tensors were found, so the embedding function metadata will not be added to any tensor. "
            "Consider doing that manually using `vector_store.dataset.tensor_name.info. = <embedding_function_info_dictionary>`"
        )
        return
    if num_embedding_tensors > 1:
        logger.warning(
            f"{num_embedding_tensors} embedding tensors were found. "
            "It is not clear to which tensor the embedding function information should be added, so the embedding function metadata will not be added to any tensor. "
            "Consider doing that manually using `vector_store.dataset.tensor_name.info = <embedding_function_info_dictionary>`"
        )
        return

    set_embedding_info(dataset[embeddings_tensors[0]], embedding_function)


def extend(
    embedding_function: List[Callable],
    embedding_data: List[Any],
    embedding_tensor: Union[str, List[str]],
    processed_tensors: Dict[str, List[Any]],
    dataset: deeplake.core.dataset.Dataset,
    batch_byte_size: int,
    rate_limiter: Dict,
):
    """
    Function to extend the dataset with new data.

    Args:
        embedding_function (List[Callable]): List of embedding functions to be used to create embedding data.
        embedding_data (List[Any]): List of data to be embedded.
        embedding_tensor (Union[str, List[str]]): Name of the tensor(s) to store the embedding data.
        processed_tensors (Dict[str, List[Any]]): Dictionary of tensors to be added to the dataset.
        dataset (deeplake.core.dataset.Dataset): Dataset to be extended.
<<<<<<< HEAD
        batch_byte_size (int): Batch size to use for parallel ingestion.
        rate_limiter (Dict): Rate limiter configuration.
=======

    Raises:
        IncorrectEmbeddingShapeError: If embeding function shapes is incorrect.
        ValueError: If embedding function returned empty list

>>>>>>> 78109ea5
    """
    if embedding_function:
        for func, data, tensor in zip(
            embedding_function, embedding_data, embedding_tensor
        ):
            data_iterator = data_iteratot_factory(
                data, func, batch_byte_size, rate_limiter
            )
            embedded_data = []

            for data in tqdm(
                data_iterator, total=len(data_iterator), desc="creating embeddings"
            ):
                embedded_data.append(data)

            try:
                embedded_data = np.vstack(embedded_data).astype(dtype=np.float32)
            except ValueError:
                raise IncorrectEmbeddingShapeError()

            if len(embedded_data) == 0:
                raise ValueError("embedding function returned empty list")

            processed_tensors[tensor] = embedded_data

    dataset.extend(processed_tensors, progressbar=True)


class DataIterator:
    def __init__(self, data, func, batch_byte_size):
        self.data = chunk_by_bytes(data, batch_byte_size)
        self.data_itr = iter(self.data)
        self.index = 0
        self.func = func

    def __iter__(self):
        return self

    def __next__(self):
        if self.index >= len(self.data):
            raise StopIteration
        batch = next(self.data_itr)
        batch = self.func(batch)
        self.index += 1
        return batch

    def __len__(self):
        return len(self.data)


class RateLimitedDataIterator:
    def __init__(self, data, func, batch_byte_size, rate_limiter):
        self.data = chunk_by_bytes(data, batch_byte_size)
        self.data_iter = iter(self.data)
        self.index = 0
        self.rate_limiter = rate_limiter
        self.bytes_per_minute = rate_limiter["bytes_per_minute"]
        self.target_byte_size = batch_byte_size
        self.func = func

    def __iter__(self):
        return self

    def __next__(self):
        if self.index >= len(self.data):
            raise StopIteration
        batch = next(self.data_iter)
        self.index += 1
        # Calculate the number of batches you can send each minute
        batches_per_minute = self.bytes_per_minute / self.target_byte_size

        # Calculate sleep time in seconds between batches
        sleep_time = 60 / batches_per_minute

        start = time.time()
        batch = self.func(batch)
        end = time.time()

        # we need to take into account the time spent on openai call
        diff = sleep_time - (end - start)
        if diff > 0:
            time.sleep(diff)
        return batch

    def __len__(self):
        return len(self.data)


def data_iteratot_factory(data, func, batch_byte_size, rate_limiter):
    if rate_limiter["enabled"]:
        return RateLimitedDataIterator(data, func, batch_byte_size, rate_limiter)
    else:
        return DataIterator(data, func, batch_byte_size)


def extend_or_ingest_dataset(
    processed_tensors,
    dataset,
    embedding_function,
    embedding_tensor,
    embedding_data,
    batch_byte_size,
    rate_limiter,
):
    # TODO: Add back the old logic with checkpointing after indexing is fixed
    extend(
        embedding_function,
        embedding_data,
        embedding_tensor,
        processed_tensors,
        dataset,
        batch_byte_size,
        rate_limiter,
    )


def chunk_by_bytes(data, target_byte_size=TARGET_BYTE_SIZE):
    """
    Splits a list of strings into chunks where each chunk has approximately the given target byte size.

    Args:
    - strings (list of str): List of strings to be chunked.
    - target_byte_size (int): The target byte size for each chunk.

    Returns:
    - list of lists containing the chunked strings.
    """
    # Calculate byte sizes for all strings
    sizes = [len(s.encode("utf-8")) for s in data]

    chunks = []
    current_chunk = []
    current_chunk_size = 0
    index = 0

    while index < len(data):
        if current_chunk_size + sizes[index] > target_byte_size:
            chunks.append(current_chunk)
            current_chunk = []
            current_chunk_size = 0
        current_chunk.append(data[index])
        current_chunk_size += sizes[index]
        index += 1

    # Add the last chunk if it's not empty
    if current_chunk:
        chunks.append(current_chunk)

    return chunks


def convert_id_to_row_id(ids, dataset, search_fn, query, exec_option, filter):
    if ids is None:
        delete_view = search_fn(
            filter=filter,
            query=query,
            exec_option=exec_option,
            return_view=True,
            k=int(1e9),
        )

    else:
        # backwards compatibility
        tensors = dataset.tensors
        id_tensor = "id"
        if "ids" in tensors:
            id_tensor = "ids"

        delete_view = dataset.filter(lambda x: x[id_tensor].data()["value"] in ids)

    row_ids = list(delete_view.sample_indices)
    return row_ids


def check_arguments_compatibility(
    ids, filter, query, exec_option, select_all=None, row_ids=None
):
    if (
        ids is None
        and filter is None
        and query is None
        and row_ids is None
        and select_all is None
    ):
        raise ValueError(
            "Either ids, row_ids, filter, query, or select_all must be specified."
        )
    if exec_option not in ("python", "compute_engine", "tensor_db"):
        raise ValueError(
            "Invalid `exec_option` it should be either `python`, `compute_engine` or `tensor_db`."
        )


def search_row_ids(
    dataset: deeplake.core.dataset.Dataset,
    search_fn: Callable,
    ids: Optional[List[str]] = None,
    filter: Optional[Union[Dict, Callable]] = None,
    query: Optional[str] = None,
    exec_option: Optional[str] = "python",
    select_all: Optional[bool] = None,
):
    check_arguments_compatibility(
        ids=ids,
        filter=filter,
        query=query,
        select_all=select_all,
        exec_option=exec_option,
    )

    if select_all:
        return None

    row_ids = convert_id_to_row_id(
        ids=ids,
        dataset=dataset,
        search_fn=search_fn,
        query=query,
        exec_option=exec_option,
        filter=filter,
    )

    return row_ids<|MERGE_RESOLUTION|>--- conflicted
+++ resolved
@@ -407,16 +407,13 @@
         embedding_tensor (Union[str, List[str]]): Name of the tensor(s) to store the embedding data.
         processed_tensors (Dict[str, List[Any]]): Dictionary of tensors to be added to the dataset.
         dataset (deeplake.core.dataset.Dataset): Dataset to be extended.
-<<<<<<< HEAD
         batch_byte_size (int): Batch size to use for parallel ingestion.
         rate_limiter (Dict): Rate limiter configuration.
-=======
 
     Raises:
         IncorrectEmbeddingShapeError: If embeding function shapes is incorrect.
         ValueError: If embedding function returned empty list
 
->>>>>>> 78109ea5
     """
     if embedding_function:
         for func, data, tensor in zip(
