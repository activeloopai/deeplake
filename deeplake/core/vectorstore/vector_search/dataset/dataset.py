import uuid
import sys
import time
from math import ceil
from typing import List, Dict, Any, Optional, Callable, Union
from tqdm import tqdm

import numpy as np

import deeplake
from deeplake.core.vectorstore.vector_search import utils
from deeplake.core.vectorstore.vector_search.ingestion import ingest_data
from deeplake.constants import (
    DEFAULT_VECTORSTORE_DEEPLAKE_PATH,
    VECTORSTORE_EXTEND_MAX_SIZE,
    DEFAULT_VECTORSTORE_TENSORS,
    VECTORSTORE_EXTEND_MAX_SIZE_BY_HTYPE,
    MAX_BYTES_PER_MINUTE,
    TARGET_BYTE_SIZE,
    VECTORSTORE_EXTEND_BATCH_SIZE,
)
from deeplake.util.exceptions import IncorrectEmbeddingShapeError


def create_or_load_dataset(
    tensor_params,
    dataset_path,
    token,
    creds,
    logger,
    read_only,
    exec_option,
    embedding_function,
    overwrite,
    runtime,
    org_id,
    branch="main",
    **kwargs,
):
    try:
        from indra import api  # type: ignore

        _INDRA_INSTALLED = True  # pragma: no cover
    except ImportError:  # pragma: no cover
        _INDRA_INSTALLED = False  # pragma: no cover

    utils.check_indra_installation(
        exec_option=exec_option, indra_installed=_INDRA_INSTALLED
    )

    if not overwrite and dataset_exists(dataset_path, token, creds, **kwargs):
        if tensor_params is not None and tensor_params != DEFAULT_VECTORSTORE_TENSORS:
            raise ValueError(
                "Vector Store is not empty. You shouldn't specify tensor_params if you're loading from existing dataset."
            )

        return load_dataset(
            dataset_path,
            token,
            creds,
            logger,
            read_only,
            org_id,
            branch,
            **kwargs,
        )

    return create_dataset(
        logger,
        tensor_params,
        dataset_path,
        token,
        exec_option,
        embedding_function,
        overwrite,
        creds,
        runtime,
        org_id,
        branch,
        **kwargs,
    )


def dataset_exists(dataset_path, token, creds, **kwargs):
    return (
        deeplake.exists(dataset_path, token=token, creds=creds)
        and "overwrite" not in kwargs
    )


def load_dataset(
    dataset_path,
    token,
    creds,
    logger,
    read_only,
    org_id,
    branch,
    **kwargs,
):
    if dataset_path == DEFAULT_VECTORSTORE_DEEPLAKE_PATH:
        logger.warning(
            f"The default deeplake path location is used: {DEFAULT_VECTORSTORE_DEEPLAKE_PATH}"
            " and it is not free. All addtionally added data will be added on"
            " top of already existing deeplake dataset."
        )
    dataset = deeplake.load(
        dataset_path,
        token=token,
        read_only=read_only,
        creds=creds,
        verbose=False,
        org_id=org_id,
        **kwargs,
    )
    dataset.checkout(branch)
    check_tensors(dataset)

    logger.warning(
        f"Deep Lake Dataset in {dataset_path} already exists, "
        f"loading from the storage"
    )
    return dataset


def check_tensors(dataset):
    tensors = dataset.tensors

    embedding_tensor_exist = False
    ids_exist = False

    for tensor in tensors:
        htype = dataset[tensor].htype

        if tensor in ("id", "ids"):
            ids_exist = True

        if tensor in ("embedding", "embeddings"):
            embedding_tensor_exist = True

            # TODO: Add back once old datasets without embedding htype are not in circulation
            # if htype not in (None, "embedding"):
            #     raise ValueError(
            #         f"`{htype}` is not supported htype for embedding tensor. "
            #         "Supported htype for embedding tensor is: `embedding`"
            #     )

        if htype == "embedding":
            if tensor in ("id", "ids"):
                raise ValueError(
                    f"`{tensor}` is not valid name for embedding tensor, as the name is preserved for another tensor"
                )

            embedding_tensor_exist = True

    if not embedding_tensor_exist:
        raise ValueError("At least one embedding tensor should exist.")

    if not ids_exist:
        raise ValueError("`id` tensor was not found in the dataset.")


def create_dataset(
    logger,
    tensor_params,
    dataset_path,
    token,
    exec_option,
    embedding_function,
    overwrite,
    creds,
    runtime,
    org_id,
    branch,
    **kwargs,
):
    if exec_option == "tensor_db" and (
        runtime is None or runtime == {"tensor_db": False}
    ):
        raise ValueError(
            "To execute queries using exec_option = 'tensor_db', "
            "the Vector Store must be stored in Deep Lake's Managed "
            "Tensor Database. To create the Vector Store in the Managed "
            "Tensor Database, specify runtime = {'tensor_db': True} when "
            "creating the Vector Store."
        )

    dataset = deeplake.empty(
        dataset_path,
        token=token,
        runtime=runtime,
        verbose=False,
        overwrite=overwrite,
        creds=creds,
        org_id=org_id,
        **kwargs,
    )
    dataset.checkout(branch)
    create_tensors(tensor_params, dataset, logger, embedding_function)

    return dataset


def create_tensors(tensor_params, dataset, logger, embedding_function):
    tensor_names = [tensor["name"] for tensor in tensor_params]
    if "id" not in tensor_names and "ids" not in tensor_names:
        tensor_params.append(
            {
                "name": "id",
                "htype": "text",
                "create_id_tensor": False,
                "create_sample_info_tensor": False,
                "create_shape_tensor": False,
                "chunk_compression": "lz4",
            },
        )

    with dataset:
        for tensor_args in tensor_params:
            dataset.create_tensor(**tensor_args)

        update_embedding_info(logger, dataset, embedding_function)


def delete_and_commit(dataset, ids):
    with dataset:
        for id in sorted(ids)[::-1]:
            dataset.pop(id)
        dataset.commit(f"deleted {len(ids)} samples", allow_empty=True)
    return True


def delete_and_without_commit(dataset, ids, index_maintenance):
    with dataset:
        for id in sorted(ids)[::-1]:
            dataset.pop(id, index_maintenance=index_maintenance)


def delete_all_samples_if_specified(dataset, delete_all):
    if delete_all:
        # delete any indexes linked to any tensors.
        for t in dataset.tensors:
            dataset[t]._verify_and_delete_vdb_indexes()

        dataset = deeplake.like(
            dataset.path,
            dataset,
            overwrite=True,
            verbose=False,
        )

        return dataset, True
    return dataset, False


def fetch_embeddings(view, embedding_tensor: str = "embedding"):
    return view[embedding_tensor].numpy()


def get_embedding(embedding, embedding_data, embedding_function=None):
    if isinstance(embedding_data, str):
        embedding_data = [embedding_data]

    if (
        embedding is None
        and embedding_function is not None
        and embedding_data is not None
    ):
        if len(embedding_data) > 1:
            raise NotImplementedError("Searching batched queries is not supported yet.")

        embedding = embedding_function.embed_query(embedding_data)  # type: ignore

    if embedding is not None and (
        isinstance(embedding, list) or embedding.dtype != "float32"
    ):
        embedding = np.array(embedding, dtype=np.float32)

    if isinstance(embedding, np.ndarray):
        assert (
            embedding.ndim == 1 or embedding.shape[0] == 1
        ), "Query embedding must be 1-dimensional. Please consider using another embedding function for converting query string to embedding."

    return embedding


def preprocess_tensors(
    embedding_data=None, embedding_tensor=None, dataset=None, **tensors
):
    # generate id list equal to the length of the tensors
    # dont use None tensors to get length of tensor
    not_none_tensors, num_items = get_not_none_tensors(tensors, embedding_data)
    ids_tensor = get_id_tensor(dataset)
    tensors = populate_id_tensor_if_needed(
        ids_tensor, tensors, not_none_tensors, num_items
    )

    processed_tensors = {ids_tensor: tensors[ids_tensor]}

    for tensor_name, tensor_data in tensors.items():
        tensor_data = convert_tensor_data_to_list(tensor_data, tensors, ids_tensor)
        tensor_data = read_tensor_data_if_needed(tensor_data, dataset, tensor_name)
        processed_tensors[tensor_name] = tensor_data

    if embedding_data:
        for k, v in zip(embedding_tensor, embedding_data):
            processed_tensors[k] = v

    return processed_tensors, tensors[ids_tensor]


def read_tensor_data_if_needed(tensor_data, dataset, tensor_name):
    # generalize this method for other htypes that need reading.
    if dataset and tensor_name != "id" and dataset[tensor_name].htype == "image":
        tensor_data = [
            deeplake.read(data) if isinstance(data, str) else data
            for data in tensor_data
        ]
    return tensor_data


def convert_tensor_data_to_list(tensor_data, tensors, ids_tensor):
    if tensor_data is None:
        tensor_data = [None] * len(tensors[ids_tensor])
    elif not isinstance(tensor_data, list):
        tensor_data = list(tensor_data)
    return tensor_data


def get_not_none_tensors(tensors, embedding_data):
    not_none_tensors = {k: v for k, v in tensors.items() if v is not None}
    try:
        num_items = len(next(iter(not_none_tensors.values())))
    except StopIteration:
        if embedding_data:
            num_items = len(embedding_data[0])
        else:
            num_items = 0
    return not_none_tensors, num_items


def populate_id_tensor_if_needed(ids_tensor, tensors, not_none_tensors, num_items):
    if "id" not in not_none_tensors and "ids" not in not_none_tensors:
        found_id = [str(uuid.uuid1()) for _ in range(num_items)]
        tensors[ids_tensor] = found_id
    else:
        for tensor in not_none_tensors:
            if tensor in ("id", "ids"):
                break

        tensors[ids_tensor] = list(
            map(
                lambda x: str(x) if isinstance(x, uuid.UUID) else x,
                not_none_tensors[tensor],
            )
        )
    return tensors


def get_id_tensor(dataset):
    return "ids" if "ids" in dataset.tensors else "id"


def create_elements(
    processed_tensors: Dict[str, List[Any]],
):
    tensor_names = list(processed_tensors)
    elements = [
        {tensor_name: processed_tensors[tensor_name][i] for tensor_name in tensor_names}
        for i in range(len(processed_tensors[tensor_names[0]]))
    ]
    return elements


def set_embedding_info(tensor, embedding_function):
    embedding_info = tensor.info.get("embedding")
    if embedding_function and not embedding_info:
        tensor.info["embedding"] = {
            "model": embedding_function.__dict__.get("model"),
            "deployment": embedding_function.__dict__.get("deployment"),
            "embedding_ctx_length": embedding_function.__dict__.get(
                "embedding_ctx_length"
            ),
            "chunk_size": embedding_function.__dict__.get("chunk_size"),
            "max_retries": embedding_function.__dict__.get("max_retries"),
        }


def update_embedding_info(logger, dataset, embedding_function):
    embeddings_tensors = utils.find_embedding_tensors(dataset)
    num_embedding_tensors = len(embeddings_tensors)

    if num_embedding_tensors == 0:
        logger.warning(
            "No embedding tensors were found, so the embedding function metadata will not be added to any tensor. "
            "Consider doing that manually using `vector_store.dataset.tensor_name.info. = <embedding_function_info_dictionary>`"
        )
        return
    if num_embedding_tensors > 1:
        logger.warning(
            f"{num_embedding_tensors} embedding tensors were found. "
            "It is not clear to which tensor the embedding function information should be added, so the embedding function metadata will not be added to any tensor. "
            "Consider doing that manually using `vector_store.dataset.tensor_name.info = <embedding_function_info_dictionary>`"
        )
        return

    set_embedding_info(dataset[embeddings_tensors[0]], embedding_function)


def _compute_batched_embeddings(
    embedding_function,
    embedding_data,
    embedding_tensor,
    start_idx,
    end_idx,
    rate_limiter,
):
    """
    Computes embeddings for a given slice of data.
    """
    batched_processed_tensors = {}

    for func, data, tensor in zip(embedding_function, embedding_data, embedding_tensor):
        data_slice = data[start_idx:end_idx]
        embedded_data = func(data_slice, rate_limiter=rate_limiter)

        try:
            return_embedded_data = np.vstack(embedded_data).astype(dtype=np.float32)
        except ValueError:
            raise IncorrectEmbeddingShapeError()

        if len(return_embedded_data) == 0:
            raise ValueError("embedding function returned empty list")

        batched_processed_tensors[tensor] = return_embedded_data

    return batched_processed_tensors


def _slice_non_embedding_tensors(
    processed_tensors, embedding_tensor, start_idx, end_idx
):
    """
    Slices tensors that are not embeddings for a given range.
    """
    batched_processed_tensors = {}

    for tensor_name, tensor_data in processed_tensors.items():
        if tensor_name not in embedding_tensor:
            batched_processed_tensors[tensor_name] = tensor_data[start_idx:end_idx]

    return batched_processed_tensors


def extend(
    embedding_function: List[Callable],
    embedding_data: List[Any],
    embedding_tensor: Union[str, List[str]],
    processed_tensors: Dict[str, Union[List[Any], np.ndarray]],
    dataset: deeplake.core.dataset.Dataset,
    rate_limiter: Dict,
<<<<<<< HEAD
=======
    index_regeneration: bool = False,
    _extend_batch_size: int = VECTORSTORE_EXTEND_BATCH_SIZE,
>>>>>>> bb29d71e
):
    """
    Function to extend the dataset with new data.
    """
    if embedding_data and not isinstance(embedding_data[0], list):
        embedding_data = [embedding_data]

    if embedding_function:
        for idx in tqdm(
            range(0, len(embedding_data[0]), _extend_batch_size), "creating embeddings"
        ):
            batch_start, batch_end = idx, idx + _extend_batch_size

            batched_embeddings = _compute_batched_embeddings(
                embedding_function,
                embedding_data,
                embedding_tensor,
                batch_start,
                batch_end,
                rate_limiter,
            )

<<<<<<< HEAD
            processed_tensors[tensor] = return_embedded_data

    dataset.extend(
        processed_tensors,
        progressbar=True,
    )
=======
            batched_tensors = _slice_non_embedding_tensors(
                processed_tensors, embedding_tensor, batch_start, batch_end
            )
>>>>>>> bb29d71e

            batched_processed_tensors = {**batched_embeddings, **batched_tensors}

            dataset.extend(
                batched_processed_tensors, index_regeneration=index_regeneration
            )
    else:
        dataset.extend(processed_tensors, index_regeneration=index_regeneration)


def extend_or_ingest_dataset(
    processed_tensors,
    dataset,
    embedding_function,
    embedding_tensor,
    embedding_data,
    rate_limiter,
):
    # TODO: Add back the old logic with checkpointing after indexing is fixed
    extend(
        embedding_function,
        embedding_data,
        embedding_tensor,
        processed_tensors,
        dataset,
        rate_limiter,
    )


def convert_id_to_row_id(ids, dataset, search_fn, query, exec_option, filter):
    if ids is None:
        delete_view = search_fn(
            filter=filter,
            query=query,
            exec_option=exec_option,
            return_view=True,
            k=int(1e9),
        )

    else:
        # backwards compatibility
        tensors = dataset.tensors
        id_tensor = "id"
        if "ids" in tensors:
            id_tensor = "ids"

        delete_view = dataset.filter(lambda x: x[id_tensor].data()["value"] in ids)

    row_ids = list(delete_view.sample_indices)
    return row_ids


def check_arguments_compatibility(
    ids, filter, query, exec_option, select_all=None, row_ids=None
):
    if (
        ids is None
        and filter is None
        and query is None
        and row_ids is None
        and select_all is None
    ):
        raise ValueError(
            "Either ids, row_ids, filter, query, or select_all must be specified."
        )
    if exec_option not in ("python", "compute_engine", "tensor_db"):
        raise ValueError(
            "Invalid `exec_option` it should be either `python`, `compute_engine` or `tensor_db`."
        )


def search_row_ids(
    dataset: deeplake.core.dataset.Dataset,
    search_fn: Callable,
    ids: Optional[List[str]] = None,
    filter: Optional[Union[Dict, Callable]] = None,
    query: Optional[str] = None,
    exec_option: Optional[str] = "python",
    select_all: Optional[bool] = None,
):
    check_arguments_compatibility(
        ids=ids,
        filter=filter,
        query=query,
        select_all=select_all,
        exec_option=exec_option,
    )

    if select_all:
        return None

    row_ids = convert_id_to_row_id(
        ids=ids,
        dataset=dataset,
        search_fn=search_fn,
        query=query,
        exec_option=exec_option,
        filter=filter,
    )

    return row_ids<|MERGE_RESOLUTION|>--- conflicted
+++ resolved
@@ -459,11 +459,8 @@
     processed_tensors: Dict[str, Union[List[Any], np.ndarray]],
     dataset: deeplake.core.dataset.Dataset,
     rate_limiter: Dict,
-<<<<<<< HEAD
-=======
     index_regeneration: bool = False,
     _extend_batch_size: int = VECTORSTORE_EXTEND_BATCH_SIZE,
->>>>>>> bb29d71e
 ):
     """
     Function to extend the dataset with new data.
@@ -486,18 +483,9 @@
                 rate_limiter,
             )
 
-<<<<<<< HEAD
-            processed_tensors[tensor] = return_embedded_data
-
-    dataset.extend(
-        processed_tensors,
-        progressbar=True,
-    )
-=======
             batched_tensors = _slice_non_embedding_tensors(
                 processed_tensors, embedding_tensor, batch_start, batch_end
             )
->>>>>>> bb29d71e
 
             batched_processed_tensors = {**batched_embeddings, **batched_tensors}
 
