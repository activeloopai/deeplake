import uuid
from typing import List, Dict, Any

import numpy as np

try:
    from indra import api  # type: ignore

    _INDRA_INSTALLED = True  # pragma: no cover
except ImportError:  # pragma: no cover
    _INDRA_INSTALLED = False  # pragma: no cover

import deeplake
from deeplake.constants import MB
from deeplake.core.vectorstore.vector_search import utils
from deeplake.core.vectorstore.vector_search import dataset as dataset_utils
from deeplake.core.vectorstore.vector_search.ingestion import ingest_data
from deeplake.constants import (
    DEFAULT_VECTORSTORE_DEEPLAKE_PATH,
    VECTORSTORE_INGESTION_THRESHOLD,
)
from deeplake.util.warnings import always_warn


def create_or_load_dataset(
    tensors_dict,
    dataset_path,
    token,
    creds,
    logger,
    read_only,
    exec_option,
    embedding_function,
    **kwargs,
):
    utils.check_indra_installation(
        exec_option=exec_option, indra_installed=_INDRA_INSTALLED
    )

    if "overwrite" in kwargs and kwargs["overwrite"] == False:
        del kwargs["overwrite"]

    if dataset_exists(dataset_path, token, creds, **kwargs):
        return load_dataset(
            tensors_dict,
            dataset_path,
            token,
            creds,
            logger,
            read_only,
            embedding_function,
            **kwargs,
        )

    return create_dataset(
        logger,
        tensors_dict,
        dataset_path,
        token,
        exec_option,
        embedding_function,
        **kwargs,
    )


def dataset_exists(dataset_path, token, creds, **kwargs):
    return (
        deeplake.exists(dataset_path, token=token, **creds)
        and "overwrite" not in kwargs
    )


def load_dataset(
    tensors_dict,
    dataset_path,
    token,
    creds,
    logger,
    read_only,
    embedding_function,
    **kwargs,
):
    if dataset_path == DEFAULT_VECTORSTORE_DEEPLAKE_PATH:
        logger.warning(
            f"The default deeplake path location is used: {DEFAULT_VECTORSTORE_DEEPLAKE_PATH}"
            " and it is not free. All addtionally added data will be added on"
            " top of already existing deeplake dataset."
        )

    dataset = deeplake.load(
        dataset_path,
        token=token,
        read_only=read_only,
        creds=creds,
        verbose=False,
        **kwargs,
    )
    create_tensors_if_needed(tensors_dict, dataset, logger, embedding_function)

    logger.warning(
        f"Deep Lake Dataset in {dataset_path} already exists, "
        f"loading from the storage"
    )
    return dataset


def create_tensors_if_needed(tensors_dict, dataset, logger, embedding_function):
    tensors = dataset.tensors

    for tensor_args in tensors_dict:
        if tensor_args["name"] not in tensors:
            warn_and_create_missing_tensor(dataset, logger, **tensor_args)
    update_embedding_info(logger, dataset, embedding_function)
    print()
<<<<<<< HEAD


=======


>>>>>>> a6e49f19
def warn_and_create_missing_tensor(dataset, logger, **kwargs):
    logger.warning(
        f"Creating `{kwargs['name']}` tensor since it does not exist in the dataset. If you created dataset manually "
        "and stored text data in another tensor, consider copying the contents of that "
        f"tensor into `{kwargs['name']}` tensor and deleting if afterwards. To view dataset content "
        "run ds.summary()"
    )

    dataset.create_tensor(
        **kwargs,
    )


def create_dataset(
    logger, tensors_dict, dataset_path, token, exec_option, embedding_function, **kwargs
):
    runtime = None
    if exec_option == "tensor_db":
        runtime = {"tensor_db": True}
<<<<<<< HEAD

    dataset = deeplake.empty(
        dataset_path, token=token, runtime=runtime, verbose=False, **kwargs
    )
=======
    
    dataset = deeplake.empty(dataset_path, token=token, runtime=runtime, **kwargs)
>>>>>>> a6e49f19

    with dataset:
        for tensor_args in tensors_dict:
            dataset.create_tensor(**tensor_args)

        update_embedding_info(logger, dataset, embedding_function)
    return dataset


def delete_and_commit(dataset, ids):
    with dataset:
        for id in sorted(ids)[::-1]:
            dataset.pop(id)
        dataset.commit(f"deleted {len(ids)} samples", allow_empty=True)


def delete_all_samples_if_specified(dataset, delete_all):
    if delete_all:
        dataset = deeplake.empty(dataset.path, overwrite=True)
        return dataset, True
    return dataset, False


def fetch_embeddings(exec_option, view, logger, embedding_tensor: str = "embedding"):
    return view[embedding_tensor].numpy()
<<<<<<< HEAD
=======

>>>>>>> a6e49f19


def get_embedding(embedding, propmt, embedding_function=None):
    if embedding_function is not None:
        if embedding is not None:
            always_warn("both embedding and embedding_function are specified. ")
        embedding = embedding_function(propmt)  # type: ignore

    if isinstance(embedding, list) or embedding.dtype != "float32":
        embedding = np.array(embedding, dtype=np.float32)

    return embedding


<<<<<<< HEAD
def preprocess_tensors(ids, texts, metadatas, embeddings):
    if ids is None:
        ids = [str(uuid.uuid1()) for _ in texts]

    if not isinstance(texts, list):
        texts = list(texts)

    if metadatas is None:
        metadatas = [{}] * len(texts)

    if embeddings is None:
        embeddings = [None] * len(texts)
    elif (
        embeddings is not None
        and not isinstance(embeddings, list)
        and len(embeddings) <= VECTORSTORE_INGESTION_THRESHOLD
    ):
        embeddings = embeddings.astype(np.float32)
        embeddings = list(embeddings)

    processed_tensors = {
        "ids": ids,
        "text": texts,
        "metadata": metadatas,
        "embedding": embeddings,
    }
=======
def preprocess_tensors(tensors_dict, **kwargs):
    tensors_dict_names = [tensors_dict[idx]["name"] for idx in range(len(tensors_dict))]
    
    for kwarg in kwargs.keys():
        if kwarg not in tensors_dict_names:
            raise ValueError(f"`{kwarg}` is not specified in tensors_dict")
    
    first_item = tensors_dict[0]["name"]
    if "ids" not in kwargs or kwargs["ids"] is None:
        ids = [str(uuid.uuid1()) for _ in kwargs[first_item]]

    processed_tensors = {"ids": ids}
    
    for tensor in tensors_dict:
        tensor_array = kwargs[tensor["name"]]
        if not isinstance(tensor_array, list):
            tensor_array = list(tensor_array)
        processed_tensors[tensor["name"]] = tensor_array
>>>>>>> a6e49f19

    return processed_tensors, ids


def create_elements(
    processed_tensors: Dict[str, List[Any]],
):
    utils.check_length_of_each_tensor(processed_tensors)

    elements = [
        {
            "text": processed_tensors["text"][i],
            "id": processed_tensors["ids"][i],
            "metadata": processed_tensors["metadata"][i],
            "embedding": processed_tensors["embedding"][i],
        }
        for i in range(len(processed_tensors["text"]))
    ]
    return elements


def fetch_tensor_based_on_htype(logger, dataset, htype):
    tensors = dataset.tensors

    if "embedding" in tensors:
        return dataset.embedding

    num_of_tensors_with_htype = 0

    tensor_names = []
    for tensor in tensors:
        if dataset[tensor].htype == "embedding":
            num_of_tensors_with_htype += 1
            tensor_names.append(tensor)

    tensor_names_str = "".join(f"`{tensor_name}`, " for tensor_name in tensor_names)
    tensor_names_str = tensor_names_str[:-2]

    if num_of_tensors_with_htype > 1:
        logger.warning(
            f"{num_of_tensors_with_htype} tensors with `embedding` htype were found. "
            f"They are: {tensor_names_str}. Embedding function info will be appended to "
            f"`{tensor_names[0]}`. If you want to update other embedding tensor's information "
            "consider doing that manually. Example: `dataset.tensor['info'] = info_dictionary`"
        )

    return dataset[tensor_names[0]]


def set_embedding_info(tensor, embedding_function):
    embedding_info = tensor.info.get("embedding")
    if embedding_function and not embedding_info:
        tensor.info["embedding"] = {
            "model": embedding_function.__dict__.get("model"),
            "deployment": embedding_function.__dict__.get("deployment"),
            "embedding_ctx_length": embedding_function.__dict__.get(
                "embedding_ctx_length"
            ),
            "chunk_size": embedding_function.__dict__.get("chunk_size"),
            "max_retries": embedding_function.__dict__.get("max_retries"),
        }


def update_embedding_info(logger, dataset, embedding_function):
    tensor = fetch_tensor_based_on_htype(logger, dataset, embedding_function)
    set_embedding_info(tensor, embedding_function)


def extend_or_ingest_dataset(
    processed_tensors,
    dataset,
    embedding_function,
    ingestion_batch_size,
    num_workers,
    total_samples_processed,
):
    first_key = next(iter(processed_tensors.items()))
    if len(processed_tensors) <= VECTORSTORE_INGESTION_THRESHOLD:
        dataset.extend(processed_tensors, skip_ok=True)
    else:
        elements = dataset_utils.create_elements(processed_tensors)

        ingest_data.run_data_ingestion(
            elements=elements,
            dataset=dataset,
            embedding_function=embedding_function,
            ingestion_batch_size=ingestion_batch_size,
            num_workers=num_workers,
            total_samples_processed=total_samples_processed,
        )<|MERGE_RESOLUTION|>--- conflicted
+++ resolved
@@ -112,13 +112,8 @@
             warn_and_create_missing_tensor(dataset, logger, **tensor_args)
     update_embedding_info(logger, dataset, embedding_function)
     print()
-<<<<<<< HEAD
-
-
-=======
-
-
->>>>>>> a6e49f19
+
+
 def warn_and_create_missing_tensor(dataset, logger, **kwargs):
     logger.warning(
         f"Creating `{kwargs['name']}` tensor since it does not exist in the dataset. If you created dataset manually "
@@ -138,15 +133,10 @@
     runtime = None
     if exec_option == "tensor_db":
         runtime = {"tensor_db": True}
-<<<<<<< HEAD
 
     dataset = deeplake.empty(
         dataset_path, token=token, runtime=runtime, verbose=False, **kwargs
     )
-=======
-    
-    dataset = deeplake.empty(dataset_path, token=token, runtime=runtime, **kwargs)
->>>>>>> a6e49f19
 
     with dataset:
         for tensor_args in tensors_dict:
@@ -172,10 +162,6 @@
 
 def fetch_embeddings(exec_option, view, logger, embedding_tensor: str = "embedding"):
     return view[embedding_tensor].numpy()
-<<<<<<< HEAD
-=======
-
->>>>>>> a6e49f19
 
 
 def get_embedding(embedding, propmt, embedding_function=None):
@@ -190,53 +176,24 @@
     return embedding
 
 
-<<<<<<< HEAD
-def preprocess_tensors(ids, texts, metadatas, embeddings):
-    if ids is None:
-        ids = [str(uuid.uuid1()) for _ in texts]
-
-    if not isinstance(texts, list):
-        texts = list(texts)
-
-    if metadatas is None:
-        metadatas = [{}] * len(texts)
-
-    if embeddings is None:
-        embeddings = [None] * len(texts)
-    elif (
-        embeddings is not None
-        and not isinstance(embeddings, list)
-        and len(embeddings) <= VECTORSTORE_INGESTION_THRESHOLD
-    ):
-        embeddings = embeddings.astype(np.float32)
-        embeddings = list(embeddings)
-
-    processed_tensors = {
-        "ids": ids,
-        "text": texts,
-        "metadata": metadatas,
-        "embedding": embeddings,
-    }
-=======
 def preprocess_tensors(tensors_dict, **kwargs):
     tensors_dict_names = [tensors_dict[idx]["name"] for idx in range(len(tensors_dict))]
-    
+
     for kwarg in kwargs.keys():
         if kwarg not in tensors_dict_names:
             raise ValueError(f"`{kwarg}` is not specified in tensors_dict")
-    
+
     first_item = tensors_dict[0]["name"]
     if "ids" not in kwargs or kwargs["ids"] is None:
         ids = [str(uuid.uuid1()) for _ in kwargs[first_item]]
 
     processed_tensors = {"ids": ids}
-    
+
     for tensor in tensors_dict:
         tensor_array = kwargs[tensor["name"]]
         if not isinstance(tensor_array, list):
             tensor_array = list(tensor_array)
         processed_tensors[tensor["name"]] = tensor_array
->>>>>>> a6e49f19
 
     return processed_tensors, ids
 
