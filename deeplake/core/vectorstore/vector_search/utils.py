from deeplake.constants import MB
from deeplake.enterprise.util import raise_indra_installation_error
from deeplake.util.warnings import always_warn

from deeplake.core.dataset import DeepLakeCloudDataset

import numpy as np

import random
import string
from typing import Optional, List, Dict, Callable

EXEC_OPTION_TO_RUNTIME: Dict[str, Optional[Dict]] = {
    "compute_engine": None,
    "python": None,
    "tensor_db": {"db_engine": True},
}


def parse_tensor_return(tensor):
    return tensor.data(aslist=True)["value"]


def parse_exec_option(dataset, exec_option, indra_installed):
    """Select the best available exec_option for the given dataset and environment"""
<<<<<<< HEAD
    if exec_option == "auto":
=======

    if exec_option is None or exec_option == "auto":
>>>>>>> 81f7e096
        if isinstance(dataset, DeepLakeCloudDataset):
            if "vector_db/" in dataset.base_storage.path:
                return "tensor_db"
            elif indra_installed:
                return "compute_engine"
            else:
                return "python"
        else:
            return "python"
    else:
        return exec_option


def parse_return_tensors(dataset, return_tensors, embedding_tensor, return_view):
    """Select the best selection of data and tensors to be returned"""
    if return_view:
        return_tensors = "*"

    if not return_tensors or return_tensors == "*":
        return_tensors = [
            tensor
            for tensor in dataset.tensors
            if (tensor != embedding_tensor or return_tensors == "*")
        ]
    return return_tensors


def check_indra_installation(exec_option, indra_installed):
    if exec_option == "compute_engine" and not indra_installed:
        raise raise_indra_installation_error(
            indra_import_error=False
        )  # pragma: no cover


def get_runtime_from_exec_option(exec_option):
    return EXEC_OPTION_TO_RUNTIME[exec_option]


def check_length_of_each_tensor(tensors):
    first_item = next(iter(tensors))
    tensor_length = len(tensors[first_item])

    for tensor_name in tensors:
        if len(tensors[f"{tensor_name}"]) != tensor_length:
            tensor_lengths = create_tensor_to_length_str(tensors)

            raise Exception(
                f"All of the tensors should have equal length. Currently tensors have different length: {tensor_lengths}"
            )


def create_tensor_to_length_str(tensors):
    tensor_lengths = "\n"
    for tensor_name in tensors:
        tensor_lengths += (
            f"length of {tensor_name} = {len(tensors[f'{tensor_name}'])}\n"
        )
    return tensor_lengths


random.seed(0)
np.random.seed(0)


def generate_random_string(length):
    # Define the character set to include letters (both lowercase and uppercase) and digits
    characters = string.ascii_letters + string.digits
    # Generate a random string of the specified length
    random_string = "".join(random.choice(characters) for _ in range(length))

    return random_string


def generate_json(value):
    key = "abc"
    return {key: value}


def create_data(number_of_data, embedding_dim=100):
    embeddings = np.random.uniform(
        low=-10, high=10, size=(number_of_data, embedding_dim)
    ).astype(np.float32)
    texts = [generate_random_string(1000) for i in range(number_of_data)]
    ids = [f"{i}" for i in range(number_of_data)]
    metadata = [generate_json(i) for i in range(number_of_data)]
    images = ["deeplake/tests/dummy_data/images/car.jpg" for i in range(number_of_data)]
    return texts, embeddings, ids, metadata, images


def parse_search_args(**kwargs):
    """Helper function for raising errors if invalid parameters are specified to search"""

    if kwargs["exec_option"] not in ("python", "compute_engine", "tensor_db"):
        raise ValueError(
            "Invalid `exec_option` it should be either `python`, `compute_engine` or `tensor_db`."
        )

    if kwargs.get("embedding") is not None and kwargs.get("query") is not None:
        raise ValueError(
            "Both `embedding` and `query` were specified. Please specify either one or the other."
        )

    if (
        kwargs["embedding_function"] is None
        and kwargs["embedding"] is None
        and kwargs["query"] is None
        and kwargs["filter"] is None
    ):
        raise ValueError(
            f"Either an `embedding`, `embedding_function`, `filter`, or `query` must be specified."
        )

    if kwargs["embedding"] is not None and kwargs["embedding_function"]:
        always_warn(
            "Both `embedding` and `embedding_function` were specified."
            " Already computed `embedding` will be used."
        )
    if kwargs["embedding_data"] is None and kwargs["embedding_function"] is not None:
        raise ValueError(
            f"When an `embedding_function` is specified, `embedding_data` must also be specified."
        )

    if (
        kwargs["embedding_data"] is not None
        and kwargs["embedding_function"] is None
        and kwargs["initial_embedding_function"] is None
    ):
        raise ValueError(
            f"When an `embedding_data` is specified, `embedding_function` must also be specified."
        )

    exec_option = kwargs["exec_option"]
    if exec_option == "python":
        if kwargs["query"] is not None:
            raise ValueError(
                f"User-specified TQL queries are not support for exec_option={exec_option}."
            )

    else:
        if kwargs["query"] and kwargs["filter"]:
            raise ValueError(
                f"`query` and `filter` parameters cannot be specified simultaneously."
            )

        if kwargs["return_tensors"] and kwargs["query"]:
            raise ValueError(
                f"return_tensors and query parameters cannot be specified simultaneously, becuase the data that is returned is directly specified in the query."
            )


def get_embedding_tensor(embedding_tensor, embedding_source_tensor, dataset):
    embedding_tensor = get_embedding_tensors(
        embedding_tensor=embedding_tensor,
        tensor_args={},
        dataset=dataset,
    )

    if embedding_source_tensor is None:
        raise ValueError("`embedding_source_tensor` was not specified")

    return embedding_tensor


def parse_tensors_kwargs(tensors, embedding_function, embedding_data, embedding_tensor):
    tensors = tensors.copy()

    # embedding_tensor = (embedding_function, embedding_data) syntax
    func_comma_data_style = (
        lambda item: isinstance(item[1], tuple)
        and len(item[1]) == 2
        and callable(item[1][0])
    )

    funcs = []
    data = []
    tensors_ = []

    filtered = dict(filter(func_comma_data_style, tensors.items()))

    # cannot use both syntaxes (kwargs style and args style) at the same time
    if len(filtered) > 0:
        if embedding_function:
            raise ValueError(
                "Cannot specify embedding functions in both `tensors` and `embedding_function`."
            )

        if embedding_data:
            raise ValueError(
                "Cannot specify embedding data in both `tensors` and `embedding_data`."
            )

        if embedding_tensor:
            raise ValueError(
                "Cannot specify embedding tensors in both `tensors` and `embedding_tensor`."
            )
    else:
        return embedding_function, embedding_data, embedding_tensor, tensors

    # separate embedding functions, data and tensors
    for k, v in filtered.items():
        funcs.append(v[0])
        data.append(v[1])
        tensors_.append(k)
        # remove embedding tensors (tuple format) from tensors
        del tensors[k]

    return funcs, data, tensors_, tensors


def parse_update_arguments(
    dataset,
    embedding_function=None,
    initial_embedding_function=None,
    embedding_source_tensor=None,
    embedding_tensor=None,
):
    if embedding_function is None and initial_embedding_function is None:
        raise ValueError(
            "`embedding_function` was not specified during initialization and update call"
        )

    embedding_tensor = get_embedding_tensor(
        embedding_tensor, embedding_source_tensor, dataset
    )
    if isinstance(embedding_tensor, list) and len(embedding_tensor) == 1:
        embedding_tensor = embedding_tensor[0]

    if isinstance(embedding_source_tensor, str) and isinstance(embedding_tensor, list):
        raise ValueError(
            "Multiple `embedding_tensor` were specifed. "
            "While single `embedding_source_tensor` was given. "
        )
    elif (
        isinstance(embedding_source_tensor, list)
        and len(embedding_source_tensor) > 1
        and isinstance(embedding_tensor, str)
    ):
        raise ValueError(
            "Multiple `embedding_source_tensor` were specifed. "
            "While single `embedding_tensor` was given. "
        )

    final_embedding_function = embedding_function or initial_embedding_function

    if isinstance(embedding_tensor, list) and callable(final_embedding_function):
        final_embedding_function = [final_embedding_function] * len(embedding_tensor)

    if isinstance(embedding_tensor, list) and isinstance(embedding_source_tensor, list):
        assert len(embedding_tensor) == len(embedding_source_tensor), (
            "The length of the `embedding_tensor` doesn't coincide with the length of the "
            "`embedding_source_tensor`"
        )

    return (final_embedding_function, embedding_source_tensor, embedding_tensor)


def convert_embedding_source_tensor_to_embeddings(
    dataset,
    embedding_source_tensor,
    embedding_tensor,
    embedding_function,
    row_ids,
):
    embedding_tensor_data = {}
    if isinstance(embedding_source_tensor, list):
        for embedding_source_tensor_i, embedding_tensor_i, embedding_fn_i in zip(
            embedding_source_tensor, embedding_tensor, embedding_function
        ):
            embedding_data = dataset[row_ids][embedding_source_tensor_i].numpy()
            embedding_tensor_data[embedding_tensor_i] = embedding_fn_i(embedding_data)
            embedding_tensor_data[embedding_tensor_i] = np.array(
                embedding_tensor_data[embedding_tensor_i], dtype=np.float32
            )
    else:
        embedding_data = dataset[row_ids][embedding_source_tensor].numpy()
        embedding_tensor_data[embedding_tensor] = embedding_function(embedding_data)
        embedding_tensor_data[embedding_tensor] = np.array(
            embedding_tensor_data[embedding_tensor], dtype=np.float32
        )

    return embedding_tensor_data


def parse_add_arguments(
    dataset,
    embedding_function=None,
    initial_embedding_function=None,
    embedding_data=None,
    embedding_tensor=None,
    **tensors,
):
    """Parse the input argument to the Vector Store add function to infer whether they are a valid combination."""
    if embedding_data and not isinstance(next(iter(embedding_data)), list):
        embedding_data = [embedding_data]
    if embedding_tensor and not isinstance(embedding_tensor, list):
        embedding_tensor = [embedding_tensor]

    if embedding_function:
        embedding_function = check_embedding_function_embedding_tensor_consistency(
            embedding_tensor,
            embedding_function,
            embedding_data,
            tensors,
            dataset,
        )
        return (embedding_function, embedding_data, embedding_tensor, tensors)

    if initial_embedding_function:
        if not embedding_data:
            check_tensor_name_consistency(tensors, dataset.tensors, None)
            return (None, None, None, tensors)

        initial_embedding_function = (
            check_embedding_function_embedding_tensor_consistency(
                embedding_tensor,
                initial_embedding_function,
                embedding_data,
                tensors,
                dataset,
            )
        )
        return (initial_embedding_function, embedding_data, embedding_tensor, tensors)

    if embedding_tensor:
        raise ValueError(
            f"`embedding_tensor` is specified while `embedding_function` is not specified. "
            "Either specify `embedding_function` during Vector Store initialization or during `add` call."
        )

    if embedding_data:
        raise ValueError(
            f"`embedding_data` is specified while `embedding_function` is not specified. "
            "Either specify `embedding_function` during Vector Store initialization or during `add` call."
        )

    check_tensor_name_consistency(tensors, dataset.tensors, embedding_tensor)
    return (None, None, None, tensors)


def check_embedding_function_embedding_tensor_consistency(
    embedding_tensor,
    embedding_function,
    embedding_data,
    tensors,
    dataset,
):
    if not embedding_data:
        raise ValueError(
            f"embedding_data is not specified. When using embedding_function it is also necessary to specify the data that you want to embed"
        )

    # if single embedding function is specified, use it for all embedding data
    if not isinstance(embedding_function, list):
        embedding_function = [embedding_function] * len(embedding_data)

    embedding_tensor = get_embedding_tensors(embedding_tensor, tensors, dataset)

    assert len(embedding_function) == len(
        embedding_data
    ), "embedding_function and embedding_data must be of the same length"
    assert len(embedding_function) == len(
        embedding_tensor
    ), "embedding_function and embedding_tensor must be of the same length"

    check_tensor_name_consistency(tensors, dataset.tensors, embedding_tensor)
    return embedding_function


def check_tensor_name_consistency(tensors, dataset_tensors, embedding_tensor):
    """Check if the tensors specified in the add function are consistent with the tensors in the dataset and the automatically generated tensors (like id)"""
    id_str = "ids" if "ids" in dataset_tensors else "id"
    expected_tensor_length = len(dataset_tensors)
    if embedding_tensor is None:
        embedding_tensor = []
    allowed_missing_tensors = [id_str, *embedding_tensor]

    for allowed_missing_tensor in allowed_missing_tensors:
        if allowed_missing_tensor not in tensors and allowed_missing_tensor is not None:
            expected_tensor_length -= 1

    for tensor in tensors:
        if tensor not in dataset_tensors:
            raise ValueError(f"Tensor {tensor} does not exist in dataset")

    try:
        assert len(tensors) == expected_tensor_length
    except Exception:
        missing_tensors = ""
        for tensor in dataset_tensors:
            if tensor not in tensors and tensor not in allowed_missing_tensors:
                missing_tensors += f"`{tensor}`, "
        missing_tensors = missing_tensors[:-2]

        raise ValueError(f"{missing_tensors} tensor(s) is/are missing.")


def get_embedding_tensors(embedding_tensor, tensor_args, dataset) -> List[str]:
    """Get the embedding tensors to which embedding data should be uploaded."""
    if not embedding_tensor:
        embedding_tensor = find_embedding_tensors(dataset)

        if len(embedding_tensor) == 0:
            raise ValueError(
                f"embedding_function is specified but no embedding tensors were found in the Vector Store,"
                " so the embeddings cannot be added. Please specify the `embedding_tensor` parameter for storing the embeddings."
            )
        elif len(embedding_tensor) > 1:
            raise ValueError(
                f"embedding_function is specified but multiple embedding tensors were found in the Vector Store,"
                " so it is not clear to which tensor the embeddings should be added. Please specify the `embedding_tensor`"
                " parameter for storing the embeddings."
            )

    # if same tensor is specified in both embedding_tensor and tensors, raise error
    for tensor in embedding_tensor:
        if tensor_args.get(tensor):
            raise ValueError(
                f"{tensor} was specified as a tensor parameter for adding data, in addition to being specified as an `embedding_tensor' for storing embedding from the embedding_function."
                f"Either `embedding_function` or `embedding_data` shouldn't be specified or `{tensor}` shouldn't be specified as a tensor for appending data."
            )
    return embedding_tensor


def find_embedding_tensors(dataset) -> List[str]:
    """Find all the embedding tensors in a dataset."""
    matching_tensors = []
    for tensor in dataset.tensors:
        if (
            dataset[tensor].htype == "embedding"
            or tensor == "embedding"
            or tensor == "embeddings"
        ):
            matching_tensors.append(tensor)

    return matching_tensors<|MERGE_RESOLUTION|>--- conflicted
+++ resolved
@@ -23,12 +23,8 @@
 
 def parse_exec_option(dataset, exec_option, indra_installed):
     """Select the best available exec_option for the given dataset and environment"""
-<<<<<<< HEAD
-    if exec_option == "auto":
-=======
 
     if exec_option is None or exec_option == "auto":
->>>>>>> 81f7e096
         if isinstance(dataset, DeepLakeCloudDataset):
             if "vector_db/" in dataset.base_storage.path:
                 return "tensor_db"
