from deeplake.constants import MB
from deeplake.enterprise.util import raise_indra_installation_error
from deeplake.util.warnings import always_warn

import numpy as np

import random
import string
from typing import Optional, List, Dict, Callable

EXEC_OPTION_TO_RUNTIME: Dict[str, Optional[Dict]] = {
    "compute_engine": None,
    "python": None,
    "tensor_db": {"db_engine": True},
}


def parse_tensor_return(tensor):
    return tensor.data(aslist=True)["value"]


def check_indra_installation(exec_option, indra_installed):
    if exec_option == "compute_engine" and not indra_installed:
        raise raise_indra_installation_error(
            indra_import_error=False
        )  # pragma: no cover


def get_runtime_from_exec_option(exec_option):
    return EXEC_OPTION_TO_RUNTIME[exec_option]


def check_length_of_each_tensor(tensors):
    first_item = next(iter(tensors))
    tensor_length = len(tensors[first_item])

    for tensor_name in tensors:
        if len(tensors[f"{tensor_name}"]) != tensor_length:
            tensor_lengths = create_tensor_to_length_str(tensors)

            raise Exception(
                f"All of the tensors should have equal length. Currently tensors have different length: {tensor_lengths}"
            )


def create_tensor_to_length_str(tensors):
    tensor_lengths = "\n"
    for tensor_name in tensors:
        tensor_lengths += (
            f"length of {tensor_name} = {len(tensors[f'{tensor_name}'])}\n"
        )
    return tensor_lengths


random.seed(0)
np.random.seed(0)


def generate_random_string(length):
    # Define the character set to include letters (both lowercase and uppercase) and digits
    characters = string.ascii_letters + string.digits
    # Generate a random string of the specified length
    random_string = "".join(random.choice(characters) for _ in range(length))

    return random_string


def generate_json(value):
    key = "abc"
    return {key: value}


def create_data(number_of_data, embedding_dim=100):
    embeddings = np.random.uniform(
        low=-10, high=10, size=(number_of_data, embedding_dim)
    ).astype(np.float32)
    texts = [generate_random_string(1000) for i in range(number_of_data)]
    ids = [f"{i}" for i in range(number_of_data)]
    metadata = [generate_json(i) for i in range(number_of_data)]
    images = ["deeplake/tests/dummy_data/images/car.jpg" for i in range(number_of_data)]
    return texts, embeddings, ids, metadata, images


def parse_search_args(**kwargs):
    """Helper function for raising errors if invalid parameters are specified to search"""

    if kwargs["exec_option"] not in ("python", "compute_engine", "tensor_db"):
        raise ValueError(
            "Invalid `exec_option` it should be either `python`, `compute_engine` or `tensor_db`."
        )

<<<<<<< HEAD
    if kwargs["embedding"] is not None and kwargs["query"] is not None:
=======
    if kwargs.get("embedding") is not None and kwargs.get("query") is not None:
>>>>>>> 3ad2df49
        raise ValueError(
            "Both `embedding` and `query` were specified. Please specify either one or the other."
        )

    if (
        kwargs["embedding_function"] is None
        and kwargs["embedding"] is None
        and kwargs["query"] is None
        and kwargs["filter"] is None
    ):
        raise ValueError(
            f"Either an `embedding`, `embedding_function`, `filter`, or `query` must be specified."
        )

    if kwargs["embedding"] is not None and kwargs["embedding_function"]:
        always_warn(
            "Both `embedding` and `embedding_function` were specified."
            " Already computed `embedding` will be used."
        )
    if kwargs["embedding_data"] is None and kwargs["embedding_function"] is not None:
        raise ValueError(
            f"When an `embedding_function` is specified, `embedding_data` must also be specified."
        )

    if (
        kwargs["embedding_data"] is not None
        and kwargs["embedding_function"] is None
        and kwargs["initial_embedding_function"] is None
    ):
        raise ValueError(
            f"When an `embedding_data` is specified, `embedding_function` must also be specified."
        )

    exec_option = kwargs["exec_option"]
    if exec_option == "python":
        if kwargs["query"] is not None:
            raise ValueError(
                f"User-specified TQL queries are not support for exec_option={exec_option}."
            )

    else:
        if kwargs["query"] and kwargs["filter"]:
            raise ValueError(
                f"`query` and `filter` parameters cannot be specified simultaneously."
            )

        if kwargs["return_tensors"] and kwargs["query"]:
            raise ValueError(
                f"return_tensors and query parameters cannot be specified simultaneously, becuase the data that is returned is directly specified in the query."
            )


def parse_tensors_kwargs(tensors, embedding_function, embedding_data, embedding_tensor):
    tensors = tensors.copy()

    # embedding_tensor = (embedding_function, embedding_data) syntax
    func_comma_data_style = (
        lambda item: isinstance(item[1], tuple)
        and len(item[1]) == 2
        and callable(item[1][0])
    )

    funcs = []
    data = []
    tensors_ = []

    filtered = dict(filter(func_comma_data_style, tensors.items()))

    # cannot use both syntaxes (kwargs style and args style) at the same time
    if len(filtered) > 0:
        if embedding_function:
            raise ValueError(
                "Cannot specify embedding functions in both `tensors` and `embedding_function`."
            )

        if embedding_data:
            raise ValueError(
                "Cannot specify embedding data in both `tensors` and `embedding_data`."
            )

        if embedding_tensor:
            raise ValueError(
                "Cannot specify embedding tensors in both `tensors` and `embedding_tensor`."
            )
    else:
        return embedding_function, embedding_data, embedding_tensor, tensors

    # separate embedding functions, data and tensors
    for k, v in filtered.items():
        funcs.append(v[0])
        data.append(v[1])
        tensors_.append(k)
        # remove embedding tensors (tuple format) from tensors
        del tensors[k]

    return funcs, data, tensors_, tensors


def parse_add_arguments(
    dataset,
    embedding_function=None,
    initial_embedding_function=None,
    embedding_data=None,
    embedding_tensor=None,
    **tensors,
):
    """Parse the input argument to the Vector Store add function to infer whether they are a valid combination."""
    if embedding_data and not isinstance(next(iter(embedding_data)), list):
        embedding_data = [embedding_data]
    if embedding_tensor and not isinstance(embedding_tensor, list):
        embedding_tensor = [embedding_tensor]

    if embedding_function:
        if not embedding_data:
            raise ValueError(
                f"embedding_data is not specified. When using embedding_function it is also necessary to specify the data that you want to embed"
            )

        # if single embedding function is specified, use it for all embedding data
        if not isinstance(embedding_function, list):
            embedding_function = [embedding_function] * len(embedding_data)

        embedding_tensor = get_embedding_tensors(embedding_tensor, tensors, dataset)

        assert len(embedding_function) == len(
            embedding_data
        ), "embedding_function and embedding_data must be of the same length"
        assert len(embedding_function) == len(
            embedding_tensor
        ), "embedding_function and embedding_tensor must be of the same length"

        check_tensor_name_consistency(tensors, dataset.tensors, embedding_tensor)
        return (embedding_function, embedding_data, embedding_tensor, tensors)

    if initial_embedding_function:
        if not embedding_data:
            check_tensor_name_consistency(tensors, dataset.tensors, None)
            return (None, None, None, tensors)

        if not isinstance(initial_embedding_function, list):
            initial_embedding_function = [initial_embedding_function] * len(
                embedding_data
            )

        embedding_tensor = get_embedding_tensors(embedding_tensor, tensors, dataset)
        check_tensor_name_consistency(tensors, dataset.tensors, embedding_tensor)
        return (initial_embedding_function, embedding_data, embedding_tensor, tensors)

    if embedding_tensor:
        raise ValueError(
            f"`embedding_tensor` is specified while `embedding_function` is not specified. "
            "Either specify `embedding_function` during Vector Store initialization or during `add` call."
        )

    if embedding_data:
        raise ValueError(
            f"`embedding_data` is specified while `embedding_function` is not specified. "
            "Either specify `embedding_function` during Vector Store initialization or during `add` call."
        )

    check_tensor_name_consistency(tensors, dataset.tensors, embedding_tensor)
    return (None, None, None, tensors)


def check_tensor_name_consistency(tensors, dataset_tensors, embedding_tensor):
    """Check if the tensors specified in the add function are consistent with the tensors in the dataset and the automatically generated tensors (like id)"""
    id_str = "ids" if "ids" in dataset_tensors else "id"
    expected_tensor_length = len(dataset_tensors)
    if embedding_tensor is None:
        embedding_tensor = []
    allowed_missing_tensors = [id_str, *embedding_tensor]

    for allowed_missing_tensor in allowed_missing_tensors:
        if allowed_missing_tensor not in tensors and allowed_missing_tensor is not None:
            expected_tensor_length -= 1

    for tensor in tensors:
        if tensor not in dataset_tensors:
            raise ValueError(f"Tensor {tensor} does not exist in dataset")

    try:
        assert len(tensors) == expected_tensor_length
    except Exception:
        missing_tensors = ""
        for tensor in dataset_tensors:
            if tensor not in tensors and tensor not in allowed_missing_tensors:
                missing_tensors += f"`{tensor}`, "
        missing_tensors = missing_tensors[:-2]

        raise ValueError(f"{missing_tensors} tensor(s) is/are missing.")


def get_embedding_tensors(embedding_tensor, tensor_args, dataset) -> List[str]:
    """Get the embedding tensors to which embedding data should be uploaded."""
    if not embedding_tensor:
        embedding_tensor = find_embedding_tensors(dataset)

        if len(embedding_tensor) == 0:
            raise ValueError(
                f"embedding_function is specified but no embedding tensors were found in the Vector Store,"
                " so the embeddings cannot be added. Please specify the `embedding_tensor` parameter for storing the embeddings."
            )
        elif len(embedding_tensor) > 1:
            raise ValueError(
                f"embedding_function is specified but multiple embedding tensors were found in the Vector Store,"
                " so it is not clear to which tensor the embeddings should be added. Please specify the `embedding_tensor`"
                " parameter for storing the embeddings."
            )

    # if same tensor is specified in both embedding_tensor and tensors, raise error
    for tensor in embedding_tensor:
        if tensor_args.get(tensor):
            raise ValueError(
                f"{tensor} was specified as a tensor parameter for adding data, in addition to being specified as an `embedding_tensor' for storing embedding from the embedding_function."
                f"Either `embedding_function` or `embedding_data` shouldn't be specified or `{tensor}` shouldn't be specified as a tensor for appending data."
            )
    return embedding_tensor


def find_embedding_tensors(dataset) -> List[str]:
    """Find all the embedding tensors in a dataset."""
    matching_tensors = []
    for tensor in dataset.tensors:
        if (
            dataset[tensor].htype == "embedding"
            or tensor == "embedding"
            or tensor == "embeddings"
        ):
            matching_tensors.append(tensor)

    return matching_tensors<|MERGE_RESOLUTION|>--- conflicted
+++ resolved
@@ -89,11 +89,7 @@
             "Invalid `exec_option` it should be either `python`, `compute_engine` or `tensor_db`."
         )
 
-<<<<<<< HEAD
-    if kwargs["embedding"] is not None and kwargs["query"] is not None:
-=======
     if kwargs.get("embedding") is not None and kwargs.get("query") is not None:
->>>>>>> 3ad2df49
         raise ValueError(
             "Both `embedding` and `query` were specified. Please specify either one or the other."
         )
