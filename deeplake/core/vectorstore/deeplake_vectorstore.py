--- conflicted
+++ resolved
@@ -105,13 +105,8 @@
                 - If 'ENV' is passed, credentials are fetched from the environment variables. This is also the case when creds is not passed for cloud datasets. For datasets connected to hub cloud, specifying 'ENV' will override the credentials fetched from Activeloop and use local ones.
             runtime (Dict, optional): Parameters for creating the Vector Store in Deep Lake's Managed Tensor Database. Not applicable when loading an existing Vector Store. To create a Vector Store in the Managed Tensor Database, set `runtime = {"tensor_db": True}`.
             branch (str): Branch name to use for the Vector Store. Defaults to "main".
-<<<<<<< HEAD
             v4 (bool): Flag indicating whether v4 api should be used to create the underlying dataset. Defaults to false
-
-            **kwargs (Any): Additional keyword arguments.
-=======
             **kwargs (dict): Additional keyword arguments.
->>>>>>> ddd132a3
 
         ..
             # noqa: DAR101
