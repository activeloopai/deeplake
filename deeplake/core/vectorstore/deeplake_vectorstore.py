--- conflicted
+++ resolved
@@ -80,12 +80,8 @@
             read_only (bool, optional):  Opens dataset in read-only mode if True. Defaults to False.
             num_workers (int): Number of workers to use for parallel ingestion.
             ingestion_batch_size (int): Batch size to use for parallel ingestion.
-<<<<<<< HEAD
-            exec_option (str): Default method for search execution. It could be either It could be either ``"python"``, ``"compute_engine"`` or ``"tensor_db"``. Defaults to ``"python"``.
-=======
             exec_option (str): Default method for search execution. It could be either ``"auto"``, ``"python"``, ``"compute_engine"`` or ``"tensor_db"``. Defaults to ``"auto"``. If None, it's set to "auto".
                 - ``auto``- Selects the best execution method based on the storage location of the Vector Store. It is the default option.
->>>>>>> 81f7e096
                 - ``python`` - Pure-python implementation that runs on the client and can be used for data stored anywhere. WARNING: using this option with big datasets is discouraged because it can lead to memory issues.
                 - ``compute_engine`` - Performant C++ implementation of the Deep Lake Compute Engine that runs on the client and can be used for any data stored in or connected to Deep Lake. It cannot be used with in-memory or local datasets.
                 - ``tensor_db`` - Performant and fully-hosted Managed Tensor Database that is responsible for storage and query execution. Only available for data stored in the Deep Lake Managed Database. Store datasets in this database by specifying runtime = {"tensor_db": True} during dataset creation.
