import logging
import pathlib
from typing import Optional, Any, List, Dict, Union, Callable
import jwt

import numpy as np

from deeplake.core.distance_type import DistanceType
from deeplake.util.dataset import try_flushing

try:
    from indra import api  # type: ignore

    _INDRA_INSTALLED = True
except Exception:  # pragma: no cover
    _INDRA_INSTALLED = False  # pragma: no cover

from deeplake.api import dataset
from deeplake.core.dataset import Dataset
from deeplake.constants import (
    DEFAULT_VECTORSTORE_TENSORS,
    MAX_BYTES_PER_MINUTE,
    TARGET_BYTE_SIZE,
    DEFAULT_VECTORSTORE_DISTANCE_METRIC,
)
from deeplake.client.utils import read_token
from deeplake.core.vectorstore import utils
from deeplake.core.vectorstore.vector_search import vector_search
from deeplake.core.vectorstore.vector_search import dataset as dataset_utils
from deeplake.core.vectorstore.vector_search import filter as filter_utils
from deeplake.core.vectorstore.vector_search.indra import index

from deeplake.util.bugout_reporter import (
    feature_report_path,
    deeplake_reporter,
)

logger = logging.getLogger(__name__)


class VectorStore:
    """Base class for VectorStore"""

    def __init__(
        self,
        path: Union[str, pathlib.Path],
        tensor_params: List[Dict[str, object]] = DEFAULT_VECTORSTORE_TENSORS,
        embedding_function: Optional[Callable] = None,
        read_only: Optional[bool] = None,
        ingestion_batch_size: int = 1000,
        index_params: Optional[Dict[str, Union[int, str]]] = None,
        num_workers: int = 0,
        exec_option: str = "auto",
        token: Optional[str] = None,
        overwrite: bool = False,
        verbose: bool = True,
        runtime: Optional[Dict] = None,
        creds: Optional[Union[Dict, str]] = None,
        org_id: Optional[str] = None,
        logger: logging.Logger = logger,
        **kwargs: Any,
    ) -> None:
        """Creates an empty VectorStore or loads an existing one if it exists at the specified ``path``.

        Examples:
            >>> # Create a vector store with default tensors
            >>> data = VectorStore(
            ...        path = "./my_vector_store",
            ... )

            >>> # Create a vector store in the Deep Lake Managed Tensor Database
            >>> data = VectorStore(
            ...        path = "hub://org_id/dataset_name",
            ...        runtime = {"tensor_db": True},
            ... )

            >>> # Create a vector store with custom tensors
            >>> data = VectorStore(
            ...        path = "./my_vector_store",
            ...        tensor_params = [{"name": "text", "htype": "text"},
            ...                         {"name": "embedding_1", "htype": "embedding"},
            ...                         {"name": "embedding_2", "htype": "embedding"},
            ...                         {"name": "source", "htype": "text"},
            ...                         {"name": "metadata", "htype": "json"}
            ...                        ]
            ... )

        Args:
            path (str, pathlib.Path): - The full path for storing to the Deep Lake Vector Store. It can be:
                - a Deep Lake cloud path of the form ``hub://org_id/dataset_name``. Requires registration with Deep Lake.
                - an s3 path of the form ``s3://bucketname/path/to/dataset``. Credentials are required in either the environment or passed to the creds argument.
                - a local file system path of the form ``./path/to/dataset`` or ``~/path/to/dataset`` or ``path/to/dataset``.
                - a memory path of the form ``mem://path/to/dataset`` which doesn't save the dataset but keeps it in memory instead. Should be used only for testing as it does not persist.
            tensor_params (List[Dict[str, dict]], optional): List of dictionaries that contains information about tensors that user wants to create. See ``create_tensor`` in Deep Lake API docs for more information. Defaults to ``DEFAULT_VECTORSTORE_TENSORS``.
            embedding_function (Optional[callable], optional): Function that converts the embeddable data into embeddings. Input to `embedding_function` is a list of data and output is a list of embeddings. Defaults to None.
            read_only (bool, optional):  Opens dataset in read-only mode if True. Defaults to False.
            num_workers (int): Number of workers to use for parallel ingestion.
            ingestion_batch_size (int): Batch size to use for parallel ingestion.
            index_params (Dict[str, Union[int, str]]): Dictionary containing information about vector index that will be created. Defaults to None, which will utilize ``DEFAULT_VECTORSTORE_INDEX_PARAMS`` from ``deeplake.constants``. The specified key-values override the default ones.
                - threshold: The threshold for the dataset size above which an index will be created for the embedding tensor. When the threshold value is set to -1, index creation is turned off.
                             Defaults to -1, which turns off the index.
                - distance_metric: This key specifies the method of calculating the distance between vectors when creating the vector database (VDB) index. It can either be a string that corresponds to a member of the DistanceType enumeration, or the string value itself.
                    - If no value is provided, it defaults to "L2".
                    - "L2" corresponds to DistanceType.L2_NORM.
                    - "COS" corresponds to DistanceType.COSINE_SIMILARITY.
                - additional_params: Additional parameters for fine-tuning the index.
            exec_option (str): Default method for search execution. It could be either ``"auto"``, ``"python"``, ``"compute_engine"`` or ``"tensor_db"``. Defaults to ``"auto"``. If None, it's set to "auto".
                - ``auto``- Selects the best execution method based on the storage location of the Vector Store. It is the default option.
                - ``python`` - Pure-python implementation that runs on the client and can be used for data stored anywhere. WARNING: using this option with big datasets is discouraged because it can lead to memory issues.
                - ``compute_engine`` - Performant C++ implementation of the Deep Lake Compute Engine that runs on the client and can be used for any data stored in or connected to Deep Lake. It cannot be used with in-memory or local datasets.
                - ``tensor_db`` - Performant and fully-hosted Managed Tensor Database that is responsible for storage and query execution. Only available for data stored in the Deep Lake Managed Database. Store datasets in this database by specifying runtime = {"tensor_db": True} during dataset creation.
            token (str, optional): Activeloop token, used for fetching user credentials. This is Optional, tokens are normally autogenerated. Defaults to None.
            overwrite (bool): If set to True this overwrites the Vector Store if it already exists. Defaults to False.
            verbose (bool): Whether to print summary of the dataset created. Defaults to True.
            creds (dict, str, optional): The string ``ENV`` or a dictionary containing credentials used to access the dataset at the path.
                - If 'aws_access_key_id', 'aws_secret_access_key', 'aws_session_token' are present, these take precedence over credentials present in the environment or in credentials file. Currently only works with s3 paths.
                - It supports 'aws_access_key_id', 'aws_secret_access_key', 'aws_session_token', 'endpoint_url', 'aws_region', 'profile_name' as keys.
                - If 'ENV' is passed, credentials are fetched from the environment variables. This is also the case when creds is not passed for cloud datasets. For datasets connected to hub cloud, specifying 'ENV' will override the credentials fetched from Activeloop and use local ones.
            runtime (Dict, optional): Parameters for creating the Vector Store in Deep Lake's Managed Tensor Database. Not applicable when loading an existing Vector Store. To create a Vector Store in the Managed Tensor Database, set `runtime = {"tensor_db": True}`.

            **kwargs (Any): Additional keyword arguments.

        ..
            # noqa: DAR101

        Danger:
            Setting ``overwrite`` to ``True`` will delete all of your data if the Vector Store exists! Be very careful when setting this parameter.
        """
        self._token = token
        self.path = path
        self.logger = logger

        feature_report_path(
            path,
            "vs.initialize",
            {
                "tensor_params": "default"
                if tensor_params is not None
                else tensor_params,
                "embedding_function": True if embedding_function is not None else False,
                "num_workers": num_workers,
                "overwrite": overwrite,
                "read_only": read_only,
                "ingestion_batch_size": ingestion_batch_size,
                "index_params": index_params,
                "exec_option": exec_option,
                "token": self.token,
                "verbose": verbose,
                "runtime": runtime,
            },
            token=self.token,
            username=self.username,
        )

        self.ingestion_batch_size = ingestion_batch_size
        self.index_params = utils.parse_index_params(index_params)
        self.num_workers = num_workers

        if creds is None:
            creds = {}

        self.dataset = dataset_utils.create_or_load_dataset(
            tensor_params,
            path,
            self.token,
            creds,
            self.logger,
            read_only,
            exec_option,
            embedding_function,
            overwrite,
            runtime,
            org_id,
            **kwargs,
        )
        self.embedding_function = embedding_function
        self._exec_option = exec_option
        self.verbose = verbose
        self.tensor_params = tensor_params
        self.index_created = False
        if utils.index_used(self.exec_option):
            index.index_cache_cleanup(self.dataset)
            self.index_created = index.validate_and_create_vector_index(
                dataset=self.dataset,
                index_params=self.index_params,
                regenerate_index=False,
            )

    @property
    def token(self):
        return self._token or read_token(from_env=True)

    @property
    def exec_option(self) -> str:
        return utils.parse_exec_option(
            self.dataset, self._exec_option, _INDRA_INSTALLED, self.username
        )

    @property
    def username(self) -> str:
        username = "public"
        if self.token is not None:
            username = jwt.decode(self.token, options={"verify_signature": False})["id"]
        return username

    def add(
        self,
        embedding_function: Optional[Union[Callable, List[Callable]]] = None,
        embedding_data: Optional[Union[List, List[List]]] = None,
        embedding_tensor: Optional[Union[str, List[str]]] = None,
        return_ids: bool = False,
        rate_limiter: Dict = {
            "enabled": False,
            "bytes_per_minute": MAX_BYTES_PER_MINUTE,
        },
        batch_byte_size: int = TARGET_BYTE_SIZE,
        **tensors,
    ) -> Optional[List[str]]:
        """Adding elements to deeplake vector store.

        Tensor names are specified as parameters, and data for each tensor is specified as parameter values. All data must of equal length.

        Examples:
            >>> # Dummy data
            >>> texts = ["Hello", "World"]
            >>> embeddings = [[1, 2, 3], [4, 5, 6]]
            >>> metadatas = [{"timestamp": "01:20"}, {"timestamp": "01:22"}]
            >>> emebdding_fn = lambda x: [[1, 2, 3]] * len(x)
            >>> embedding_fn_2 = lambda x: [[4, 5]] * len(x)

            >>> # Directly upload embeddings
            >>> deeplake_vector_store.add(
            ...     text = texts,
            ...     embedding = embeddings,
            ...     metadata = metadatas,
            ... )

            >>> # Upload embedding via embedding function
            >>> deeplake_vector_store.add(
            ...     text = texts,
            ...     metadata = metadatas,
            ...     embedding_function = embedding_fn,
            ...     embedding_data = texts,
            ... )

            >>> # Upload embedding via embedding function to a user-defined embedding tensor
            >>> deeplake_vector_store.add(
            ...     text = texts,
            ...     metadata = metadatas,
            ...     embedding_function = embedding_fn,
            ...     embedding_data = texts,
            ...     embedding_tensor = "embedding_1",
            ... )

            >>> # Multiple embedding functions (user defined embedding tensors must be specified)
            >>> deeplake_vector_store.add(
            ...     embedding_tensor = ["embedding_1", "embedding_2"]
            ...     embedding_function = [embedding_fn, embedding_fn_2],
            ...     embedding_data = [texts, texts],
            ... )

            >>> # Alternative syntax for multiple embedding functions
            >>> deeplake_vector_store.add(
            ...     text = texts,
            ...     metadata = metadatas,
            ...     embedding_tensor_1 = (embedding_fn, texts),
            ...     embedding_tensor_2 = (embedding_fn_2, texts),
            ... )

            >>> # Add data to fully custom tensors
            >>> deeplake_vector_store.add(
            ...     tensor_A = [1, 2],
            ...     tensor_B = ["a", "b"],
            ...     tensor_C = ["some", "data"],
            ...     embedding_function = embedding_fn,
            ...     embedding_data = texts,
            ...     embedding_tensor = "embedding_1",
            ... )

        Args:
            embedding_function (Optional[Callable]): embedding function used to convert ``embedding_data`` into embeddings. Input to `embedding_function` is a list of data and output is a list of embeddings. Overrides the ``embedding_function`` specified when initializing the Vector Store.
            embedding_data (Optional[List]): Data to be converted into embeddings using the provided ``embedding_function``. Defaults to None.
            embedding_tensor (Optional[str]): Tensor where results from the embedding function will be stored. If None, the embedding tensor is automatically inferred (when possible). Defaults to None.
            return_ids (bool): Whether to return added ids as an ouput of the method. Defaults to False.
            rate_limiter (Dict): Rate limiter configuration. Defaults to ``{"enabled": False, "bytes_per_minute": MAX_BYTES_PER_MINUTE}``.
            batch_byte_size (int): Batch size to use for parallel ingestion. Defaults to ``TARGET_BYTE_SIZE``.
            **tensors: Keyword arguments where the key is the tensor name, and the value is a list of samples that should be uploaded to that tensor.

        Returns:
            Optional[List[str]]: List of ids if ``return_ids`` is set to True. Otherwise, None.
        """

        feature_report_path(
            path=self.path,
            feature_name="vs.add",
            parameters={
                "tensors": list(tensors.keys()) if tensors else None,
                "embedding_tensor": embedding_tensor,
                "return_ids": return_ids,
                "embedding_function": True if embedding_function is not None else False,
                "embedding_data": True if embedding_data is not None else False,
            },
            token=self.token,
            username=self.username,
        )

        (
            embedding_function,
            embedding_data,
            embedding_tensor,
            tensors,
        ) = utils.parse_tensors_kwargs(
            tensors, embedding_function, embedding_data, embedding_tensor
        )

        (
            embedding_function,
            embedding_data,
            embedding_tensor,
            tensors,
        ) = utils.parse_add_arguments(
            dataset=self.dataset,
            initial_embedding_function=self.embedding_function,
            embedding_function=embedding_function,
            embedding_data=embedding_data,
            embedding_tensor=embedding_tensor,
            **tensors,
        )

        processed_tensors, id_ = dataset_utils.preprocess_tensors(
            embedding_data, embedding_tensor, self.dataset, **tensors
        )

        assert id_ is not None
        utils.check_length_of_each_tensor(processed_tensors)

        # In Case prefilled dataset which is already having index defined
        # regenerate the index post ingestion.
        index_regeneration = False
        if len(self.dataset) > 0 and index.check_vdb_indexes(self.dataset):
            index_regeneration = True

        dataset_utils.extend_or_ingest_dataset(
            processed_tensors=processed_tensors,
            dataset=self.dataset,
            embedding_function=embedding_function,
            embedding_data=embedding_data,
            embedding_tensor=embedding_tensor,
            batch_byte_size=batch_byte_size,
            rate_limiter=rate_limiter,
        )

        if utils.index_used(self.exec_option):
            index.index_cache_cleanup(self.dataset)
            self.index_created = index.validate_and_create_vector_index(
                dataset=self.dataset,
                index_params=self.index_params,
                regenerate_index=index_regeneration,
            )

        try_flushing(self.dataset)

        if self.verbose:
            self.dataset.summary()

        if return_ids:
            return id_
        return None

    def search(
        self,
        embedding_data: Union[str, List[str], None] = None,
        embedding_function: Optional[Callable] = None,
        embedding: Optional[Union[List[float], np.ndarray]] = None,
        k: int = 4,
        distance_metric: Optional[str] = None,
        query: Optional[str] = None,
        filter: Optional[Union[Dict, Callable]] = None,
        exec_option: Optional[str] = None,
        embedding_tensor: str = "embedding",
        return_tensors: Optional[List[str]] = None,
        return_view: bool = False,
    ) -> Union[Dict, Dataset]:
        """VectorStore search method that combines embedding search, metadata search, and custom TQL search.

        Examples:
            >>> # Search using an embedding
            >>> data = vector_store.search(
            ...        embedding = [1, 2, 3],
            ...        exec_option = "python",
            ... )

            >>> # Search using an embedding function and data for embedding
            >>> data = vector_store.search(
            ...        embedding_data = "What does this chatbot do?",
            ...        embedding_function = query_embedding_fn,
            ...        exec_option = "compute_engine",
            ... )

            >>> # Add a filter to your search
            >>> data = vector_store.search(
            ...        embedding = np.ones(3),
            ...        exec_option = "python",
            ...        filter = {"json_tensor_name": {"key: value"}, "json_tensor_name_2": {"key_2: value_2"},...}, # Only valid for exec_option = "python"
            ... )

            >>> # Search using TQL
            >>> data = vector_store.search(
            ...        query = "select * where ..... <add TQL syntax>",
            ...        exec_option = "tensor_db", # Only valid for exec_option = "compute_engine" or "tensor_db"
            ... )

        Args:
            embedding (Union[np.ndarray, List[float]], optional): Embedding representation for performing the search. Defaults to None. The ``embedding_data`` and ``embedding`` cannot both be specified.
            embedding_data (List[str]): Data against which the search will be performed by embedding it using the `embedding_function`. Defaults to None. The `embedding_data` and `embedding` cannot both be specified.
            embedding_function (Optional[Callable], optional): function for converting `embedding_data` into embedding. Only valid if `embedding_data` is specified. Input to `embedding_function` is a list of data and output is a list of embeddings.
            k (int): Number of elements to return after running query. Defaults to 4.
            distance_metric (str): Distance metric to use for sorting the data. Avaliable options are: ``"L1", "L2", "COS", "MAX"``. Defaults to None, which uses same distance metric specified in ``index_params``. If there is no index, it performs linear search using ``DEFAULT_VECTORSTORE_DISTANCE_METRIC``.
            query (Optional[str]):  TQL Query string for direct evaluation, without application of additional filters or vector search.
            filter (Union[Dict, Callable], optional): Additional filter evaluated prior to the embedding search.

                - ``Dict`` - Key-value search on tensors of htype json, evaluated on an AND basis (a sample must satisfy all key-value filters to be True) Dict = {"tensor_name_1": {"key": value}, "tensor_name_2": {"key": value}}
                - ``Function`` - Any function that is compatible with :meth:`Dataset.filter <deeplake.core.dataset.Dataset.filter>`.

            exec_option (Optional[str]): Method for search execution. It could be either ``"python"``, ``"compute_engine"`` or ``"tensor_db"``. Defaults to ``None``, which inherits the option from the Vector Store initialization.

                - ``python`` - Pure-python implementation that runs on the client and can be used for data stored anywhere. WARNING: using this option with big datasets is discouraged because it can lead to memory issues.
                - ``compute_engine`` - Performant C++ implementation of the Deep Lake Compute Engine that runs on the client and can be used for any data stored in or connected to Deep Lake. It cannot be used with in-memory or local datasets.
                - ``tensor_db`` - Performant and fully-hosted Managed Tensor Database that is responsible for storage and query execution. Only available for data stored in the Deep Lake Managed Database. Store datasets in this database by specifying runtime = {"tensor_db": True} during dataset creation.

            embedding_tensor (str): Name of tensor with embeddings. Defaults to "embedding".
            return_tensors (Optional[List[str]]): List of tensors to return data for. Defaults to None, which returns data for all tensors except the embedding tensor (in order to minimize payload). To return data for all tensors, specify return_tensors = "*".
            return_view (bool): Return a Deep Lake dataset view that satisfied the search parameters, instead of a dictionary with data. Defaults to False. If ``True`` return_tensors is set to "*" beucase data is lazy-loaded and there is no cost to including all tensors in the view.

        ..
            # noqa: DAR101

        Raises:
            ValueError: When invalid parameters are specified.

        Returns:
            Dict: Dictionary where keys are tensor names and values are the results of the search
        """

        feature_report_path(
            path=self.path,
            feature_name="vs.search",
            parameters={
                "embedding_data": True if embedding_data is not None else False,
                "embedding_function": True if embedding_function is not None else False,
                "k": k,
                "distance_metric": distance_metric,
                "query": query[0:100] if query is not None else False,
                "filter": True if filter is not None else False,
                "exec_option": exec_option,
                "embedding_tensor": embedding_tensor,
                "embedding": True if embedding is not None else False,
                "return_tensors": return_tensors,
                "return_view": return_view,
            },
            token=self.token,
            username=self.username,
        )

        try_flushing(self.dataset)

        if exec_option is None and self.exec_option != "python" and callable(filter):
            self.logger.warning(
                'Switching exec_option to "python" (runs on client) because filter is specified as a function. '
                f'To continue using the original exec_option "{self.exec_option}", please specify the filter as a dictionary or use the "query" parameter to specify a TQL query.'
            )
            exec_option = "python"

        exec_option = exec_option or self.exec_option

        utils.parse_search_args(
            embedding_data=embedding_data,
            embedding_function=embedding_function,
            initial_embedding_function=self.embedding_function,
            embedding=embedding,
            k=k,
            distance_metric=distance_metric,
            query=query,
            filter=filter,
            exec_option=exec_option,
            embedding_tensor=embedding_tensor,
            return_tensors=return_tensors,
        )

        return_tensors = utils.parse_return_tensors(
            self.dataset, return_tensors, embedding_tensor, return_view
        )

        query_emb: Optional[Union[List[float], np.ndarray[Any, Any]]] = None
        if query is None:
            query_emb = dataset_utils.get_embedding(
                embedding,
                embedding_data,
                embedding_function=embedding_function or self.embedding_function,
            )

        if self.index_created:
            distance_metric = index.get_index_distance_metric_from_params(
                logger, self.index_params, distance_metric
            )

        distance_metric = distance_metric or DEFAULT_VECTORSTORE_DISTANCE_METRIC

        return vector_search.search(
            query=query,
            logger=self.logger,
            filter=filter,
            query_embedding=query_emb,
            k=k,
            distance_metric=distance_metric,
            exec_option=exec_option,
            deeplake_dataset=self.dataset,
            embedding_tensor=embedding_tensor,
            return_tensors=return_tensors,
            return_view=return_view,
        )

    def delete(
        self,
        row_ids: Optional[List[str]] = None,
        ids: Optional[List[str]] = None,
        filter: Optional[Union[Dict, Callable]] = None,
        query: Optional[str] = None,
        exec_option: Optional[str] = None,
        delete_all: Optional[bool] = None,
    ) -> bool:
        """Delete the data in the Vector Store. Does not delete the tensor definitions. To delete the vector store completely, first run :meth:`VectorStore.delete_by_path()`.

        Examples:
            >>> # Delete using ids:
            >>> data = vector_store.delete(ids)

            >>> # Delete data using filter
            >>> data = vector_store.delete(
            ...        filter = {"json_tensor_name": {"key: value"}, "json_tensor_name_2": {"key_2: value_2"}},
            ... )

            >>> # Delete data using TQL
            >>> data = vector_store.delete(
            ...        query = "select * where ..... <add TQL syntax>",
            ...        exec_option = "compute_engine",
            ... )

        Args:
            ids (Optional[List[str]]): List of unique ids. Defaults to None.
            row_ids (Optional[List[str]]): List of absolute row indices from the dataset. Defaults to None.
            filter (Union[Dict, Callable], optional): Filter for finding samples for deletion.
                - ``Dict`` - Key-value search on tensors of htype json, evaluated on an AND basis (a sample must satisfy all key-value filters to be True) Dict = {"tensor_name_1": {"key": value}, "tensor_name_2": {"key": value}}
                - ``Function`` - Any function that is compatible with `deeplake.filter`.
            query (Optional[str]):  TQL Query string for direct evaluation for finding samples for deletion, without application of additional filters.
            exec_option (Optional[str]): Method for search execution. It could be either ``"python"``, ``"compute_engine"`` or ``"tensor_db"``. Defaults to ``None``, which inherits the option from the Vector Store initialization.
                - ``python`` - Pure-python implementation that runs on the client and can be used for data stored anywhere. WARNING: using this option with big datasets is discouraged because it can lead to memory issues.
                - ``compute_engine`` - Performant C++ implementation of the Deep Lake Compute Engine that runs on the client and can be used for any data stored in or connected to Deep Lake. It cannot be used with in-memory or local datasets.
                - ``tensor_db`` - Performant and fully-hosted Managed Tensor Database that is responsible for storage and query execution. Only available for data stored in the Deep Lake Managed Database. Store datasets in this database by specifying runtime = {"tensor_db": True} during dataset creation.
            delete_all (Optional[bool]): Whether to delete all the samples and version history of the dataset. Defaults to None.

        ..
            # noqa: DAR101

        Returns:
            bool: Returns True if deletion was successful, otherwise it raises a ValueError.

        Raises:
            ValueError: If neither ``ids``, ``filter``, ``query``, nor ``delete_all`` are specified, or if an invalid ``exec_option`` is provided.
        """

        feature_report_path(
            path=self.path,
            feature_name="vs.delete",
            parameters={
                "ids": True if ids is not None else False,
                "row_ids": True if row_ids is not None else False,
                "query": query[0:100] if query is not None else False,
                "filter": True if filter is not None else False,
                "exec_option": exec_option,
                "delete_all": delete_all,
            },
            token=self.token,
            username=self.username,
        )

        if not row_ids:
            row_ids = dataset_utils.search_row_ids(
                dataset=self.dataset,
                search_fn=self.search,
                ids=ids,
                filter=filter,
                query=query,
                select_all=delete_all,
                exec_option=exec_option or self.exec_option,
            )

        (
            self.dataset,
            dataset_deleted,
        ) = dataset_utils.delete_all_samples_if_specified(
            self.dataset,
            delete_all,
        )
        if dataset_deleted:
            return True

        dataset_utils.delete_and_without_commit(self.dataset, row_ids)
        try_flushing(self.dataset)
        return True

    def update_embedding(
        self,
        row_ids: Optional[List[str]] = None,
        ids: Optional[List[str]] = None,
        filter: Optional[Union[Dict, Callable]] = None,
        query: Optional[str] = None,
        exec_option: Optional[str] = None,
        embedding_function: Optional[Union[Callable, List[Callable]]] = None,
        embedding_source_tensor: Union[str, List[str]] = "text",
        embedding_tensor: Optional[Union[str, List[str]]] = None,
    ):
        """Recompute existing embeddings of the VectorStore, that match either query, filter, ids or row_ids.

        Examples:
            >>> # Update using ids:
            >>> data = vector_store.update(
            ...    ids,
            ...    embedding_source_tensor = "text",
            ...    embedding_tensor = "embedding",
            ...    embedding_function = embedding_function,
            ... )

            >>> # Update data using filter and several embedding_tensors, several embedding_source_tensors
            >>> # and several embedding_functions:
            >>> data = vector_store.update(
            ...     embedding_source_tensor = ["text", "metadata"],
            ...     embedding_function = ["text_embedding_function", "metadata_embedding_function"],
            ...     filter = {"json_tensor_name": {"key: value"}, "json_tensor_name_2": {"key_2: value_2"}},
            ...     embedding_tensor = ["text_embedding", "metadata_embedding"]
            ... )

            >>> # Update data using TQL, if new embedding function is not specified the embedding_function used
            >>> # during initialization will be used
            >>> data = vector_store.update(
            ...     embedding_source_tensor = "text",
            ...     query = "select * where ..... <add TQL syntax>",
            ...     exec_option = "compute_engine",
            ...     embedding_tensor = "embedding_tensor",
            ... )

        Args:
            row_ids (Optional[List[str]], optional): Row ids of the elements for replacement.
                Defaults to None.
            ids (Optional[List[str]], optional): hash ids of the elements for replacement.
                Defaults to None.
            filter (Optional[Union[Dict, Callable]], optional): Filter for finding samples for replacement.
                - ``Dict`` - Key-value search on tensors of htype json, evaluated on an AND basis (a sample must satisfy all key-value filters to be True) Dict = {"tensor_name_1": {"key": value}, "tensor_name_2": {"key": value}}
                - ``Function`` - Any function that is compatible with `deeplake.filter`
            query (Optional[str], optional): TQL Query string for direct evaluation for finding samples for deletion, without application of additional filters.
                Defaults to None.
            exec_option (Optional[str]): Method for search execution. It could be either ``"python"``, ``"compute_engine"`` or ``"tensor_db"``. Defaults to ``None``, which inherits the option from the Vector Store initialization.
                - ``python`` - Pure-python implementation that runs on the client and can be used for data stored anywhere. WARNING: using this option with big datasets is discouraged because it can lead to memory issues.
                - ``compute_engine`` - Performant C++ implementation of the Deep Lake Compute Engine that runs on the client and can be used for any data stored in or connected to Deep Lake. It cannot be used with in-memory or local datasets.
                - ``tensor_db`` - Performant and fully-hosted Managed Tensor Database that is responsible for storage and query execution. Only available for data stored in the Deep Lake Managed Database. Store datasets in this database by specifying runtime = {"tensor_db": True} during dataset creation.
            embedding_function (Optional[Union[Callable, List[Callable]]], optional): function for converting `embedding_source_tensor` into embedding. Only valid if `embedding_source_tensor` is specified. Defaults to None.
            embedding_source_tensor (Union[str, List[str]], optional): Name of tensor with data that needs to be converted to embeddings. Defaults to `text`.
            embedding_tensor (Optional[Union[str, List[str]]], optional): Name of the tensor with embeddings. Defaults to None.
        """
        feature_report_path(
            path=self.path,
            feature_name="vs.delete",
            parameters={
                "ids": True if ids is not None else False,
                "row_ids": True if row_ids is not None else False,
                "query": query[0:100] if query is not None else False,
                "filter": True if filter is not None else False,
                "exec_option": exec_option,
            },
            token=self.token,
            username=self.username,
        )

        try_flushing(self.dataset)

        (
            embedding_function,
            embedding_source_tensor,
            embedding_tensor,
        ) = utils.parse_update_arguments(
            dataset=self.dataset,
            embedding_function=embedding_function,
            initial_embedding_function=self.embedding_function,
            embedding_source_tensor=embedding_source_tensor,
            embedding_tensor=embedding_tensor,
        )

        if not row_ids:
            row_ids = dataset_utils.search_row_ids(
                dataset=self.dataset,
                search_fn=self.search,
                ids=ids,
                filter=filter,
                query=query,
                exec_option=exec_option or self.exec_option,
            )

        embedding_tensor_data = utils.convert_embedding_source_tensor_to_embeddings(
            dataset=self.dataset,
            embedding_source_tensor=embedding_source_tensor,
            embedding_tensor=embedding_tensor,
            embedding_function=embedding_function,
            row_ids=row_ids,
        )

        self.dataset[row_ids].update(embedding_tensor_data)
        try_flushing(self.dataset)

    @staticmethod
    def delete_by_path(
        path: Union[str, pathlib.Path],
        token: Optional[str] = None,
        force: bool = False,
        creds: Optional[Union[Dict, str]] = None,
    ) -> None:
        """Deleted the Vector Store at the specified path.

        Args:
            path (str, pathlib.Path): The full path to the Deep Lake Vector Store.
            token (str, optional): Activeloop token, used for fetching user credentials. This is optional, as tokens are normally autogenerated. Defaults to ``None``.
            creds (dict, str, optional): The string ``ENV`` or a dictionary containing credentials used to access the dataset at the path.
                - If 'aws_access_key_id', 'aws_secret_access_key', 'aws_session_token' are present, these take precedence over credentials present in the environment or in credentials file. Currently only works with s3 paths.
                - It supports 'aws_access_key_id', 'aws_secret_access_key', 'aws_session_token', 'endpoint_url', 'aws_region', 'profile_name' as keys.
                - If 'ENV' is passed, credentials are fetched from the environment variables. This is also the case when creds is not passed for cloud datasets. For datasets connected to hub cloud, specifying 'ENV' will override the credentials fetched from Activeloop and use local ones.
            force (bool): delete the path in a forced manner without rising an exception. Defaults to ``True``.

        Danger:
            This method permanently deletes all of your data if the Vector Store exists! Be very careful when using this method.
        """
        token = token or read_token(from_env=True)

        feature_report_path(
            path,
            "vs.delete_by_path",
            parameters={
                "path": path,
                "token": token,
                "force": force,
                "creds": creds,
            },
            token=token,
        )
<<<<<<< HEAD
        dataset.delete(path, large_ok=True, token=token, force=force)
=======
        deeplake.delete(path, large_ok=True, token=token, force=force, creds=creds)

    def commit(self, allow_empty: bool = True) -> None:
        """Commits the Vector Store.

        Args:
            allow_empty (bool): Whether to allow empty commits. Defaults to True.
        """
        self.dataset.commit(allow_empty=allow_empty)
>>>>>>> 1fad5ae1

    def tensors(self):
        """Returns the list of tensors present in the dataset"""
        return self.dataset.tensors

    def summary(self):
        """Prints a summary of the dataset"""
        return self.dataset.summary()

    def __len__(self):
        """Length of the dataset"""
        return len(self.dataset)


DeepLakeVectorStore = VectorStore<|MERGE_RESOLUTION|>--- conflicted
+++ resolved
@@ -750,9 +750,6 @@
             },
             token=token,
         )
-<<<<<<< HEAD
-        dataset.delete(path, large_ok=True, token=token, force=force)
-=======
         deeplake.delete(path, large_ok=True, token=token, force=force, creds=creds)
 
     def commit(self, allow_empty: bool = True) -> None:
@@ -762,7 +759,6 @@
             allow_empty (bool): Whether to allow empty commits. Defaults to True.
         """
         self.dataset.commit(allow_empty=allow_empty)
->>>>>>> 1fad5ae1
 
     def tensors(self):
         """Returns the list of tensors present in the dataset"""
