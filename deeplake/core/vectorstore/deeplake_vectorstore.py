import logging
import pathlib
from typing import Optional, Any, Iterable, List, Dict, Union, Callable

import numpy as np

try:
    from indra import api  # type: ignore

    _INDRA_INSTALLED = True
except Exception:  # pragma: no cover
    _INDRA_INSTALLED = False  # pragma: no cover

import deeplake
from deeplake.constants import (
    DEFAULT_VECTORSTORE_TENSORS,
)
from deeplake.core.vectorstore import utils
from deeplake.core.vectorstore.vector_search import vector_search
from deeplake.core.vectorstore.vector_search import dataset as dataset_utils
from deeplake.core.vectorstore.vector_search import filter as filter_utils

from deeplake.util.bugout_reporter import (
    feature_report_path,
    deeplake_reporter,
)

logger = logging.getLogger(__name__)


class VectorStore:
    """Base class for VectorStore"""

    def __init__(
        self,
        path: Union[str, pathlib.Path],
        tensor_params: List[Dict[str, object]] = DEFAULT_VECTORSTORE_TENSORS,
        embedding_function: Optional[Callable] = None,
        read_only: Optional[bool] = False,
        ingestion_batch_size: int = 1000,
        num_workers: int = 0,
        exec_option: str = "auto",
        token: Optional[str] = None,
        overwrite: bool = False,
        verbose: bool = True,
        runtime: Optional[Dict] = None,
        **kwargs: Any,
    ) -> None:
        """Creates an empty VectorStore or loads an existing one if it exists at the specified ``path``.

        Examples:
            >>> # Create a vector store with default tensors
            >>> data = VectorStore(
            ...        path = "./my_vector_store",
            ... )

            >>> # Create a vector store in the Deep Lake Managed Tensor Database
            >>> data = VectorStore(
            ...        path = "hub://org_id/dataset_name",
            ...        runtime = {"tensor_db": True},
            ... )

            >>> # Create a vector store with custom tensors
            >>> data = VectorStore(
            ...        path = "./my_vector_store",
            ...        tensor_params = [{"name": "text", "htype": "text"},
            ...                         {"name": "embedding_1", "htype": "embedding"},
            ...                         {"name": "embedding_2", "htype": "embedding"},
            ...                         {"name": "source", "htype": "text"},
            ...                         {"name": "metadata", "htype": "json"}
            ...                        ]
            ... )

        Args:
            path (str, pathlib.Path): - The full path for storing to the Deep Lake Vector Store. It can be:
                - a Deep Lake cloud path of the form ``hub://org_id/dataset_name``. Requires registration with Deep Lake.
                - an s3 path of the form ``s3://bucketname/path/to/dataset``. Credentials are required in either the environment or passed to the creds argument.
                - a local file system path of the form ``./path/to/dataset`` or ``~/path/to/dataset`` or ``path/to/dataset``.
                - a memory path of the form ``mem://path/to/dataset`` which doesn't save the dataset but keeps it in memory instead. Should be used only for testing as it does not persist.
            tensor_params (List[Dict[str, dict]], optional): List of dictionaries that contains information about tensors that user wants to create. See ``create_tensor`` in Deep Lake API docs for more information. Defaults to ``DEFAULT_VECTORSTORE_TENSORS``.
            embedding_function (Optional[callable], optional): Function that converts the embeddable data into embeddings. Defaults to None.
            read_only (bool, optional):  Opens dataset in read-only mode if True. Defaults to False.
            num_workers (int): Number of workers to use for parallel ingestion.
            ingestion_batch_size (int): Batch size to use for parallel ingestion.
<<<<<<< HEAD
            exec_option (str): Default method for search execution. It could be either It could be either ``"auto"``, ``"python"``, ``"compute_engine"`` or ``"tensor_db"``. Defaults to ``"auto"``.
=======
            exec_option (str): Default method for search execution. It could be either ``"auto"``, ``"python"``, ``"compute_engine"`` or ``"tensor_db"``. Defaults to ``"auto"``. If None, it's set to "auto".
>>>>>>> 81f7e096
                - ``auto``- Selects the best execution method based on the storage location of the Vector Store. It is the default option.
                - ``python`` - Pure-python implementation that runs on the client and can be used for data stored anywhere. WARNING: using this option with big datasets is discouraged because it can lead to memory issues.
                - ``compute_engine`` - Performant C++ implementation of the Deep Lake Compute Engine that runs on the client and can be used for any data stored in or connected to Deep Lake. It cannot be used with in-memory or local datasets.
                - ``tensor_db`` - Performant and fully-hosted Managed Tensor Database that is responsible for storage and query execution. Only available for data stored in the Deep Lake Managed Database. Store datasets in this database by specifying runtime = {"tensor_db": True} during dataset creation.
            token (str, optional): Activeloop token, used for fetching user credentials. This is Optional, tokens are normally autogenerated. Defaults to None.
            overwrite (bool): If set to True this overwrites the Vector Store if it already exists. Defaults to False.
            verbose (bool): Whether to print summary of the dataset created. Defaults to True.
            runtime (Dict, optional): Parameters for creating the Vector Store in Deep Lake's Managed Tensor Database. Not applicable when loading an existing Vector Store. To create a Vector Store in the Managed Tensor Database, set `runtime = {"tensor_db": True}`.

            **kwargs (Any): Additional keyword arguments.

        ..
            # noqa: DAR101

        Danger:
            Setting ``overwrite`` to ``True`` will delete all of your data if the Vector Store exists! Be very careful when setting this parameter.
        """
        feature_report_path(
            path,
            "vs.initialize",
            {
                "tensor_params": "default"
                if tensor_params is not None
                else tensor_params,
                "embedding_function": True if embedding_function is not None else False,
                "num_workers": num_workers,
                "overwrite": overwrite,
                "read_only": read_only,
                "ingestion_batch_size": ingestion_batch_size,
                "exec_option": exec_option,
                "token": token,
                "verbose": verbose,
                "runtime": runtime,
            },
            token=token,
        )

        self.ingestion_batch_size = ingestion_batch_size
        self.num_workers = num_workers
        creds = {"creds": kwargs["creds"]} if "creds" in kwargs else {}
        self.dataset = dataset_utils.create_or_load_dataset(
            tensor_params,
            path,
            token,
            creds,
            logger,
            read_only,
            exec_option,
            embedding_function,
            overwrite,
            runtime,
            **kwargs,
        )
        self.embedding_function = embedding_function
        self.exec_option = utils.parse_exec_option(
            self.dataset, exec_option, _INDRA_INSTALLED
        )
        self.verbose = verbose
        self.tensor_params = tensor_params

    def add(
        self,
        embedding_function: Optional[Union[Callable, List[Callable]]] = None,
        embedding_data: Optional[Union[List, List[List]]] = None,
        embedding_tensor: Optional[Union[str, List[str]]] = None,
        total_samples_processed: int = 0,
        return_ids: bool = False,
        num_workers: Optional[int] = None,
        ingestion_batch_size: Optional[int] = None,
        **tensors,
    ) -> Optional[List[str]]:
        """Adding elements to deeplake vector store.

        Tensor names are specified as parameters, and data for each tensor is specified as parameter values. All data must of equal length.

        Examples:
            >>> # Dummy data
            >>> texts = ["Hello", "World"]
            >>> embeddings = [[1, 2, 3], [4, 5, 6]]
            >>> metadatas = [{"timestamp": "01:20"}, {"timestamp": "01:22"}]
            >>> emebdding_fn = lambda x: [[1, 2, 3]] * len(x)
            >>> embedding_fn_2 = lambda x: [[4, 5]] * len(x)

            >>> # Directly upload embeddings
            >>> deeplake_vector_store.add(
            ...     text = texts,
            ...     embedding = embeddings,
            ...     metadata = metadatas,
            ... )

            >>> # Upload embedding via embedding function
            >>> deeplake_vector_store.add(
            ...     text = texts,
            ...     metadata = metadatas,
            ...     embedding_function = embedding_fn,
            ...     embedding_data = texts,
            ... )

            >>> # Upload embedding via embedding function to a user-defined embedding tensor
            >>> deeplake_vector_store.add(
            ...     text = texts,
            ...     metadata = metadatas,
            ...     embedding_function = embedding_fn,
            ...     embedding_data = texts,
            ...     embedding_tensor = "embedding_1",
            ... )

            >>> # Multiple embedding functions (user defined embedding tensors must be specified)
            >>> deeplake_vector_store.add(
            ...     embedding_tensor = ["embedding_1", "embedding_2"]
            ...     embedding_function = [embedding_fn, embedding_fn_2],
            ...     embedding_data = [texts, texts],
            ... )

            >>> # Alternative syntax for multiple embedding functions
            >>> deeplake_vector_store.add(
            ...     text = texts,
            ...     metadata = metadatas,
            ...     embedding_tensor_1 = (embedding_fn, texts),
            ...     embedding_tensor_2 = (embedding_fn_2, texts),
            ... )

            >>> # Add data to fully custom tensors
            >>> deeplake_vector_store.add(
            ...     tensor_A = [1, 2],
            ...     tensor_B = ["a", "b"],
            ...     tensor_C = ["some", "data"],
            ...     embedding_function = embedding_fn,
            ...     embedding_data = texts,
            ...     embedding_tensor = "embedding_1",
            ... )

        Args:
            embedding_function (Optional[Callable]): embedding function used to convert ``embedding_data`` into embeddings. Overrides the ``embedding_function`` specified when initializing the Vector Store.
            embedding_data (Optional[List]): Data to be converted into embeddings using the provided ``embedding_function``. Defaults to None.
            embedding_tensor (Optional[str]): Tensor where results from the embedding function will be stored. If None, the embedding tensor is automatically inferred (when possible). Defaults to None.
            total_samples_processed (int): Total number of samples processed before ingestion stopped. When specified.
            return_ids (bool): Whether to return added ids as an ouput of the method. Defaults to False.
            num_workers (int): Number of workers to use for parallel ingestion. Overrides the ``num_workers`` specified when initializing the Vector Store.
            ingestion_batch_size (int): Batch size to use for parallel ingestion. Defaults to 1000. Overrides the ``ingestion_batch_size`` specified when initializing the Vector Store.
            **tensors: Keyword arguments where the key is the tensor name, and the value is a list of samples that should be uploaded to that tensor.

        Returns:
            Optional[List[str]]: List of ids if ``return_ids`` is set to True. Otherwise, None.
        """

        deeplake_reporter.feature_report(
            feature_name="vs.add",
            parameters={
                "tensors": list(tensors.keys()) if tensors else None,
                "embedding_tensor": embedding_tensor,
                "total_samples_processed": total_samples_processed,
                "return_ids": return_ids,
                "embedding_function": True if embedding_function is not None else False,
                "embedding_data": True if embedding_data is not None else False,
            },
        )

        (
            embedding_function,
            embedding_data,
            embedding_tensor,
            tensors,
        ) = utils.parse_tensors_kwargs(
            tensors, embedding_function, embedding_data, embedding_tensor
        )

        (
            embedding_function,
            embedding_data,
            embedding_tensor,
            tensors,
        ) = utils.parse_add_arguments(
            dataset=self.dataset,
            initial_embedding_function=self.embedding_function,
            embedding_function=embedding_function,
            embedding_data=embedding_data,
            embedding_tensor=embedding_tensor,
            **tensors,
        )

        processed_tensors, id = dataset_utils.preprocess_tensors(
            embedding_data, embedding_tensor, self.dataset, **tensors
        )

        assert id is not None
        utils.check_length_of_each_tensor(processed_tensors)

        dataset_utils.extend_or_ingest_dataset(
            processed_tensors=processed_tensors,
            dataset=self.dataset,
            embedding_function=embedding_function,
            embedding_data=embedding_data,
            embedding_tensor=embedding_tensor,
            ingestion_batch_size=ingestion_batch_size or self.ingestion_batch_size,
            num_workers=num_workers or self.num_workers,
            total_samples_processed=total_samples_processed,
            logger=logger,
        )

        self.dataset.commit(allow_empty=True)
        if self.verbose:
            self.dataset.summary()

        if return_ids:
            return id
        return None

    def search(
        self,
        embedding_data=None,
        embedding_function: Optional[Callable] = None,
        embedding: Optional[Union[List[float], np.ndarray]] = None,
        k: int = 4,
        distance_metric: str = "COS",
        query: Optional[str] = None,
        filter: Optional[Union[Dict, Callable]] = None,
        exec_option: Optional[str] = None,
        embedding_tensor: str = "embedding",
        return_tensors: Optional[List[str]] = None,
        return_view: bool = False,
    ) -> Union[Dict, deeplake.core.dataset.Dataset]:
        """VectorStore search method that combines embedding search, metadata search, and custom TQL search.

        Examples:
            >>> # Search using an embedding
            >>> data = vector_store.search(
            ...        embedding = [1, 2, 3],
            ...        exec_option = "python",
            ... )

            >>> # Search using an embedding function and data for embedding
            >>> data = vector_store.search(
            ...        embedding_data = "What does this chatbot do?",
            ...        embedding_function = query_embedding_fn,
            ...        exec_option = "compute_engine",
            ... )

            >>> # Add a filter to your search
            >>> data = vector_store.search(
            ...        embedding = np.ones(3),
            ...        exec_option = "python",
            ...        filter = {"json_tensor_name": {"key: value"}, "json_tensor_name_2": {"key_2: value_2"},...}, # Only valid for exec_option = "python"
            ... )

            >>> # Search using TQL
            >>> data = vector_store.search(
            ...        query = "select * where ..... <add TQL syntax>",
            ...        exec_option = "tensor_db", # Only valid for exec_option = "compute_engine" or "tensor_db"
            ... )

        Args:
            embedding (Union[np.ndarray, List[float]], optional): Embedding representation for performing the search. Defaults to None. The ``embedding_data`` and ``embedding`` cannot both be specified.
            embedding_data: Data against which the search will be performed by embedding it using the `embedding_function`. Defaults to None. The `embedding_data` and `embedding` cannot both be specified.
            embedding_function (Optional[Callable], optional): function for converting `embedding_data` into embedding. Only valid if `embedding_data` is specified
            k (int): Number of elements to return after running query. Defaults to 4.
            distance_metric (str): Type of distance metric to use for sorting the data. Avaliable options are: ``"L1", "L2", "COS", "MAX"``. Defaults to ``"COS"``.
            query (Optional[str]):  TQL Query string for direct evaluation, without application of additional filters or vector search.
            filter (Union[Dict, Callable], optional): Additional filter evaluated prior to the embedding search.

                - ``Dict`` - Key-value search on tensors of htype json, evaluated on an AND basis (a sample must satisfy all key-value filters to be True) Dict = {"tensor_name_1": {"key": value}, "tensor_name_2": {"key": value}}
                - ``Function`` - Any function that is compatible with :meth:`Dataset.filter <deeplake.core.dataset.Dataset.filter>`.

            exec_option (Optional[str]): Method for search execution. It could be either ``"python"``, ``"compute_engine"`` or ``"tensor_db"``. Defaults to ``None``, which inherits the option from the Vector Store initialization.

                - ``python`` - Pure-python implementation that runs on the client and can be used for data stored anywhere. WARNING: using this option with big datasets is discouraged because it can lead to memory issues.
                - ``compute_engine`` - Performant C++ implementation of the Deep Lake Compute Engine that runs on the client and can be used for any data stored in or connected to Deep Lake. It cannot be used with in-memory or local datasets.
                - ``tensor_db`` - Performant and fully-hosted Managed Tensor Database that is responsible for storage and query execution. Only available for data stored in the Deep Lake Managed Database. Store datasets in this database by specifying runtime = {"tensor_db": True} during dataset creation.
            embedding_tensor (str): Name of tensor with embeddings. Defaults to "embedding".
            return_tensors (Optional[List[str]]): List of tensors to return data for. Defaults to None, which returns data for all tensors except the embedding tensor (in order to minimize payload). To return data for all tensors, specify return_tensors = "*".
            return_view (bool): Return a Deep Lake dataset view that satisfied the search parameters, instead of a dictionary with data. Defaults to False. If ``True`` return_tensors is set to "*" beucase data is lazy-loaded and there is no cost to including all tensors in the view.

        ..
            # noqa: DAR101

        Raises:
            ValueError: When invalid parameters are specified.

        Returns:
            Dict: Dictionary where keys are tensor names and values are the results of the search
        """

        deeplake_reporter.feature_report(
            feature_name="vs.search",
            parameters={
                "embedding_data": True if embedding_data is not None else False,
                "embedding_function": True if embedding_function is not None else False,
                "k": k,
                "distance_metric": distance_metric,
                "query": query[0:100] if query is not None else False,
                "filter": True if filter is not None else False,
                "exec_option": exec_option,
                "embedding_tensor": embedding_tensor,
                "embedding": True if embedding is not None else False,
                "return_tensors": return_tensors,
                "return_view": return_view,
            },
        )

        if (
            exec_option is None
            and self.exec_option != "python"
            and isinstance(filter, Callable)
        ):
            logger.warning(
                'Switching exec_option to "python" (runs on client) because filter is specified as a function. '
                f'To continue using the original exec_option "{self.exec_option}", please specify the filter as a dictionary or use the "query" parameter to specify a TQL query.'
            )
            exec_option = "python"

        exec_option = exec_option or self.exec_option

        utils.parse_search_args(
            embedding_data=embedding_data,
            embedding_function=embedding_function,
            initial_embedding_function=self.embedding_function,
            embedding=embedding,
            k=k,
            distance_metric=distance_metric,
            query=query,
            filter=filter,
            exec_option=exec_option,
            embedding_tensor=embedding_tensor,
            return_tensors=return_tensors,
        )

        return_tensors = utils.parse_return_tensors(
            self.dataset, return_tensors, embedding_tensor, return_view
        )

        query_emb: Optional[Union[List[float], np.ndarray[Any, Any]]] = None
        if query is None:
            query_emb = dataset_utils.get_embedding(
                embedding,
                embedding_data,
                embedding_function=embedding_function or self.embedding_function,
            )
            if isinstance(query_emb, np.ndarray):
                assert (
                    query_emb.ndim == 1 or query_emb.shape[0] == 1
                ), "Query embedding must be 1-dimensional. Please consider using another embedding function for converting query string to embedding."

        return vector_search.search(
            query=query,
            logger=logger,
            filter=filter,
            query_embedding=query_emb,
            k=k,
            distance_metric=distance_metric,
            exec_option=exec_option,
            deeplake_dataset=self.dataset,
            embedding_tensor=embedding_tensor,
            return_tensors=return_tensors,
            return_view=return_view,
        )

    def delete(
        self,
        row_ids: Optional[List[str]] = None,
        ids: Optional[List[str]] = None,
        filter: Optional[Union[Dict, Callable]] = None,
        query: Optional[str] = None,
        exec_option: Optional[str] = None,
        delete_all: Optional[bool] = None,
    ) -> bool:
        """Delete the data in the Vector Store. Does not delete the tensor definitions. To delete the vector store completely, first run :meth:`VectorStore.delete_by_path()`.

        Examples:
            >>> # Delete using ids:
            >>> data = vector_store.delete(ids)

            >>> # Delete data using filter
            >>> data = vector_store.delete(
            ...        filter = {"json_tensor_name": {"key: value"}, "json_tensor_name_2": {"key_2: value_2"}},
            ... )

            >>> # Delete data using TQL
            >>> data = vector_store.delete(
            ...        query = "select * where ..... <add TQL syntax>",
            ...        exec_option = "compute_engine",
            ... )

        Args:
            ids (Optional[List[str]]): List of unique ids. Defaults to None.
            row_ids (Optional[List[str]]): List of absolute row indices from the dataset. Defaults to None.
            filter (Union[Dict, Callable], optional): Filter for finding samples for deletion.
                - ``Dict`` - Key-value search on tensors of htype json, evaluated on an AND basis (a sample must satisfy all key-value filters to be True) Dict = {"tensor_name_1": {"key": value}, "tensor_name_2": {"key": value}}
                - ``Function`` - Any function that is compatible with `deeplake.filter`.
            query (Optional[str]):  TQL Query string for direct evaluation for finding samples for deletion, without application of additional filters.
<<<<<<< HEAD
            exec_option (Optional[str]): Method for search execution. It could be either ``"python"``, ``"compute_engine"`` or ``"tensor_db"``. Defaults to ``None``, which inherits the option from the Vector Store initialization.
=======
            exec_option (str, optional): Method for search execution for finding samples for deletion. It could be either ``"python"`` or ``"compute_engine"``. Defaults to ``None``, which inherits the option from the Vector Store initialization.

>>>>>>> 81f7e096
                - ``python`` - Pure-python implementation that runs on the client and can be used for data stored anywhere. WARNING: using this option with big datasets is discouraged because it can lead to memory issues.
                - ``compute_engine`` - Performant C++ implementation of the Deep Lake Compute Engine that runs on the client and can be used for any data stored in or connected to Deep Lake. It cannot be used with in-memory or local datasets.
                - ``tensor_db`` - Performant and fully-hosted Managed Tensor Database that is responsible for storage and query execution. Only available for data stored in the Deep Lake Managed Database. Store datasets in this database by specifying runtime = {"tensor_db": True} during dataset creation.
            delete_all (Optional[bool]): Whether to delete all the samples and version history of the dataset. Defaults to None.

        ..
            # noqa: DAR101

        Returns:
            bool: Returns True if deletion was successful, otherwise it raises a ValueError.

        Raises:
            ValueError: If neither ``ids``, ``filter``, ``query``, nor ``delete_all`` are specified, or if an invalid ``exec_option`` is provided.
        """

        deeplake_reporter.feature_report(
            feature_name="vs.delete",
            parameters={
                "ids": True if ids is not None else False,
                "row_ids": True if row_ids is not None else False,
                "query": query[0:100] if query is not None else False,
                "filter": True if filter is not None else False,
                "exec_option": exec_option,
                "delete_all": delete_all,
            },
        )

<<<<<<< HEAD
        row_ids = dataset_utils.search_row_ids(
            dataset=self.dataset,
            search_fn=self.search,
            ids=ids,
            filter=filter,
            query=query,
            select_all=delete_all,
            row_ids=row_ids,
            exec_option=exec_option,
        )
=======
        exec_option = exec_option or self.exec_option

        dataset_utils.check_delete_arguments(ids, filter, query, delete_all, row_ids)
>>>>>>> 81f7e096

        (
            self.dataset,
            dataset_deleted,
        ) = dataset_utils.delete_all_samples_if_specified(
            self.dataset,
            delete_all,
        )
        if dataset_deleted:
            return True

        dataset_utils.delete_and_commit(self.dataset, row_ids)
        return True

    def update_embedding(
        self,
        row_ids: Optional[List[str]] = None,
        ids: Optional[List[str]] = None,
        filter: Optional[Union[Dict, Callable]] = None,
        query: Optional[str] = None,
        exec_option: Optional[str] = "python",
        embedding_function: Optional[Union[Callable, List[Callable]]] = None,
        embedding_source_tensor: Union[str, List[str]] = "text",
        embedding_tensor: Optional[Union[str, List[str]]] = None,
    ):
        """Recompute existing embeddings of the VectorStore, that match either query, filter, ids or row_ids.

        Examples:
            >>> # Delete using ids:
            >>> data = vector_store.update(
            ...    ids,
            ...    embedding_source_tensor = "text",
            ...    embedding_tensor = "embedding",
            ... )

            >>> # Delete data using filter and several embedding_tensors:
            >>> data = vector_store.delete(
            ...        filter = {"json_tensor_name": {"key: value"}, "json_tensor_name_2": {"key_2: value_2"}},
            ... )

            >>> # Delete data using TQL
            >>> data = vector_store.delete(
            ...        query = "select * where ..... <add TQL syntax>",
            ...        exec_option = "compute_engine",
            ... )

        Args:
            row_ids (Optional[List[str]], optional): Row ids of the elements for replacement.
                Defaults to None.
            ids (Optional[List[str]], optional): hash ids of the elements for replacement.
                Defaults to None.
            filter (Optional[Union[Dict, Callable]], optional): Filter for finding samples for replacement.
                - ``Dict`` - Key-value search on tensors of htype json, evaluated on an AND basis (a sample must satisfy all key-value filters to be True) Dict = {"tensor_name_1": {"key": value}, "tensor_name_2": {"key": value}}
                - ``Function`` - Any function that is compatible with `deeplake.filter`
            query (Optional[str], optional): TQL Query string for direct evaluation for finding samples for deletion, without application of additional filters.
                Defaults to None.
            exec_option (Optional[str]): Method for search execution. It could be either ``"python"``, ``"compute_engine"`` or ``"tensor_db"``. Defaults to ``None``, which inherits the option from the Vector Store initialization.
                - ``python`` - Pure-python implementation that runs on the client and can be used for data stored anywhere. WARNING: using this option with big datasets is discouraged because it can lead to memory issues.
                - ``compute_engine`` - Performant C++ implementation of the Deep Lake Compute Engine that runs on the client and can be used for any data stored in or connected to Deep Lake. It cannot be used with in-memory or local datasets.
                - ``tensor_db`` - Performant and fully-hosted Managed Tensor Database that is responsible for storage and query execution. Only available for data stored in the Deep Lake Managed Database. Store datasets in this database by specifying runtime = {"tensor_db": True} during dataset creation.
            embedding_function (Optional[Union[Callable, List[Callable]]], optional): function for converting `embedding_source_tensor` into embedding. Only valid if `embedding_source_tensor` is specified. Defaults to None.
            embedding_source_tensor (Union[str, List[str]], optional): Name of tensor with data that needs to be converted to embeddings. Defaults to `text`.
            embedding_tensor (Optional[Union[str, List[str]]], optional): Name of the tensor with embeddings. Defaults to None.
        """
        deeplake_reporter.feature_report(
            feature_name="vs.delete",
            parameters={
                "ids": True if ids is not None else False,
                "row_ids": True if row_ids is not None else False,
                "query": query[0:100] if query is not None else False,
                "filter": True if filter is not None else False,
                "exec_option": exec_option,
            },
        )

        (
            embedding_function,
            embedding_source_tensor,
            embedding_tensor,
        ) = utils.parse_update_arguments(
            dataset=self.dataset,
            embedding_function=embedding_function,
            initial_embedding_function=self.embedding_function,
            embedding_source_tensor=embedding_source_tensor,
            embedding_tensor=embedding_tensor,
        )

        row_ids = dataset_utils.search_row_ids(
            dataset=self.dataset,
            search_fn=self.search,
            ids=ids,
            filter=filter,
            query=query,
            row_ids=row_ids,
            exec_option=exec_option,
        )

        embedding_tensor_data = utils.convert_embedding_source_tensor_to_embeddings(
            dataset=self.dataset,
            embedding_source_tensor=embedding_source_tensor,
            embedding_tensor=embedding_tensor,
            embedding_function=embedding_function,
            row_ids=row_ids,
        )

        self.dataset[row_ids].update(embedding_tensor_data)

    @staticmethod
    def delete_by_path(
        path: Union[str, pathlib.Path],
        token: Optional[str] = None,
    ) -> None:
        """Deleted the Vector Store at the specified path.

        Args:
            path (str, pathlib.Path): - The full path for storing to the Deep Lake Vector Store.
            token (str, optional): Activeloop token, used for fetching user credentials. This is Optional, tokens are normally autogenerated. Defaults to None.

        Danger:
            This method permanently deletes all of your data in the Vector Store exists! Be very careful when using this method.
        """

        feature_report_path(
            path,
            "vs.delete_by_path",
            {},
            token=token,
        )
        deeplake.delete(path, large_ok=True, token=token, force=True)

    def tensors(self):
        """Returns the list of tensors present in the dataset"""
        return self.dataset.tensors

    def summary(self):
        """Prints a summary of the dataset"""
        return self.dataset.summary()

    def __len__(self):
        """Length of the dataset"""
        return len(self.dataset)


DeepLakeVectorStore = VectorStore<|MERGE_RESOLUTION|>--- conflicted
+++ resolved
@@ -82,11 +82,7 @@
             read_only (bool, optional):  Opens dataset in read-only mode if True. Defaults to False.
             num_workers (int): Number of workers to use for parallel ingestion.
             ingestion_batch_size (int): Batch size to use for parallel ingestion.
-<<<<<<< HEAD
-            exec_option (str): Default method for search execution. It could be either It could be either ``"auto"``, ``"python"``, ``"compute_engine"`` or ``"tensor_db"``. Defaults to ``"auto"``.
-=======
             exec_option (str): Default method for search execution. It could be either ``"auto"``, ``"python"``, ``"compute_engine"`` or ``"tensor_db"``. Defaults to ``"auto"``. If None, it's set to "auto".
->>>>>>> 81f7e096
                 - ``auto``- Selects the best execution method based on the storage location of the Vector Store. It is the default option.
                 - ``python`` - Pure-python implementation that runs on the client and can be used for data stored anywhere. WARNING: using this option with big datasets is discouraged because it can lead to memory issues.
                 - ``compute_engine`` - Performant C++ implementation of the Deep Lake Compute Engine that runs on the client and can be used for any data stored in or connected to Deep Lake. It cannot be used with in-memory or local datasets.
@@ -476,12 +472,7 @@
                 - ``Dict`` - Key-value search on tensors of htype json, evaluated on an AND basis (a sample must satisfy all key-value filters to be True) Dict = {"tensor_name_1": {"key": value}, "tensor_name_2": {"key": value}}
                 - ``Function`` - Any function that is compatible with `deeplake.filter`.
             query (Optional[str]):  TQL Query string for direct evaluation for finding samples for deletion, without application of additional filters.
-<<<<<<< HEAD
             exec_option (Optional[str]): Method for search execution. It could be either ``"python"``, ``"compute_engine"`` or ``"tensor_db"``. Defaults to ``None``, which inherits the option from the Vector Store initialization.
-=======
-            exec_option (str, optional): Method for search execution for finding samples for deletion. It could be either ``"python"`` or ``"compute_engine"``. Defaults to ``None``, which inherits the option from the Vector Store initialization.
-
->>>>>>> 81f7e096
                 - ``python`` - Pure-python implementation that runs on the client and can be used for data stored anywhere. WARNING: using this option with big datasets is discouraged because it can lead to memory issues.
                 - ``compute_engine`` - Performant C++ implementation of the Deep Lake Compute Engine that runs on the client and can be used for any data stored in or connected to Deep Lake. It cannot be used with in-memory or local datasets.
                 - ``tensor_db`` - Performant and fully-hosted Managed Tensor Database that is responsible for storage and query execution. Only available for data stored in the Deep Lake Managed Database. Store datasets in this database by specifying runtime = {"tensor_db": True} during dataset creation.
@@ -509,7 +500,6 @@
             },
         )
 
-<<<<<<< HEAD
         row_ids = dataset_utils.search_row_ids(
             dataset=self.dataset,
             search_fn=self.search,
@@ -520,11 +510,6 @@
             row_ids=row_ids,
             exec_option=exec_option,
         )
-=======
-        exec_option = exec_option or self.exec_option
-
-        dataset_utils.check_delete_arguments(ids, filter, query, delete_all, row_ids)
->>>>>>> 81f7e096
 
         (
             self.dataset,
