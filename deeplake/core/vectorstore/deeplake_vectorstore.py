import logging
import pathlib
from typing import Optional, Any, Iterable, List, Dict, Union, Callable

import numpy as np

try:
    from indra import api  # type: ignore

    _INDRA_INSTALLED = True
except Exception:  # pragma: no cover
    _INDRA_INSTALLED = False  # pragma: no cover

import deeplake
from deeplake.constants import (
    DEFAULT_VECTORSTORE_TENSORS,
)
from deeplake.core.vectorstore import utils
from deeplake.core.vectorstore.vector_search import vector_search
from deeplake.core.vectorstore.vector_search import dataset as dataset_utils
from deeplake.core.vectorstore.vector_search import filter as filter_utils

from deeplake.util.bugout_reporter import (
    feature_report_path,
    deeplake_reporter,
)

logger = logging.getLogger(__name__)


class VectorStore:
    """Base class for VectorStore"""

    def __init__(
        self,
        path: Union[str, pathlib.Path],
        tensor_params: List[Dict[str, object]] = DEFAULT_VECTORSTORE_TENSORS,
        embedding_function: Optional[Callable] = None,
        read_only: Optional[bool] = False,
        ingestion_batch_size: int = 1000,
        num_workers: int = 0,
        exec_option: str = "auto",
        token: Optional[str] = None,
        overwrite: bool = False,
        verbose: bool = True,
        runtime: Optional[Dict] = None,
        creds: Optional[Union[Dict, str]] = None,
        **kwargs: Any,
    ) -> None:
        """Creates an empty VectorStore or loads an existing one if it exists at the specified ``path``.

        Examples:
            >>> # Create a vector store with default tensors
            >>> data = VectorStore(
            ...        path = "./my_vector_store",
            ... )

            >>> # Create a vector store in the Deep Lake Managed Tensor Database
            >>> data = VectorStore(
            ...        path = "hub://org_id/dataset_name",
            ...        runtime = {"tensor_db": True},
            ... )

            >>> # Create a vector store with custom tensors
            >>> data = VectorStore(
            ...        path = "./my_vector_store",
            ...        tensor_params = [{"name": "text", "htype": "text"},
            ...                         {"name": "embedding_1", "htype": "embedding"},
            ...                         {"name": "embedding_2", "htype": "embedding"},
            ...                         {"name": "source", "htype": "text"},
            ...                         {"name": "metadata", "htype": "json"}
            ...                        ]
            ... )

        Args:
            path (str, pathlib.Path): - The full path for storing to the Deep Lake Vector Store. It can be:
                - a Deep Lake cloud path of the form ``hub://org_id/dataset_name``. Requires registration with Deep Lake.
                - an s3 path of the form ``s3://bucketname/path/to/dataset``. Credentials are required in either the environment or passed to the creds argument.
                - a local file system path of the form ``./path/to/dataset`` or ``~/path/to/dataset`` or ``path/to/dataset``.
                - a memory path of the form ``mem://path/to/dataset`` which doesn't save the dataset but keeps it in memory instead. Should be used only for testing as it does not persist.
            tensor_params (List[Dict[str, dict]], optional): List of dictionaries that contains information about tensors that user wants to create. See ``create_tensor`` in Deep Lake API docs for more information. Defaults to ``DEFAULT_VECTORSTORE_TENSORS``.
            embedding_function (Optional[callable], optional): Function that converts the embeddable data into embeddings. Defaults to None.
            read_only (bool, optional):  Opens dataset in read-only mode if True. Defaults to False.
            num_workers (int): Number of workers to use for parallel ingestion.
            ingestion_batch_size (int): Batch size to use for parallel ingestion.
            exec_option (str): Default method for search execution. It could be either ``"auto"``, ``"python"``, ``"compute_engine"`` or ``"tensor_db"``. Defaults to ``"auto"``. If None, it's set to "auto".
                - ``auto``- Selects the best execution method based on the storage location of the Vector Store. It is the default option.
                - ``python`` - Pure-python implementation that runs on the client and can be used for data stored anywhere. WARNING: using this option with big datasets is discouraged because it can lead to memory issues.
                - ``compute_engine`` - Performant C++ implementation of the Deep Lake Compute Engine that runs on the client and can be used for any data stored in or connected to Deep Lake. It cannot be used with in-memory or local datasets.
                - ``tensor_db`` - Performant and fully-hosted Managed Tensor Database that is responsible for storage and query execution. Only available for data stored in the Deep Lake Managed Database. Store datasets in this database by specifying runtime = {"tensor_db": True} during dataset creation.
            token (str, optional): Activeloop token, used for fetching user credentials. This is Optional, tokens are normally autogenerated. Defaults to None.
            overwrite (bool): If set to True this overwrites the Vector Store if it already exists. Defaults to False.
            verbose (bool): Whether to print summary of the dataset created. Defaults to True.
            creds (dict, str, optional): The string ``ENV`` or a dictionary containing credentials used to access the dataset at the path.
                - If 'aws_access_key_id', 'aws_secret_access_key', 'aws_session_token' are present, these take precedence over credentials present in the environment or in credentials file. Currently only works with s3 paths.
                - It supports 'aws_access_key_id', 'aws_secret_access_key', 'aws_session_token', 'endpoint_url', 'aws_region', 'profile_name' as keys.
                - If 'ENV' is passed, credentials are fetched from the environment variables. This is also the case when creds is not passed for cloud datasets. For datasets connected to hub cloud, specifying 'ENV' will override the credentials fetched from Activeloop and use local ones.
            runtime (Dict, optional): Parameters for creating the Vector Store in Deep Lake's Managed Tensor Database. Not applicable when loading an existing Vector Store. To create a Vector Store in the Managed Tensor Database, set `runtime = {"tensor_db": True}`.

            **kwargs (Any): Additional keyword arguments.

        ..
            # noqa: DAR101

        Danger:
            Setting ``overwrite`` to ``True`` will delete all of your data if the Vector Store exists! Be very careful when setting this parameter.
        """
        feature_report_path(
            path,
            "vs.initialize",
            {
                "tensor_params": "default"
                if tensor_params is not None
                else tensor_params,
                "embedding_function": True if embedding_function is not None else False,
                "num_workers": num_workers,
                "overwrite": overwrite,
                "read_only": read_only,
                "ingestion_batch_size": ingestion_batch_size,
                "exec_option": exec_option,
                "token": token,
                "verbose": verbose,
                "runtime": runtime,
            },
            token=token,
        )

        self.ingestion_batch_size = ingestion_batch_size
        self.num_workers = num_workers

        if creds is None:
            creds = {}

        self.dataset = dataset_utils.create_or_load_dataset(
            tensor_params,
            path,
            token,
            creds,
            logger,
            read_only,
            exec_option,
            embedding_function,
            overwrite,
            runtime,
            **kwargs,
        )
        self.embedding_function = embedding_function
        self.exec_option = utils.parse_exec_option(
            self.dataset, exec_option, _INDRA_INSTALLED
        )
        self.verbose = verbose
        self.tensor_params = tensor_params

    def add(
        self,
        embedding_function: Optional[Union[Callable, List[Callable]]] = None,
        embedding_data: Optional[Union[List, List[List]]] = None,
        embedding_tensor: Optional[Union[str, List[str]]] = None,
        total_samples_processed: int = 0,
        return_ids: bool = False,
        num_workers: Optional[int] = None,
        ingestion_batch_size: Optional[int] = None,
        **tensors,
    ) -> Optional[List[str]]:
        """Adding elements to deeplake vector store.

        Tensor names are specified as parameters, and data for each tensor is specified as parameter values. All data must of equal length.

        Examples:
            >>> # Dummy data
            >>> texts = ["Hello", "World"]
            >>> embeddings = [[1, 2, 3], [4, 5, 6]]
            >>> metadatas = [{"timestamp": "01:20"}, {"timestamp": "01:22"}]
            >>> emebdding_fn = lambda x: [[1, 2, 3]] * len(x)
            >>> embedding_fn_2 = lambda x: [[4, 5]] * len(x)

            >>> # Directly upload embeddings
            >>> deeplake_vector_store.add(
            ...     text = texts,
            ...     embedding = embeddings,
            ...     metadata = metadatas,
            ... )

            >>> # Upload embedding via embedding function
            >>> deeplake_vector_store.add(
            ...     text = texts,
            ...     metadata = metadatas,
            ...     embedding_function = embedding_fn,
            ...     embedding_data = texts,
            ... )

            >>> # Upload embedding via embedding function to a user-defined embedding tensor
            >>> deeplake_vector_store.add(
            ...     text = texts,
            ...     metadata = metadatas,
            ...     embedding_function = embedding_fn,
            ...     embedding_data = texts,
            ...     embedding_tensor = "embedding_1",
            ... )

            >>> # Multiple embedding functions (user defined embedding tensors must be specified)
            >>> deeplake_vector_store.add(
            ...     embedding_tensor = ["embedding_1", "embedding_2"]
            ...     embedding_function = [embedding_fn, embedding_fn_2],
            ...     embedding_data = [texts, texts],
            ... )

            >>> # Alternative syntax for multiple embedding functions
            >>> deeplake_vector_store.add(
            ...     text = texts,
            ...     metadata = metadatas,
            ...     embedding_tensor_1 = (embedding_fn, texts),
            ...     embedding_tensor_2 = (embedding_fn_2, texts),
            ... )

            >>> # Add data to fully custom tensors
            >>> deeplake_vector_store.add(
            ...     tensor_A = [1, 2],
            ...     tensor_B = ["a", "b"],
            ...     tensor_C = ["some", "data"],
            ...     embedding_function = embedding_fn,
            ...     embedding_data = texts,
            ...     embedding_tensor = "embedding_1",
            ... )

        Args:
            embedding_function (Optional[Callable]): embedding function used to convert ``embedding_data`` into embeddings. Overrides the ``embedding_function`` specified when initializing the Vector Store.
            embedding_data (Optional[List]): Data to be converted into embeddings using the provided ``embedding_function``. Defaults to None.
            embedding_tensor (Optional[str]): Tensor where results from the embedding function will be stored. If None, the embedding tensor is automatically inferred (when possible). Defaults to None.
            total_samples_processed (int): Total number of samples processed before ingestion stopped. When specified.
            return_ids (bool): Whether to return added ids as an ouput of the method. Defaults to False.
            num_workers (int): Number of workers to use for parallel ingestion. Overrides the ``num_workers`` specified when initializing the Vector Store.
            ingestion_batch_size (int): Batch size to use for parallel ingestion. Defaults to 1000. Overrides the ``ingestion_batch_size`` specified when initializing the Vector Store.
            **tensors: Keyword arguments where the key is the tensor name, and the value is a list of samples that should be uploaded to that tensor.

        Returns:
            Optional[List[str]]: List of ids if ``return_ids`` is set to True. Otherwise, None.
        """

        deeplake_reporter.feature_report(
            feature_name="vs.add",
            parameters={
                "tensors": list(tensors.keys()) if tensors else None,
                "embedding_tensor": embedding_tensor,
                "total_samples_processed": total_samples_processed,
                "return_ids": return_ids,
                "embedding_function": True if embedding_function is not None else False,
                "embedding_data": True if embedding_data is not None else False,
            },
        )

        (
            embedding_function,
            embedding_data,
            embedding_tensor,
            tensors,
        ) = utils.parse_tensors_kwargs(
            tensors, embedding_function, embedding_data, embedding_tensor
        )

        (
            embedding_function,
            embedding_data,
            embedding_tensor,
            tensors,
        ) = utils.parse_add_arguments(
            dataset=self.dataset,
            initial_embedding_function=self.embedding_function,
            embedding_function=embedding_function,
            embedding_data=embedding_data,
            embedding_tensor=embedding_tensor,
            **tensors,
        )

        processed_tensors, id_ = dataset_utils.preprocess_tensors(
            embedding_data, embedding_tensor, self.dataset, **tensors
        )

        assert id_ is not None
        utils.check_length_of_each_tensor(processed_tensors)

        dataset_utils.extend_or_ingest_dataset(
            processed_tensors=processed_tensors,
            dataset=self.dataset,
            embedding_function=embedding_function,
            embedding_data=embedding_data,
            embedding_tensor=embedding_tensor,
            ingestion_batch_size=ingestion_batch_size or self.ingestion_batch_size,
            num_workers=num_workers or self.num_workers,
            total_samples_processed=total_samples_processed,
            logger=logger,
        )

        self.dataset.commit(allow_empty=True)
        if self.verbose:
            self.dataset.summary()

        if return_ids:
            return id_
        return None

    def search(
        self,
        embedding_data=None,
        embedding_function: Optional[Callable] = None,
        embedding: Optional[Union[List[float], np.ndarray]] = None,
        k: int = 4,
        distance_metric: str = "COS",
        query: Optional[str] = None,
        filter: Optional[Union[Dict, Callable]] = None,
        exec_option: Optional[str] = None,
        embedding_tensor: str = "embedding",
        return_tensors: Optional[List[str]] = None,
        return_view: bool = False,
    ) -> Union[Dict, deeplake.core.dataset.Dataset]:
        """VectorStore search method that combines embedding search, metadata search, and custom TQL search.

        Examples:
            >>> # Search using an embedding
            >>> data = vector_store.search(
            ...        embedding = [1, 2, 3],
            ...        exec_option = "python",
            ... )

            >>> # Search using an embedding function and data for embedding
            >>> data = vector_store.search(
            ...        embedding_data = "What does this chatbot do?",
            ...        embedding_function = query_embedding_fn,
            ...        exec_option = "compute_engine",
            ... )

            >>> # Add a filter to your search
            >>> data = vector_store.search(
            ...        embedding = np.ones(3),
            ...        exec_option = "python",
            ...        filter = {"json_tensor_name": {"key: value"}, "json_tensor_name_2": {"key_2: value_2"},...}, # Only valid for exec_option = "python"
            ... )

            >>> # Search using TQL
            >>> data = vector_store.search(
            ...        query = "select * where ..... <add TQL syntax>",
            ...        exec_option = "tensor_db", # Only valid for exec_option = "compute_engine" or "tensor_db"
            ... )

        Args:
            embedding (Union[np.ndarray, List[float]], optional): Embedding representation for performing the search. Defaults to None. The ``embedding_data`` and ``embedding`` cannot both be specified.
            embedding_data: Data against which the search will be performed by embedding it using the `embedding_function`. Defaults to None. The `embedding_data` and `embedding` cannot both be specified.
            embedding_function (Optional[Callable], optional): function for converting `embedding_data` into embedding. Only valid if `embedding_data` is specified
            k (int): Number of elements to return after running query. Defaults to 4.
            distance_metric (str): Type of distance metric to use for sorting the data. Avaliable options are: ``"L1", "L2", "COS", "MAX"``. Defaults to ``"COS"``.
            query (Optional[str]):  TQL Query string for direct evaluation, without application of additional filters or vector search.
            filter (Union[Dict, Callable], optional): Additional filter evaluated prior to the embedding search.

                - ``Dict`` - Key-value search on tensors of htype json, evaluated on an AND basis (a sample must satisfy all key-value filters to be True) Dict = {"tensor_name_1": {"key": value}, "tensor_name_2": {"key": value}}
                - ``Function`` - Any function that is compatible with :meth:`Dataset.filter <deeplake.core.dataset.Dataset.filter>`.

            exec_option (Optional[str]): Method for search execution. It could be either ``"python"``, ``"compute_engine"`` or ``"tensor_db"``. Defaults to ``None``, which inherits the option from the Vector Store initialization.

                - ``python`` - Pure-python implementation that runs on the client and can be used for data stored anywhere. WARNING: using this option with big datasets is discouraged because it can lead to memory issues.
                - ``compute_engine`` - Performant C++ implementation of the Deep Lake Compute Engine that runs on the client and can be used for any data stored in or connected to Deep Lake. It cannot be used with in-memory or local datasets.
                - ``tensor_db`` - Performant and fully-hosted Managed Tensor Database that is responsible for storage and query execution. Only available for data stored in the Deep Lake Managed Database. Store datasets in this database by specifying runtime = {"tensor_db": True} during dataset creation.
            embedding_tensor (str): Name of tensor with embeddings. Defaults to "embedding".
            return_tensors (Optional[List[str]]): List of tensors to return data for. Defaults to None, which returns data for all tensors except the embedding tensor (in order to minimize payload). To return data for all tensors, specify return_tensors = "*".
            return_view (bool): Return a Deep Lake dataset view that satisfied the search parameters, instead of a dictionary with data. Defaults to False. If ``True`` return_tensors is set to "*" beucase data is lazy-loaded and there is no cost to including all tensors in the view.

        ..
            # noqa: DAR101

        Raises:
            ValueError: When invalid parameters are specified.

        Returns:
            Dict: Dictionary where keys are tensor names and values are the results of the search
        """

        deeplake_reporter.feature_report(
            feature_name="vs.search",
            parameters={
                "embedding_data": True if embedding_data is not None else False,
                "embedding_function": True if embedding_function is not None else False,
                "k": k,
                "distance_metric": distance_metric,
                "query": query[0:100] if query is not None else False,
                "filter": True if filter is not None else False,
                "exec_option": exec_option,
                "embedding_tensor": embedding_tensor,
                "embedding": True if embedding is not None else False,
                "return_tensors": return_tensors,
                "return_view": return_view,
            },
        )

<<<<<<< HEAD
        if exec_option is None and self.exec_option != "python" and callable(filter):
=======
        if (
            exec_option is None
            and self.exec_option != "python"
            and isinstance(filter, Callable)
        ):
>>>>>>> 2be2b1f2
            logger.warning(
                'Switching exec_option to "python" (runs on client) because filter is specified as a function. '
                f'To continue using the original exec_option "{self.exec_option}", please specify the filter as a dictionary or use the "query" parameter to specify a TQL query.'
            )
            exec_option = "python"

        exec_option = exec_option or self.exec_option

        utils.parse_search_args(
            embedding_data=embedding_data,
            embedding_function=embedding_function,
            initial_embedding_function=self.embedding_function,
            embedding=embedding,
            k=k,
            distance_metric=distance_metric,
            query=query,
            filter=filter,
            exec_option=exec_option,
            embedding_tensor=embedding_tensor,
            return_tensors=return_tensors,
        )

        return_tensors = utils.parse_return_tensors(
            self.dataset, return_tensors, embedding_tensor, return_view
        )

        query_emb: Optional[Union[List[float], np.ndarray[Any, Any]]] = None
        if query is None:
            query_emb = dataset_utils.get_embedding(
                embedding,
                embedding_data,
                embedding_function=embedding_function or self.embedding_function,
            )
            if isinstance(query_emb, np.ndarray):
                assert (
                    query_emb.ndim == 1 or query_emb.shape[0] == 1
                ), "Query embedding must be 1-dimensional. Please consider using another embedding function for converting query string to embedding."

        return vector_search.search(
            query=query,
            logger=logger,
            filter=filter,
            query_embedding=query_emb,
            k=k,
            distance_metric=distance_metric,
            exec_option=exec_option,
            deeplake_dataset=self.dataset,
            embedding_tensor=embedding_tensor,
            return_tensors=return_tensors,
            return_view=return_view,
        )

    def delete(
        self,
        row_ids: Optional[List[str]] = None,
        ids: Optional[List[str]] = None,
        filter: Optional[Union[Dict, Callable]] = None,
        query: Optional[str] = None,
        exec_option: Optional[str] = None,
        delete_all: Optional[bool] = None,
    ) -> bool:
        """Delete the data in the Vector Store. Does not delete the tensor definitions. To delete the vector store completely, first run :meth:`VectorStore.delete_by_path()`.

        Examples:
            >>> # Delete using ids:
            >>> data = vector_store.delete(ids)

            >>> # Delete data using filter
            >>> data = vector_store.delete(
            ...        filter = {"json_tensor_name": {"key: value"}, "json_tensor_name_2": {"key_2: value_2"}},
            ... )

            >>> # Delete data using TQL
            >>> data = vector_store.delete(
            ...        query = "select * where ..... <add TQL syntax>",
            ...        exec_option = "compute_engine",
            ... )

        Args:
            ids (Optional[List[str]]): List of unique ids. Defaults to None.
            row_ids (Optional[List[str]]): List of absolute row indices from the dataset. Defaults to None.
            filter (Union[Dict, Callable], optional): Filter for finding samples for deletion.
                - ``Dict`` - Key-value search on tensors of htype json, evaluated on an AND basis (a sample must satisfy all key-value filters to be True) Dict = {"tensor_name_1": {"key": value}, "tensor_name_2": {"key": value}}
                - ``Function`` - Any function that is compatible with `deeplake.filter`.
            query (Optional[str]):  TQL Query string for direct evaluation for finding samples for deletion, without application of additional filters.
            exec_option (Optional[str]): Method for search execution. It could be either ``"python"``, ``"compute_engine"`` or ``"tensor_db"``. Defaults to ``None``, which inherits the option from the Vector Store initialization.
                - ``python`` - Pure-python implementation that runs on the client and can be used for data stored anywhere. WARNING: using this option with big datasets is discouraged because it can lead to memory issues.
                - ``compute_engine`` - Performant C++ implementation of the Deep Lake Compute Engine that runs on the client and can be used for any data stored in or connected to Deep Lake. It cannot be used with in-memory or local datasets.
                - ``tensor_db`` - Performant and fully-hosted Managed Tensor Database that is responsible for storage and query execution. Only available for data stored in the Deep Lake Managed Database. Store datasets in this database by specifying runtime = {"tensor_db": True} during dataset creation.
            delete_all (Optional[bool]): Whether to delete all the samples and version history of the dataset. Defaults to None.

        ..
            # noqa: DAR101

        Returns:
            bool: Returns True if deletion was successful, otherwise it raises a ValueError.

        Raises:
            ValueError: If neither ``ids``, ``filter``, ``query``, nor ``delete_all`` are specified, or if an invalid ``exec_option`` is provided.
        """

        deeplake_reporter.feature_report(
            feature_name="vs.delete",
            parameters={
                "ids": True if ids is not None else False,
                "row_ids": True if row_ids is not None else False,
                "query": query[0:100] if query is not None else False,
                "filter": True if filter is not None else False,
                "exec_option": exec_option,
                "delete_all": delete_all,
            },
        )

        if not row_ids:
            row_ids = dataset_utils.search_row_ids(
                dataset=self.dataset,
                search_fn=self.search,
                ids=ids,
                filter=filter,
                query=query,
                select_all=delete_all,
                exec_option=exec_option,
            )

        (
            self.dataset,
            dataset_deleted,
        ) = dataset_utils.delete_all_samples_if_specified(
            self.dataset,
            delete_all,
        )
        if dataset_deleted:
            return True

        dataset_utils.delete_and_commit(self.dataset, row_ids)
        return True

    def update_embedding(
        self,
        row_ids: Optional[List[str]] = None,
        ids: Optional[List[str]] = None,
        filter: Optional[Union[Dict, Callable]] = None,
        query: Optional[str] = None,
        exec_option: Optional[str] = "python",
        embedding_function: Optional[Union[Callable, List[Callable]]] = None,
        embedding_source_tensor: Union[str, List[str]] = "text",
        embedding_tensor: Optional[Union[str, List[str]]] = None,
    ):
        """Recompute existing embeddings of the VectorStore, that match either query, filter, ids or row_ids.

        Examples:
            >>> # Update using ids:
            >>> data = vector_store.update(
            ...    ids,
            ...    embedding_source_tensor = "text",
            ...    embedding_tensor = "embedding",
            ...    embedding_unction = embedding_function,
            ... )

            >>> # Update data using filter and several embedding_tensors, several embedding_source_tensors
            >>> # and several embedding_functions:
            >>> data = vector_store.update(
            ...     embedding_source_tensor = ["text", "metadata"],
            ...     embedding_function = ["text_embedding_function", "metadata_embedding_function"],
            ...     filter = {"json_tensor_name": {"key: value"}, "json_tensor_name_2": {"key_2: value_2"}},
            ...     embedding_tensor = ["text_embedding", "metadata_embedding"]
            ... )

            >>> # Update data using TQL, if new embedding function is not specified the embedding_function used
            >>> # during initialization will be used
            >>> data = vector_store.update(
            ...     embedding_source_tensor = "text",
            ...     query = "select * where ..... <add TQL syntax>",
            ...     exec_option = "compute_engine",
            ...     embedding_tensor = "embedding_tensor",
            ... )

        Args:
            row_ids (Optional[List[str]], optional): Row ids of the elements for replacement.
                Defaults to None.
            ids (Optional[List[str]], optional): hash ids of the elements for replacement.
                Defaults to None.
            filter (Optional[Union[Dict, Callable]], optional): Filter for finding samples for replacement.
                - ``Dict`` - Key-value search on tensors of htype json, evaluated on an AND basis (a sample must satisfy all key-value filters to be True) Dict = {"tensor_name_1": {"key": value}, "tensor_name_2": {"key": value}}
                - ``Function`` - Any function that is compatible with `deeplake.filter`
            query (Optional[str], optional): TQL Query string for direct evaluation for finding samples for deletion, without application of additional filters.
                Defaults to None.
            exec_option (Optional[str]): Method for search execution. It could be either ``"python"``, ``"compute_engine"`` or ``"tensor_db"``. Defaults to ``None``, which inherits the option from the Vector Store initialization.
                - ``python`` - Pure-python implementation that runs on the client and can be used for data stored anywhere. WARNING: using this option with big datasets is discouraged because it can lead to memory issues.
                - ``compute_engine`` - Performant C++ implementation of the Deep Lake Compute Engine that runs on the client and can be used for any data stored in or connected to Deep Lake. It cannot be used with in-memory or local datasets.
                - ``tensor_db`` - Performant and fully-hosted Managed Tensor Database that is responsible for storage and query execution. Only available for data stored in the Deep Lake Managed Database. Store datasets in this database by specifying runtime = {"tensor_db": True} during dataset creation.
            embedding_function (Optional[Union[Callable, List[Callable]]], optional): function for converting `embedding_source_tensor` into embedding. Only valid if `embedding_source_tensor` is specified. Defaults to None.
            embedding_source_tensor (Union[str, List[str]], optional): Name of tensor with data that needs to be converted to embeddings. Defaults to `text`.
            embedding_tensor (Optional[Union[str, List[str]]], optional): Name of the tensor with embeddings. Defaults to None.
        """
        deeplake_reporter.feature_report(
            feature_name="vs.delete",
            parameters={
                "ids": True if ids is not None else False,
                "row_ids": True if row_ids is not None else False,
                "query": query[0:100] if query is not None else False,
                "filter": True if filter is not None else False,
                "exec_option": exec_option,
            },
        )

        (
            embedding_function,
            embedding_source_tensor,
            embedding_tensor,
        ) = utils.parse_update_arguments(
            dataset=self.dataset,
            embedding_function=embedding_function,
            initial_embedding_function=self.embedding_function,
            embedding_source_tensor=embedding_source_tensor,
            embedding_tensor=embedding_tensor,
        )

        if not row_ids:
            row_ids = dataset_utils.search_row_ids(
                dataset=self.dataset,
                search_fn=self.search,
                ids=ids,
                filter=filter,
                query=query,
                exec_option=exec_option,
            )
<<<<<<< HEAD
        return dataset_utils.delete_and_commit(self.dataset, row_ids)
=======

        embedding_tensor_data = utils.convert_embedding_source_tensor_to_embeddings(
            dataset=self.dataset,
            embedding_source_tensor=embedding_source_tensor,
            embedding_tensor=embedding_tensor,
            embedding_function=embedding_function,
            row_ids=row_ids,
        )

        self.dataset[row_ids].update(embedding_tensor_data)
        self.dataset.commit(allow_empty=True)
>>>>>>> 2be2b1f2

    @staticmethod
    def delete_by_path(
        path: Union[str, pathlib.Path],
        token: Optional[str] = None,
    ) -> None:
        """Deleted the Vector Store at the specified path.

        Args:
            path (str, pathlib.Path): - The full path for storing to the Deep Lake Vector Store.
            token (str, optional): Activeloop token, used for fetching user credentials. This is Optional, tokens are normally autogenerated. Defaults to None.

        Danger:
            This method permanently deletes all of your data in the Vector Store exists! Be very careful when using this method.
        """

        feature_report_path(
            path,
            "vs.delete_by_path",
            {},
            token=token,
        )
        deeplake.delete(path, large_ok=True, token=token, force=True)

    def tensors(self):
        """Returns the list of tensors present in the dataset"""
        return self.dataset.tensors

    def summary(self):
        """Prints a summary of the dataset"""
        return self.dataset.summary()

    def __len__(self):
        """Length of the dataset"""
        return len(self.dataset)


DeepLakeVectorStore = VectorStore<|MERGE_RESOLUTION|>--- conflicted
+++ resolved
@@ -390,15 +390,7 @@
             },
         )
 
-<<<<<<< HEAD
         if exec_option is None and self.exec_option != "python" and callable(filter):
-=======
-        if (
-            exec_option is None
-            and self.exec_option != "python"
-            and isinstance(filter, Callable)
-        ):
->>>>>>> 2be2b1f2
             logger.warning(
                 'Switching exec_option to "python" (runs on client) because filter is specified as a function. '
                 f'To continue using the original exec_option "{self.exec_option}", please specify the filter as a dictionary or use the "query" parameter to specify a TQL query.'
@@ -626,9 +618,6 @@
                 query=query,
                 exec_option=exec_option,
             )
-<<<<<<< HEAD
-        return dataset_utils.delete_and_commit(self.dataset, row_ids)
-=======
 
         embedding_tensor_data = utils.convert_embedding_source_tensor_to_embeddings(
             dataset=self.dataset,
@@ -640,7 +629,6 @@
 
         self.dataset[row_ids].update(embedding_tensor_data)
         self.dataset.commit(allow_empty=True)
->>>>>>> 2be2b1f2
 
     @staticmethod
     def delete_by_path(
