--- conflicted
+++ resolved
@@ -14,11 +14,8 @@
     TARGET_BYTE_SIZE,
 )
 from deeplake.util.bugout_reporter import feature_report_path
-<<<<<<< HEAD
-=======
 from deeplake.util.exceptions import DeepMemoryWaitingListError
 
->>>>>>> edf06d70
 
 logger = logging.getLogger(__name__)
 
@@ -133,9 +130,6 @@
             **kwargs,
         )
 
-<<<<<<< HEAD
-        self.deep_memory = getattr(self.dataset_handler, "deep_memory", None)
-=======
         self.deep_memory = DeepMemory(
             dataset_or_path=self.dataset_handler.path,
             token=self.dataset_handler.token,
@@ -143,7 +137,6 @@
             embedding_function=embedding_function,
             creds=self.dataset_handler.creds,
         )
->>>>>>> edf06d70
 
     def add(
         self,
@@ -309,12 +302,9 @@
         Returns:
             Dict: Dictionary where keys are tensor names and values are the results of the search
         """
-<<<<<<< HEAD
-=======
         if deep_memory and not self.deep_memory:
             raise DeepMemoryWaitingListError()
 
->>>>>>> edf06d70
         return self.dataset_handler.search(
             embedding_data=embedding_data,
             embedding_function=embedding_function,
@@ -453,10 +443,7 @@
             embedding_function=embedding_function,
             embedding_source_tensor=embedding_source_tensor,
             embedding_tensor=embedding_tensor,
-<<<<<<< HEAD
             embedding_dict=embedding_dict,
-=======
->>>>>>> edf06d70
         )
 
     @staticmethod
