from typing import Any, Callable, Dict, List, Optional, Union

import numpy as np

from deeplake.core.dataset import Dataset
from deeplake.core.vectorstore.deeplake_vectorstore import VectorStore
from deeplake.core.vectorstore.deep_memory import DeepMemory
from deeplake.constants import DEFAULT_VECTORSTORE_DISTANCE_METRIC
from deeplake.util.exceptions import LockedException


class DeepMemoryVectorStore(VectorStore):
    def __init__(self, *arg, **kwargs):
        super().__init__(*arg, **kwargs)
        try:
            self.deep_memory = DeepMemory(
                self.dataset,
                token=self.token,
                embedding_function=self.embedding_function,
            )
<<<<<<< HEAD
        except Exception:
=======
        except Exception as e:
            if e == LockedException:
                raise e
>>>>>>> 8cf362bd
            self.deep_memory = None

    def search(
        self,
        embedding_data: Optional[Union[str, List[str]]] = None,
        embedding_function: Optional[Callable[..., Any]] = None,
        embedding: Optional[Union[List[float], np.ndarray]] = None,
        k: int = 4,
        distance_metric: Optional[str] = None,
        query: Optional[str] = None,
        filter: Optional[Union[Dict, Callable[..., Any]]] = None,
        exec_option: Optional[str] = None,
        embedding_tensor: str = "embedding",
        return_tensors: Optional[List[str]] = None,
        return_view: bool = False,
        deep_memory=True,
    ) -> Union[Dict, Dataset]:
        if exec_option is not None and exec_option != "tensor_db":
            self.logger.warning(
                "Specifying `exec_option` is not supported for this dataset. "
                "The search will be executed on the Deep Lake Managed Database."
            )

        distance_metric = distance_metric or DEFAULT_VECTORSTORE_DISTANCE_METRIC

        if deep_memory:
            distance_metric = "deepmemory_norm"

        return super().search(
            embedding_data=embedding_data,
            embedding_function=embedding_function,
            embedding=embedding,
            k=k,
            distance_metric=distance_metric,
            query=query,
            filter=filter,
            exec_option="tensor_db",
            embedding_tensor=embedding_tensor,
            return_tensors=return_tensors,
            return_view=return_view,
        )<|MERGE_RESOLUTION|>--- conflicted
+++ resolved
@@ -18,13 +18,7 @@
                 token=self.token,
                 embedding_function=self.embedding_function,
             )
-<<<<<<< HEAD
         except Exception:
-=======
-        except Exception as e:
-            if e == LockedException:
-                raise e
->>>>>>> 8cf362bd
             self.deep_memory = None
 
     def search(
