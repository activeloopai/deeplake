import logging
import pathlib
from typing import Any, Callable, Dict, List, Optional, Union

import numpy as np

from deeplake.client.managed.managed_client import ManagedServiceClient
from deeplake.client.utils import read_token
from deeplake.constants import MAX_BYTES_PER_MINUTE, TARGET_BYTE_SIZE
from deeplake.core.dataset import Dataset
from deeplake.core.vectorstore.dataset_handlers.dataset_handler_base import DHBase
from deeplake.core.vectorstore.deep_memory.deep_memory import (
    DeepMemory,
    use_deep_memory,
)
from deeplake.core.vectorstore import utils
from deeplake.util.bugout_reporter import feature_report_path
from deeplake.util.path import convert_pathlib_to_string_if_needed, get_path_type


class ManagedSideDH(DHBase):
    def __init__(
        self,
        path: Union[str, pathlib.Path],
        dataset: Dataset,
        tensor_params: List[Dict[str, object]],
        embedding_function: Any,
        read_only: bool,
        ingestion_batch_size: int,
        index_params: Dict[str, Union[int, str]],
        num_workers: int,
        exec_option: str,
        token: str,
        overwrite: bool,
        verbose: bool,
        runtime: Dict,
        creds: Union[Dict, str],
        org_id: str,
        logger: logging.Logger,
        branch: str,
        **kwargs: Any,
    ):
        if embedding_function is not None:
            raise NotImplementedError(
                "ManagedVectorStore does not support embedding_function for now."
            )

        super().__init__(
            path=path,
            dataset=dataset,
            tensor_params=tensor_params,
            embedding_function=embedding_function,
            read_only=read_only,
            ingestion_batch_size=ingestion_batch_size,
            index_params=index_params,
            num_workers=num_workers,
            exec_option=exec_option,
            token=token,
            overwrite=overwrite,
            verbose=True,
            runtime=runtime,
            creds=creds,
            org_id=org_id,
            logger=logger,
            branch=branch,
            **kwargs,
        )
<<<<<<< HEAD

=======
>>>>>>> 1743105d
        if self.deserialized_vectorstore:
            raise NotImplementedError(
                "ManagedVectorStore does not support passing path to serialized vectorstore object for now."
            )
<<<<<<< HEAD

=======
        
>>>>>>> 1743105d
        if get_path_type(self.path) != "hub":
            raise ValueError(
                "ManagedVectorStore can only be initialized with a Deep Lake Cloud path."
            )
        self.client = ManagedServiceClient(token=self.token)
        self.client.init_vectorstore(
            path=self.bugout_reporting_path,
            overwrite=overwrite,
            tensor_params=tensor_params,
        )

        self.deep_memory = DeepMemory(
            dataset_or_path=self.path,
            token=self.token,
            logger=self.logger,
            embedding_function=self.embedding_function,
            creds=self.creds,
        )

    def add(
        self,
        embedding_function: Union[Callable, List[Callable]],
        embedding_data: Union[List, List[List]],
        embedding_tensor: Union[str, List[str]],
        return_ids: bool,
        rate_limiter: Dict,
        **tensors,
    ) -> Optional[List[str]]:
        feature_report_path(
            path=self.bugout_reporting_path,
            feature_name="vs.add",
            parameters={
                "tensors": list(tensors.keys()) if tensors else None,
                "embedding_tensor": embedding_tensor,
                "return_ids": return_ids,
                "embedding_function": True if embedding_function is not None else False,
                "embedding_data": True if embedding_data is not None else False,
                "managed": True,
            },
            token=self.token,
            username=self.username,
        )

        if embedding_function is not None or embedding_data is not None:
            raise NotImplementedError(
                "Embedding function is not supported for ManagedVectorStore. Please send precaculated embeddings."
            )

        (
            embedding_function,
            embedding_data,
            embedding_tensor,
            tensors,
        ) = utils.parse_tensors_kwargs(
            tensors, embedding_function, embedding_data, embedding_tensor
        )

        processed_tensors = {
            t: tensors[t].tolist() if isinstance(tensors[t], np.ndarray) else tensors[t]
            for t in tensors
        }
        utils.check_length_of_each_tensor(processed_tensors)

        response = self.client.vectorstore_add(
            path=self.path,
            processed_tensors=processed_tensors,
            rate_limiter=rate_limiter,
            return_ids=return_ids,
        )

        if return_ids:
            return response.ids

    @use_deep_memory
    def search(
        self,
        embedding_data: Union[str, List[str]],
        embedding_function: Optional[Callable],
        embedding: Union[List[float], np.ndarray],
        k: int,
        distance_metric: str,
        query: str,
        filter: Union[Dict, Callable],
        embedding_tensor: str,
        return_tensors: List[str],
        return_view: bool,
        deep_memory: bool,
        exec_option: Optional[str] = "tensor_db",
    ) -> Union[Dict, Dataset]:
        feature_report_path(
            path=self.bugout_reporting_path,
            feature_name="vs.search",
            parameters={
                "embedding_data": True if embedding_data is not None else False,
                "embedding_function": True if embedding_function is not None else False,
                "k": k,
                "distance_metric": distance_metric,
                "query": query[0:100] if query is not None else False,
                "filter": True if filter is not None else False,
                "embedding_tensor": embedding_tensor,
                "embedding": True if embedding is not None else False,
                "return_tensors": return_tensors,
                "return_view": return_view,
                "managed": True,
            },
            token=self.token,
            username=self.username,
        )

        # if exec_option != "tensor_db":
        #     raise ValueError("Manged db vectorstore only supports tensor_db execution.")

        if embedding_data is not None or embedding_function is not None:
            raise NotImplementedError(
                "ManagedVectorStore does not support embedding_function search. Please pass a precalculated embedding."
            )

        if filter is not None and not isinstance(filter, dict):
            raise NotImplementedError(
                "Only Filter Dictionary is supported for the ManagedVectorStore."
            )

        if return_view:
            raise NotImplementedError(
                "return_view is not supported for the ManagedVectorStore."
            )

        response = self.client.vectorstore_search(
            path=self.path,
            embedding=embedding,
            k=k,
            distance_metric=distance_metric,
            query=query,
            filter=filter,
            embedding_tensor=embedding_tensor,
            return_tensors=return_tensors,
            deep_memory=deep_memory,
        )
        return response.data

    def delete(
        self,
        row_ids: List[int],
        ids: List[str],
        filter: Union[Dict, Callable],
        query: str,
        exec_option: str,
        delete_all: bool,
    ) -> bool:
        feature_report_path(
            path=self.bugout_reporting_path,
            feature_name="vs.delete",
            parameters={
                "ids": True if ids is not None else False,
                "row_ids": True if row_ids is not None else False,
                "query": query[0:100] if query is not None else False,
                "filter": True if filter is not None else False,
                "delete_all": delete_all,
                "managed": True,
            },
            token=self.token,
            username=self.username,
        )

        if filter is not None and not isinstance(filter, dict):
            raise NotImplementedError(
                "Only Filter Dictionary is supported for the ManagedVectorStore."
            )

        if exec_option is not None and exec_option != "tensor_db":
            raise ValueError("Manged db vectorstore only supports tensor_db execution.")

        self.client.vectorstore_remove_rows(
            path=self.bugout_reporting_path,
            indices=row_ids,
            ids=ids,
            filter=filter,
            query=query,
            delete_all=delete_all,
        )
        return True

    def update_embedding(
        self,
        row_ids: List[str],
        ids: List[str],
        filter: Union[Dict, Callable],
        query: str,
        exec_option: str,
        embedding_function: Union[Callable, List[Callable]],
        embedding_source_tensor: Union[str, List[str]],
        embedding_tensor: Union[str, List[str]],
    ):
        feature_report_path(
            path=self.bugout_reporting_path,
            feature_name="vs.delete",
            parameters={
                "ids": True if ids is not None else False,
                "row_ids": True if row_ids is not None else False,
                "query": query[0:100] if query is not None else False,
                "filter": True if filter is not None else False,
                "managed": True,
            },
            token=self.token,
            username=self.username,
        )

        if filter is not None and not isinstance(filter, dict):
            raise NotImplementedError(
                "Only Filter Dictionary is supported for the ManagedVectorStore."
            )

        self.client.vectorstore_update_embeddings(
            path=self.bugout_reporting_path,
            embedding_function=embedding_function,
            embedding_source_tensor=embedding_source_tensor,
            embedding_tensor=embedding_tensor,
            row_ids=row_ids,
            ids=ids,
            filter=filter,
            query=query,
        )

    def _get_summary(self):
        """Returns a summary of the Managed Vector Store."""
        return self.client.get_vectorstore_summary(self.path)

    def tensors(self):
        """Returns the list of tensors present in the dataset"""
        return [t["name"] for t in self._get_summary().tensors]

    def summary(self):
        """Prints a summary of the dataset"""
        print(self._get_summary().summary)

    def __len__(self):
        """Length of the dataset"""
        return self._get_summary().length<|MERGE_RESOLUTION|>--- conflicted
+++ resolved
@@ -65,19 +65,10 @@
             branch=branch,
             **kwargs,
         )
-<<<<<<< HEAD
-
-=======
->>>>>>> 1743105d
         if self.deserialized_vectorstore:
             raise NotImplementedError(
                 "ManagedVectorStore does not support passing path to serialized vectorstore object for now."
             )
-<<<<<<< HEAD
-
-=======
-        
->>>>>>> 1743105d
         if get_path_type(self.path) != "hub":
             raise ValueError(
                 "ManagedVectorStore can only be initialized with a Deep Lake Cloud path."
