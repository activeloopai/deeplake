--- conflicted
+++ resolved
@@ -30,7 +30,6 @@
     ).astype(np.float32)
 
 
-<<<<<<< HEAD
 def embedding_fn2(text, embedding_dim=EMBEDDING_DIM):
     return np.ones(
         (
@@ -39,14 +38,6 @@
         )
     ).astype(np.float32)
 
-=======
-@pytest.mark.skip(reason="need to update backend")
-@requires_libdeeplake
-@pytest.mark.parametrize("distance_metric", ["L1", "L2", "COS", "MAX", "DOT"])
-def test_search(distance_metric, hub_cloud_dev_token):
-    k = 4
-    query_embedding = np.random.randint(0, 255, (1, embedding_dim))
->>>>>>> f4c039da
 
 def test_tensor_dict(hub_cloud_dev_token):
     # initialize vector store object:
@@ -79,6 +70,7 @@
     assert "texts_custom" in data.keys() and "ids" in data.keys()
 
 
+@pytest.mark.skip(reason="need to update backend")
 @requires_libdeeplake
 def test_search_basic(hub_cloud_dev_token):
     """Test basic search features"""
