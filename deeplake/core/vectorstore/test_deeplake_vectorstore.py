import logging
import pickle
import uuid
import os
import sys
from math import isclose
from functools import partial
from typing import List
from unittest.mock import patch

import numpy as np
import pytest

import deeplake
from deeplake.core.vectorstore.deeplake_vectorstore import (
    DeepLakeVectorStore,
    VectorStore,
)
from deeplake.core.vectorstore.embeddings.embedder import DeepLakeEmbedder
from deeplake.core.vectorstore import utils
from deeplake.tests.common import requires_libdeeplake
from deeplake.constants import (
    DEFAULT_VECTORSTORE_TENSORS,
    DEFAULT_VECTORSTORE_DISTANCE_METRIC,
    HUB_CLOUD_DEV_USERNAME,
)
from deeplake.constants import MB
from deeplake.util.exceptions import (
    IncorrectEmbeddingShapeError,
    TensorDoesNotExistError,
    DatasetHandlerError,
    EmbeddingTensorPopError,
)
from deeplake.core.index_maintenance import (
    METRIC_TO_INDEX_METRIC,
)
from deeplake.core.vectorstore.vector_search import dataset as dataset_utils

EMBEDDING_DIM = 100
NUMBER_OF_DATA = 10
# create data
texts, embeddings, ids, metadatas, images = utils.create_data(
    number_of_data=NUMBER_OF_DATA, embedding_dim=EMBEDDING_DIM
)

query_embedding = np.random.uniform(low=-10, high=10, size=(EMBEDDING_DIM)).astype(
    np.float32
)


class OpenAILikeEmbedder:
    def embed_documents(self, docs: List[str]):
        return [np.ones(EMBEDDING_DIM) for _ in range(len(docs))]

    def embed_query(self, query: str):
        if not isinstance(query, str):
            raise ValueError("Query must be a string")
        return np.ones(EMBEDDING_DIM)


def embedding_fn(text, embedding_dim=EMBEDDING_DIM):
    return np.zeros((len(text), EMBEDDING_DIM))  # pragma: no cover


def embedding_fn2(text, embedding_dim=EMBEDDING_DIM):
    return []  # pragma: no cover


def embedding_fn3(text, embedding_dim=EMBEDDING_DIM):
    """Returns embedding in List[np.ndarray] format"""
    return [np.zeros(embedding_dim) for i in range(len(text))]


def embedding_fn4(text, embedding_dim=EMBEDDING_DIM):
    return np.zeros((1, EMBEDDING_DIM))  # pragma: no cover


def embedding_fn5(text, embedding_dim=EMBEDDING_DIM):
    """Returns embedding in List[np.ndarray] format"""
    return [np.zeros(i) for i in range(len(text))]


def embedding_function(embedding_value, text):
    """Embedding function with custom embedding values"""
    return [np.ones(EMBEDDING_DIM) * embedding_value for _ in range(len(text))]


def get_embedding_function(embedding_value=100):
    """Function for creation embedding function with given embedding value"""
    return partial(embedding_function, embedding_value)


def get_multiple_embedding_function(embedding_value, num_of_funcs=2):
    return [
        partial(embedding_function, embedding_value[i]) for i in range(num_of_funcs)
    ]


def filter_udf(x):
    return x["metadata"].data()["value"] in [f"{i}" for i in range(5)]


def test_id_backward_compatibility(local_path):
    num_of_items = 10
    embedding_dim = 100

    ids = [f"{i}" for i in range(num_of_items)]
    # Creating embeddings of float32 as dtype of embedding tensor is float32.
    embedding = [np.zeros(embedding_dim, dtype=np.float32) for i in range(num_of_items)]
    text = ["aadfv" for i in range(num_of_items)]
    metadata = [{"key": i} for i in range(num_of_items)]

    ds = deeplake.empty(local_path, overwrite=True)
    ds.create_tensor("ids", htype="text")
    ds.create_tensor("embedding", htype="embedding")
    ds.create_tensor("text", htype="text")
    ds.create_tensor("metadata", htype="json")

    ds.extend(
        {
            "ids": ids,
            "embedding": embedding,
            "text": text,
            "metadata": metadata,
        }
    )

    vectorstore = VectorStore(path=local_path)
    vectorstore.add(
        text=text,
        embedding=embedding,
        metadata=metadata,
    )

    assert len(vectorstore) == 2 * num_of_items


def test_custom_tensors(local_path):
    # initialize vector store object:
    vector_store = DeepLakeVectorStore(
        path=local_path,
        overwrite=True,
        tensor_params=[
            {"name": "texts_custom", "htype": "text"},
            {"name": "emb_custom", "htype": "embedding"},
        ],
    )

    with pytest.raises(ValueError):
        vector_store.add(
            bad_tensor_1=texts,
            bad_tensor_2=embeddings,
            text=texts,
        )

    vector_store.add(
        texts_custom=texts,
        emb_custom=embeddings,
    )

    data = vector_store.search(
        embedding=query_embedding, exec_option="python", embedding_tensor="emb_custom"
    )
    assert len(data.keys()) == 3
    assert "texts_custom" in data.keys() and "id" in data.keys()

    vector_store = DeepLakeVectorStore(
        path=local_path,
        overwrite=True,
        tensor_params=[
            {"name": "texts_custom", "htype": "text"},
            {"name": "emb_custom", "htype": "embedding"},
        ],
        embedding_function=embedding_fn5,
    )

    with pytest.raises(IncorrectEmbeddingShapeError):
        vector_store.add(
            embedding_data=texts,
            embedding_tensor="emb_custom",
            texts_custom=texts,
        )

    texts_extended = texts * 2500
    with pytest.raises(IncorrectEmbeddingShapeError):
        vector_store.add(
            embedding_data=texts_extended,
            embedding_tensor="emb_custom",
            texts_custom=texts_extended,
        )


@pytest.mark.parametrize(
    ("path", "hub_token"),
    [
        ("local_path", "hub_cloud_dev_token"),
        ("s3_path", "hub_cloud_dev_token"),
        ("gcs_path", "hub_cloud_dev_token"),
        ("azure_path", "hub_cloud_dev_token"),
        ("hub_cloud_path", "hub_cloud_dev_token"),
    ],
    indirect=True,
)
@pytest.mark.slow
def test_providers(path, hub_token):
    vector_store = DeepLakeVectorStore(
        path=path,
        overwrite=True,
        tensor_params=[
            {"name": "texts_custom", "htype": "text"},
            {"name": "emb_custom", "htype": "embedding"},
        ],
        token=hub_token,
    )

    vector_store.add(
        texts_custom=texts,
        emb_custom=embeddings,
    )
    assert len(vector_store) == 10


@pytest.mark.slow
def test_creds(gcs_path, gcs_creds):
    # testing create dataset with creds
    vector_store = DeepLakeVectorStore(
        path=gcs_path,
        overwrite=True,
        tensor_params=[
            {"name": "texts_custom", "htype": "text"},
            {"name": "emb_custom", "htype": "embedding"},
        ],
        creds=gcs_creds,
    )

    vector_store.add(
        texts_custom=texts,
        emb_custom=embeddings,
    )
    assert len(vector_store) == 10

    # testing dataset loading with creds
    vector_store = DeepLakeVectorStore(
        path=gcs_path,
        overwrite=False,
        creds=gcs_creds,
    )
    assert len(vector_store) == 10


@pytest.mark.slow
@requires_libdeeplake
def test_search_basic(local_path, hub_cloud_dev_token, caplog):
    logging.getLogger("deeplake").propagate = True

    openai_embeddings = OpenAILikeEmbedder()
    """Test basic search features"""
    # Initialize vector store object and add data
    vector_store = DeepLakeVectorStore(
        path=local_path,
        overwrite=True,
        token=hub_cloud_dev_token,
    )

    assert vector_store.dataset_handler.exec_option == "compute_engine"

    vector_store.add(embedding=embeddings, text=texts, metadata=metadatas)

    with pytest.raises(IncorrectEmbeddingShapeError):
        vector_store.add(
            embedding_function=embedding_fn2,
            embedding_data=texts,
            text=texts,
            metadata=metadatas,
        )
    # Check that default option works
    data_default = vector_store.search(
        embedding=query_embedding,
    )
    assert (len(data_default.keys())) > 0
    # Use python implementation to search the data
    data_p = vector_store.search(
        embedding=query_embedding,
        k=2,
        return_tensors=["id", "text"],
        filter={"metadata": {"abc": 1}},
    )

    assert len(data_p["text"]) == 1
    assert (
        sum(
            [
                tensor in data_p.keys()
                for tensor in vector_store.dataset_handler.dataset.tensors
            ]
        )
        == 2
    )  # One for each return_tensors
    assert len(data_p.keys()) == 3  # One for each return_tensors + score

    # Load a vector store object from the cloud for indra testing
    vector_store_cloud = DeepLakeVectorStore(
        path="hub://testingacc2/vectorstore_test",
        read_only=True,
        token=hub_cloud_dev_token,
    )
    assert vector_store_cloud.dataset_handler.exec_option == "compute_engine"

    # Use indra implementation to search the data
    data_ce = vector_store_cloud.search(
        embedding=query_embedding,
        k=2,
        return_tensors=["id", "text"],
    )
    assert len(data_ce["text"]) == 2
    assert (
        sum(
            [
                tensor in data_ce.keys()
                for tensor in vector_store_cloud.dataset_handler.dataset.tensors
            ]
        )
        == 2
    )  # One for each return_tensors
    assert len(data_ce.keys()) == 3  # One for each return_tensors + score

    with pytest.raises(ValueError):
        vector_store_cloud.search(
            query=f"SELECT * WHERE id=='{vector_store_cloud.dataset_handler.dataset.id[0].numpy()[0]}'",
            embedding=query_embedding,
            k=2,
            return_tensors=["id", "text"],
        )

    # Run a full custom query
    test_text = vector_store_cloud.dataset_handler.dataset.text[0].data()["value"]
    data_q = vector_store_cloud.search(
        query=f"select * where text == '{test_text}'",
    )

    assert len(data_q["text"]) == 1
    assert data_q["text"][0] == test_text
    assert sum(
        [
            tensor in data_q.keys()
            for tensor in vector_store_cloud.dataset_handler.dataset.tensors
        ]
    ) == len(
        vector_store_cloud.dataset_handler.dataset.tensors
    )  # One for each tensor - embedding + score

    # Run a filter query using a json
    data_e_j = vector_store.search(
        k=2,
        return_tensors=["id", "text"],
        filter={"metadata": metadatas[2], "text": texts[2]},
    )
    assert len(data_e_j["text"]) == 1
    assert (
        sum(
            [
                tensor in data_e_j.keys()
                for tensor in vector_store.dataset_handler.dataset.tensors
            ]
        )
        == 2
    )  # One for each return_tensors
    assert len(data_e_j.keys()) == 2

    # Run the same filter as above using a function
    def filter_fn(x):
        return x["metadata"].data()["value"]["abc"] == 1

    data_e_f = vector_store.search(
        k=2,
        return_tensors=["id", "text"],
        filter=filter_fn,
    )
    assert len(data_e_f["text"]) == 1
    assert (
        sum(
            [
                tensor in data_e_f.keys()
                for tensor in vector_store.dataset_handler.dataset.tensors
            ]
        )
        == 2
    )  # One for each return_tensors
    assert len(data_e_f.keys()) == 2

    # Run a filter query using a json with indra
    data_ce_f = vector_store_cloud.search(
        embedding=query_embedding,
        exec_option="compute_engine",
        k=2,
        return_tensors=["id", "text"],
        filter={
            "metadata": vector_store_cloud.dataset_handler.dataset.metadata[0].data()[
                "value"
            ],
            "text": vector_store_cloud.dataset_handler.dataset.text[0].data()["value"],
        },
    )
    assert len(data_ce_f["text"]) == 1
    assert (
        sum(
            [
                tensor in data_ce_f.keys()
                for tensor in vector_store_cloud.dataset_handler.dataset.tensors
            ]
        )
        == 2
    )  # One for each return_tensors
    assert len(data_ce_f.keys()) == 3  # One for each return_tensors + score

    # Check returning views
    data_p_v = vector_store.search(
        embedding=query_embedding,
        k=2,
        filter={"metadata": {"abc": 1}},
        return_view=True,
    )
    assert len(data_p_v) == 1
    assert isinstance(data_p_v.text[0].data()["value"], str)
    assert data_p_v.embedding[0].numpy().size > 0

    # Check that specifying exec option during search works, by specifying an invalid option
    with pytest.raises(ValueError):
        vector_store.search(
            embedding=query_embedding,
            exec_option="tensor_db",
            k=2,
            filter={"metadata": {"abc": 1}},
            return_view=True,
        )

    data_ce_v = vector_store_cloud.search(
        embedding=query_embedding, k=2, return_view=True
    )
    assert len(data_ce_v) == 2
    assert isinstance(data_ce_v.text[0].data()["value"], str)
    assert data_ce_v.embedding[0].numpy().size > 0

    # Check that None option works
    vector_store_none_exec = DeepLakeVectorStore(
        path=local_path, overwrite=True, token=hub_cloud_dev_token, exec_option=None
    )

    assert vector_store_none_exec.dataset_handler.exec_option == "compute_engine"

    # Check that filter_fn with cloud dataset (and therefore "compute_engine" exec option) switches to "python" automatically.
<<<<<<< HEAD
    with pytest.warns(Warning):
        _ = vector_store_cloud.search(
            filter=filter_fn,
        )
=======
    _ = vector_store_cloud.search(
        filter=filter_fn,
    )
    assert (
        'Switching exec_option to "python" (runs on client) because filter is specified as a function.'
        in caplog.text
    )
>>>>>>> 49cd1998

    # Check exceptions
    # Invalid exec option
    with pytest.raises(ValueError):
        vector_store.search(
            embedding=query_embedding, exec_option="invalid_exec_option"
        )
    # Search without parameters
    with pytest.raises(ValueError):
        vector_store.search()
    # Query with python exec_option
    with pytest.raises(ValueError):
        vector_store.search(query="dummy", exec_option="python")
    # Returning a tensor that does not exist
    with pytest.raises(TensorDoesNotExistError):
        vector_store.search(
            embedding=query_embedding,
            return_tensors=["non_existant_tensor"],
        )
    # Specifying return tensors is not valid when also specifying a query
    with pytest.raises(ValueError):
        vector_store_cloud.search(query="dummy", return_tensors=["id"])
    # Specifying a filter function is not valid when also specifying a query
    with pytest.raises(ValueError):
        vector_store_cloud.search(query="dummy", filter=filter_fn)
    # Specifying a filter function is not valid when exec_option is "compute_engine"
    with pytest.raises(ValueError):
        vector_store_cloud.search(
            embedding=query_embedding, filter=filter_fn, exec_option="compute_engine"
        )
    # Not specifying a query or data that should be embedded
    with pytest.raises(ValueError):
        vector_store.search(
            embedding_function=embedding_fn,
        )
    # Empty dataset cannot be queried
    with pytest.raises(ValueError):
        vector_store_empty = DeepLakeVectorStore(path="mem://xyz")
        vector_store_empty.search(
            embedding=query_embedding,
            k=2,
            filter={"metadata": {"abc": 1}},
            return_view=True,
        )

    vector_store = DeepLakeVectorStore(path="mem://xyz")
    assert vector_store.dataset_handler.exec_option == "python"
    vector_store.add(embedding=embeddings, text=texts, metadata=metadatas)

    data = vector_store.search(
        embedding_function=openai_embeddings.embed_query,
        embedding_data=["dummy"],
        return_view=True,
        k=2,
    )
    assert len(data) == 2
    assert isinstance(data.text[0].data()["value"], str)
    assert data.embedding[0].numpy().size > 0

    data = vector_store.search(
        embedding_function=openai_embeddings.embed_query,
        embedding_data="dummy",
        return_view=True,
        k=2,
    )
    assert len(data) == 2
    assert isinstance(data.text[0].data()["value"], str)
    assert data.embedding[0].numpy().size > 0

    with pytest.raises(NotImplementedError):
        data = vector_store.search(
            embedding_function=embedding_fn3,
            embedding_data=["dummy", "dummy2"],
            return_view=True,
            k=2,
        )

    data = vector_store.search(
        filter={"metadata": {"abcdefh": 1}},
        embedding=None,
        return_view=True,
        k=2,
    )
    assert len(data) == 0

    data = vector_store.search(
        filter={"metadata": {"abcdefh": 1}},
        embedding=query_embedding,
        k=2,
    )
    assert len(data) == 4
    assert len(data["id"]) == 0
    assert len(data["metadata"]) == 0
    assert len(data["text"]) == 0
    assert len(data["score"]) == 0

    # Test that the embedding function during initalization works
    vector_store = DeepLakeVectorStore(
        path="mem://xyz", embedding_function=openai_embeddings
    )
    assert vector_store.dataset_handler.exec_option == "python"
    vector_store.add(embedding=embeddings, text=texts, metadata=metadatas)
    result = vector_store.search(embedding_data=["dummy"])
    assert len(result) == 4


@pytest.mark.slow
@requires_libdeeplake
def test_index_basic(local_path, hub_cloud_dev_token, caplog):
    logging.getLogger("deeplake").propagate = True
    # Start by testing behavior without an index
    vector_store = VectorStore(
        path=local_path,
        overwrite=True,
        token=hub_cloud_dev_token,
    )

    assert vector_store.dataset_handler.distance_metric_index is None

    # Then test behavior when index is added
    vector_store = VectorStore(
        path=local_path, token=hub_cloud_dev_token, index_params={"threshold": 1}
    )

    vector_store.add(embedding=embeddings, text=texts, metadata=metadatas)
    es = vector_store.dataset_handler.dataset.embedding.get_vdb_indexes()

    assert (
        es[0]["distance"] == METRIC_TO_INDEX_METRIC[DEFAULT_VECTORSTORE_DISTANCE_METRIC]
    )

    # Then test behavior when index is added previously and the dataset is reloaded
    vector_store = VectorStore(path=local_path, token=hub_cloud_dev_token)
    es = vector_store.dataset_handler.dataset.embedding.get_vdb_indexes()

    assert (
        es[0]["distance"] == METRIC_TO_INDEX_METRIC[DEFAULT_VECTORSTORE_DISTANCE_METRIC]
    )

    # Test index with sample updates
    pre_update_index = vector_store.dataset_handler.dataset.embedding.get_vdb_indexes()[
        0
    ]
    vector_store.add(
        embedding=[embeddings[0]], text=[texts[0]], metadata=[metadatas[0]]
    )
    post_update_index = (
        vector_store.dataset_handler.dataset.embedding.get_vdb_indexes()[0]
    )

    assert pre_update_index == post_update_index

    # Test index with sample deletion
    pre_delete_index = vector_store.dataset_handler.dataset.embedding.get_vdb_indexes()[
        0
    ]
    vector_store.delete(row_ids=[len(vector_store) - 1])
    post_delete_index = (
        vector_store.dataset_handler.dataset.embedding.get_vdb_indexes()[0]
    )

    assert pre_delete_index == post_delete_index

    # Test index with sample updating
    pre_update_index = vector_store.dataset_handler.dataset.embedding.get_vdb_indexes()[
        0
    ]
    vector_store.update_embedding(row_ids=[0], embedding_function=embedding_fn)
    post_update_index = (
        vector_store.dataset_handler.dataset.embedding.get_vdb_indexes()[0]
    )

    assert pre_update_index == post_update_index

    # Check that distance metric throws a warning when there is an index
<<<<<<< HEAD
    with pytest.warns(Warning):
        vector_store.search(embedding=query_embedding, distance_metric="l1")
=======
    vector_store.search(embedding=query_embedding, distance_metric="l1")
    assert (
        "The specified `distance_metric': `l1` does not match the distance metric in the index:"
        in caplog.text
    )
>>>>>>> 49cd1998


@pytest.mark.slow
@requires_libdeeplake
@pytest.mark.parametrize("distance_metric", ["L1", "L2", "COS", "MAX"])
def test_search_quantitative(distance_metric, hub_cloud_dev_token):
    """Test whether TQL and Python return the same results"""
    # initialize vector store object:
    vector_store = DeepLakeVectorStore(
        path="hub://testingacc2/vectorstore_test",
        read_only=True,
        token=hub_cloud_dev_token,
    )

    # use python implementation to search the data
    data_p = vector_store.search(
        embedding=query_embedding, exec_option="python", distance_metric=distance_metric
    )

    # use indra implementation to search the data
    data_ce = vector_store.search(
        embedding=query_embedding,
        exec_option="compute_engine",
        distance_metric=distance_metric,
    )

    assert len(data_p["score"]) == len(data_ce["score"])
    assert all(
        [
            isclose(
                data_p["score"][i],
                data_ce["score"][i],
                abs_tol=0.00001
                * (abs(data_p["score"][i]) + abs(data_ce["score"][i]))
                / 2,
            )
            for i in range(len(data_p["score"]))
        ]
    )
    assert data_p["text"] == data_ce["text"]
    assert data_p["id"] == data_ce["id"]
    assert data_p["metadata"] == data_ce["metadata"]

    # use indra implementation to search the data
    data_ce_f = vector_store.search(
        embedding=None,
        exec_option="compute_engine",
        distance_metric=distance_metric,
        filter={"metadata": {"abc": 100}},
    )

    # All medatata are the same to this should return k (k) results
    assert len(data_ce_f["id"]) == 4

    with pytest.raises(ValueError):
        # use indra implementation to search the data
        vector_store.search(
            query="select * where metadata == {'abcdefg': 28}",
            exec_option="compute_engine",
            distance_metric=distance_metric,
            filter={"metadata": {"abcdefg": 28}},
        )

    test_id = vector_store.dataset_handler.dataset.id[0].data()["value"]

    data_ce_q = vector_store.search(
        query=f"select * where id == '{test_id}'",
        exec_option="compute_engine",
    )
    assert data_ce_q["id"][0] == test_id


@requires_libdeeplake
@pytest.mark.slow
def test_search_managed(hub_cloud_dev_token):
    """Test whether managed TQL and client-side TQL return the same results"""
    # initialize vector store object:
    vector_store = DeepLakeVectorStore(
        path="hub://testingacc2/vectorstore_test_managed",
        read_only=True,
        token=hub_cloud_dev_token,
    )

    # use indra implementation to search the data
    data_ce = vector_store.search(
        embedding=query_embedding,
        exec_option="compute_engine",
    )

    data_db = vector_store.search(
        embedding=query_embedding,
        exec_option="tensor_db",
    )

    assert "vectordb/" in vector_store.dataset_handler.dataset.base_storage.path

    assert len(data_ce["score"]) == len(data_db["score"])
    assert all(
        [
            isclose(
                data_ce["score"][i],
                data_db["score"][i],
                abs_tol=0.00001
                * (abs(data_ce["score"][i]) + abs(data_db["score"][i]))
                / 2,
            )
            for i in range(len(data_ce["score"]))
        ]
    )
    assert data_ce["text"] == data_db["text"]
    assert data_ce["id"] == data_db["id"]


@requires_libdeeplake
def test_delete(local_path, hub_cloud_dev_token):
    # initialize vector store object:
    vector_store = DeepLakeVectorStore(
        path=local_path,
        overwrite=True,
        verbose=False,
    )

    # add data to the dataset:
    vector_store.add(id=ids, embedding=embeddings, text=texts, metadata=metadatas)
    assert_vectorstore_structure(vector_store, 10)

    # delete the data in the dataset by id:
    vector_store.delete(row_ids=[4, 8, 9])
    assert len(vector_store.dataset_handler.dataset) == NUMBER_OF_DATA - 3

    vector_store.delete(filter={"metadata": {"abc": 1}})
    assert len(vector_store.dataset_handler.dataset) == NUMBER_OF_DATA - 4

    vector_store.delete(ids=["7"])
    assert len(vector_store.dataset_handler.dataset) == NUMBER_OF_DATA - 5

    with pytest.raises(ValueError):
        vector_store.delete()

    tensors_before_delete = vector_store.dataset_handler.dataset.tensors
    vector_store.delete(delete_all=True)
    assert len(vector_store.dataset_handler.dataset) == 0
    assert (
        vector_store.dataset_handler.dataset.tensors.keys()
        == tensors_before_delete.keys()
    )

    vector_store.delete_by_path(local_path)
    dirs = os.listdir("./")
    assert local_path not in dirs

    # backwards compatibility test:
    vector_store_b = DeepLakeVectorStore(
        path=local_path,
        overwrite=True,
        exec_option="compute_engine",
        tensor_params=[
            {
                "name": "ids",
                "htype": "text",
            },
            {
                "name": "docs",
                "htype": "text",
            },
        ],
        token=hub_cloud_dev_token,
    )
    # add data to the dataset:
    vector_store_b.add(ids=ids, docs=texts)

    # delete the data in the dataset by id:
    vector_store_b.delete(row_ids=[0])
    assert len(vector_store_b.dataset_handler.dataset) == NUMBER_OF_DATA - 1

    ds = deeplake.empty(local_path, overwrite=True)
    ds.create_tensor("id", htype="text")
    ds.create_tensor("embedding", htype="embedding")
    ds.extend(
        {
            "id": ids,
            "embedding": embeddings,
        }
    )

    vector_store = DeepLakeVectorStore(
        path=local_path,
        exec_option="compute_engine",
        token=hub_cloud_dev_token,
    )
    vector_store.delete(ids=ids[:3])
    assert len(vector_store) == NUMBER_OF_DATA - 3


def assert_updated_vector_store(
    new_embedding_value,
    vector_store,
    ids,
    row_ids,
    filters,
    query,
    embedding_function,
    embedding_source_tensor,
    embedding_tensor,
    exec_option,
    num_changed_samples=3,
):
    if isinstance(embedding_tensor, str):
        new_embeddings = [
            np.ones(EMBEDDING_DIM) * new_embedding_value
        ] * num_changed_samples
    else:
        new_embeddings = []
        for i in range(len(embedding_tensor)):
            new_embedding = [
                np.ones(EMBEDDING_DIM) * new_embedding_value[i]
            ] * num_changed_samples
            new_embeddings.append(new_embedding)

    if not row_ids:
        row_ids = dataset_utils.search_row_ids(
            dataset=vector_store.dataset,
            search_fn=vector_store.search,
            ids=ids,
            filter=filters,
            query=query,
            exec_option=exec_option,
        )

    if callable(embedding_function) and isinstance(embedding_tensor, str):
        np.testing.assert_array_equal(
            vector_store.dataset_handler.dataset[embedding_tensor][row_ids].numpy(),
            new_embeddings,
        )

    if callable(embedding_function) and isinstance(embedding_tensor, list):
        for i in range(len(embedding_tensor)):
            np.testing.assert_array_equal(
                vector_store.dataset_handler.dataset[embedding_tensor[i]][
                    row_ids
                ].numpy(),
                new_embeddings[i],
            )

    if isinstance(embedding_function, list) and isinstance(embedding_tensor, list):
        for i in range(len(embedding_tensor)):
            np.testing.assert_array_equal(
                vector_store.dataset_handler.dataset[embedding_tensor[i]][
                    row_ids
                ].numpy(),
                new_embeddings[i],
            )


# TODO: refactor this method:
# 1. Split this method into multiple methods (1 test per 1 behavior)
# 2. use create_and_populate_vs to make these tests more readable
# 3. create one fixture for these nested fixtures
@requires_libdeeplake
@pytest.mark.parametrize(
    "ds, vector_store_hash_ids, vector_store_row_ids, vector_store_filters, vector_store_filter_udf, vector_store_query, hub_cloud_dev_token",
    [
        (
            "local_auth_ds",
            "vector_store_hash_ids",
            None,
            None,
            None,
            None,
            "hub_cloud_dev_token",
        ),
        (
            "local_auth_ds",
            None,
            "vector_store_row_ids",
            None,
            None,
            None,
            "hub_cloud_dev_token",
        ),
        (
            "local_auth_ds",
            None,
            None,
            None,
            "vector_store_filter_udf",
            None,
            "hub_cloud_dev_token",
        ),
        (
            "local_auth_ds",
            None,
            None,
            "vector_store_filters",
            None,
            None,
            "hub_cloud_dev_token",
        ),
        (
            "hub_cloud_ds",
            None,
            None,
            None,
            None,
            "vector_store_query",
            "hub_cloud_dev_token",
        ),
    ],
    indirect=True,
)
@pytest.mark.parametrize("init_embedding_function", [embedding_fn3, None])
@pytest.mark.slow
@requires_libdeeplake
def test_update_embedding(
    ds,
    vector_store_hash_ids,
    vector_store_row_ids,
    vector_store_filters,
    vector_store_filter_udf,
    vector_store_query,
    init_embedding_function,
    hub_cloud_dev_token,
):
    vector_store_filters = vector_store_filters or vector_store_filter_udf

    exec_option = "compute_engine"
    if vector_store_filter_udf:
        exec_option = "python"

    embedding_tensor = "embedding"
    embedding_source_tensor = "text"
    # dataset has a single embedding_tensor:

    path = ds.path
    vector_store = DeepLakeVectorStore(
        path=path,
        overwrite=True,
        verbose=False,
        exec_option=exec_option,
        embedding_function=init_embedding_function,
        index_params={"threshold": 10},
        token=hub_cloud_dev_token,
    )

    # add data to the dataset:
    metadatas[1:6] = [{"a": 1} for _ in range(5)]
    vector_store.add(id=ids, embedding=embeddings, text=texts, metadata=metadatas)

    # case 1: single embedding_source_tensor, single embedding_tensor, single embedding_function
    new_embedding_value = 100
    embedding_fn = get_embedding_function(embedding_value=new_embedding_value)
    vector_store.update_embedding(
        ids=vector_store_hash_ids,
        row_ids=vector_store_row_ids,
        filter=vector_store_filters,
        query=vector_store_query,
        embedding_function=embedding_fn,
        embedding_source_tensor=embedding_source_tensor,
        embedding_tensor=embedding_tensor,
    )
    assert_updated_vector_store(
        new_embedding_value,
        vector_store,
        vector_store_hash_ids,
        vector_store_row_ids,
        vector_store_filters,
        vector_store_query,
        embedding_fn,
        embedding_source_tensor,
        embedding_tensor,
        exec_option,
        num_changed_samples=5,
    )

    # case 2: single embedding_source_tensor, single embedding_tensor not specified, single embedding_function
    new_embedding_value = 100
    embedding_fn = get_embedding_function(embedding_value=new_embedding_value)
    vector_store.update_embedding(
        ids=vector_store_hash_ids,
        row_ids=vector_store_row_ids,
        filter=vector_store_filters,
        query=vector_store_query,
        embedding_function=embedding_fn,
        embedding_source_tensor=embedding_source_tensor,
    )
    assert_updated_vector_store(
        new_embedding_value,
        vector_store,
        vector_store_hash_ids,
        vector_store_row_ids,
        vector_store_filters,
        vector_store_query,
        embedding_fn,
        embedding_source_tensor,
        embedding_tensor,
        exec_option,
        num_changed_samples=5,
    )

    # case 3-4: single embedding_source_tensor, single embedding_tensor, single init_embedding_function
    if init_embedding_function is None:
        # case 3: errors out when init_embedding_function is not specified
        with pytest.raises(ValueError):
            vector_store.update_embedding(
                ids=vector_store_hash_ids,
                row_ids=vector_store_row_ids,
                filter=vector_store_filters,
                query=vector_store_query,
                embedding_source_tensor=embedding_source_tensor,
            )
    else:
        # case 4
        vector_store.update_embedding(
            ids=vector_store_hash_ids,
            row_ids=vector_store_row_ids,
            filter=vector_store_filters,
            query=vector_store_query,
            embedding_source_tensor=embedding_source_tensor,
        )
        assert_updated_vector_store(
            0,
            vector_store,
            vector_store_hash_ids,
            vector_store_row_ids,
            vector_store_filters,
            vector_store_query,
            init_embedding_function,
            embedding_source_tensor,
            embedding_tensor,
            exec_option,
            num_changed_samples=5,
        )

    vector_store.delete_by_path(path, token=ds.token)

    # dataset has a multiple embedding_tensor:
    tensors = [
        {
            "name": "text",
            "htype": "text",
            "create_id_tensor": False,
            "create_sample_info_tensor": False,
            "create_shape_tensor": False,
        },
        {
            "name": "metadata",
            "htype": "json",
            "create_id_tensor": False,
            "create_sample_info_tensor": False,
            "create_shape_tensor": False,
        },
        {
            "name": "embedding",
            "htype": "embedding",
            "dtype": np.float32,
            "create_id_tensor": False,
            "create_sample_info_tensor": False,
            "create_shape_tensor": True,
            "max_chunk_size": 64 * MB,
        },
        {
            "name": "embedding_md",
            "htype": "embedding",
            "dtype": np.float32,
            "create_id_tensor": False,
            "create_sample_info_tensor": False,
            "create_shape_tensor": True,
            "max_chunk_size": 64 * MB,
        },
        {
            "name": "id",
            "htype": "text",
            "create_id_tensor": False,
            "create_sample_info_tensor": False,
            "create_shape_tensor": False,
        },
    ]
    multiple_embedding_tensor = ["embedding", "embedding_md"]
    multiple_embedding_source_tensor = ["embedding", "metadata"]
    vector_store = DeepLakeVectorStore(
        path=path + "_multi",
        overwrite=True,
        verbose=False,
        embedding_function=init_embedding_function,
        tensor_params=tensors,
        token=ds.token,
        exec_option=exec_option,
    )

    vector_store.add(
        id=ids,
        text=texts,
        embedding=embeddings,
        embedding_md=embeddings,
        metadata=metadatas,
    )

    # case 1: multiple embedding_source_tensor, single embedding_tensor, single embedding_function
    new_embedding_value = [100, 200]
    embedding_fn = get_multiple_embedding_function(new_embedding_value)
    with pytest.raises(ValueError):
        vector_store.update_embedding(
            ids=vector_store_hash_ids,
            row_ids=vector_store_row_ids,
            filter=vector_store_filters,
            query=vector_store_query,
            embedding_function=embedding_function,
            embedding_source_tensor=multiple_embedding_source_tensor,
            embedding_tensor=embedding_tensor,
        )

    # case 2: multiple embedding_source_tensor, single embedding_tensor, multiple embedding_function -> error out?
    with pytest.raises(ValueError):
        vector_store.update_embedding(
            ids=vector_store_hash_ids,
            row_ids=vector_store_row_ids,
            filter=vector_store_filters,
            query=vector_store_query,
            embedding_function=embedding_fn,
            embedding_source_tensor=multiple_embedding_source_tensor,
            embedding_tensor=embedding_tensor,
        )

    # case 3: 4 embedding_source_tensor, 2 embedding_tensor, 2 embedding_function
    with pytest.raises(ValueError):
        vector_store.update_embedding(
            ids=vector_store_hash_ids,
            row_ids=vector_store_row_ids,
            filter=vector_store_filters,
            query=vector_store_query,
            embedding_function=embedding_fn,
            embedding_source_tensor=multiple_embedding_source_tensor * 2,
            embedding_tensor=embedding_tensor,
        )

    # case 4: multiple embedding_source_tensor, multiple embedding_tensor, multiple embedding_function
    new_embedding_value = [100, 200]
    embedding_fn = get_multiple_embedding_function(new_embedding_value)
    vector_store.update_embedding(
        ids=vector_store_hash_ids,
        row_ids=vector_store_row_ids,
        filter=vector_store_filters,
        query=vector_store_query,
        embedding_function=embedding_fn,
        embedding_source_tensor=multiple_embedding_source_tensor,
        embedding_tensor=multiple_embedding_tensor,
    )

    assert_updated_vector_store(
        new_embedding_value,
        vector_store,
        vector_store_hash_ids,
        vector_store_row_ids,
        vector_store_filters,
        vector_store_query,
        embedding_fn,
        multiple_embedding_source_tensor,
        multiple_embedding_tensor,
        exec_option,
        num_changed_samples=5,
    )

    # case 5-6: multiple embedding_source_tensor, multiple embedding_tensor, single init_embedding_function
    new_embedding_value = [0, 0]

    if init_embedding_function is None:
        with pytest.raises(ValueError):
            # case 5: error out because no embedding function was specified
            vector_store.update_embedding(
                ids=vector_store_hash_ids,
                row_ids=vector_store_row_ids,
                filter=vector_store_filters,
                query=vector_store_query,
                embedding_source_tensor=multiple_embedding_source_tensor,
                embedding_tensor=multiple_embedding_tensor,
            )
    else:
        # case 6
        vector_store.update_embedding(
            ids=vector_store_hash_ids,
            row_ids=vector_store_row_ids,
            filter=vector_store_filters,
            query=vector_store_query,
            embedding_source_tensor=multiple_embedding_source_tensor,
            embedding_tensor=multiple_embedding_tensor,
        )
        assert_updated_vector_store(
            new_embedding_value,
            vector_store,
            vector_store_hash_ids,
            vector_store_row_ids,
            vector_store_filters,
            vector_store_query,
            embedding_fn3,
            multiple_embedding_source_tensor,
            multiple_embedding_tensor,
            exec_option,
            num_changed_samples=5,
        )

    # case 7: multiple embedding_source_tensor, not specified embedding_tensor, multiple embedding_function -> error out?
    with pytest.raises(ValueError):
        vector_store.update_embedding(
            ids=vector_store_hash_ids,
            row_ids=vector_store_row_ids,
            filter=vector_store_filters,
            query=vector_store_query,
            embedding_source_tensor=multiple_embedding_source_tensor,
            embedding_function=embedding_fn,
        )

    # case 8-9: single embedding_source_tensor, multiple embedding_tensor, single init_embedding_function
    with pytest.raises(ValueError):
        # case 8: error out because embedding_function is not specified during init call and update call
        vector_store.update_embedding(
            ids=vector_store_hash_ids,
            row_ids=vector_store_row_ids,
            filter=vector_store_filters,
            query=vector_store_query,
            embedding_source_tensor=embedding_source_tensor,
            embedding_function=embedding_fn,
        )

    # case 10: single embedding_source_tensor, multiple embedding_tensor,  multiple embedding_function -> error out?
    with pytest.raises(ValueError):
        # error out because single embedding_source_tensor is specified
        vector_store.update_embedding(
            ids=vector_store_hash_ids,
            row_ids=vector_store_row_ids,
            filter=vector_store_filters,
            query=vector_store_query,
            embedding_source_tensor=embedding_source_tensor,
            embedding_tensor=multiple_embedding_tensor,
            embedding_function=embedding_fn,
        )

    # case 11: single embedding_source_tensor, single embedding_tensor, single embedding_function, single init_embedding_function
    new_embedding_value = 300
    embedding_fn = get_embedding_function(new_embedding_value)
    vector_store.update_embedding(
        ids=vector_store_hash_ids,
        row_ids=vector_store_row_ids,
        filter=vector_store_filters,
        query=vector_store_query,
        embedding_source_tensor=embedding_source_tensor,
        embedding_tensor=embedding_tensor,
        embedding_function=embedding_fn,
    )

    assert_updated_vector_store(
        new_embedding_value,
        vector_store,
        vector_store_hash_ids,
        vector_store_row_ids,
        vector_store_filters,
        vector_store_query,
        embedding_function,
        embedding_source_tensor,
        embedding_tensor,
        exec_option,
        num_changed_samples=5,
    )
    vector_store.delete_by_path(path + "_multi", token=ds.token)


def create_and_populate_vs(
    path,
    token=None,
    overwrite=True,
    verbose=False,
    exec_option="compute_engine",
    index_params={"threshold": -1},
    number_of_data=NUMBER_OF_DATA,
    runtime=None,
):
    # if runtime specified and tensor_db is enabled, then set exec_option to None
    if runtime and runtime.get("tensor_db", False):
        exec_option = None

    vector_store = DeepLakeVectorStore(
        path=path,
        overwrite=overwrite,
        verbose=verbose,
        exec_option=exec_option,
        index_params=index_params,
        token=token,
        runtime=runtime,
    )

    utils.create_data(number_of_data=number_of_data, embedding_dim=EMBEDDING_DIM)

    # add data to the dataset:
    metadatas[1:6] = [{"a": 1} for _ in range(5)]
    vector_store.add(id=ids, embedding=embeddings, text=texts, metadata=metadatas)
    return vector_store


@requires_libdeeplake
def test_update_embedding_row_ids_and_ids_specified_should_throw_exception(
    local_path,
    vector_store_hash_ids,
    vector_store_row_ids,
    hub_cloud_dev_token,
):
    # specifying both row_ids and ids during update embedding should throw an exception
    # initializing vectorstore and populating it:
    vector_store = create_and_populate_vs(
        local_path,
        token=hub_cloud_dev_token,
    )
    embedding_fn = get_embedding_function()

    # calling update_embedding with both ids and row_ids being specified
    with pytest.raises(ValueError):
        vector_store.update_embedding(
            ids=vector_store_hash_ids,
            row_ids=vector_store_row_ids,
            embedding_function=embedding_fn,
        )


@requires_libdeeplake
def test_update_embedding_row_ids_and_filter_specified_should_throw_exception(
    local_path,
    vector_store_filters,
    vector_store_row_ids,
    hub_cloud_dev_token,
):
    # specifying both row_ids and filter during update embedding should throw an exception
    # initializing vectorstore and populating it:
    vector_store = create_and_populate_vs(
        local_path,
        token=hub_cloud_dev_token,
    )
    embedding_fn = get_embedding_function()

    with pytest.raises(ValueError):
        vector_store.update_embedding(
            row_ids=vector_store_row_ids,
            filter=vector_store_filters,
            embedding_function=embedding_fn,
        )


@requires_libdeeplake
def test_update_embedding_query_and_filter_specified_should_throw_exception(
    local_path,
    vector_store_filters,
    vector_store_query,
    hub_cloud_dev_token,
):
    # initializing vectorstore and populating it:
    vector_store = create_and_populate_vs(
        local_path,
        token=hub_cloud_dev_token,
    )
    embedding_fn = get_embedding_function()

    # calling update_embedding with both query and filter being specified

    with pytest.raises(ValueError):
        vector_store.update_embedding(
            filter=vector_store_filters,
            query=vector_store_query,
            embedding_function=embedding_fn,
        )


@requires_libdeeplake
def test_vdb_index_creation(local_path, capsys, hub_cloud_dev_token):
    number_of_data = 1000
    texts, embeddings, ids, metadatas, _ = utils.create_data(
        number_of_data=number_of_data, embedding_dim=EMBEDDING_DIM
    )

    # initialize vector store object with vdb index threshold as 200.
    vector_store = DeepLakeVectorStore(
        path=local_path,
        overwrite=True,
        verbose=True,
        exec_option="compute_engine",
        index_params={"threshold": 200, "distance_metric": "L2"},
        token=hub_cloud_dev_token,
    )

    vector_store.add(embedding=embeddings, text=texts, id=ids, metadata=metadatas)

    assert len(vector_store) == number_of_data
    assert set(vector_store.dataset_handler.dataset.tensors) == set(
        [
            "embedding",
            "id",
            "metadata",
            "text",
        ]
    )
    assert set(vector_store.tensors()) == set(
        [
            "embedding",
            "id",
            "metadata",
            "text",
        ]
    )

    # Check if the index is recreated properly.
    ds = vector_store.dataset_handler.dataset
    es = ds.embedding.get_vdb_indexes()
    assert len(es) == 1
    assert es[0]["id"] == "hnsw_1"
    assert es[0]["distance"] == "l2_norm"
    assert es[0]["type"] == "hnsw"

    vector_store.delete_by_path(local_path, token=ds.token)


@requires_libdeeplake
def test_vdb_index_incr_maint(local_path, capsys, hub_cloud_dev_token):
    number_of_data = 1000
    texts, embeddings, ids, metadatas, _ = utils.create_data(
        number_of_data=number_of_data, embedding_dim=EMBEDDING_DIM
    )

    txt1 = texts[:250]
    md1 = metadatas[:250]
    ids1 = ids[:250]
    emb1 = embeddings[:250]

    txt2 = texts[250:500]
    md2 = metadatas[250:500]
    ids2 = ids[250:500]
    emb2 = embeddings[250:500]

    txt3 = texts[500:750]
    md3 = metadatas[500:750]
    ids3 = ids[500:750]
    emb3 = embeddings[500:750]

    txt4 = texts[750:1000]
    md4 = metadatas[750:1000]
    ids4 = ids[750:1000]
    emb4 = embeddings[750:1000]

    # initialize vector store object with vdb index threshold as 200.
    vector_store = DeepLakeVectorStore(
        path=local_path,
        overwrite=True,
        verbose=True,
        exec_option="compute_engine",
        index_params={"threshold": 200, "distance_metric": "L2"},
        token=hub_cloud_dev_token,
    )

    vector_store.add(embedding=emb1, text=txt1, id=ids1, metadata=md1)
    vector_store.add(embedding=emb2, text=txt2, id=ids2, metadata=md2)
    vector_store.add(embedding=emb3, text=txt3, id=ids3, metadata=md3)
    vector_store.add(embedding=emb4, text=txt4, id=ids4, metadata=md4)

    assert len(vector_store) == number_of_data
    assert set(vector_store.dataset_handler.dataset.tensors) == set(
        [
            "embedding",
            "id",
            "metadata",
            "text",
        ]
    )
    assert set(vector_store.tensors()) == set(
        [
            "embedding",
            "id",
            "metadata",
            "text",
        ]
    )

    # Check if the index is recreated properly.
    ds = vector_store.dataset_handler.dataset
    es = ds.embedding.get_vdb_indexes()
    assert len(es) == 1
    assert es[0]["id"] == "hnsw_1"
    assert es[0]["distance"] == "l2_norm"
    assert es[0]["type"] == "hnsw"

    # search the embeddings.
    query1 = ds.embedding[1].numpy()
    query300 = ds.embedding[300].numpy()
    query700 = ds.embedding[700].numpy()

    s1 = ",".join(str(c) for c in query1)
    view1 = ds.query(
        f"select *  order by cosine_similarity(embedding ,array[{s1}]) DESC limit 1"
    )
    res1 = list(view1.sample_indices)
    assert res1[0] == 1

    s300 = ",".join(str(c) for c in query300)
    view300 = ds.query(
        f"select *  order by cosine_similarity(embedding ,array[{s300}]) DESC limit 1"
    )
    res300 = list(view300.sample_indices)
    assert res300[0] == 300

    s700 = ",".join(str(c) for c in query700)
    view700 = ds.query(
        f"select *  order by cosine_similarity(embedding ,array[{s700}]) DESC limit 1"
    )
    res700 = list(view700.sample_indices)
    assert res700[0] == 700

    vector_store.delete_by_path(local_path, token=ds.token)


@requires_libdeeplake
def test_vdb_index_incr_maint_extend(local_path, capsys, hub_cloud_dev_token):
    number_of_data = 103
    texts, embeddings, ids, metadatas, _ = utils.create_data(
        number_of_data=number_of_data, embedding_dim=EMBEDDING_DIM
    )

    txt1 = texts[:100]
    md1 = metadatas[:100]
    ids1 = ids[:100]
    emb1 = embeddings[:100]

    txt2 = texts[100:101]
    md2 = metadatas[100:101]
    ids2 = ids[100:101]
    emb2 = embeddings[100:101]

    txt3 = texts[101:102]
    md3 = metadatas[101:102]
    ids3 = ids[101:102]
    emb3 = embeddings[101:102]

    txt4 = texts[102:103]
    md4 = metadatas[102:103]
    ids4 = ids[102:103]
    emb4 = embeddings[102:103]

    # initialize vector store object with vdb index threshold as 200.
    vector_store = DeepLakeVectorStore(
        path=local_path,
        overwrite=True,
        verbose=True,
        exec_option="compute_engine",
        index_params={"threshold": 50, "distance_metric": "L2"},
        token=hub_cloud_dev_token,
    )

    vector_store.add(embedding=emb1, text=txt1, id=ids1, metadata=md1)
    ds = vector_store.dataset_handler.dataset
    ds.extend({"embedding": emb2, "text": txt2, "id": ids2, "metadata": md2})
    ds.extend({"embedding": emb3, "text": txt3, "id": ids3, "metadata": md3})
    ds.extend({"embedding": emb4, "text": txt4, "id": ids4, "metadata": md4})

    assert len(vector_store) == number_of_data
    assert set(vector_store.dataset_handler.dataset.tensors) == set(
        [
            "embedding",
            "id",
            "metadata",
            "text",
        ]
    )
    assert set(vector_store.tensors()) == set(
        [
            "embedding",
            "id",
            "metadata",
            "text",
        ]
    )

    # Check if the index is recreated properly.
    ds = vector_store.dataset_handler.dataset
    es = ds.embedding.get_vdb_indexes()
    assert len(es) == 1
    assert es[0]["id"] == "hnsw_1"
    assert es[0]["distance"] == "l2_norm"
    assert es[0]["type"] == "hnsw"

    # search the embeddings.
    query1 = ds.embedding[1].numpy()
    query101 = ds.embedding[101].numpy()
    query102 = ds.embedding[102].numpy()

    s1 = ",".join(str(c) for c in query1)
    view1 = ds.query(
        f"select *  order by cosine_similarity(embedding ,array[{s1}]) DESC limit 1"
    )
    res1 = list(view1.sample_indices)
    assert res1[0] == 1

    s101 = ",".join(str(c) for c in query101)
    view101 = ds.query(
        f"select *  order by cosine_similarity(embedding ,array[{s101}]) DESC limit 1"
    )
    res101 = list(view101.sample_indices)
    assert res101[0] == 101

    s102 = ",".join(str(c) for c in query102)
    view102 = ds.query(
        f"select *  order by cosine_similarity(embedding ,array[{s102}]) DESC limit 1"
    )
    res102 = list(view102.sample_indices)
    assert res102[0] == 102

    vector_store.delete_by_path(local_path, token=ds.token)


@requires_libdeeplake
def test_vdb_index_incr_maint_append_pop(local_path, capsys, hub_cloud_dev_token):
    number_of_data = 103
    texts, embeddings, ids, metadatas, _ = utils.create_data(
        number_of_data=number_of_data, embedding_dim=EMBEDDING_DIM
    )

    txt1 = texts[99]
    md1 = metadatas[99]
    ids1 = ids[99]
    emb1 = embeddings[99]

    txt2 = texts[100]
    md2 = metadatas[100]
    ids2 = ids[100]
    emb2 = embeddings[100]

    txt3 = texts[101]
    md3 = metadatas[101]
    ids3 = ids[101]
    emb3 = embeddings[101]

    txt4 = texts[102]
    md4 = metadatas[102]
    ids4 = ids[102]
    emb4 = embeddings[102]

    # initialize vector store object with vdb index threshold as 200.
    vector_store = DeepLakeVectorStore(
        path=local_path,
        overwrite=True,
        verbose=True,
        exec_option="compute_engine",
        index_params={"threshold": 2, "distance_metric": "L2"},
        token=hub_cloud_dev_token,
    )

    ds = vector_store.dataset_handler.dataset
    ds.append({"embedding": emb1, "text": txt1, "id": ids1, "metadata": md1})
    ds.append({"embedding": emb2, "text": txt2, "id": ids2, "metadata": md2})
    ds.append({"embedding": emb3, "text": txt3, "id": ids3, "metadata": md3})
    ds.append({"embedding": emb4, "text": txt4, "id": ids4, "metadata": md4})

    # assert len(vector_store) == number_of_data
    assert set(vector_store.dataset_handler.dataset.tensors) == set(
        [
            "embedding",
            "id",
            "metadata",
            "text",
        ]
    )
    assert set(vector_store.tensors()) == set(
        [
            "embedding",
            "id",
            "metadata",
            "text",
        ]
    )

    # Check if the index is recreated properly.
    # ds = vector_store.dataset
    es = ds.embedding.get_vdb_indexes()
    assert len(es) == 1
    assert es[0]["id"] == "hnsw_1"
    assert es[0]["distance"] == "l2_norm"
    assert es[0]["type"] == "hnsw"

    # search the embeddings.
    query1 = ds.embedding[1].numpy()
    query2 = ds.embedding[2].numpy()
    query3 = ds.embedding[3].numpy()

    s1 = ",".join(str(c) for c in query1)
    view1 = ds.query(
        f"select *  order by cosine_similarity(embedding ,array[{s1}]) DESC limit 1"
    )
    res1 = list(view1.sample_indices)
    assert res1[0] == 1

    s2 = ",".join(str(c) for c in query2)
    view2 = ds.query(
        f"select *  order by cosine_similarity(embedding ,array[{s2}]) DESC limit 1"
    )
    res2 = list(view2.sample_indices)
    assert res2[0] == 2

    s3 = ",".join(str(c) for c in query3)
    view3 = ds.query(
        f"select *  order by cosine_similarity(embedding ,array[{s3}]) DESC limit 1"
    )
    res3 = list(view3.sample_indices)
    assert res3[0] == 3

    with pytest.raises(EmbeddingTensorPopError):
        vector_store.dataset.embedding.pop(2)
        vector_store.dataset.id.pop(2)
        vector_store.dataset.metadata.pop(2)
        vector_store.dataset.text.pop(2)
    with pytest.raises(EmbeddingTensorPopError):
        vector_store.dataset.pop(2)
    vector_store.delete_by_path(local_path, token=ds.token)


@requires_libdeeplake
def test_vdb_index_incr_maint_update(local_path, capsys, hub_cloud_dev_token):
    number_of_data = 105
    texts, embeddings, ids, metadatas, _ = utils.create_data(
        number_of_data=number_of_data, embedding_dim=EMBEDDING_DIM
    )

    txt1 = texts[:100]
    md1 = metadatas[:100]
    ids1 = ids[:100]
    emb1 = embeddings[:100]

    txt2 = texts[100]
    md2 = metadatas[100]
    ids2 = ids[100]
    emb2 = embeddings[100]

    txt3 = texts[101]
    md3 = metadatas[101]
    ids3 = ids[101]
    emb3 = embeddings[101]

    txt4 = texts[102]
    md4 = metadatas[102]
    ids4 = ids[102]
    emb4 = embeddings[102]

    emb5 = embeddings[103]
    emb6 = embeddings[104]

    # initialize vector store object with vdb index threshold as 200.
    vector_store = DeepLakeVectorStore(
        path=local_path,
        overwrite=True,
        verbose=True,
        exec_option="compute_engine",
        index_params={"threshold": 2, "distance_metric": "L2"},
        token=hub_cloud_dev_token,
    )

    vector_store.add(embedding=emb1, text=txt1, id=ids1, metadata=md1)
    ds = vector_store.dataset_handler.dataset
    ds.append({"embedding": emb2, "text": txt2, "id": ids2, "metadata": md2})
    ds.append({"embedding": emb3, "text": txt3, "id": ids3, "metadata": md3})
    ds.append({"embedding": emb4, "text": txt4, "id": ids4, "metadata": md4})

    # assert len(vector_store) == number_of_data
    assert set(vector_store.dataset_handler.dataset.tensors) == set(
        [
            "embedding",
            "id",
            "metadata",
            "text",
        ]
    )
    assert set(vector_store.tensors()) == set(
        [
            "embedding",
            "id",
            "metadata",
            "text",
        ]
    )

    # Check if the index is recreated properly.
    # ds = vector_store.dataset
    es = ds.embedding.get_vdb_indexes()
    assert len(es) == 1
    assert es[0]["id"] == "hnsw_1"
    assert es[0]["distance"] == "l2_norm"
    assert es[0]["type"] == "hnsw"

    # search the embeddings.
    query1 = ds.embedding[1].numpy()
    query2 = ds.embedding[2].numpy()
    query3 = ds.embedding[3].numpy()

    s1 = ",".join(str(c) for c in query1)
    view1 = ds.query(
        f"select *  order by cosine_similarity(embedding ,array[{s1}]) DESC limit 1"
    )
    res1 = list(view1.sample_indices)
    assert res1[0] == 1

    s2 = ",".join(str(c) for c in query2)
    view2 = ds.query(
        f"select *  order by cosine_similarity(embedding ,array[{s2}]) DESC limit 1"
    )
    res2 = list(view2.sample_indices)
    assert res2[0] == 2

    s3 = ",".join(str(c) for c in query3)
    view3 = ds.query(
        f"select *  order by cosine_similarity(embedding ,array[{s3}]) DESC limit 1"
    )
    res3 = list(view3.sample_indices)
    assert res3[0] == 3

    ds[3].update({"embedding": emb5})
    query3 = ds.embedding[3].numpy()
    s3 = ",".join(str(c) for c in query3)
    view3 = ds.query(
        f"select *  order by cosine_similarity(embedding ,array[{s3}]) DESC limit 1"
    )
    res3 = list(view3.sample_indices)
    assert res3[0] == 3

    ds.embedding[4] = emb6
    query4 = ds.embedding[4].numpy()
    s4 = ",".join(str(c) for c in query4)
    view4 = ds.query(
        f"select *  order by cosine_similarity(embedding ,array[{s4}]) DESC limit 1"
    )
    res4 = list(view4.sample_indices)
    assert res4[0] == 4

    vector_store.delete_by_path(local_path, token=ds.token)


@requires_libdeeplake
def test_vdb_index_incr_maint_tensor_append(local_path, capsys, hub_cloud_dev_token):
    number_of_data = 105
    texts, embeddings, ids, metadatas, _ = utils.create_data(
        number_of_data=number_of_data, embedding_dim=EMBEDDING_DIM
    )

    txt1 = texts[:100]
    md1 = metadatas[:100]
    ids1 = ids[:100]
    emb1 = embeddings[:100]

    txt2 = texts[100]
    md2 = metadatas[100]
    ids2 = ids[100]
    emb2 = embeddings[100]

    txt3 = texts[101]
    md3 = metadatas[101]
    ids3 = ids[101]
    emb3 = embeddings[101]

    txt4 = texts[102]
    md4 = metadatas[102]
    ids4 = ids[102]
    emb4 = embeddings[102]
    emb5 = embeddings[104]

    # initialize vector store object with vdb index threshold as 200.
    vector_store = DeepLakeVectorStore(
        path=local_path,
        overwrite=True,
        verbose=True,
        exec_option="compute_engine",
        index_params={"threshold": 2, "distance_metric": "L2"},
        token=hub_cloud_dev_token,
    )

    vector_store.add(embedding=emb1, text=txt1, id=ids1, metadata=md1)
    ds = vector_store.dataset_handler.dataset

    ds.embedding.append(emb2)
    ds.embedding.append(emb3)
    ds.embedding.append(emb4)
    # ds.embedding[104] = emb5

    # assert len(vector_store) == number_of_data
    assert set(vector_store.dataset_handler.dataset.tensors) == set(
        [
            "embedding",
            "id",
            "metadata",
            "text",
        ]
    )
    assert set(vector_store.tensors()) == set(
        [
            "embedding",
            "id",
            "metadata",
            "text",
        ]
    )

    # Check if the index is recreated properly.
    # ds = vector_store.dataset
    es = ds.embedding.get_vdb_indexes()
    assert len(es) == 1
    assert es[0]["id"] == "hnsw_1"
    assert es[0]["distance"] == "l2_norm"
    assert es[0]["type"] == "hnsw"

    # # search the embeddings.
    # query1 = ds.embedding[100].numpy()
    # query2 = ds.embedding[101].numpy()
    # query3 = ds.embedding[102].numpy()
    #
    # s1 = ",".join(str(c) for c in query1)
    # view1 = ds.query(
    #     f"select *  order by cosine_similarity(embedding ,array[{s1}]) DESC limit 1"
    # )
    # res1 = list(view1.sample_indices)
    # assert res1[0] == 100
    #
    # s2 = ",".join(str(c) for c in query2)
    # view2 = ds.query(
    #     f"select *  order by cosine_similarity(embedding ,array[{s2}]) DESC limit 1"
    # )
    # res2 = list(view2.sample_indices)
    # assert res2[0] == 101
    #
    # s3 = ",".join(str(c) for c in query3)
    # view3 = ds.query(
    #     f"select *  order by cosine_similarity(embedding ,array[{s3}]) DESC limit 1"
    # )
    # res3 = list(view3.sample_indices)
    # assert res3[0] == 102

    vector_store.delete_by_path(local_path, token=ds.token)


@requires_libdeeplake
def test_vdb_index_like(local_path, capsys, hub_cloud_dev_token):
    number_of_data = 1000
    texts, embeddings, ids, metadatas, _ = utils.create_data(
        number_of_data=number_of_data, embedding_dim=EMBEDDING_DIM
    )

    # initialize vector store object with vdb index threshold as 200.
    vector_store = DeepLakeVectorStore(
        path=local_path,
        overwrite=True,
        verbose=True,
        exec_option="compute_engine",
        index_params={"threshold": 200, "distance_metric": "L2"},
        token=hub_cloud_dev_token,
    )

    vector_store.add(embedding=embeddings, text=texts, id=ids, metadata=metadatas)

    assert len(vector_store) == number_of_data
    assert set(vector_store.dataset.tensors) == set(
        [
            "embedding",
            "id",
            "metadata",
            "text",
        ]
    )
    assert set(vector_store.tensors()) == set(
        [
            "embedding",
            "id",
            "metadata",
            "text",
        ]
    )

    # Check if the index is recreated properly.
    ds = vector_store.dataset
    es = ds.embedding.get_vdb_indexes()
    assert len(es) == 1
    assert es[0]["id"] == "hnsw_1"
    assert es[0]["distance"] == "l2_norm"
    assert es[0]["type"] == "hnsw"

    ds = deeplake.load(path=local_path, read_only=True)

    ds2 = deeplake.like("mem://dummy", ds, overwrite=True)

    for tensor in ds2.tensors:
        ds2[tensor].extend(ds[tensor].data()["value"])

    vector_store.delete_by_path(local_path, token=hub_cloud_dev_token)


def assert_vectorstore_structure(vector_store, number_of_data):
    assert len(vector_store) == number_of_data
    assert set(vector_store.dataset_handler.dataset.tensors) == {
        "embedding",
        "id",
        "metadata",
        "text",
    }
    assert set(vector_store.tensors()) == {
        "embedding",
        "id",
        "metadata",
        "text",
    }
    assert vector_store.dataset_handler.dataset.embedding.htype == "embedding"
    assert vector_store.dataset_handler.dataset.id.htype == "text"
    assert vector_store.dataset_handler.dataset.metadata.htype == "json"
    assert vector_store.dataset_handler.dataset.text.htype == "text"
    assert vector_store.dataset_handler.dataset.embedding.dtype == "float32"
    assert vector_store.dataset_handler.dataset.id.dtype == "str"
    assert vector_store.dataset_handler.dataset.metadata.dtype == "str"
    assert vector_store.dataset_handler.dataset.text.dtype == "str"


@pytest.mark.slow
def test_ingestion(local_path):
    # create data
    number_of_data = 1000
    texts, embeddings, ids, metadatas, _ = utils.create_data(
        number_of_data=number_of_data, embedding_dim=EMBEDDING_DIM
    )

    # initialize vector store object:
    vector_store = DeepLakeVectorStore(
        path=local_path,
        overwrite=True,
        verbose=True,
    )

    with pytest.raises(Exception):
        # add data to the dataset:
        vector_store.add(
            embedding=embeddings,
            text=texts[: number_of_data - 2],
            id=ids,
            metadata=metadatas,
        )

    with pytest.raises(ValueError):
        # add data to the dataset:
        vector_store.add(
            embedding=embeddings,
            text=texts[: number_of_data - 2],
            id=ids,
            metadata=metadatas,
            something=texts[: number_of_data - 2],
        )

    vector_store.add(embedding=embeddings, text=texts, id=ids, metadata=metadatas)
    assert_vectorstore_structure(vector_store, number_of_data)

    vector_store.add(
        embedding_function=embedding_fn3,
        embedding_data=texts,
        text=texts,
        id=ids,
        metadata=metadatas,
    )
    assert_vectorstore_structure(vector_store, 2 * number_of_data)

    vector_store.add(
        embedding_function=embedding_fn3,
        embedding_data=25 * texts,
        text=25 * texts,
        id=25 * ids,
        metadata=25 * metadatas,
    )
    assert_vectorstore_structure(vector_store, 27000)


def test_ingestion_images(local_path):
    tensor_params = [
        {"name": "image", "htype": "image", "sample_compression": "jpg"},
        {"name": "embedding", "htype": "embedding"},
    ]

    append_images = images
    append_images[0] = np.random.randint(0, 255, (100, 100, 3)).astype(
        np.uint8
    )  # Mix paths and images

    # initialize vector store object:
    vector_store = DeepLakeVectorStore(
        path=local_path,
        tensor_params=tensor_params,
        overwrite=True,
        verbose=True,
    )

    ids = vector_store.add(image=images, embedding=embeddings, return_ids=True)

    assert "image" in vector_store.dataset_handler.dataset.tensors
    assert "embedding" in vector_store.dataset_handler.dataset.tensors
    assert len(vector_store.dataset_handler.dataset.image[0].numpy().shape) == 3
    assert len(vector_store.dataset_handler.dataset.image[1].numpy().shape) == 3
    assert len(ids) == 10


def test_parse_add_arguments(local_path):
    deeplake_vector_store = DeepLakeVectorStore(
        path="mem://dummy",
        overwrite=True,
        embedding_function=embedding_fn,
    )
    embedding_fn_dp = DeepLakeEmbedder(embedding_function=embedding_fn)
    embedding_fn2_dp = DeepLakeEmbedder(embedding_function=embedding_fn2)

    with pytest.raises(ValueError):
        # Throw error because embedding_function requires embed_data_from
        utils.parse_add_arguments(
            dataset=deeplake_vector_store.dataset_handler.dataset,
            initial_embedding_function=embedding_fn,
            embedding_function=embedding_fn,
            embeding_tensor="embedding",
            text=texts,
            id=ids,
            metadata=metadatas,
        )

    with pytest.raises(ValueError):
        # Throw error because embedding function is not specified anywhere
        utils.parse_add_arguments(
            dataset=deeplake_vector_store.dataset_handler.dataset,
            embedding_data=texts,
            embeding_tensor="embedding",
            text=texts,
            id=ids,
            metadata=metadatas,
        )

    with pytest.raises(ValueError):
        # Throw error because data is not specified for all tensors
        utils.parse_add_arguments(
            dataset=deeplake_vector_store.dataset_handler.dataset,
            text=texts,
            id=ids,
            metadata=metadatas,
        )

    with pytest.raises(ValueError):
        # initial embedding function specified and embeding_tensor is specified
        (
            embedding_function,
            embeding_tensor,
            embed_data_from,
            tensors,
        ) = utils.parse_add_arguments(
            dataset=deeplake_vector_store.dataset_handler.dataset,
            initial_embedding_function=embedding_fn,
            embedding_tensor="embedding",
            text=texts,
            id=ids,
            metadata=metadatas,
        )

    # initial embedding function is specified and embeding_tensor, embed_data_from are not specified
    (
        embedding_function,
        embeding_tensor,
        embed_data_from,
        tensors,
    ) = utils.parse_add_arguments(
        dataset=deeplake_vector_store.dataset_handler.dataset,
        initial_embedding_function=embedding_fn_dp,
        text=texts,
        id=ids,
        embedding=embeddings,
        metadata=metadatas,
    )
    assert embedding_function is None
    assert embeding_tensor == None
    assert embed_data_from is None
    assert tensors == {
        "id": ids,
        "text": texts,
        "metadata": metadatas,
        "embedding": embeddings,
    }

    with pytest.raises(ValueError):
        # initial embedding function specified and embeding_tensor is not specified
        utils.parse_add_arguments(
            dataset=deeplake_vector_store.dataset_handler.dataset,
            initial_embedding_function=embedding_fn_dp,
            embedding_data=texts,
            text=texts,
            id=ids,
            embedding=embeddings,
            metadata=metadatas,
        )  # 2

    with pytest.raises(ValueError):
        # Throw error because embedding_function and embedding are specified
        utils.parse_add_arguments(
            dataset=deeplake_vector_store.dataset_handler.dataset,
            initial_embedding_function=embedding_fn_dp,
            embedding_function=embedding_fn_dp,
            embedding_data=texts,
            embedding_tensor="embedding",
            text=texts,
            id=ids,
            metadata=metadatas,
            embedding=embeddings,
        )

    with pytest.raises(ValueError):
        # initial_embedding_function is specified and embeding_tensor, embed_data_from and embedding is specified.
        utils.parse_add_arguments(
            dataset=deeplake_vector_store.dataset_handler.dataset,
            initial_embedding_function=embedding_fn_dp,
            embedding_tensor="embedding",
            embedding_data=texts,
            text=texts,
            id=ids,
            metadata=metadatas,
            embedding=embeddings,
        )

    with pytest.raises(ValueError):
        # initial_embedding_function is not specified and embeding_tensor, embed_data_from and embedding is specified.
        utils.parse_add_arguments(
            dataset=deeplake_vector_store.dataset_handler.dataset,
            embeding_tensor="embedding",
            embedding_data=texts,
            text=texts,
            id=ids,
            metadata=metadatas,
            embedding=embeddings,
        )

    with pytest.raises(ValueError):
        utils.parse_add_arguments(
            dataset=deeplake_vector_store.dataset_handler.dataset,
            embedding_function=embedding_fn_dp,
            initial_embedding_function=embedding_fn_dp,
            embedding_data=texts,
            embedding_tensor="embedding",
            text=texts,
            id=ids,
            embedding=embeddings,
            metadata=metadatas,
        )

    (
        embedding_function,
        embedding_data,
        embedding_tensors,
        tensors,
    ) = utils.parse_add_arguments(
        dataset=deeplake_vector_store.dataset_handler.dataset,
        embedding_function=embedding_fn2_dp,
        embedding_data=texts,
        embedding_tensor="embedding",
        text=texts,
        id=ids,
        metadata=metadatas,
    )
    assert embedding_tensors == ["embedding"]
    assert tensors == {
        "id": ids,
        "text": texts,
        "metadata": metadatas,
    }

    (
        embedding_function,
        embedding_data,
        embedding_tensors,
        tensors,
    ) = utils.parse_add_arguments(
        dataset=deeplake_vector_store.dataset_handler.dataset,
        embedding_function=embedding_fn2_dp,
        embedding_data="text",
        embedding_tensor="embedding",
        text=texts,
        metadata=metadatas,
    )
    assert embedding_tensors == ["embedding"]
    assert len(tensors) == 2

    # Creating a vector store with two embedding tensors
    deeplake_vector_store = DeepLakeVectorStore(
        path="mem://dummy",
        overwrite=True,
        embedding_function=embedding_fn,
        tensor_params=[
            {
                "name": "embedding_1",
                "htype": "embedding",
            },
            {
                "name": "embedding_2",
                "htype": "embedding",
            },
            {
                "name": "texts",
                "htype": "text",
            },
        ],
    )

    # There are two embedding but an embedding_tensor is not specified, so it's not clear where to add the embedding data
    with pytest.raises(ValueError):
        utils.parse_add_arguments(
            dataset=deeplake_vector_store.dataset_handler.dataset,
            embedding_function=embedding_fn2_dp,
            embedding_data="text",
            text=texts,
            metadata=metadatas,
        )

    # Creating a vector store without embedding htype or tensor name
    deeplake_vector_store = DeepLakeVectorStore(
        path="mem://dummy",
        overwrite=True,
        embedding_function=embedding_fn,
        tensor_params=[
            {
                "name": "text",
                "htype": "text",
            },
        ],
    )

    # There is no embedding tensor, so it's not clear where to add the embedding data
    with pytest.raises(ValueError):
        utils.parse_add_arguments(
            dataset=deeplake_vector_store.dataset_handler.dataset,
            embedding_function=embedding_fn2_dp,
            embedding_data=texts,
            text=texts,
        )

    # Creating a vector store with embedding tensor with a custom name
    deeplake_vector_store = DeepLakeVectorStore(
        path="mem://dummy",
        overwrite=True,
        embedding_function=embedding_fn2,
        tensor_params=[
            {
                "name": "embedding_1",
                "htype": "embedding",
            },
            {
                "name": "text",
                "htype": "text",
            },
        ],
    )

    (
        embedding_function,
        embedding_data,
        embedding_tensors,
        tensors,
    ) = utils.parse_add_arguments(
        dataset=deeplake_vector_store.dataset_handler.dataset,
        embedding_function=embedding_fn2_dp,
        embedding_data=texts,
        text=texts,
    )

    assert embedding_tensors == ["embedding_1"]
    assert len(tensors) == 1

    deeplake_vector_store = DeepLakeVectorStore(
        path="mem://dummy",
        overwrite=True,
        embedding_function=embedding_fn,
    )

    (
        embedding_function,
        embedding_data,
        embedding_tensor,
        tensors,
    ) = utils.parse_add_arguments(
        dataset=deeplake_vector_store.dataset_handler.dataset,
        initial_embedding_function=embedding_fn_dp,
        text=texts,
        id=ids,
        metadata=metadatas,
        embedding_data=texts,
        embedding_tensor="embedding",
    )
    assert embedding_tensor == ["embedding"]
    assert embedding_data == [texts]
    assert tensors == {
        "id": ids,
        "text": texts,
        "metadata": metadatas,
    }

    with pytest.raises(ValueError):
        (
            embedding_function,
            embedding_data,
            embedding_tensor,
            tensors,
        ) = utils.parse_add_arguments(
            dataset=deeplake_vector_store.dataset_handler.dataset,
            text=texts,
            id=ids,
            metadata=metadatas,
            embedding_tensor="embedding",
        )

    with pytest.raises(ValueError):
        (
            embedding_function,
            embedding_data,
            embedding_tensor,
            tensors,
        ) = utils.parse_add_arguments(
            dataset=deeplake_vector_store.dataset_handler.dataset,
            text=texts,
            id=ids,
            metadata=metadatas,
            embedding_data=texts,
        )

    with pytest.raises(ValueError):
        (
            embedding_function,
            embedding_data,
            embedding_tensor,
            tensors,
        ) = utils.parse_add_arguments(
            dataset=deeplake_vector_store.dataset_handler.dataset,
            text=texts,
            id=ids,
            metadata=metadatas,
            embedding=embeddings,
            new_tensor=texts,
        )

    with pytest.raises(ValueError):
        dataset = deeplake.empty(local_path, overwrite=True)
        dataset.create_tensor("embedding_1", htype="embedding")
        dataset.create_tensor("embedding_2", htype="embedding")
        dataset.create_tensor("id", htype="text")
        dataset.create_tensor("text", htype="text")
        dataset.create_tensor("metadata", htype="json")

        dataset.extend(
            {
                "embedding_1": embeddings,
                "embedding_2": embeddings,
                "id": ids,
                "text": texts,
                "metadata": metadatas,
            }
        )

        (
            embedding_function,
            embedding_data,
            embedding_tensor,
            tensors,
        ) = utils.parse_add_arguments(
            dataset=dataset,
            text=texts,
            id=ids,
            metadata=metadatas,
            embedding_data=texts,
            embedding_function=DeepLakeEmbedder(embedding_function=embedding_fn3),
            embedding_2=embeddings,
        )


def test_parse_tensors_kwargs():
    tensors = {
        "embedding_1": (embedding_fn, texts),
        "embedding_2": (embedding_fn2, texts),
        "custom_text": texts,
    }
    func, data, emb_tensor, new_tensors = utils.parse_tensors_kwargs(
        tensors, None, None, None
    )

    assert isinstance(func[0], DeepLakeEmbedder)
    assert isinstance(func[1], DeepLakeEmbedder)
    assert data == [texts, texts]
    assert emb_tensor == ["embedding_1", "embedding_2"]
    assert new_tensors == {"custom_text": texts}

    with pytest.raises(ValueError):
        utils.parse_tensors_kwargs(tensors, embedding_fn, None, None)

    with pytest.raises(ValueError):
        utils.parse_tensors_kwargs(tensors, None, texts, None)

    with pytest.raises(ValueError):
        utils.parse_tensors_kwargs(tensors, None, None, "embedding_1")


@pytest.mark.slow
@requires_libdeeplake
def test_multiple_embeddings(local_path):
    vector_store = DeepLakeVectorStore(
        path=local_path,
        overwrite=True,
        tensor_params=[
            {
                "name": "text",
                "htype": "text",
            },
            {
                "name": "embedding_1",
                "htype": "embedding",
            },
            {
                "name": "embedding_2",
                "htype": "embedding",
            },
        ],
    )

    with pytest.raises(AssertionError):
        vector_store.add(
            text=texts,
            embedding_function=[embedding_fn, embedding_fn],
            embedding_data=[texts],
            embedding_tensor=["embedding_1", "embedding_2"],
        )

    with pytest.raises(AssertionError):
        vector_store.add(
            text=texts,
            embedding_function=[embedding_fn, embedding_fn],
            embedding_data=[texts, texts],
            embedding_tensor=["embedding_1"],
        )

    with pytest.raises(AssertionError):
        vector_store.add(
            text=texts,
            embedding_function=[embedding_fn],
            embedding_data=[texts, texts],
            embedding_tensor=["embedding_1", "embedding_2"],
        )

    vector_store.add(
        text=texts,
        embedding_function=[embedding_fn, embedding_fn],
        embedding_data=[texts, texts],
        embedding_tensor=["embedding_1", "embedding_2"],
    )

    vector_store.add(
        text=texts, embedding_1=(embedding_fn, texts), embedding_2=(embedding_fn, texts)
    )

    vector_store.add(
        text=texts,
        embedding_function=embedding_fn,
        embedding_data=[texts, texts],
        embedding_tensor=["embedding_1", "embedding_2"],
    )

    # test with initial embedding function
    vector_store.dataset_handler.embedding_function = DeepLakeEmbedder(
        embedding_function=embedding_fn
    )
    vector_store.add(
        text=texts,
        embedding_data=[texts, texts],
        embedding_tensor=["embedding_1", "embedding_2"],
    )

    number_of_data = 1000
    _texts, embeddings, ids, metadatas, _ = utils.create_data(
        number_of_data=number_of_data, embedding_dim=EMBEDDING_DIM
    )
    vector_store.add(
        text=25 * _texts,
        embedding_function=[embedding_fn3, embedding_fn3],
        embedding_data=[25 * _texts, 25 * _texts],
        embedding_tensor=["embedding_1", "embedding_2"],
    )
    vector_store.add(
        text=25 * _texts,
        embedding_1=(embedding_fn3, 25 * _texts),
        embedding_2=(embedding_fn3, 25 * _texts),
    )

    assert len(vector_store.dataset_handler.dataset) == 50040
    assert len(vector_store.dataset_handler.dataset.embedding_1) == 50040
    assert len(vector_store.dataset_handler.dataset.embedding_2) == 50040
    assert len(vector_store.dataset_handler.dataset.id) == 50040
    assert len(vector_store.dataset_handler.dataset.text) == 50040


def test_extend_none(local_path):
    vector_store = DeepLakeVectorStore(
        path=local_path,
        overwrite=True,
        tensor_params=[
            {"name": "text", "htype": "text"},
            {"name": "embedding", "htype": "embedding"},
            {
                "name": "id",
                "htype": "text",
            },
            {"name": "metadata", "htype": "json"},
        ],
    )

    vector_store.add(text=texts, embedding=None, id=ids, metadata=None)
    assert len(vector_store.dataset_handler.dataset) == 10
    assert len(vector_store.dataset_handler.dataset.text) == 10
    assert len(vector_store.dataset_handler.dataset.embedding) == 10
    assert len(vector_store.dataset_handler.dataset.id) == 10
    assert len(vector_store.dataset_handler.dataset.metadata) == 10


def test_query_dim(local_path):
    vector_store = DeepLakeVectorStore(
        path=local_path,
        overwrite=True,
        tensor_params=[
            {"name": "text", "htype": "text"},
            {"name": "embedding", "htype": "embedding"},
        ],
    )

    vector_store.add(text=texts, embedding=embeddings)
    with pytest.raises(NotImplementedError):
        vector_store.search([texts[0], texts[0]], embedding_fn3, k=1)

    vector_store.search([texts[0]], embedding_fn4, k=1)


def test_embeddings_only(local_path):
    vector_store = VectorStore(
        path=local_path,
        overwrite=True,
        tensor_params=[
            {"name": "embedding_1", "htype": "embedding"},
            {"name": "embedding_2", "htype": "embedding"},
        ],
    )

    vector_store.add(
        embedding_1=(embedding_fn, texts), embedding_2=(embedding_fn3, texts)
    )

    assert len(vector_store.dataset_handler.dataset) == 10
    assert len(vector_store.dataset_handler.dataset.embedding_1) == 10
    assert len(vector_store.dataset_handler.dataset.embedding_2) == 10


def test_uuid_fix(local_path):
    vector_store = VectorStore(local_path, overwrite=True)

    ids = [uuid.uuid4() for _ in range(NUMBER_OF_DATA)]

    vector_store.add(text=texts, id=ids, embedding=embeddings, metadata=metadatas)

    assert vector_store.dataset_handler.dataset.id.data()["value"] == list(
        map(str, ids)
    )


@pytest.mark.slow
def test_read_only():
    db = VectorStore("hub://davitbun/twitter-algorithm")
    assert db.dataset_handler.dataset.read_only == True


def test_delete_by_path_wrong_path():
    with pytest.raises(DatasetHandlerError):
        VectorStore.delete_by_path("some_path")


@pytest.mark.slow
@requires_libdeeplake
def test_exec_option_with_auth(local_path, hub_cloud_path, hub_cloud_dev_token):
    db = VectorStore(path=local_path)
    assert db.dataset_handler.exec_option == "python"

    db = VectorStore(
        path=local_path,
        token=hub_cloud_dev_token,
    )
    assert db.dataset_handler.exec_option == "compute_engine"

    db = VectorStore(
        path=hub_cloud_path,
        token=hub_cloud_dev_token,
    )
    assert db.dataset_handler.exec_option == "compute_engine"

    db = VectorStore(
        path=hub_cloud_path + "_tensor_db",
        token=hub_cloud_dev_token,
        runtime={"tensor_db": True},
    )
    assert db.dataset_handler.exec_option == "tensor_db"


@requires_libdeeplake
@pytest.mark.parametrize(
    "path, creds",
    [
        ("s3_path", "s3_creds"),
        ("gcs_path", "gcs_creds"),
        ("azure_path", "azure_creds"),
    ],
    indirect=True,
)
def test_exec_option_with_connected_datasets(
    hub_cloud_path,
    path,
    creds,
):
    db = VectorStore(path, overwrite=True, creds=creds)

    db.dataset_handler.dataset.connect(
        creds_key=creds,
        dest_path=hub_cloud_path,
    )
    db.dataset_handler.dataset.add_creds_key(creds, managed=True)
    assert db.exec_option == "compute_engine"


def test_dataset_init_param(local_ds):
    local_ds.create_tensor("text", htype="text")
    local_ds.create_tensor("embedding", htype="embedding")
    local_ds.create_tensor("id", htype="text")
    local_ds.create_tensor("metadata", htype="json")

    db = VectorStore(
        dataset=local_ds,
    )

    db.add(text=texts, embedding=embeddings, id=ids, metadata=metadatas)
    assert len(db) == 10


@requires_libdeeplake
def test_vs_commit(local_path):
    # TODO: add index params, when index will support commit
    db = create_and_populate_vs(
        local_path, number_of_data=NUMBER_OF_DATA, index_params=None
    )
    db.checkout("branch_1", create=True)
    db.commit("commit_1")
    db.add(text=texts, embedding=embeddings, id=ids, metadata=metadatas)
    assert len(db) == 2 * NUMBER_OF_DATA

    db.checkout("main")
    assert len(db) == NUMBER_OF_DATA


def test_vs_init_when_both_dataset_and_path_is_specified(local_path):
    with pytest.raises(ValueError):
        VectorStore(
            path=local_path,
            dataset=deeplake.empty(local_path, overwrite=True),
        )


def test_vs_init_when_both_dataset_and_path_are_not_specified():
    with pytest.raises(ValueError):
        VectorStore()


def test_vs_init_with_emptyt_token(local_path):
    with patch("deeplake.client.config.DEEPLAKE_AUTH_TOKEN", ""):
        db = VectorStore(
            path=local_path,
        )

    assert db.dataset_handler.username == "public"


@pytest.fixture
def mock_search_managed(mocker):
    # Replace SearchManaged with a mock
    mock_class = mocker.patch(
        "deeplake.core.vectorstore.vector_search.indra.search_algorithm.SearchManaged"
    )
    return mock_class


@pytest.fixture
def mock_search_indra(mocker):
    # Replace SearchIndra with a mock
    mock_class = mocker.patch(
        "deeplake.core.vectorstore.vector_search.indra.search_algorithm.SearchIndra"
    )
    return mock_class


def test_vs_init_when_both_dataset_and_path_is_specified_should_throw_exception(
    local_path,
):
    with pytest.raises(ValueError):
        VectorStore(
            path=local_path,
            dataset=deeplake.empty(local_path, overwrite=True),
        )


def test_specifying_row_ids_and_filter_should_throw_excrption(local_path):
    db = VectorStore(
        path=local_path,
    )
    db.add(text=texts, embedding=embeddings, id=ids, metadata=metadatas)


def test_vs_init_when_both_dataset_and_path_are_not_specified_should_throw_exception():
    with pytest.raises(ValueError):
        VectorStore()


def test_vs_init_with_emptyt_token_should_not_throw_exception(local_path):
    with patch("deeplake.client.config.DEEPLAKE_AUTH_TOKEN", ""):
        db = VectorStore(
            path=local_path,
        )

    assert db.dataset_handler.username == "public"


@pytest.mark.slow
def test_db_search_with_managed_db_should_instantiate_SearchManaged_class(
    mock_search_managed, hub_cloud_path, hub_cloud_dev_token
):
    # using interaction test to ensure that the search managed class is executed
    db = create_and_populate_vs(
        hub_cloud_path,
        runtime={"tensor_db": True},
        token=hub_cloud_dev_token,
    )

    # Perform the search
    db.search(embedding=query_embedding)

    # Assert that SearchManaged was instantiated
    mock_search_managed.assert_called()


@pytest.mark.slow
@requires_libdeeplake
def test_db_search_should_instantiate_SearchIndra_class(
    mock_search_indra, hub_cloud_path, hub_cloud_dev_token
):
    # using interaction test to ensure that the search indra class is executed
    db = create_and_populate_vs(
        hub_cloud_path,
        token=hub_cloud_dev_token,
    )

    # Perform the search
    db.search(embedding=query_embedding)

    # Assert that SearchIndra was instantiated
    mock_search_indra.assert_called()


def returning_tql_for_exec_option_python_should_throw_exception(local_path):
    db = VectorStore(
        path=local_path,
    )
    db.add(text=texts, embedding=embeddings, id=ids, metadata=metadatas)

    with pytest.raises(NotImplementedError):
        db.search(embedding=query_embedding, return_tql=True)


@pytest.mark.skipif(sys.platform == "win32", reason="Does not run on Windows")
def test_returning_tql_for_exec_option_compute_engine_should_return_correct_tql(
    local_path,
    hub_cloud_dev_token,
):
    db = VectorStore(
        path=local_path,
        token=hub_cloud_dev_token,
    )

    texts, embeddings, ids, metadatas, _ = utils.create_data(
        number_of_data=10, embedding_dim=3
    )

    db.add(text=texts, embedding=embeddings, id=ids, metadata=metadatas)

    query_embedding = np.zeros(3, dtype=np.float32)
    output = db.search(embedding=query_embedding, return_tql=True)

    assert output["tql"] == (
        "select text, metadata, id, score from "
        "(select *, COSINE_SIMILARITY(embedding, ARRAY[0.0, 0.0, 0.0]) as score "
        "order by COSINE_SIMILARITY(embedding, ARRAY[0.0, 0.0, 0.0]) DESC limit 4)"
    )


def test_delete_all_bug(local_path):
    vs = VectorStore("local_path", overwrite=True)
    ids = vs.add(
        text=["a", "b"],
        metadata=[{}, {}],
        embedding=[[1, 2, 3], [2, 3, 4]],
        return_ids=True,
    )

    ds = vs.dataset
    pickled = pickle.dumps(ds)
    unpickled = pickle.loads(pickled)

    vs = VectorStore(dataset=unpickled)

    assert len(vs) == 2
    vs.delete(delete_all=True)

    assert len(vs) == 0<|MERGE_RESOLUTION|>--- conflicted
+++ resolved
@@ -449,12 +449,6 @@
     assert vector_store_none_exec.dataset_handler.exec_option == "compute_engine"
 
     # Check that filter_fn with cloud dataset (and therefore "compute_engine" exec option) switches to "python" automatically.
-<<<<<<< HEAD
-    with pytest.warns(Warning):
-        _ = vector_store_cloud.search(
-            filter=filter_fn,
-        )
-=======
     _ = vector_store_cloud.search(
         filter=filter_fn,
     )
@@ -462,7 +456,6 @@
         'Switching exec_option to "python" (runs on client) because filter is specified as a function.'
         in caplog.text
     )
->>>>>>> 49cd1998
 
     # Check exceptions
     # Invalid exec option
@@ -638,16 +631,11 @@
     assert pre_update_index == post_update_index
 
     # Check that distance metric throws a warning when there is an index
-<<<<<<< HEAD
-    with pytest.warns(Warning):
-        vector_store.search(embedding=query_embedding, distance_metric="l1")
-=======
     vector_store.search(embedding=query_embedding, distance_metric="l1")
     assert (
         "The specified `distance_metric': `l1` does not match the distance metric in the index:"
         in caplog.text
     )
->>>>>>> 49cd1998
 
 
 @pytest.mark.slow
