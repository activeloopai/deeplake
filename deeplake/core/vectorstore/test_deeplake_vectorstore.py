--- conflicted
+++ resolved
@@ -1106,10 +1106,6 @@
     vector_store.delete_by_path(path + "_multi", token=ds.token)
 
 
-<<<<<<< HEAD
-@pytest.mark.slow
-def test_ingestion(local_path, capsys):
-=======
 def assert_vectorstore_structure(vector_store, number_of_data):
     assert len(vector_store) == number_of_data
     assert set(vector_store.dataset.tensors) == {
@@ -1134,8 +1130,8 @@
     assert vector_store.dataset.text.dtype == "str"
 
 
+@pytest.mark.slow
 def test_ingestion(local_path):
->>>>>>> 1260649f
     # create data
     number_of_data = 1000
     texts, embeddings, ids, metadatas, _ = utils.create_data(
@@ -1617,12 +1613,8 @@
         utils.parse_tensors_kwargs(tensors, None, None, "embedding_1")
 
 
-<<<<<<< HEAD
 @pytest.mark.slow
-def test_multiple_embeddings(local_path, capsys):
-=======
 def test_multiple_embeddings(local_path):
->>>>>>> 1260649f
     vector_store = DeepLakeVectorStore(
         path=local_path,
         overwrite=True,
