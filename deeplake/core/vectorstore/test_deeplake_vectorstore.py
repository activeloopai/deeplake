import uuid
import os
from math import isclose
from functools import partial

import numpy as np
import pytest

import deeplake
from deeplake.core.vectorstore.deeplake_vectorstore import (
    DeepLakeVectorStore,
    VectorStore,
)
from deeplake.core.vectorstore import utils
from deeplake.tests.common import requires_libdeeplake
from deeplake.constants import (
    DEFAULT_VECTORSTORE_TENSORS,
)
from deeplake.constants import MB
from deeplake.util.exceptions import (
    IncorrectEmbeddingShapeError,
    TensorDoesNotExistError,
    DatasetHandlerError,
)
from deeplake.core.vectorstore.vector_search import dataset as dataset_utils


EMBEDDING_DIM = 100
NUMBER_OF_DATA = 10
# create data
texts, embeddings, ids, metadatas, images = utils.create_data(
    number_of_data=NUMBER_OF_DATA, embedding_dim=EMBEDDING_DIM
)

query_embedding = np.random.uniform(low=-10, high=10, size=(EMBEDDING_DIM)).astype(
    np.float32
)


def embedding_fn(text, embedding_dim=EMBEDDING_DIM):
    return np.zeros((len(text), EMBEDDING_DIM))  # pragma: no cover


def embedding_fn2(text, embedding_dim=EMBEDDING_DIM):
    return []  # pragma: no cover


def embedding_fn3(text, embedding_dim=EMBEDDING_DIM):
    """Returns embedding in List[np.ndarray] format"""
    return [np.zeros(embedding_dim) for i in range(len(text))]


def embedding_fn4(text, embedding_dim=EMBEDDING_DIM):
    return np.zeros((1, EMBEDDING_DIM))  # pragma: no cover


def embedding_fn5(text, embedding_dim=EMBEDDING_DIM):
    """Returns embedding in List[np.ndarray] format"""
    return [np.zeros(i) for i in range(len(text))]


def embedding_function(embedding_value, text):
    """Embedding function with custom embedding values"""
    return [np.ones(EMBEDDING_DIM) * embedding_value for _ in range(len(text))]


def get_embedding_function(embedding_value):
    """Function for creation embedding function with given embedding value"""
    return partial(embedding_function, embedding_value)


def get_multiple_embedding_function(embedding_value, num_of_funcs=2):
    return [
        partial(embedding_function, embedding_value[i]) for i in range(num_of_funcs)
    ]


def filter_udf(x):
    return x["metadata"].data()["value"] in [f"{i}" for i in range(5)]


def test_id_backward_compatibility(local_path):
    num_of_items = 10
    embedding_dim = 100

    ids = [f"{i}" for i in range(num_of_items)]
    # Creating embeddings of float32 as dtype of embedding tensor is float32.
    embedding = [np.zeros(embedding_dim, dtype=np.float32) for i in range(num_of_items)]
    text = ["aadfv" for i in range(num_of_items)]
    metadata = [{"key": i} for i in range(num_of_items)]

    ds = deeplake.empty(local_path, overwrite=True)
    ds.create_tensor("ids", htype="text")
    ds.create_tensor("embedding", htype="embedding")
    ds.create_tensor("text", htype="text")
    ds.create_tensor("metadata", htype="json")

    ds.extend(
        {
            "ids": ids,
            "embedding": embedding,
            "text": text,
            "metadata": metadata,
        }
    )

    vectorstore = VectorStore(path=local_path)
    vectorstore.add(
        text=text,
        embedding=embedding,
        metadata=metadata,
    )

    assert len(vectorstore) == 20


def test_custom_tensors(local_path):
    # initialize vector store object:
    vector_store = DeepLakeVectorStore(
        path=local_path,
        overwrite=True,
        tensor_params=[
            {"name": "texts_custom", "htype": "text"},
            {"name": "emb_custom", "htype": "embedding"},
        ],
    )

    with pytest.raises(ValueError):
        vector_store.add(
            bad_tensor_1=texts,
            bad_tensor_2=embeddings,
            text=texts,
        )

    vector_store.add(
        texts_custom=texts,
        emb_custom=embeddings,
    )

    data = vector_store.search(
        embedding=query_embedding, exec_option="python", embedding_tensor="emb_custom"
    )
    assert len(data.keys()) == 3
    assert "texts_custom" in data.keys() and "id" in data.keys()

    vector_store = DeepLakeVectorStore(
        path=local_path,
        overwrite=True,
        tensor_params=[
            {"name": "texts_custom", "htype": "text"},
            {"name": "emb_custom", "htype": "embedding"},
        ],
        embedding_function=embedding_fn5,
    )

    with pytest.raises(IncorrectEmbeddingShapeError):
        vector_store.add(
            embedding_data=texts,
            embedding_tensor="emb_custom",
            texts_custom=texts,
        )

    texts_extended = texts * 2500
    with pytest.raises(IncorrectEmbeddingShapeError):
        vector_store.add(
            embedding_data=texts_extended,
            embedding_tensor="emb_custom",
            texts_custom=texts_extended,
        )


@pytest.mark.parametrize(
    ("path", "hub_token"),
    [
        ("local_path", "hub_cloud_dev_token"),
        ("s3_path", "hub_cloud_dev_token"),
        ("gcs_path", "hub_cloud_dev_token"),
        ("azure_path", "hub_cloud_dev_token"),
        ("hub_cloud_path", "hub_cloud_dev_token"),
    ],
    indirect=True,
)
@pytest.mark.slow
def test_providers(path, hub_token):
    vector_store = DeepLakeVectorStore(
        path=path,
        overwrite=True,
        tensor_params=[
            {"name": "texts_custom", "htype": "text"},
            {"name": "emb_custom", "htype": "embedding"},
        ],
        token=hub_token,
    )

    vector_store.add(
        texts_custom=texts,
        emb_custom=embeddings,
    )
    assert len(vector_store) == 10


@pytest.mark.slow
def test_creds(gcs_path, gcs_creds):
    # testing create dataset with creds
    vector_store = DeepLakeVectorStore(
        path=gcs_path,
        overwrite=True,
        tensor_params=[
            {"name": "texts_custom", "htype": "text"},
            {"name": "emb_custom", "htype": "embedding"},
        ],
        creds=gcs_creds,
    )

    vector_store.add(
        texts_custom=texts,
        emb_custom=embeddings,
    )
    assert len(vector_store) == 10

    # testing dataset loading with creds
    vector_store = DeepLakeVectorStore(
        path=gcs_path,
        overwrite=False,
        creds=gcs_creds,
    )
    assert len(vector_store) == 10


@pytest.mark.slow
@requires_libdeeplake
def test_search_basic(local_path, hub_cloud_dev_token):
    """Test basic search features"""
    # Initialize vector store object and add data
    vector_store = DeepLakeVectorStore(
        path=local_path,
        overwrite=True,
    )

    assert vector_store.exec_option == "python"

    vector_store.add(embedding=embeddings, text=texts, metadata=metadatas)

    with pytest.raises(ValueError):
        vector_store.add(
            embedding_function=embedding_fn2,
            embedding_data=texts,
            text=texts,
            metadata=metadatas,
        )
    # Check that default option works
    data_default = vector_store.search(
        embedding=query_embedding,
    )
    assert (len(data_default.keys())) > 0
    # Use python implementation to search the data
    data_p = vector_store.search(
        embedding=query_embedding,
        k=2,
        return_tensors=["id", "text"],
        filter={"metadata": {"abc": 1}},
    )

    assert len(data_p["text"]) == 1
    assert (
        sum([tensor in data_p.keys() for tensor in vector_store.dataset.tensors]) == 2
    )  # One for each return_tensors
    assert len(data_p.keys()) == 3  # One for each return_tensors + score

    # Load a vector store object from the cloud for indra testing
    vector_store_cloud = DeepLakeVectorStore(
        path="hub://testingacc2/vectorstore_test",
        read_only=True,
        token=hub_cloud_dev_token,
    )
    assert vector_store_cloud.exec_option == "compute_engine"

    # Use indra implementation to search the data
    data_ce = vector_store_cloud.search(
        embedding=query_embedding,
        k=2,
        return_tensors=["id", "text"],
    )
    assert len(data_ce["text"]) == 2
    assert (
        sum([tensor in data_ce.keys() for tensor in vector_store_cloud.dataset.tensors])
        == 2
    )  # One for each return_tensors
    assert len(data_ce.keys()) == 3  # One for each return_tensors + score

    with pytest.raises(ValueError):
        vector_store_cloud.search(
            query=f"SELECT * WHERE id=='{vector_store_cloud.dataset.id[0].numpy()[0]}'",
            embedding=query_embedding,
            k=2,
            return_tensors=["id", "text"],
        )

    # Run a full custom query
    test_text = vector_store_cloud.dataset.text[0].data()["value"]
    data_q = vector_store_cloud.search(
        query=f"select * where text == '{test_text}'",
    )

    assert len(data_q["text"]) == 1
    assert data_q["text"][0] == test_text
    assert sum(
        [tensor in data_q.keys() for tensor in vector_store_cloud.dataset.tensors]
    ) == len(
        vector_store_cloud.dataset.tensors
    )  # One for each tensor - embedding + score

    # Run a filter query using a json
    data_e_j = vector_store.search(
        k=2,
        return_tensors=["id", "text"],
        filter={"metadata": metadatas[2], "text": texts[2]},
    )
    assert len(data_e_j["text"]) == 1
    assert (
        sum([tensor in data_e_j.keys() for tensor in vector_store.dataset.tensors]) == 2
    )  # One for each return_tensors
    assert len(data_e_j.keys()) == 2

    # Run the same filter as above using a function
    def filter_fn(x):
        return x["metadata"].data()["value"]["abc"] == 1

    data_e_f = vector_store.search(
        k=2,
        return_tensors=["id", "text"],
        filter=filter_fn,
    )
    assert len(data_e_f["text"]) == 1
    assert (
        sum([tensor in data_e_f.keys() for tensor in vector_store.dataset.tensors]) == 2
    )  # One for each return_tensors
    assert len(data_e_f.keys()) == 2

    # Run a filter query using a json with indra
    data_ce_f = vector_store_cloud.search(
        embedding=query_embedding,
        exec_option="compute_engine",
        k=2,
        return_tensors=["id", "text"],
        filter={
            "metadata": vector_store_cloud.dataset.metadata[0].data()["value"],
            "text": vector_store_cloud.dataset.text[0].data()["value"],
        },
    )
    assert len(data_ce_f["text"]) == 1
    assert (
        sum(
            [
                tensor in data_ce_f.keys()
                for tensor in vector_store_cloud.dataset.tensors
            ]
        )
        == 2
    )  # One for each return_tensors
    assert len(data_ce_f.keys()) == 3  # One for each return_tensors + score

    # Check returning views
    data_p_v = vector_store.search(
        embedding=query_embedding,
        k=2,
        filter={"metadata": {"abc": 1}},
        return_view=True,
    )
    assert len(data_p_v) == 1
    assert isinstance(data_p_v.text[0].data()["value"], str)
    assert data_p_v.embedding[0].numpy().size > 0

    # Check that specifying exec option during search works, by specifying an invalid option
    with pytest.raises(ValueError):
        vector_store.search(
            embedding=query_embedding,
            exec_option="tensor_db",
            k=2,
            filter={"metadata": {"abc": 1}},
            return_view=True,
        )

    data_ce_v = vector_store_cloud.search(
        embedding=query_embedding, k=2, return_view=True
    )
    assert len(data_ce_v) == 2
    assert isinstance(data_ce_v.text[0].data()["value"], str)
    assert data_ce_v.embedding[0].numpy().size > 0

    # Check that None option works
    vector_store_none_exec = DeepLakeVectorStore(
        path=local_path, overwrite=True, exec_option=None,
    )

    assert vector_store_none_exec.exec_option == "python"

    # Check that filter_fn with cloud dataset (and therefore "compute_engine" exec option) switches to "python" automatically.
    with pytest.warns(None):
        _ = vector_store_cloud.search(
            filter=filter_fn,
        )

    # Check exceptions
    # Invalid exec option
    with pytest.raises(ValueError):
        vector_store.search(
            embedding=query_embedding, exec_option="invalid_exec_option"
        )
    # Search without parameters
    with pytest.raises(ValueError):
        vector_store.search()
    # Query with python exec_option
    with pytest.raises(ValueError):
        vector_store.search(query="dummy", exec_option="python")
    # Returning a tensor that does not exist
    with pytest.raises(TensorDoesNotExistError):
        vector_store.search(
            embedding=query_embedding,
            return_tensors=["non_existant_tensor"],
        )
    # Specifying return tensors is not valid when also specifying a query
    with pytest.raises(ValueError):
        vector_store_cloud.search(query="dummy", return_tensors=["id"])
    # Specifying a filter function is not valid when also specifying a query
    with pytest.raises(ValueError):
        vector_store_cloud.search(query="dummy", filter=filter_fn)
    # Specifying a filter function is not valid when exec_option is "compute_engine"
    with pytest.raises(ValueError):
        vector_store_cloud.search(
            embedding=query_embedding, filter=filter_fn, exec_option="compute_engine"
        )
    # Not specifying a query or data that should be embedded
    with pytest.raises(ValueError):
        vector_store.search(
            embedding_function=embedding_fn,
        )
    # Empty dataset cannot be queried
    with pytest.raises(ValueError):
        vector_store_empty = DeepLakeVectorStore(path="mem://xyz")
        vector_store_empty.search(
            embedding=query_embedding,
            k=2,
            filter={"metadata": {"abc": 1}},
            return_view=True,
        )

    vector_store = DeepLakeVectorStore(path="mem://xyz")
    assert vector_store.exec_option == "python"
    vector_store.add(embedding=embeddings, text=texts, metadata=metadatas)

    data = vector_store.search(
        embedding_function=embedding_fn3,
        embedding_data=["dummy"],
        return_view=True,
        k=2,
    )
    assert len(data) == 2
    assert isinstance(data.text[0].data()["value"], str)
    assert data.embedding[0].numpy().size > 0

    data = vector_store.search(
        embedding_function=embedding_fn3,
        embedding_data="dummy",
        return_view=True,
        k=2,
    )
    assert len(data) == 2
    assert isinstance(data.text[0].data()["value"], str)
    assert data.embedding[0].numpy().size > 0

    with pytest.raises(NotImplementedError):
        data = vector_store.search(
            embedding_function=embedding_fn3,
            embedding_data=["dummy", "dummy2"],
            return_view=True,
            k=2,
        )

    data = vector_store.search(
        filter={"metadata": {"abcdefh": 1}},
        embedding=None,
        return_view=True,
        k=2,
    )
    assert len(data) == 0

    data = vector_store.search(
        filter={"metadata": {"abcdefh": 1}},
        embedding=query_embedding,
        k=2,
    )
    assert len(data) == 4
    assert len(data["id"]) == 0
    assert len(data["metadata"]) == 0
    assert len(data["text"]) == 0
    assert len(data["score"]) == 0

    # Test that the embedding function during initalization works
    vector_store = DeepLakeVectorStore(
        path="mem://xyz", embedding_function=embedding_fn3
    )
    assert vector_store.exec_option == "python"
    vector_store.add(embedding=embeddings, text=texts, metadata=metadatas)
    result = vector_store.search(embedding_data=["dummy"])
    assert len(result) == 4


@pytest.mark.slow
@requires_libdeeplake
# @pytest.mark.parametrize("distance_metric", ["L1", "L2", "COS", "MAX"])
@pytest.mark.parametrize("distance_metric", ["L1"])
def test_search_quantitative(distance_metric, hub_cloud_dev_token):
    """Test whether TQL and Python return the same results"""
    # initialize vector store object:
    vector_store = DeepLakeVectorStore(
        path="hub://testingacc2/vectorstore_test",
        read_only=True,
        token=hub_cloud_dev_token,
    )

    # use python implementation to search the data
    data_p = vector_store.search(
        embedding=query_embedding, exec_option="python", distance_metric=distance_metric
    )

    # use indra implementation to search the data
    data_ce = vector_store.search(
        embedding=query_embedding,
        exec_option="compute_engine",
        distance_metric=distance_metric,
    )

    assert len(data_p["score"]) == len(data_ce["score"])
    assert all(
        [
            isclose(
                data_p["score"][i],
                data_ce["score"][i],
                abs_tol=0.00001
                * (abs(data_p["score"][i]) + abs(data_ce["score"][i]))
                / 2,
            )
            for i in range(len(data_p["score"]))
        ]
    )
    assert data_p["text"] == data_ce["text"]
    assert data_p["id"] == data_ce["id"]
    assert data_p["metadata"] == data_ce["metadata"]

    # use indra implementation to search the data
    data_ce = vector_store.search(
        embedding=None,
        exec_option="compute_engine",
        distance_metric=distance_metric,
        filter={"metadata": {"abc": 100}},
    )

    # All medatata are the same to this should return k (k) results
    assert len(data_ce["id"]) == 4

    with pytest.raises(ValueError):
        # use indra implementation to search the data
        vector_store.search(
            query="select * where metadata == {'abcdefg': 28}",
            exec_option="compute_engine",
            distance_metric=distance_metric,
            filter={"metadata": {"abcdefg": 28}},
        )

    test_id = vector_store.dataset.id[0].data()["value"]

    data_ce = vector_store.search(
        query=f"select * where id == '{test_id}'",
        exec_option="compute_engine",
    )
    assert data_ce["id"][0] == test_id


@requires_libdeeplake
@pytest.mark.slow
def test_search_managed(hub_cloud_dev_token):
    """Test whether managed TQL and client-side TQL return the same results"""
    # initialize vector store object:
    vector_store = DeepLakeVectorStore(
        path="hub://testingacc2/vectorstore_test_managed",
        read_only=True,
        token=hub_cloud_dev_token,
    )

    # use indra implementation to search the data
    data_ce = vector_store.search(
        embedding=query_embedding,
        exec_option="compute_engine",
    )

    data_db = vector_store.search(
        embedding=query_embedding,
        exec_option="tensor_db",
    )

    assert "vectordb/" in vector_store.dataset.base_storage.path

    assert len(data_ce["score"]) == len(data_db["score"])
    assert all(
        [
            isclose(
                data_ce["score"][i],
                data_db["score"][i],
                abs_tol=0.00001
                * (abs(data_ce["score"][i]) + abs(data_db["score"][i]))
                / 2,
            )
            for i in range(len(data_ce["score"]))
        ]
    )
    assert data_ce["text"] == data_db["text"]
    assert data_ce["id"] == data_db["id"]


def test_delete(local_path):
    # initialize vector store object:
    vector_store = DeepLakeVectorStore(
        path=local_path,
        overwrite=True,
        verbose=False,
    )

    # add data to the dataset:
    vector_store.add(id=ids, embedding=embeddings, text=texts, metadata=metadatas)
<<<<<<< HEAD

    vector_store.summary()

    # delete the data in the dataset by id:
    vector_store.delete(row_ids=[4, 8, 9])
    assert len(vector_store.dataset) == NUMBER_OF_DATA - 3

    vector_store.delete(filter={"metadata": {"abc": 1}})
    assert len(vector_store.dataset) == NUMBER_OF_DATA - 4

    vector_store.delete(ids=["7"])
    assert len(vector_store.dataset) == NUMBER_OF_DATA - 5

    with pytest.raises(ValueError):
        vector_store.delete()

    tensors_before_delete = vector_store.dataset.tensors
    vector_store.delete(delete_all=True)
    assert len(vector_store.dataset) == 0
    assert vector_store.dataset.tensors.keys() == tensors_before_delete.keys()

    vector_store.delete_by_path(local_path)
    dirs = os.listdir("./")
    assert local_path not in dirs

    # backwards compatibility test:
    vector_store_b = DeepLakeVectorStore(
        path=local_path,
        overwrite=True,
        tensor_params=[
            {
                "name": "ids",
                "htype": "text",
            },
            {
                "name": "docs",
                "htype": "text",
            },
        ],
    )
    # add data to the dataset:
    vector_store_b.add(ids=ids, docs=texts)

    # delete the data in the dataset by id:
    vector_store_b.delete(row_ids=[0])
    assert len(vector_store_b.dataset) == NUMBER_OF_DATA - 1

    ds = deeplake.empty(local_path, overwrite=True)
    ds.create_tensor("id", htype="text")
    ds.create_tensor("embedding", htype="embedding")
    ds.extend(
        {
            "id": ids,
            "embedding": embeddings,
        }
    )

    vector_store = DeepLakeVectorStore(
        path=local_path,
    )
    vector_store.delete(ids=ids[:3])
    assert len(vector_store) == NUMBER_OF_DATA - 3


@requires_libdeeplake
def test_delete_with_indexes(local_path, capsys, hub_cloud_dev_token):
    # initialize vector store object:
    vector_store = DeepLakeVectorStore(
        path=local_path,
        overwrite=True,
        verbose=False,
        exec_option="compute_engine",
        index_params={"threshold": 2},
        token=hub_cloud_dev_token,
    )

    # add data to the dataset:
    vector_store.add(id=ids, embedding=embeddings, text=texts, metadata=metadatas)

    vector_store.summary()
=======
    assert_vectorstore_structure(vector_store, 10)
>>>>>>> 5402e200

    # delete the data in the dataset by id:
    vector_store.delete(row_ids=[4, 8, 9])
    assert len(vector_store.dataset) == NUMBER_OF_DATA - 3

    vector_store.delete(filter={"metadata": {"abc": 1}})
    assert len(vector_store.dataset) == NUMBER_OF_DATA - 4

    vector_store.delete(ids=["7"])
    assert len(vector_store.dataset) == NUMBER_OF_DATA - 5

    with pytest.raises(ValueError):
        vector_store.delete()

    tensors_before_delete = vector_store.dataset.tensors
    vector_store.delete(delete_all=True)
    assert len(vector_store.dataset) == 0
    assert vector_store.dataset.tensors.keys() == tensors_before_delete.keys()

    vector_store.delete_by_path(local_path)
    dirs = os.listdir("./")
    assert local_path not in dirs

    # backwards compatibility test:
    vector_store_b = DeepLakeVectorStore(
        path=local_path,
        overwrite=True,
        exec_option="compute_engine",
        tensor_params=[
            {
                "name": "ids",
                "htype": "text",
            },
            {
                "name": "docs",
                "htype": "text",
            },
        ],
        token=hub_cloud_dev_token,
    )
    # add data to the dataset:
    vector_store_b.add(ids=ids, docs=texts)

    # delete the data in the dataset by id:
    vector_store_b.delete(row_ids=[0])
    assert len(vector_store_b.dataset) == NUMBER_OF_DATA - 1

    ds = deeplake.empty(local_path, overwrite=True)
    ds.create_tensor("id", htype="text")
    ds.create_tensor("embedding", htype="embedding")
    ds.extend(
        {
            "id": ids,
            "embedding": embeddings,
        }
    )

    vector_store = DeepLakeVectorStore(
        path=local_path,
        exec_option="compute_engine",
        token=hub_cloud_dev_token,
    )
    vector_store.delete(ids=ids[:3])
    assert len(vector_store) == NUMBER_OF_DATA - 3


def assert_updated_vector_store(
    new_embedding_value,
    vector_store,
    ids,
    row_ids,
    filters,
    query,
    embedding_function,
    embedding_source_tensor,
    embedding_tensor,
    exec_option,
    num_changed_samples=3,
):
    if isinstance(embedding_tensor, str):
        new_embeddings = [
            np.ones(EMBEDDING_DIM) * new_embedding_value
        ] * num_changed_samples
    else:
        new_embeddings = []
        for i in range(len(embedding_tensor)):
            new_embedding = [
                np.ones(EMBEDDING_DIM) * new_embedding_value[i]
            ] * num_changed_samples
            new_embeddings.append(new_embedding)

    if not row_ids:
        row_ids = dataset_utils.search_row_ids(
            dataset=vector_store.dataset,
            search_fn=vector_store.search,
            ids=ids,
            filter=filters,
            query=query,
            exec_option=exec_option,
        )

    if callable(embedding_function) and isinstance(embedding_tensor, str):
        np.testing.assert_array_equal(
            vector_store.dataset[embedding_tensor][row_ids].numpy(),
            new_embeddings,
        )

    if callable(embedding_function) and isinstance(embedding_tensor, list):
        for i in range(len(embedding_tensor)):
            np.testing.assert_array_equal(
                vector_store.dataset[embedding_tensor[i]][row_ids].numpy(),
                new_embeddings[i],
            )

    if isinstance(embedding_function, list) and isinstance(embedding_tensor, list):
        for i in range(len(embedding_tensor)):
            np.testing.assert_array_equal(
                vector_store.dataset[embedding_tensor[i]][row_ids].numpy(),
                new_embeddings[i],
            )


@requires_libdeeplake
@pytest.mark.parametrize(
    "ds, vector_store_hash_ids, vector_store_row_ids, vector_store_filters, vector_store_query",
    [
        ("local_auth_ds", "vector_store_hash_ids", None, None, None),
        ("local_auth_ds", None, "vector_store_row_ids", None, None),
        ("local_auth_ds", None, None, "vector_store_filter_udf", None),
        ("local_auth_ds", None, None, "vector_store_filters", None),
        ("hub_cloud_ds", None, None, None, "vector_store_query"),
    ],
    indirect=True,
)
@pytest.mark.parametrize("init_embedding_function", [embedding_fn3, None])
<<<<<<< HEAD
@requires_libdeeplake
=======
@pytest.mark.slow
>>>>>>> 5402e200
def test_update_embedding(
    ds,
    vector_store_hash_ids,
    vector_store_row_ids,
    vector_store_filters,
    vector_store_query,
    init_embedding_function,
):
    if vector_store_filters == "filter_udf":
        vector_store_filters = filter_udf

    embedding_tensor = "embedding"
    embedding_source_tensor = "text"
    # dataset has a single embedding_tensor:

    path = ds.path
    vector_store = DeepLakeVectorStore(
        path=path,
        overwrite=True,
        verbose=False,
        embedding_function=init_embedding_function,
<<<<<<< HEAD
        index_params={"threshold": 10},
=======
>>>>>>> 5402e200
        token=ds.token,
    )

    # add data to the dataset:
    metadatas[1:6] = [{"a": 1} for _ in range(5)]
    vector_store.add(id=ids, embedding=embeddings, text=texts, metadata=metadatas)

    # case 1: single embedding_source_tensor, single embedding_tensor, single embedding_function
    new_embedding_value = 100
    embedding_fn = get_embedding_function(embedding_value=new_embedding_value)
    vector_store.update_embedding(
        ids=vector_store_hash_ids,
        row_ids=vector_store_row_ids,
        filter=vector_store_filters,
        query=vector_store_query,
        embedding_function=embedding_fn,
        embedding_source_tensor=embedding_source_tensor,
        embedding_tensor=embedding_tensor,
    )
    assert_updated_vector_store(
        new_embedding_value,
        vector_store,
        vector_store_hash_ids,
        vector_store_row_ids,
        vector_store_filters,
        vector_store_query,
        embedding_fn,
        embedding_source_tensor,
        embedding_tensor,
        "compute_engine",
        num_changed_samples=5,
    )

    # case 2: single embedding_source_tensor, single embedding_tensor not specified, single embedding_function
    new_embedding_value = 100
    embedding_fn = get_embedding_function(embedding_value=new_embedding_value)
    vector_store.update_embedding(
        ids=vector_store_hash_ids,
        row_ids=vector_store_row_ids,
        filter=vector_store_filters,
        query=vector_store_query,
        embedding_function=embedding_fn,
        embedding_source_tensor=embedding_source_tensor,
    )
    assert_updated_vector_store(
        new_embedding_value,
        vector_store,
        vector_store_hash_ids,
        vector_store_row_ids,
        vector_store_filters,
        vector_store_query,
        embedding_fn,
        embedding_source_tensor,
        embedding_tensor,
        "compute_engine",
        num_changed_samples=5,
    )

    # case 3-4: single embedding_source_tensor, single embedding_tensor, single init_embedding_function
    if init_embedding_function is None:
        # case 3: errors out when init_embedding_function is not specified
        with pytest.raises(ValueError):
            vector_store.update_embedding(
                ids=vector_store_hash_ids,
                row_ids=vector_store_row_ids,
                filter=vector_store_filters,
                query=vector_store_query,
                embedding_source_tensor=embedding_source_tensor,
            )
    else:
        # case 4
        vector_store.update_embedding(
            ids=vector_store_hash_ids,
            row_ids=vector_store_row_ids,
            filter=vector_store_filters,
            query=vector_store_query,
            embedding_source_tensor=embedding_source_tensor,
        )
        assert_updated_vector_store(
            0,
            vector_store,
            vector_store_hash_ids,
            vector_store_row_ids,
            vector_store_filters,
            vector_store_query,
            init_embedding_function,
            embedding_source_tensor,
            embedding_tensor,
            "compute_engine",
            num_changed_samples=5,
        )

<<<<<<< HEAD
=======
    vector_store.delete_by_path(path, token=ds.token)

>>>>>>> 5402e200
    # dataset has a multiple embedding_tensor:
    tensors = [
        {
            "name": "text",
            "htype": "text",
            "create_id_tensor": False,
            "create_sample_info_tensor": False,
            "create_shape_tensor": False,
        },
        {
            "name": "metadata",
            "htype": "json",
            "create_id_tensor": False,
            "create_sample_info_tensor": False,
            "create_shape_tensor": False,
        },
        {
            "name": "embedding",
            "htype": "embedding",
            "dtype": np.float32,
            "create_id_tensor": False,
            "create_sample_info_tensor": False,
            "create_shape_tensor": True,
            "max_chunk_size": 64 * MB,
        },
        {
            "name": "embedding_md",
            "htype": "embedding",
            "dtype": np.float32,
            "create_id_tensor": False,
            "create_sample_info_tensor": False,
            "create_shape_tensor": True,
            "max_chunk_size": 64 * MB,
        },
        {
            "name": "id",
            "htype": "text",
            "create_id_tensor": False,
            "create_sample_info_tensor": False,
            "create_shape_tensor": False,
        },
    ]
    multiple_embedding_tensor = ["embedding", "embedding_md"]
    multiple_embedding_source_tensor = ["embedding", "metadata"]
    vector_store = DeepLakeVectorStore(
        path=path,
        overwrite=True,
        verbose=False,
        embedding_function=init_embedding_function,
        tensor_params=tensors,
        token=ds.token,
    )

    vector_store.add(
        id=ids,
        text=texts,
        embedding=embeddings,
        embedding_md=embeddings,
        metadata=metadatas,
    )

    # case 1: multiple embedding_source_tensor, single embedding_tensor, single embedding_function
    new_embedding_value = [100, 200]
    embedding_fn = get_multiple_embedding_function(new_embedding_value)
    with pytest.raises(ValueError):
        vector_store.update_embedding(
            ids=vector_store_hash_ids,
            row_ids=vector_store_row_ids,
            filter=vector_store_filters,
            query=vector_store_query,
            embedding_function=embedding_function,
            embedding_source_tensor=multiple_embedding_source_tensor,
            embedding_tensor=embedding_tensor,
        )

    # case 2: multiple embedding_source_tensor, single embedding_tensor, multiple embedding_function -> error out?
    with pytest.raises(ValueError):
        vector_store.update_embedding(
            ids=vector_store_hash_ids,
            row_ids=vector_store_row_ids,
            filter=vector_store_filters,
            query=vector_store_query,
            embedding_function=embedding_fn,
            embedding_source_tensor=multiple_embedding_source_tensor,
            embedding_tensor=embedding_tensor,
        )

    # case 3: 4 embedding_source_tensor, 2 embedding_tensor, 2 embedding_function
    with pytest.raises(ValueError):
        vector_store.update_embedding(
            ids=vector_store_hash_ids,
            row_ids=vector_store_row_ids,
            filter=vector_store_filters,
            query=vector_store_query,
            embedding_function=embedding_fn,
            embedding_source_tensor=multiple_embedding_source_tensor * 2,
            embedding_tensor=embedding_tensor,
        )

    # case 4: multiple embedding_source_tensor, multiple embedding_tensor, multiple embedding_function
    new_embedding_value = [100, 200]
    embedding_fn = get_multiple_embedding_function(new_embedding_value)
    vector_store.update_embedding(
        ids=vector_store_hash_ids,
        row_ids=vector_store_row_ids,
        filter=vector_store_filters,
        query=vector_store_query,
        embedding_function=embedding_fn,
        embedding_source_tensor=multiple_embedding_source_tensor,
        embedding_tensor=multiple_embedding_tensor,
    )

    assert_updated_vector_store(
        new_embedding_value,
        vector_store,
        vector_store_hash_ids,
        vector_store_row_ids,
        vector_store_filters,
        vector_store_query,
        embedding_fn,
        multiple_embedding_source_tensor,
        multiple_embedding_tensor,
        "compute_engine",
        num_changed_samples=5,
    )

    # case 5-6: multiple embedding_source_tensor, multiple embedding_tensor, single init_embedding_function
    new_embedding_value = [0, 0]

    if init_embedding_function is None:
        with pytest.raises(ValueError):
            # case 5: error out because no embedding function was specified
            vector_store.update_embedding(
                ids=vector_store_hash_ids,
                row_ids=vector_store_row_ids,
                filter=vector_store_filters,
                query=vector_store_query,
                embedding_source_tensor=multiple_embedding_source_tensor,
                embedding_tensor=multiple_embedding_tensor,
            )
    else:
        # case 6
        vector_store.update_embedding(
            ids=vector_store_hash_ids,
            row_ids=vector_store_row_ids,
            filter=vector_store_filters,
            query=vector_store_query,
            embedding_source_tensor=multiple_embedding_source_tensor,
            embedding_tensor=multiple_embedding_tensor,
        )
        assert_updated_vector_store(
            new_embedding_value,
            vector_store,
            vector_store_hash_ids,
            vector_store_row_ids,
            vector_store_filters,
            vector_store_query,
            embedding_fn3,
            multiple_embedding_source_tensor,
            multiple_embedding_tensor,
            "compute_engine",
            num_changed_samples=5,
        )

    # case 7: multiple embedding_source_tensor, not specified embedding_tensor, multiple embedding_function -> error out?
    with pytest.raises(ValueError):
        vector_store.update_embedding(
            ids=vector_store_hash_ids,
            row_ids=vector_store_row_ids,
            filter=vector_store_filters,
            query=vector_store_query,
            embedding_source_tensor=multiple_embedding_source_tensor,
            embedding_function=embedding_fn,
        )

    # case 8-9: single embedding_source_tensor, multiple embedding_tensor, single init_embedding_function
    with pytest.raises(ValueError):
        # case 8: error out because embedding_function is not specified during init call and update call
        vector_store.update_embedding(
            ids=vector_store_hash_ids,
            row_ids=vector_store_row_ids,
            filter=vector_store_filters,
            query=vector_store_query,
            embedding_source_tensor=embedding_source_tensor,
            embedding_function=embedding_fn,
        )

    # case 10: single embedding_source_tensor, multiple embedding_tensor,  multiple embedding_function -> error out?
    with pytest.raises(ValueError):
        # error out because single embedding_source_tensor is specified
        vector_store.update_embedding(
            ids=vector_store_hash_ids,
            row_ids=vector_store_row_ids,
            filter=vector_store_filters,
            query=vector_store_query,
            embedding_source_tensor=embedding_source_tensor,
            embedding_tensor=multiple_embedding_tensor,
            embedding_function=embedding_fn,
        )

    # case 11: single embedding_source_tensor, single embedding_tensor, single embedding_function, single init_embedding_function
    new_embedding_value = 300
    embedding_fn = get_embedding_function(new_embedding_value)
    vector_store.update_embedding(
        ids=vector_store_hash_ids,
        row_ids=vector_store_row_ids,
        filter=vector_store_filters,
        query=vector_store_query,
        embedding_source_tensor=embedding_source_tensor,
        embedding_tensor=embedding_tensor,
        embedding_function=embedding_fn,
    )

    assert_updated_vector_store(
        new_embedding_value,
        vector_store,
        vector_store_hash_ids,
        vector_store_row_ids,
        vector_store_filters,
        vector_store_query,
        embedding_function,
        embedding_source_tensor,
        embedding_tensor,
        "compute_engine",
        num_changed_samples=5,
    )
<<<<<<< HEAD


@requires_libdeeplake
def test_vdb_index_creation(local_path, capsys, hub_cloud_dev_token):
    number_of_data = 1000
    texts, embeddings, ids, metadatas, _ = utils.create_data(
        number_of_data=number_of_data, embedding_dim=EMBEDDING_DIM
    )

    # initialize vector store object with vdb index threshold as 200.
    vector_store = DeepLakeVectorStore(
        path=local_path,
        overwrite=True,
        verbose=True,
        exec_option="compute_engine",
        index_params={"threshold": 200, "distance_metric": "L2"},
        token=hub_cloud_dev_token,
    )

    vector_store.add(embedding=embeddings, text=texts, id=ids, metadata=metadatas)

    assert len(vector_store) == number_of_data
    assert set(vector_store.dataset.tensors) == set(
        [
            "embedding",
            "id",
            "metadata",
            "text",
        ]
    )
    assert set(vector_store.tensors()) == set(
        [
            "embedding",
            "id",
            "metadata",
            "text",
        ]
    )

    # Check if the index is recreated properly.
    ds = vector_store.dataset
    es = ds.embedding.get_vdb_indexes()
    assert len(es) == 1
    assert es[0]["id"] == "hnsw_1"
    assert es[0]["distance"] == "l2_norm"
    assert es[0]["type"] == "hnsw"

    vector_store.delete_by_path(local_path)


@requires_libdeeplake
def test_vdb_index_creation_cosine_similarity(local_path, capsys, hub_cloud_dev_token):
    number_of_data = 1000
    texts, embeddings, ids, metadatas, _ = utils.create_data(
        number_of_data=number_of_data, embedding_dim=EMBEDDING_DIM
    )

    # initialize vector store object with vdb index threshold as 200.
    vector_store = DeepLakeVectorStore(
        path=local_path,
        overwrite=True,
        verbose=True,
        exec_option="compute_engine",
        index_params={"threshold": 200, "distance_metric": "COS"},
        token=hub_cloud_dev_token,
    )

    vector_store.add(embedding=embeddings, text=texts, id=ids, metadata=metadatas)

    assert len(vector_store) == number_of_data
    assert set(vector_store.dataset.tensors) == set(
        [
            "embedding",
            "id",
            "metadata",
            "text",
        ]
    )
    assert set(vector_store.tensors()) == set(
        [
            "embedding",
            "id",
            "metadata",
            "text",
        ]
    )

    # Check if the index is recreated properly.
    ds = vector_store.dataset
    es = ds.embedding.get_vdb_indexes()
    assert len(es) == 1
    assert es[0]["id"] == "hnsw_1"
    assert es[0]["distance"] == "cosine_similarity"
    assert es[0]["type"] == "hnsw"

    vector_store.delete_by_path(local_path)


@requires_libdeeplake
def test_vdb_no_index_default_threshold(local_path, capsys, hub_cloud_dev_token):
    number_of_data = 1000
    texts, embeddings, ids, metadatas, _ = utils.create_data(
        number_of_data=number_of_data, embedding_dim=EMBEDDING_DIM
    )

    # initialize vector store object
    # As the default threshold is 1 million. So with number_of_data as 100
    # vdb_indexes should not be created.
    vector_store = DeepLakeVectorStore(
        path=local_path,
        overwrite=True,
        verbose=True,
        exec_option="compute_engine",
        token=hub_cloud_dev_token,
    )

    vector_store.add(embedding=embeddings, text=texts, id=ids, metadata=metadatas)

    assert len(vector_store) == number_of_data
    assert set(vector_store.dataset.tensors) == set(
        [
            "embedding",
            "id",
            "metadata",
            "text",
        ]
    )
    assert set(vector_store.tensors()) == set(
        [
            "embedding",
            "id",
            "metadata",
            "text",
        ]
    )

    # Check if the index is recreated properly.
    ds = vector_store.dataset
    es = ds.embedding.get_vdb_indexes()
    assert len(es) == 0

    vector_store.delete_by_path(local_path)


@requires_libdeeplake
def test_vdb_no_index_zero_threshold(local_path, capsys, hub_cloud_dev_token):
    number_of_data = 1000
    texts, embeddings, ids, metadatas, _ = utils.create_data(
        number_of_data=number_of_data, embedding_dim=EMBEDDING_DIM
    )

    # initialize vector store object
    # As the default threshold is 1 million. So with number_of_data as 100
    # vdb_indexes should not be created.
    vector_store = DeepLakeVectorStore(
        path=local_path,
        overwrite=True,
        verbose=True,
        exec_option="compute_engine",
        index_params={"threshold": -1},
        token=hub_cloud_dev_token,
    )

    vector_store.add(embedding=embeddings, text=texts, id=ids, metadata=metadatas)

    assert len(vector_store) == number_of_data
    assert set(vector_store.dataset.tensors) == set(
        [
            "embedding",
            "id",
            "metadata",
            "text",
        ]
    )
    assert set(vector_store.tensors()) == set(
        [
            "embedding",
            "id",
            "metadata",
            "text",
        ]
    )

    # Check if the index is recreated properly.
    ds = vector_store.dataset
    es = ds.embedding.get_vdb_indexes()
    assert len(es) == 0

    vector_store.delete_by_path(local_path)
=======
    vector_store.delete_by_path(path + "_multi", token=ds.token)
>>>>>>> 5402e200


def assert_vectorstore_structure(vector_store, number_of_data):
    assert len(vector_store) == number_of_data
    assert set(vector_store.dataset.tensors) == {
        "embedding",
        "id",
        "metadata",
        "text",
    }
    assert set(vector_store.tensors()) == {
        "embedding",
        "id",
        "metadata",
        "text",
    }
    assert vector_store.dataset.embedding.htype == "embedding"
    assert vector_store.dataset.id.htype == "text"
    assert vector_store.dataset.metadata.htype == "json"
    assert vector_store.dataset.text.htype == "text"
    assert vector_store.dataset.embedding.dtype == "float32"
    assert vector_store.dataset.id.dtype == "str"
    assert vector_store.dataset.metadata.dtype == "str"
    assert vector_store.dataset.text.dtype == "str"


@pytest.mark.slow
def test_ingestion(local_path):
    # create data
    number_of_data = 1000
    texts, embeddings, ids, metadatas, _ = utils.create_data(
        number_of_data=number_of_data, embedding_dim=EMBEDDING_DIM
    )

    # initialize vector store object:
    vector_store = DeepLakeVectorStore(
        path=local_path,
        overwrite=True,
        verbose=True,
    )

    with pytest.raises(Exception):
        # add data to the dataset:
        vector_store.add(
            embedding=embeddings,
            text=texts[: number_of_data - 2],
            id=ids,
            metadata=metadatas,
        )

    with pytest.raises(ValueError):
        # add data to the dataset:
        vector_store.add(
            embedding=embeddings,
            text=texts[: number_of_data - 2],
            id=ids,
            metadata=metadatas,
            something=texts[: number_of_data - 2],
        )

    vector_store.add(embedding=embeddings, text=texts, id=ids, metadata=metadatas)
<<<<<<< HEAD

    assert len(vector_store) == number_of_data
    assert set(vector_store.dataset.tensors) == set(
        [
            "embedding",
            "id",
            "metadata",
            "text",
        ]
    )
    assert set(vector_store.tensors()) == set(
        [
            "embedding",
            "id",
            "metadata",
            "text",
        ]
    )
=======
    assert_vectorstore_structure(vector_store, number_of_data)
>>>>>>> 5402e200

    vector_store.add(
        embedding_function=embedding_fn3,
        embedding_data=texts,
        text=texts,
        id=ids,
        metadata=metadatas,
    )
<<<<<<< HEAD
    assert len(vector_store) == 2 * number_of_data
    assert set(vector_store.tensors()) == set(
        [
            "embedding",
            "id",
            "metadata",
            "text",
        ]
    )
=======
    assert_vectorstore_structure(vector_store, 2 * number_of_data)
>>>>>>> 5402e200

    vector_store.add(
        embedding_function=embedding_fn3,
        embedding_data=25 * texts,
        text=25 * texts,
        id=25 * ids,
        metadata=25 * metadatas,
    )
<<<<<<< HEAD

    assert len(vector_store) == 27000
    assert set(vector_store.tensors()) == set(
        [
            "embedding",
            "id",
            "metadata",
            "text",
        ]
    )
=======
    assert_vectorstore_structure(vector_store, 27000)
>>>>>>> 5402e200


@requires_libdeeplake
def test_ingestion_images(local_path):
    tensor_params = [
        {"name": "image", "htype": "image", "sample_compression": "jpg"},
        {"name": "embedding", "htype": "embedding"},
    ]

    append_images = images
    append_images[0] = np.random.randint(0, 255, (100, 100, 3)).astype(
        np.uint8
    )  # Mix paths and images

    # initialize vector store object:
    vector_store = DeepLakeVectorStore(
        path=local_path,
        tensor_params=tensor_params,
        overwrite=True,
        verbose=True,
    )

    ids = vector_store.add(image=images, embedding=embeddings, return_ids=True)

    assert "image" in vector_store.dataset.tensors
    assert "embedding" in vector_store.dataset.tensors
    assert len(vector_store.dataset.image[0].numpy().shape) == 3
    assert len(vector_store.dataset.image[1].numpy().shape) == 3
    assert len(ids) == 10


def test_parse_add_arguments(local_path):
    deeplake_vector_store = DeepLakeVectorStore(
        path="mem://dummy",
        overwrite=True,
        embedding_function=embedding_fn,
    )

    with pytest.raises(ValueError):
        # Throw error because embedding_function requires embed_data_from
        utils.parse_add_arguments(
            dataset=deeplake_vector_store.dataset,
            initial_embedding_function=embedding_fn,
            embedding_function=embedding_fn,
            embeding_tensor="embedding",
            text=texts,
            id=ids,
            metadata=metadatas,
        )

    with pytest.raises(ValueError):
        # Throw error because embedding function is not specified anywhere
        utils.parse_add_arguments(
            dataset=deeplake_vector_store.dataset,
            embedding_data=texts,
            embeding_tensor="embedding",
            text=texts,
            id=ids,
            metadata=metadatas,
        )

    with pytest.raises(ValueError):
        # Throw error because data is not specified for all tensors
        utils.parse_add_arguments(
            dataset=deeplake_vector_store.dataset,
            text=texts,
            id=ids,
            metadata=metadatas,
        )

    with pytest.raises(ValueError):
        # initial embedding function specified and embeding_tensor is specified
        (
            embedding_function,
            embeding_tensor,
            embed_data_from,
            tensors,
        ) = utils.parse_add_arguments(
            dataset=deeplake_vector_store.dataset,
            initial_embedding_function=embedding_fn,
            embedding_tensor="embedding",
            text=texts,
            id=ids,
            metadata=metadatas,
        )

    # initial embedding function is specified and embeding_tensor, embed_data_from are not specified
    (
        embedding_function,
        embeding_tensor,
        embed_data_from,
        tensors,
    ) = utils.parse_add_arguments(
        dataset=deeplake_vector_store.dataset,
        initial_embedding_function=embedding_fn,
        text=texts,
        id=ids,
        embedding=embeddings,
        metadata=metadatas,
    )
    assert embedding_function is None
    assert embeding_tensor == None
    assert embed_data_from is None
    assert tensors == {
        "id": ids,
        "text": texts,
        "metadata": metadatas,
        "embedding": embeddings,
    }

    with pytest.raises(ValueError):
        # initial embedding function specified and embeding_tensor is not specified
        utils.parse_add_arguments(
            dataset=deeplake_vector_store.dataset,
            initial_embedding_function=embedding_fn,
            embedding_data=texts,
            text=texts,
            id=ids,
            embedding=embeddings,
            metadata=metadatas,
        )  # 2

    with pytest.raises(ValueError):
        # Throw error because embedding_function and embedding are specified
        utils.parse_add_arguments(
            dataset=deeplake_vector_store.dataset,
            initial_embedding_function=embedding_fn,
            embedding_function=embedding_fn,
            embedding_data=texts,
            embedding_tensor="embedding",
            text=texts,
            id=ids,
            metadata=metadatas,
            embedding=embeddings,
        )

    with pytest.raises(ValueError):
        # initial_embedding_function is specified and embeding_tensor, embed_data_from and embedding is specified.
        utils.parse_add_arguments(
            dataset=deeplake_vector_store.dataset,
            initial_embedding_function=embedding_fn,
            embedding_tensor="embedding",
            embedding_data=texts,
            text=texts,
            id=ids,
            metadata=metadatas,
            embedding=embeddings,
        )

    with pytest.raises(ValueError):
        # initial_embedding_function is not specified and embeding_tensor, embed_data_from and embedding is specified.
        utils.parse_add_arguments(
            dataset=deeplake_vector_store.dataset,
            embeding_tensor="embedding",
            embedding_data=texts,
            text=texts,
            id=ids,
            metadata=metadatas,
            embedding=embeddings,
        )

    with pytest.raises(ValueError):
        utils.parse_add_arguments(
            dataset=deeplake_vector_store.dataset,
            embedding_function=embedding_fn,
            initial_embedding_function=embedding_fn,
            embedding_data=texts,
            embedding_tensor="embedding",
            text=texts,
            id=ids,
            embedding=embeddings,
            metadata=metadatas,
        )

    (
        embedding_function,
        embedding_data,
        embedding_tensors,
        tensors,
    ) = utils.parse_add_arguments(
        dataset=deeplake_vector_store.dataset,
        embedding_function=embedding_fn2,
        embedding_data=texts,
        embedding_tensor="embedding",
        text=texts,
        id=ids,
        metadata=metadatas,
    )
    assert embedding_function[0] is embedding_fn2
    assert embedding_tensors == ["embedding"]
    assert tensors == {
        "id": ids,
        "text": texts,
        "metadata": metadatas,
    }

    (
        embedding_function,
        embedding_data,
        embedding_tensors,
        tensors,
    ) = utils.parse_add_arguments(
        dataset=deeplake_vector_store.dataset,
        embedding_function=embedding_fn2,
        embedding_data="text",
        embedding_tensor="embedding",
        text=texts,
        metadata=metadatas,
    )
    assert embedding_function[0] is embedding_fn2
    assert embedding_tensors == ["embedding"]
    assert len(tensors) == 2

    # Creating a vector store with two embedding tensors
    deeplake_vector_store = DeepLakeVectorStore(
        path="mem://dummy",
        overwrite=True,
        embedding_function=embedding_fn,
        tensor_params=[
            {
                "name": "embedding_1",
                "htype": "embedding",
            },
            {
                "name": "embedding_2",
                "htype": "embedding",
            },
            {
                "name": "texts",
                "htype": "text",
            },
        ],
    )

    # There are two embedding but an embedding_tensor is not specified, so it's not clear where to add the embedding data
    with pytest.raises(ValueError):
        utils.parse_add_arguments(
            dataset=deeplake_vector_store.dataset,
            embedding_function=embedding_fn2,
            embedding_data="text",
            text=texts,
            metadata=metadatas,
        )

    # Creating a vector store without embedding htype or tensor name
    deeplake_vector_store = DeepLakeVectorStore(
        path="mem://dummy",
        overwrite=True,
        embedding_function=embedding_fn,
        tensor_params=[
            {
                "name": "text",
                "htype": "text",
            },
        ],
    )

    # There is no embedding tensor, so it's not clear where to add the embedding data
    with pytest.raises(ValueError):
        utils.parse_add_arguments(
            dataset=deeplake_vector_store.dataset,
            embedding_function=embedding_fn2,
            embedding_data=texts,
            text=texts,
        )

    # Creating a vector store with embedding tensor with a custom name
    deeplake_vector_store = DeepLakeVectorStore(
        path="mem://dummy",
        overwrite=True,
        embedding_function=embedding_fn2,
        tensor_params=[
            {
                "name": "embedding_1",
                "htype": "embedding",
            },
            {
                "name": "text",
                "htype": "text",
            },
        ],
    )

    (
        embedding_function,
        embedding_data,
        embedding_tensors,
        tensors,
    ) = utils.parse_add_arguments(
        dataset=deeplake_vector_store.dataset,
        embedding_function=embedding_fn2,
        embedding_data=texts,
        text=texts,
    )

    assert embedding_function[0] is embedding_fn2
    assert embedding_tensors == ["embedding_1"]
    assert len(tensors) == 1

    deeplake_vector_store = DeepLakeVectorStore(
        path="mem://dummy",
        overwrite=True,
        embedding_function=embedding_fn,
    )

    (
        embedding_function,
        embedding_data,
        embedding_tensor,
        tensors,
    ) = utils.parse_add_arguments(
        dataset=deeplake_vector_store.dataset,
        initial_embedding_function=embedding_fn,
        text=texts,
        id=ids,
        metadata=metadatas,
        embedding_data=texts,
        embedding_tensor="embedding",
    )
    assert embedding_function[0] is embedding_fn
    assert embedding_tensor == ["embedding"]
    assert embedding_data == [texts]
    assert tensors == {
        "id": ids,
        "text": texts,
        "metadata": metadatas,
    }

    with pytest.raises(ValueError):
        (
            embedding_function,
            embedding_data,
            embedding_tensor,
            tensors,
        ) = utils.parse_add_arguments(
            dataset=deeplake_vector_store.dataset,
            text=texts,
            id=ids,
            metadata=metadatas,
            embedding_tensor="embedding",
        )

    with pytest.raises(ValueError):
        (
            embedding_function,
            embedding_data,
            embedding_tensor,
            tensors,
        ) = utils.parse_add_arguments(
            dataset=deeplake_vector_store.dataset,
            text=texts,
            id=ids,
            metadata=metadatas,
            embedding_data=texts,
        )

    with pytest.raises(ValueError):
        (
            embedding_function,
            embedding_data,
            embedding_tensor,
            tensors,
        ) = utils.parse_add_arguments(
            dataset=deeplake_vector_store.dataset,
            text=texts,
            id=ids,
            metadata=metadatas,
            embedding=embeddings,
            new_tensor=texts,
        )

    with pytest.raises(ValueError):
        dataset = deeplake.empty(local_path, overwrite=True)
        dataset.create_tensor("embedding_1", htype="embedding")
        dataset.create_tensor("embedding_2", htype="embedding")
        dataset.create_tensor("id", htype="text")
        dataset.create_tensor("text", htype="text")
        dataset.create_tensor("metadata", htype="json")

        dataset.extend(
            {
                "embedding_1": embeddings,
                "embedding_2": embeddings,
                "id": ids,
                "text": texts,
                "metadata": metadatas,
            }
        )

        (
            embedding_function,
            embedding_data,
            embedding_tensor,
            tensors,
        ) = utils.parse_add_arguments(
            dataset=dataset,
            text=texts,
            id=ids,
            metadata=metadatas,
            embedding_data=texts,
            embedding_function=embedding_fn3,
            embedding_2=embeddings,
        )


def test_parse_tensors_kwargs():
    tensors = {
        "embedding_1": (embedding_fn, texts),
        "embedding_2": (embedding_fn2, texts),
        "custom_text": texts,
    }
    func, data, emb_tensor, new_tensors = utils.parse_tensors_kwargs(
        tensors, None, None, None
    )

    assert func == [embedding_fn, embedding_fn2]
    assert data == [texts, texts]
    assert emb_tensor == ["embedding_1", "embedding_2"]
    assert new_tensors == {"custom_text": texts}

    with pytest.raises(ValueError):
        utils.parse_tensors_kwargs(tensors, embedding_fn, None, None)

    with pytest.raises(ValueError):
        utils.parse_tensors_kwargs(tensors, None, texts, None)

    with pytest.raises(ValueError):
        utils.parse_tensors_kwargs(tensors, None, None, "embedding_1")


@pytest.mark.slow
def test_multiple_embeddings(local_path):
    vector_store = DeepLakeVectorStore(
        path=local_path,
        overwrite=True,
        tensor_params=[
            {
                "name": "text",
                "htype": "text",
            },
            {
                "name": "embedding_1",
                "htype": "embedding",
            },
            {
                "name": "embedding_2",
                "htype": "embedding",
            },
        ],
    )

    with pytest.raises(AssertionError):
        vector_store.add(
            text=texts,
            embedding_function=[embedding_fn, embedding_fn],
            embedding_data=[texts],
            embedding_tensor=["embedding_1", "embedding_2"],
        )

    with pytest.raises(AssertionError):
        vector_store.add(
            text=texts,
            embedding_function=[embedding_fn, embedding_fn],
            embedding_data=[texts, texts],
            embedding_tensor=["embedding_1"],
        )

    with pytest.raises(AssertionError):
        vector_store.add(
            text=texts,
            embedding_function=[embedding_fn],
            embedding_data=[texts, texts],
            embedding_tensor=["embedding_1", "embedding_2"],
        )

    vector_store.add(
        text=texts,
        embedding_function=[embedding_fn, embedding_fn],
        embedding_data=[texts, texts],
        embedding_tensor=["embedding_1", "embedding_2"],
    )

    vector_store.add(
        text=texts, embedding_1=(embedding_fn, texts), embedding_2=(embedding_fn, texts)
    )

    vector_store.add(
        text=texts,
        embedding_function=embedding_fn,
        embedding_data=[texts, texts],
        embedding_tensor=["embedding_1", "embedding_2"],
    )

    # test with initial embedding function
    vector_store.embedding_function = embedding_fn
    vector_store.add(
        text=texts,
        embedding_data=[texts, texts],
        embedding_tensor=["embedding_1", "embedding_2"],
    )

    number_of_data = 1000
    _texts, embeddings, ids, metadatas, _ = utils.create_data(
        number_of_data=number_of_data, embedding_dim=EMBEDDING_DIM
    )
    vector_store.add(
        text=25 * _texts,
        embedding_function=[embedding_fn3, embedding_fn3],
        embedding_data=[25 * _texts, 25 * _texts],
        embedding_tensor=["embedding_1", "embedding_2"],
    )
    vector_store.add(
        text=25 * _texts,
        embedding_1=(embedding_fn3, 25 * _texts),
        embedding_2=(embedding_fn3, 25 * _texts),
    )

    assert len(vector_store.dataset) == 50040
    assert len(vector_store.dataset.embedding_1) == 50040
    assert len(vector_store.dataset.embedding_2) == 50040
    assert len(vector_store.dataset.id) == 50040
    assert len(vector_store.dataset.text) == 50040


def test_extend_none(local_path):
    vector_store = DeepLakeVectorStore(
        path=local_path,
        overwrite=True,
        tensor_params=[
            {"name": "text", "htype": "text"},
            {"name": "embedding", "htype": "embedding"},
            {
                "name": "id",
                "htype": "text",
            },
            {"name": "metadata", "htype": "json"},
        ],
    )

    vector_store.add(text=texts, embedding=None, id=ids, metadata=None)
    assert len(vector_store.dataset) == 10
    assert len(vector_store.dataset.text) == 10
    assert len(vector_store.dataset.embedding) == 10
    assert len(vector_store.dataset.id) == 10
    assert len(vector_store.dataset.metadata) == 10


def test_query_dim(local_path):
    vector_store = DeepLakeVectorStore(
        path=local_path,
        overwrite=True,
        tensor_params=[
            {"name": "text", "htype": "text"},
            {"name": "embedding", "htype": "embedding"},
        ],
    )

    vector_store.add(text=texts, embedding=embeddings)
    with pytest.raises(NotImplementedError):
        vector_store.search([texts[0], texts[0]], embedding_fn3, k=1)

    vector_store.search([texts[0]], embedding_fn4, k=1)


def test_embeddings_only(local_path):
    vector_store = VectorStore(
        path=local_path,
        overwrite=True,
        tensor_params=[
            {"name": "embedding_1", "htype": "embedding"},
            {"name": "embedding_2", "htype": "embedding"},
        ],
    )

    vector_store.add(
        embedding_1=(embedding_fn, texts), embedding_2=(embedding_fn3, texts)
    )

    assert len(vector_store.dataset) == 10
    assert len(vector_store.dataset.embedding_1) == 10
    assert len(vector_store.dataset.embedding_2) == 10


def test_uuid_fix(local_path):
    vector_store = VectorStore(local_path, overwrite=True)

    ids = [uuid.uuid4() for _ in range(NUMBER_OF_DATA)]

    vector_store.add(text=texts, id=ids, embedding=embeddings, metadata=metadatas)

    assert vector_store.dataset.id.data()["value"] == list(map(str, ids))


def test_read_only():
    db = VectorStore("hub://davitbun/twitter-algorithm")
    assert db.dataset.read_only == True


def test_delete_by_path_wrong_path():
    with pytest.raises(DatasetHandlerError):
        VectorStore.delete_by_path("some_path")<|MERGE_RESOLUTION|>--- conflicted
+++ resolved
@@ -508,8 +508,7 @@
 
 @pytest.mark.slow
 @requires_libdeeplake
-# @pytest.mark.parametrize("distance_metric", ["L1", "L2", "COS", "MAX"])
-@pytest.mark.parametrize("distance_metric", ["L1"])
+@pytest.mark.parametrize("distance_metric", ["L1", "L2", "COS", "MAX"])
 def test_search_quantitative(distance_metric, hub_cloud_dev_token):
     """Test whether TQL and Python return the same results"""
     # initialize vector store object:
@@ -618,7 +617,7 @@
     assert data_ce["id"] == data_db["id"]
 
 
-def test_delete(local_path):
+def test_delete(local_path, hub_cloud_dev_token):
     # initialize vector store object:
     vector_store = DeepLakeVectorStore(
         path=local_path,
@@ -628,90 +627,7 @@
 
     # add data to the dataset:
     vector_store.add(id=ids, embedding=embeddings, text=texts, metadata=metadatas)
-<<<<<<< HEAD
-
-    vector_store.summary()
-
-    # delete the data in the dataset by id:
-    vector_store.delete(row_ids=[4, 8, 9])
-    assert len(vector_store.dataset) == NUMBER_OF_DATA - 3
-
-    vector_store.delete(filter={"metadata": {"abc": 1}})
-    assert len(vector_store.dataset) == NUMBER_OF_DATA - 4
-
-    vector_store.delete(ids=["7"])
-    assert len(vector_store.dataset) == NUMBER_OF_DATA - 5
-
-    with pytest.raises(ValueError):
-        vector_store.delete()
-
-    tensors_before_delete = vector_store.dataset.tensors
-    vector_store.delete(delete_all=True)
-    assert len(vector_store.dataset) == 0
-    assert vector_store.dataset.tensors.keys() == tensors_before_delete.keys()
-
-    vector_store.delete_by_path(local_path)
-    dirs = os.listdir("./")
-    assert local_path not in dirs
-
-    # backwards compatibility test:
-    vector_store_b = DeepLakeVectorStore(
-        path=local_path,
-        overwrite=True,
-        tensor_params=[
-            {
-                "name": "ids",
-                "htype": "text",
-            },
-            {
-                "name": "docs",
-                "htype": "text",
-            },
-        ],
-    )
-    # add data to the dataset:
-    vector_store_b.add(ids=ids, docs=texts)
-
-    # delete the data in the dataset by id:
-    vector_store_b.delete(row_ids=[0])
-    assert len(vector_store_b.dataset) == NUMBER_OF_DATA - 1
-
-    ds = deeplake.empty(local_path, overwrite=True)
-    ds.create_tensor("id", htype="text")
-    ds.create_tensor("embedding", htype="embedding")
-    ds.extend(
-        {
-            "id": ids,
-            "embedding": embeddings,
-        }
-    )
-
-    vector_store = DeepLakeVectorStore(
-        path=local_path,
-    )
-    vector_store.delete(ids=ids[:3])
-    assert len(vector_store) == NUMBER_OF_DATA - 3
-
-
-@requires_libdeeplake
-def test_delete_with_indexes(local_path, capsys, hub_cloud_dev_token):
-    # initialize vector store object:
-    vector_store = DeepLakeVectorStore(
-        path=local_path,
-        overwrite=True,
-        verbose=False,
-        exec_option="compute_engine",
-        index_params={"threshold": 2},
-        token=hub_cloud_dev_token,
-    )
-
-    # add data to the dataset:
-    vector_store.add(id=ids, embedding=embeddings, text=texts, metadata=metadatas)
-
-    vector_store.summary()
-=======
     assert_vectorstore_structure(vector_store, 10)
->>>>>>> 5402e200
 
     # delete the data in the dataset by id:
     vector_store.delete(row_ids=[4, 8, 9])
@@ -847,11 +763,8 @@
     indirect=True,
 )
 @pytest.mark.parametrize("init_embedding_function", [embedding_fn3, None])
-<<<<<<< HEAD
+@pytest.mark.slow
 @requires_libdeeplake
-=======
-@pytest.mark.slow
->>>>>>> 5402e200
 def test_update_embedding(
     ds,
     vector_store_hash_ids,
@@ -872,11 +785,9 @@
         path=path,
         overwrite=True,
         verbose=False,
+        exec_option="compute_engine",
         embedding_function=init_embedding_function,
-<<<<<<< HEAD
         index_params={"threshold": 10},
-=======
->>>>>>> 5402e200
         token=ds.token,
     )
 
@@ -969,11 +880,8 @@
             num_changed_samples=5,
         )
 
-<<<<<<< HEAD
-=======
     vector_store.delete_by_path(path, token=ds.token)
 
->>>>>>> 5402e200
     # dataset has a multiple embedding_tensor:
     tensors = [
         {
@@ -1019,7 +927,7 @@
     multiple_embedding_tensor = ["embedding", "embedding_md"]
     multiple_embedding_source_tensor = ["embedding", "metadata"]
     vector_store = DeepLakeVectorStore(
-        path=path,
+        path=path + "_multi",
         overwrite=True,
         verbose=False,
         embedding_function=init_embedding_function,
@@ -1200,199 +1108,54 @@
         "compute_engine",
         num_changed_samples=5,
     )
-<<<<<<< HEAD
-
-
-@requires_libdeeplake
-def test_vdb_index_creation(local_path, capsys, hub_cloud_dev_token):
-    number_of_data = 1000
-    texts, embeddings, ids, metadatas, _ = utils.create_data(
-        number_of_data=number_of_data, embedding_dim=EMBEDDING_DIM
-    )
-
-    # initialize vector store object with vdb index threshold as 200.
-    vector_store = DeepLakeVectorStore(
-        path=local_path,
-        overwrite=True,
-        verbose=True,
-        exec_option="compute_engine",
-        index_params={"threshold": 200, "distance_metric": "L2"},
-        token=hub_cloud_dev_token,
-    )
-
-    vector_store.add(embedding=embeddings, text=texts, id=ids, metadata=metadatas)
-
-    assert len(vector_store) == number_of_data
-    assert set(vector_store.dataset.tensors) == set(
-        [
-            "embedding",
-            "id",
-            "metadata",
-            "text",
-        ]
-    )
-    assert set(vector_store.tensors()) == set(
-        [
-            "embedding",
-            "id",
-            "metadata",
-            "text",
-        ]
-    )
-
-    # Check if the index is recreated properly.
-    ds = vector_store.dataset
-    es = ds.embedding.get_vdb_indexes()
-    assert len(es) == 1
-    assert es[0]["id"] == "hnsw_1"
-    assert es[0]["distance"] == "l2_norm"
-    assert es[0]["type"] == "hnsw"
-
-    vector_store.delete_by_path(local_path)
-
-
-@requires_libdeeplake
-def test_vdb_index_creation_cosine_similarity(local_path, capsys, hub_cloud_dev_token):
-    number_of_data = 1000
-    texts, embeddings, ids, metadatas, _ = utils.create_data(
-        number_of_data=number_of_data, embedding_dim=EMBEDDING_DIM
-    )
-
-    # initialize vector store object with vdb index threshold as 200.
-    vector_store = DeepLakeVectorStore(
-        path=local_path,
-        overwrite=True,
-        verbose=True,
-        exec_option="compute_engine",
-        index_params={"threshold": 200, "distance_metric": "COS"},
-        token=hub_cloud_dev_token,
-    )
-
-    vector_store.add(embedding=embeddings, text=texts, id=ids, metadata=metadatas)
-
-    assert len(vector_store) == number_of_data
-    assert set(vector_store.dataset.tensors) == set(
-        [
-            "embedding",
-            "id",
-            "metadata",
-            "text",
-        ]
-    )
-    assert set(vector_store.tensors()) == set(
-        [
-            "embedding",
-            "id",
-            "metadata",
-            "text",
-        ]
-    )
-
-    # Check if the index is recreated properly.
-    ds = vector_store.dataset
-    es = ds.embedding.get_vdb_indexes()
-    assert len(es) == 1
-    assert es[0]["id"] == "hnsw_1"
-    assert es[0]["distance"] == "cosine_similarity"
-    assert es[0]["type"] == "hnsw"
-
-    vector_store.delete_by_path(local_path)
-
-
-@requires_libdeeplake
-def test_vdb_no_index_default_threshold(local_path, capsys, hub_cloud_dev_token):
-    number_of_data = 1000
-    texts, embeddings, ids, metadatas, _ = utils.create_data(
-        number_of_data=number_of_data, embedding_dim=EMBEDDING_DIM
-    )
-
-    # initialize vector store object
-    # As the default threshold is 1 million. So with number_of_data as 100
-    # vdb_indexes should not be created.
-    vector_store = DeepLakeVectorStore(
-        path=local_path,
-        overwrite=True,
-        verbose=True,
-        exec_option="compute_engine",
-        token=hub_cloud_dev_token,
-    )
-
-    vector_store.add(embedding=embeddings, text=texts, id=ids, metadata=metadatas)
-
-    assert len(vector_store) == number_of_data
-    assert set(vector_store.dataset.tensors) == set(
-        [
-            "embedding",
-            "id",
-            "metadata",
-            "text",
-        ]
-    )
-    assert set(vector_store.tensors()) == set(
-        [
-            "embedding",
-            "id",
-            "metadata",
-            "text",
-        ]
-    )
-
-    # Check if the index is recreated properly.
-    ds = vector_store.dataset
-    es = ds.embedding.get_vdb_indexes()
-    assert len(es) == 0
-
-    vector_store.delete_by_path(local_path)
-
-
-@requires_libdeeplake
-def test_vdb_no_index_zero_threshold(local_path, capsys, hub_cloud_dev_token):
-    number_of_data = 1000
-    texts, embeddings, ids, metadatas, _ = utils.create_data(
-        number_of_data=number_of_data, embedding_dim=EMBEDDING_DIM
-    )
-
-    # initialize vector store object
-    # As the default threshold is 1 million. So with number_of_data as 100
-    # vdb_indexes should not be created.
-    vector_store = DeepLakeVectorStore(
-        path=local_path,
-        overwrite=True,
-        verbose=True,
-        exec_option="compute_engine",
-        index_params={"threshold": -1},
-        token=hub_cloud_dev_token,
-    )
-
-    vector_store.add(embedding=embeddings, text=texts, id=ids, metadata=metadatas)
-
-    assert len(vector_store) == number_of_data
-    assert set(vector_store.dataset.tensors) == set(
-        [
-            "embedding",
-            "id",
-            "metadata",
-            "text",
-        ]
-    )
-    assert set(vector_store.tensors()) == set(
-        [
-            "embedding",
-            "id",
-            "metadata",
-            "text",
-        ]
-    )
-
-    # Check if the index is recreated properly.
-    ds = vector_store.dataset
-    es = ds.embedding.get_vdb_indexes()
-    assert len(es) == 0
-
-    vector_store.delete_by_path(local_path)
-=======
     vector_store.delete_by_path(path + "_multi", token=ds.token)
->>>>>>> 5402e200
+
+    @requires_libdeeplake
+    def test_vdb_index_creation(local_path, capsys, hub_cloud_dev_token):
+        number_of_data = 1000
+        texts, embeddings, ids, metadatas, _ = utils.create_data(
+            number_of_data=number_of_data, embedding_dim=EMBEDDING_DIM
+        )
+
+        # initialize vector store object with vdb index threshold as 200.
+        vector_store = DeepLakeVectorStore(
+            path=local_path,
+            overwrite=True,
+            verbose=True,
+            exec_option="compute_engine",
+            index_params={"threshold": 200, "distance_metric": "L2"},
+            token=hub_cloud_dev_token,
+        )
+
+        vector_store.add(embedding=embeddings, text=texts, id=ids, metadata=metadatas)
+
+        assert len(vector_store) == number_of_data
+        assert set(vector_store.dataset.tensors) == set(
+            [
+                "embedding",
+                "id",
+                "metadata",
+                "text",
+            ]
+        )
+        assert set(vector_store.tensors()) == set(
+            [
+                "embedding",
+                "id",
+                "metadata",
+                "text",
+            ]
+        )
+
+        # Check if the index is recreated properly.
+        ds = vector_store.dataset
+        es = ds.embedding.get_vdb_indexes()
+        assert len(es) == 1
+        assert es[0]["id"] == "hnsw_1"
+        assert es[0]["distance"] == "l2_norm"
+        assert es[0]["type"] == "hnsw"
+
+        vector_store.delete_by_path(local_path, token=ds.token)
 
 
 def assert_vectorstore_structure(vector_store, number_of_data):
@@ -1454,28 +1217,7 @@
         )
 
     vector_store.add(embedding=embeddings, text=texts, id=ids, metadata=metadatas)
-<<<<<<< HEAD
-
-    assert len(vector_store) == number_of_data
-    assert set(vector_store.dataset.tensors) == set(
-        [
-            "embedding",
-            "id",
-            "metadata",
-            "text",
-        ]
-    )
-    assert set(vector_store.tensors()) == set(
-        [
-            "embedding",
-            "id",
-            "metadata",
-            "text",
-        ]
-    )
-=======
     assert_vectorstore_structure(vector_store, number_of_data)
->>>>>>> 5402e200
 
     vector_store.add(
         embedding_function=embedding_fn3,
@@ -1484,19 +1226,7 @@
         id=ids,
         metadata=metadatas,
     )
-<<<<<<< HEAD
-    assert len(vector_store) == 2 * number_of_data
-    assert set(vector_store.tensors()) == set(
-        [
-            "embedding",
-            "id",
-            "metadata",
-            "text",
-        ]
-    )
-=======
     assert_vectorstore_structure(vector_store, 2 * number_of_data)
->>>>>>> 5402e200
 
     vector_store.add(
         embedding_function=embedding_fn3,
@@ -1505,23 +1235,9 @@
         id=25 * ids,
         metadata=25 * metadatas,
     )
-<<<<<<< HEAD
-
-    assert len(vector_store) == 27000
-    assert set(vector_store.tensors()) == set(
-        [
-            "embedding",
-            "id",
-            "metadata",
-            "text",
-        ]
-    )
-=======
     assert_vectorstore_structure(vector_store, 27000)
->>>>>>> 5402e200
-
-
-@requires_libdeeplake
+
+
 def test_ingestion_images(local_path):
     tensor_params = [
         {"name": "image", "htype": "image", "sample_compression": "jpg"},
