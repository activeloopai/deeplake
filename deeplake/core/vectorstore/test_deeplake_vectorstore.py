--- conflicted
+++ resolved
@@ -86,10 +86,7 @@
     embedding_dim = 100
 
     ids = [f"{i}" for i in range(num_of_items)]
-<<<<<<< HEAD
     # Creating embeddings of float32 as dtype of embedding tensor is float32.
-=======
->>>>>>> 02664a26
     embedding = [np.zeros(embedding_dim, dtype=np.float32) for i in range(num_of_items)]
     text = ["aadfv" for i in range(num_of_items)]
     metadata = [{"key": i} for i in range(num_of_items)]
@@ -396,9 +393,7 @@
 
     # Check that None option works
     vector_store_none_exec = DeepLakeVectorStore(
-        path=local_path,
-        overwrite=True,
-        exec_option=None,
+        path=local_path, overwrite=True, token=hub_cloud_dev_token, exec_option=None
     )
 
     assert vector_store_none_exec.exec_option == "compute_engine"
