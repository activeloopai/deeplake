import uuid
import os
from math import isclose
from functools import partial

import numpy as np
import pytest

import deeplake
from deeplake.core.vectorstore.deeplake_vectorstore import (
    DeepLakeVectorStore,
    VectorStore,
)
from deeplake.core.vectorstore import utils
from deeplake.tests.common import requires_libdeeplake
from deeplake.constants import (
    DEFAULT_VECTORSTORE_TENSORS,
)
from deeplake.constants import MB
from deeplake.util.exceptions import (
    IncorrectEmbeddingShapeError,
    TensorDoesNotExistError,
    DatasetHandlerError,
)
from deeplake.core.vectorstore.vector_search import dataset as dataset_utils


EMBEDDING_DIM = 100
NUMBER_OF_DATA = 10
# create data
texts, embeddings, ids, metadatas, images = utils.create_data(
    number_of_data=NUMBER_OF_DATA, embedding_dim=EMBEDDING_DIM
)

query_embedding = np.random.uniform(low=-10, high=10, size=(EMBEDDING_DIM)).astype(
    np.float32
)


def embedding_fn(text, embedding_dim=EMBEDDING_DIM):
    return np.zeros((len(text), EMBEDDING_DIM))  # pragma: no cover


def embedding_fn2(text, embedding_dim=EMBEDDING_DIM):
    return []  # pragma: no cover


def embedding_fn3(text, embedding_dim=EMBEDDING_DIM):
    """Returns embedding in List[np.ndarray] format"""
    return [np.zeros(embedding_dim) for i in range(len(text))]


def embedding_fn4(text, embedding_dim=EMBEDDING_DIM):
    return np.zeros((1, EMBEDDING_DIM))  # pragma: no cover


def embedding_fn5(text, embedding_dim=EMBEDDING_DIM):
    """Returns embedding in List[np.ndarray] format"""
    return [np.zeros(i) for i in range(len(text))]


def embedding_function(embedding_value, text):
    """Embedding function with custom embedding values"""
    return [np.ones(EMBEDDING_DIM) * embedding_value for _ in range(len(text))]


def get_embedding_function(embedding_value):
    """Function for creation embedding function with given embedding value"""
    return partial(embedding_function, embedding_value)


def get_multiple_embedding_function(embedding_value, num_of_funcs=2):
    return [
        partial(embedding_function, embedding_value[i]) for i in range(num_of_funcs)
    ]


def filter_udf(x):
    return x["metadata"].data()["value"] in [f"{i}" for i in range(5)]


def test_id_backward_compatibility(local_path):
    num_of_items = 10
    embedding_dim = 100

    ids = [f"{i}" for i in range(num_of_items)]
    embedding = [np.zeros(embedding_dim) for i in range(num_of_items)]
    text = ["aadfv" for i in range(num_of_items)]
    metadata = [{"key": i} for i in range(num_of_items)]

    ds = deeplake.empty(local_path, overwrite=True)
    ds.create_tensor("ids", htype="text")
    ds.create_tensor("embedding", htype="embedding")
    ds.create_tensor("text", htype="text")
    ds.create_tensor("metadata", htype="json")

    ds.extend(
        {
            "ids": ids,
            "embedding": embedding,
            "text": text,
            "metadata": metadata,
        }
    )

    vectorstore = VectorStore(path=local_path)
    vectorstore.add(
        text=text,
        embedding=embedding,
        metadata=metadata,
    )

    assert len(vectorstore) == 20


def test_custom_tensors(local_path):
    # initialize vector store object:
    vector_store = DeepLakeVectorStore(
        path=local_path,
        overwrite=True,
        tensor_params=[
            {"name": "texts_custom", "htype": "text"},
            {"name": "emb_custom", "htype": "embedding"},
        ],
    )

    with pytest.raises(ValueError):
        vector_store.add(
            bad_tensor_1=texts,
            bad_tensor_2=embeddings,
            text=texts,
        )

    vector_store.add(
        texts_custom=texts,
        emb_custom=embeddings,
    )

    data = vector_store.search(
        embedding=query_embedding, exec_option="python", embedding_tensor="emb_custom"
    )
    assert len(data.keys()) == 3
    assert "texts_custom" in data.keys() and "id" in data.keys()

    vector_store = DeepLakeVectorStore(
        path=local_path,
        overwrite=True,
        tensor_params=[
            {"name": "texts_custom", "htype": "text"},
            {"name": "emb_custom", "htype": "embedding"},
        ],
        embedding_function=embedding_fn5,
    )

    with pytest.raises(IncorrectEmbeddingShapeError):
        vector_store.add(
            embedding_data=texts,
            embedding_tensor="emb_custom",
            texts_custom=texts,
        )

    texts_extended = texts * 2500
    with pytest.raises(IncorrectEmbeddingShapeError):
        vector_store.add(
            embedding_data=texts_extended,
            embedding_tensor="emb_custom",
            texts_custom=texts_extended,
        )


@pytest.mark.parametrize(
    ("path", "hub_token"),
    [
        ("local_path", "hub_cloud_dev_token"),
        ("s3_path", "hub_cloud_dev_token"),
        ("gcs_path", "hub_cloud_dev_token"),
        ("azure_path", "hub_cloud_dev_token"),
        ("hub_cloud_path", "hub_cloud_dev_token"),
    ],
    indirect=True,
)
def test_providers(path, hub_token):
    vector_store = DeepLakeVectorStore(
        path=path,
        overwrite=True,
        tensor_params=[
            {"name": "texts_custom", "htype": "text"},
            {"name": "emb_custom", "htype": "embedding"},
        ],
        token=hub_token,
    )

    vector_store.add(
        texts_custom=texts,
        emb_custom=embeddings,
    )
    assert len(vector_store) == 10


def test_creds(gcs_path, gcs_creds):
    # testing create dataset with creds
    vector_store = DeepLakeVectorStore(
        path=gcs_path,
        overwrite=True,
        tensor_params=[
            {"name": "texts_custom", "htype": "text"},
            {"name": "emb_custom", "htype": "embedding"},
        ],
        creds=gcs_creds,
    )

    vector_store.add(
        texts_custom=texts,
        emb_custom=embeddings,
    )
    assert len(vector_store) == 10

    # testing dataset loading with creds
    vector_store = DeepLakeVectorStore(
        path=gcs_path,
        overwrite=False,
        creds=gcs_creds,
    )
    assert len(vector_store) == 10


@requires_libdeeplake
def test_search_basic(local_path, hub_cloud_dev_token):
    """Test basic search features"""
    # Initialize vector store object and add data
    vector_store = DeepLakeVectorStore(
        path=local_path,
        overwrite=True,
        token=hub_cloud_dev_token,
    )

    assert vector_store.exec_option == "python"

    vector_store.add(embedding=embeddings, text=texts, metadata=metadatas)

    with pytest.raises(ValueError):
        vector_store.add(
            embedding_function=embedding_fn2,
            embedding_data=texts,
            text=texts,
            metadata=metadatas,
        )
    # Check that default option works
    data_default = vector_store.search(
        embedding=query_embedding,
    )
    assert (len(data_default.keys())) > 0
    # Use python implementation to search the data
    data_p = vector_store.search(
        embedding=query_embedding,
        k=2,
        return_tensors=["id", "text"],
        filter={"metadata": {"abc": 1}},
    )

    assert len(data_p["text"]) == 1
    assert (
        sum([tensor in data_p.keys() for tensor in vector_store.dataset.tensors]) == 2
    )  # One for each return_tensors
    assert len(data_p.keys()) == 3  # One for each return_tensors + score

    # Load a vector store object from the cloud for indra testing
    vector_store_cloud = DeepLakeVectorStore(
        path="hub://testingacc2/vectorstore_test",
        read_only=True,
        token=hub_cloud_dev_token,
    )
    assert vector_store_cloud.exec_option == "compute_engine"

    # Use indra implementation to search the data
    data_ce = vector_store_cloud.search(
        embedding=query_embedding,
        k=2,
        return_tensors=["id", "text"],
    )
    assert len(data_ce["text"]) == 2
    assert (
        sum([tensor in data_ce.keys() for tensor in vector_store_cloud.dataset.tensors])
        == 2
    )  # One for each return_tensors
    assert len(data_ce.keys()) == 3  # One for each return_tensors + score

    with pytest.raises(ValueError):
        vector_store_cloud.search(
            query=f"SELECT * WHERE id=='{vector_store_cloud.dataset.id[0].numpy()[0]}'",
            embedding=query_embedding,
            k=2,
            return_tensors=["id", "text"],
        )

    # Run a full custom query
    test_text = vector_store_cloud.dataset.text[0].data()["value"]
    data_q = vector_store_cloud.search(
        query=f"select * where text == '{test_text}'",
    )

    assert len(data_q["text"]) == 1
    assert data_q["text"][0] == test_text
    assert sum(
        [tensor in data_q.keys() for tensor in vector_store_cloud.dataset.tensors]
    ) == len(
        vector_store_cloud.dataset.tensors
    )  # One for each tensor - embedding + score

    # Run a filter query using a json
    data_e_j = vector_store.search(
        k=2,
        return_tensors=["id", "text"],
        filter={"metadata": {"abc": 1}},
    )
    assert len(data_e_j["text"]) == 1
    assert (
        sum([tensor in data_e_j.keys() for tensor in vector_store.dataset.tensors]) == 2
    )  # One for each return_tensors
    assert len(data_e_j.keys()) == 2

    # Run the same filter as above using a function
    def filter_fn(x):
        return x["metadata"].data()["value"]["abc"] == 1

    data_e_f = vector_store.search(
        k=2,
        return_tensors=["id", "text"],
        filter=filter_fn,
    )
    assert len(data_e_f["text"]) == 1
    assert (
        sum([tensor in data_e_f.keys() for tensor in vector_store.dataset.tensors]) == 2
    )  # One for each return_tensors
    assert len(data_e_f.keys()) == 2

    # Check returning views
    data_p_v = vector_store.search(
        embedding=query_embedding,
        k=2,
        filter={"metadata": {"abc": 1}},
        return_view=True,
    )
    assert len(data_p_v) == 1
    assert isinstance(data_p_v.text[0].data()["value"], str)
    assert data_p_v.embedding[0].numpy().size > 0

    # Check that specifying exec option during search works, by specifying an invalid option
    with pytest.raises(ValueError):
        vector_store.search(
            embedding=query_embedding,
            exec_option="tensor_db",
            k=2,
            filter={"metadata": {"abc": 1}},
            return_view=True,
        )

    data_ce_v = vector_store_cloud.search(
        embedding=query_embedding, k=2, return_view=True
    )
    assert len(data_ce_v) == 2
    assert isinstance(data_ce_v.text[0].data()["value"], str)
    assert data_ce_v.embedding[0].numpy().size > 0

    # Check that None option works
    vector_store_none_exec = DeepLakeVectorStore(
        path=local_path, overwrite=True, token=hub_cloud_dev_token, exec_option=None
    )

    assert vector_store_none_exec.exec_option == "python"

    # Check that filter_fn with cloud dataset (and therefore "compute_engine" exec option) switches to "python" automatically.
    with pytest.warns(None):
        _ = vector_store_cloud.search(
            filter=filter_fn,
        )

    # Check exceptions
    # Invalid exec option
    with pytest.raises(ValueError):
        vector_store.search(
            embedding=query_embedding, exec_option="invalid_exec_option"
        )
    # Search without parameters
    with pytest.raises(ValueError):
        vector_store.search()
    # Query with python exec_option
    with pytest.raises(ValueError):
        vector_store.search(query="dummy", exec_option="python")
    # Returning a tensor that does not exist
    with pytest.raises(TensorDoesNotExistError):
        vector_store.search(
            embedding=query_embedding,
            return_tensors=["non_existant_tensor"],
        )
    # Specifying return tensors is not valid when also specifying a query
    with pytest.raises(ValueError):
        vector_store_cloud.search(query="dummy", return_tensors=["id"])
    # Specifying a filter function is not valid when also specifying a query
    with pytest.raises(ValueError):
        vector_store_cloud.search(query="dummy", filter=filter_fn)
    # Specifying a filter function is not valid when exec_option is "compute_engine"
    with pytest.raises(ValueError):
        vector_store_cloud.search(
            embedding=query_embedding, filter=filter_fn, exec_option="compute_engine"
        )
    # Not specifying a query or data that should be embedded
    with pytest.raises(ValueError):
        vector_store.search(
            embedding_function=embedding_fn,
        )
    # Empty dataset cannot be queried
    with pytest.raises(ValueError):
        vector_store_empty = DeepLakeVectorStore(path="mem://xyz")
        vector_store_empty.search(
            embedding=query_embedding,
            k=2,
            filter={"metadata": {"abc": 1}},
            return_view=True,
        )

    vector_store = DeepLakeVectorStore(path="mem://xyz")
    assert vector_store.exec_option == "python"
    vector_store.add(embedding=embeddings, text=texts, metadata=metadatas)

    data = vector_store.search(
        embedding_function=embedding_fn3,
        embedding_data=["dummy"],
        return_view=True,
        k=2,
    )
    assert len(data) == 2
    assert isinstance(data.text[0].data()["value"], str)
    assert data.embedding[0].numpy().size > 0

    data = vector_store.search(
        filter={"metadata": {"abcdefh": 1}},
        embedding=None,
        return_view=True,
        k=2,
    )
    assert len(data) == 0

    data = vector_store.search(
        filter={"metadata": {"abcdefh": 1}},
        embedding=query_embedding,
        k=2,
    )
    assert len(data) == 4
    assert len(data["id"]) == 0
    assert len(data["metadata"]) == 0
    assert len(data["text"]) == 0
    assert len(data["score"]) == 0

    # Test that the embedding function during initalization works
    vector_store = DeepLakeVectorStore(
        path="mem://xyz", embedding_function=embedding_fn3
    )
    assert vector_store.exec_option == "python"
    vector_store.add(embedding=embeddings, text=texts, metadata=metadatas)
    result = vector_store.search(embedding_data=["dummy"])
    assert len(result) == 4


@requires_libdeeplake
@pytest.mark.parametrize("distance_metric", ["L1", "L2", "COS", "MAX"])
def test_search_quantitative(distance_metric, hub_cloud_dev_token):
    """Test whether TQL and Python return the same results"""
    # initialize vector store object:
    vector_store = DeepLakeVectorStore(
        path="hub://testingacc2/vectorstore_test",
        read_only=True,
        token=hub_cloud_dev_token,
    )

    # use python implementation to search the data
    data_p = vector_store.search(
        embedding=query_embedding, exec_option="python", distance_metric=distance_metric
    )

    # use indra implementation to search the data
    data_ce = vector_store.search(
        embedding=query_embedding,
        exec_option="compute_engine",
        distance_metric=distance_metric,
    )

    assert len(data_p["score"]) == len(data_ce["score"])
    assert all(
        [
            isclose(
                data_p["score"][i],
                data_ce["score"][i],
                abs_tol=0.00001
                * (abs(data_p["score"][i]) + abs(data_ce["score"][i]))
                / 2,
            )
            for i in range(len(data_p["score"]))
        ]
    )
    assert data_p["text"] == data_ce["text"]
    assert data_p["id"] == data_ce["id"]
    assert data_p["metadata"] == data_ce["metadata"]

    # use indra implementation to search the data
    data_ce = vector_store.search(
        embedding=None,
        exec_option="compute_engine",
        distance_metric=distance_metric,
        filter={"metadata": {"abc": 100}},
    )

    # All medatata are the same to this should return k (k) results
    assert len(data_ce["id"]) == 4

    with pytest.raises(ValueError):
        # use indra implementation to search the data
        vector_store.search(
            query="select * where metadata == {'abcdefg': 28}",
            exec_option="compute_engine",
            distance_metric=distance_metric,
            filter={"metadata": {"abcdefg": 28}},
        )

    test_id = vector_store.dataset.id[0].data()["value"]

    data_ce = vector_store.search(
        query=f"select * where id == '{test_id}'",
        exec_option="compute_engine",
    )
    assert data_ce["id"][0] == test_id


@requires_libdeeplake
def test_search_managed(hub_cloud_dev_token):
    """Test whether managed TQL and client-side TQL return the same results"""
    # initialize vector store object:
    vector_store = DeepLakeVectorStore(
        path="hub://testingacc2/vectorstore_test_managed",
        read_only=True,
        token=hub_cloud_dev_token,
    )

    # use indra implementation to search the data
    data_ce = vector_store.search(
        embedding=query_embedding,
        exec_option="compute_engine",
    )

    data_db = vector_store.search(
        embedding=query_embedding,
        exec_option="tensor_db",
    )

    assert len(data_ce["score"]) == len(data_db["score"])
    assert all(
        [
            isclose(
                data_ce["score"][i],
                data_db["score"][i],
                abs_tol=0.00001
                * (abs(data_ce["score"][i]) + abs(data_db["score"][i]))
                / 2,
            )
            for i in range(len(data_ce["score"]))
        ]
    )
    assert data_ce["text"] == data_db["text"]
    assert data_ce["id"] == data_db["id"]


def test_delete(local_path, capsys):
    # initialize vector store object:
    vector_store = DeepLakeVectorStore(
        path=local_path,
        overwrite=True,
        verbose=False,
    )

    # add data to the dataset:
    vector_store.add(id=ids, embedding=embeddings, text=texts, metadata=metadatas)

    output = (
        f"Dataset(path='{local_path}', tensors=['embedding', 'id', 'metadata', 'text'])\n\n"
        "  tensor      htype      shape     dtype  compression\n"
        "  -------    -------    -------   -------  ------- \n"
        " embedding  embedding  (10, 100)  float32   None   \n"
        "    id        text      (10, 1)     str     None   \n"
        " metadata     json      (10, 1)     str     None   \n"
        "   text       text      (10, 1)     str     None   \n"
    )

    vector_store.summary()
    captured = capsys.readouterr()
    assert output in captured.out

    # delete the data in the dataset by id:
    vector_store.delete(row_ids=[4, 8, 9])
    assert len(vector_store.dataset) == NUMBER_OF_DATA - 3

    vector_store.delete(filter={"metadata": {"abc": 1}})
    assert len(vector_store.dataset) == NUMBER_OF_DATA - 4

    vector_store.delete(ids=["7"])
    assert len(vector_store.dataset) == NUMBER_OF_DATA - 5

    with pytest.raises(ValueError):
        vector_store.delete()

    tensors_before_delete = vector_store.dataset.tensors
    vector_store.delete(delete_all=True)
    assert len(vector_store.dataset) == 0
    assert vector_store.dataset.tensors.keys() == tensors_before_delete.keys()

    vector_store.delete_by_path(local_path)
    dirs = os.listdir("./")
    assert local_path not in dirs

    # backwards compatibility test:
    vector_store_b = DeepLakeVectorStore(
        path=local_path,
        overwrite=True,
        tensor_params=[
            {
                "name": "ids",
                "htype": "text",
            },
            {
                "name": "docs",
                "htype": "text",
            },
        ],
    )
    # add data to the dataset:
    vector_store_b.add(ids=ids, docs=texts)

    # delete the data in the dataset by id:
    vector_store_b.delete(row_ids=[0])
    assert len(vector_store_b.dataset) == NUMBER_OF_DATA - 1

    ds = deeplake.empty(local_path, overwrite=True)
    ds.create_tensor("id", htype="text")
    ds.create_tensor("embedding", htype="embedding")
    ds.extend(
        {
            "id": ids,
            "embedding": embeddings,
        }
    )

    vector_store = DeepLakeVectorStore(
        path=local_path,
    )
    vector_store.delete(ids=ids[:3])
    assert len(vector_store) == NUMBER_OF_DATA - 3


def assert_updated_vector_store(
    new_embedding_value,
    vector_store,
    ids,
    row_ids,
    filters,
    query,
    embedding_function,
    embedding_source_tensor,
    embedding_tensor,
    exec_option,
    num_changed_samples=3,
):
    if isinstance(embedding_tensor, str):
        new_embeddings = [
            np.ones(EMBEDDING_DIM) * new_embedding_value
        ] * num_changed_samples
    else:
        new_embeddings = []
        for i in range(len(embedding_tensor)):
            new_embedding = [
                np.ones(EMBEDDING_DIM) * new_embedding_value[i]
            ] * num_changed_samples
            new_embeddings.append(new_embedding)

    if not row_ids:
        row_ids = dataset_utils.search_row_ids(
            dataset=vector_store.dataset,
            search_fn=vector_store.search,
            ids=ids,
            filter=filters,
            query=query,
            exec_option=exec_option,
        )

    if callable(embedding_function) and isinstance(embedding_tensor, str):
        np.testing.assert_array_equal(
            vector_store.dataset[embedding_tensor][row_ids].numpy(),
            new_embeddings,
        )

    if callable(embedding_function) and isinstance(embedding_tensor, list):
        for i in range(len(embedding_tensor)):
            np.testing.assert_array_equal(
                vector_store.dataset[embedding_tensor[i]][row_ids].numpy(),
                new_embeddings[i],
            )

    if isinstance(embedding_function, list) and isinstance(embedding_tensor, list):
        for i in range(len(embedding_tensor)):
            np.testing.assert_array_equal(
                vector_store.dataset[embedding_tensor[i]][row_ids].numpy(),
                new_embeddings[i],
            )

    # check whether we are doing commits actually
    assert len(vector_store.dataset.commits) > 0


@requires_libdeeplake
@pytest.mark.parametrize(
    "ds, vector_store_hash_ids, vector_store_row_ids, vector_store_filters, vector_store_query",
    [
        ("local_auth_ds", "vector_store_hash_ids", None, None, None),
        ("local_auth_ds", None, "vector_store_row_ids", None, None),
        ("local_auth_ds", None, None, "vector_store_filter_udf", None),
        ("local_auth_ds", None, None, "vector_store_filters", None),
        ("hub_cloud_ds", None, None, None, "vector_store_query"),
    ],
    indirect=True,
)
@pytest.mark.parametrize("init_embedding_function", [embedding_fn3, None])
def test_update_embedding(
    ds,
    vector_store_hash_ids,
    vector_store_row_ids,
    vector_store_filters,
    vector_store_query,
    init_embedding_function,
):
    if vector_store_filters == "filter_udf":
        vector_store_filters = filter_udf

    embedding_tensor = "embedding"
    embedding_source_tensor = "text"
    # dataset has a single embedding_tensor:
    path = ds.path
    vector_store = DeepLakeVectorStore(
        path=path,
        overwrite=True,
        verbose=False,
        embedding_function=init_embedding_function,
    )

    # add data to the dataset:
    metadatas[1:6] = [{"a": 1} for _ in range(5)]
    vector_store.add(id=ids, embedding=embeddings, text=texts, metadata=metadatas)

    # case 1: single embedding_source_tensor, single embedding_tensor, single embedding_function
    new_embedding_value = 100
    embedding_fn = get_embedding_function(embedding_value=new_embedding_value)
    vector_store.update_embedding(
        ids=vector_store_hash_ids,
        row_ids=vector_store_row_ids,
        filter=vector_store_filters,
        query=vector_store_query,
        embedding_function=embedding_fn,
        embedding_source_tensor=embedding_source_tensor,
        embedding_tensor=embedding_tensor,
    )
    assert_updated_vector_store(
        new_embedding_value,
        vector_store,
        vector_store_hash_ids,
        vector_store_row_ids,
        vector_store_filters,
        vector_store_query,
        embedding_fn,
        embedding_source_tensor,
        embedding_tensor,
        "compute_engine",
        num_changed_samples=5,
    )

    # case 2: single embedding_source_tensor, single embedding_tensor not specified, single embedding_function
    new_embedding_value = 100
    embedding_fn = get_embedding_function(embedding_value=new_embedding_value)
    vector_store.update_embedding(
        ids=vector_store_hash_ids,
        row_ids=vector_store_row_ids,
        filter=vector_store_filters,
        query=vector_store_query,
        embedding_function=embedding_fn,
        embedding_source_tensor=embedding_source_tensor,
    )
    assert_updated_vector_store(
        new_embedding_value,
        vector_store,
        vector_store_hash_ids,
        vector_store_row_ids,
        vector_store_filters,
        vector_store_query,
        embedding_fn,
        embedding_source_tensor,
        embedding_tensor,
        "compute_engine",
        num_changed_samples=5,
    )

    # case 3-4: single embedding_source_tensor, single embedding_tensor, single init_embedding_function
    if init_embedding_function is None:
        # case 3: errors out when init_embedding_function is not specified
        with pytest.raises(ValueError):
            vector_store.update_embedding(
                ids=vector_store_hash_ids,
                row_ids=vector_store_row_ids,
                filter=vector_store_filters,
                query=vector_store_query,
                embedding_source_tensor=embedding_source_tensor,
            )
    else:
        # case 4
        vector_store.update_embedding(
            ids=vector_store_hash_ids,
            row_ids=vector_store_row_ids,
            filter=vector_store_filters,
            query=vector_store_query,
            embedding_source_tensor=embedding_source_tensor,
        )
        assert_updated_vector_store(
            0,
            vector_store,
            vector_store_hash_ids,
            vector_store_row_ids,
            vector_store_filters,
            vector_store_query,
            init_embedding_function,
            embedding_source_tensor,
            embedding_tensor,
            "compute_engine",
            num_changed_samples=5,
        )

    vector_store.delete_by_path(path)

    # dataset has a multiple embedding_tensor:
    tensors = [
        {
            "name": "text",
            "htype": "text",
            "create_id_tensor": False,
            "create_sample_info_tensor": False,
            "create_shape_tensor": False,
        },
        {
            "name": "metadata",
            "htype": "json",
            "create_id_tensor": False,
            "create_sample_info_tensor": False,
            "create_shape_tensor": False,
        },
        {
            "name": "embedding",
            "htype": "embedding",
            "dtype": np.float32,
            "create_id_tensor": False,
            "create_sample_info_tensor": False,
            "create_shape_tensor": True,
            "max_chunk_size": 64 * MB,
        },
        {
            "name": "embedding_md",
            "htype": "embedding",
            "dtype": np.float32,
            "create_id_tensor": False,
            "create_sample_info_tensor": False,
            "create_shape_tensor": True,
            "max_chunk_size": 64 * MB,
        },
        {
            "name": "id",
            "htype": "text",
            "create_id_tensor": False,
            "create_sample_info_tensor": False,
            "create_shape_tensor": False,
        },
    ]
    multiple_embedding_tensor = ["embedding", "embedding_md"]
    multiple_embedding_source_tensor = ["embedding", "metadata"]
    vector_store = DeepLakeVectorStore(
        path=path + "_multi",
        overwrite=True,
        verbose=False,
        embedding_function=init_embedding_function,
        tensor_params=tensors,
    )

    vector_store.add(
        id=ids,
        text=texts,
        embedding=embeddings,
        embedding_md=embeddings,
        metadata=metadatas,
    )

    # case 1: multiple embedding_source_tensor, single embedding_tensor, single embedding_function
    new_embedding_value = [100, 200]
    embedding_fn = get_multiple_embedding_function(new_embedding_value)
    with pytest.raises(ValueError):
        vector_store.update_embedding(
            ids=vector_store_hash_ids,
            row_ids=vector_store_row_ids,
            filter=vector_store_filters,
            query=vector_store_query,
            embedding_function=embedding_function,
            embedding_source_tensor=multiple_embedding_source_tensor,
            embedding_tensor=embedding_tensor,
        )

    # case 2: multiple embedding_source_tensor, single embedding_tensor, multiple embedding_function -> error out?
    with pytest.raises(ValueError):
        vector_store.update_embedding(
            ids=vector_store_hash_ids,
            row_ids=vector_store_row_ids,
            filter=vector_store_filters,
            query=vector_store_query,
            embedding_function=embedding_fn,
            embedding_source_tensor=multiple_embedding_source_tensor,
            embedding_tensor=embedding_tensor,
        )

    # case 3: 4 embedding_source_tensor, 2 embedding_tensor, 2 embedding_function
    with pytest.raises(ValueError):
        vector_store.update_embedding(
            ids=vector_store_hash_ids,
            row_ids=vector_store_row_ids,
            filter=vector_store_filters,
            query=vector_store_query,
            embedding_function=embedding_fn,
            embedding_source_tensor=multiple_embedding_source_tensor * 2,
            embedding_tensor=embedding_tensor,
        )

    # case 4: multiple embedding_source_tensor, multiple embedding_tensor, multiple embedding_function
    new_embedding_value = [100, 200]
    embedding_fn = get_multiple_embedding_function(new_embedding_value)
    vector_store.update_embedding(
        ids=vector_store_hash_ids,
        row_ids=vector_store_row_ids,
        filter=vector_store_filters,
        query=vector_store_query,
        embedding_function=embedding_fn,
        embedding_source_tensor=multiple_embedding_source_tensor,
        embedding_tensor=multiple_embedding_tensor,
    )

    assert_updated_vector_store(
        new_embedding_value,
        vector_store,
        vector_store_hash_ids,
        vector_store_row_ids,
        vector_store_filters,
        vector_store_query,
        embedding_fn,
        multiple_embedding_source_tensor,
        multiple_embedding_tensor,
        "compute_engine",
        num_changed_samples=5,
    )

    # case 5-6: multiple embedding_source_tensor, multiple embedding_tensor, single init_embedding_function
    new_embedding_value = [0, 0]

    if init_embedding_function is None:
        with pytest.raises(ValueError):
            # case 5: error out because no embedding function was specified
            vector_store.update_embedding(
                ids=vector_store_hash_ids,
                row_ids=vector_store_row_ids,
                filter=vector_store_filters,
                query=vector_store_query,
                embedding_source_tensor=multiple_embedding_source_tensor,
                embedding_tensor=multiple_embedding_tensor,
            )
    else:
        # case 6
        vector_store.update_embedding(
            ids=vector_store_hash_ids,
            row_ids=vector_store_row_ids,
            filter=vector_store_filters,
            query=vector_store_query,
            embedding_source_tensor=multiple_embedding_source_tensor,
            embedding_tensor=multiple_embedding_tensor,
        )
        assert_updated_vector_store(
            new_embedding_value,
            vector_store,
            vector_store_hash_ids,
            vector_store_row_ids,
            vector_store_filters,
            vector_store_query,
            embedding_fn3,
            multiple_embedding_source_tensor,
            multiple_embedding_tensor,
            "compute_engine",
            num_changed_samples=5,
        )

    # case 7: multiple embedding_source_tensor, not specified embedding_tensor, multiple embedding_function -> error out?
    with pytest.raises(ValueError):
        vector_store.update_embedding(
            ids=vector_store_hash_ids,
            row_ids=vector_store_row_ids,
            filter=vector_store_filters,
            query=vector_store_query,
            embedding_source_tensor=multiple_embedding_source_tensor,
            embedding_function=embedding_fn,
        )

    # case 8-9: single embedding_source_tensor, multiple embedding_tensor, single init_embedding_function
    with pytest.raises(ValueError):
        # case 8: error out because embedding_function is not specified during init call and update call
        vector_store.update_embedding(
            ids=vector_store_hash_ids,
            row_ids=vector_store_row_ids,
            filter=vector_store_filters,
            query=vector_store_query,
            embedding_source_tensor=embedding_source_tensor,
            embedding_function=embedding_fn,
        )

    # case 10: single embedding_source_tensor, multiple embedding_tensor,  multiple embedding_function -> error out?
    with pytest.raises(ValueError):
        # error out because single embedding_source_tensor is specified
        vector_store.update_embedding(
            ids=vector_store_hash_ids,
            row_ids=vector_store_row_ids,
            filter=vector_store_filters,
            query=vector_store_query,
            embedding_source_tensor=embedding_source_tensor,
            embedding_tensor=multiple_embedding_tensor,
            embedding_function=embedding_fn,
        )

    # case 11: single embedding_source_tensor, single embedding_tensor, single embedding_function, single init_embedding_function
    new_embedding_value = 300
    embedding_fn = get_embedding_function(new_embedding_value)
    vector_store.update_embedding(
        ids=vector_store_hash_ids,
        row_ids=vector_store_row_ids,
        filter=vector_store_filters,
        query=vector_store_query,
        embedding_source_tensor=embedding_source_tensor,
        embedding_tensor=embedding_tensor,
        embedding_function=embedding_fn,
    )

    assert_updated_vector_store(
        new_embedding_value,
        vector_store,
        vector_store_hash_ids,
        vector_store_row_ids,
        vector_store_filters,
        vector_store_query,
        embedding_function,
        embedding_source_tensor,
        embedding_tensor,
        "compute_engine",
        num_changed_samples=5,
    )
    vector_store.delete_by_path(path)


def test_ingestion(local_path, capsys):
    # create data
    number_of_data = 1000
    texts, embeddings, ids, metadatas, _ = utils.create_data(
        number_of_data=number_of_data, embedding_dim=EMBEDDING_DIM
    )

    # initialize vector store object:
    vector_store = DeepLakeVectorStore(
        path=local_path,
        overwrite=True,
        verbose=True,
    )

    with pytest.raises(Exception):
        # add data to the dataset:
        vector_store.add(
            embedding=embeddings,
            text=texts[: number_of_data - 2],
            id=ids,
            metadata=metadatas,
        )

    with pytest.raises(ValueError):
        # add data to the dataset:
        vector_store.add(
            embedding=embeddings,
            text=texts[: number_of_data - 2],
            id=ids,
            metadata=metadatas,
            something=texts[: number_of_data - 2],
        )

    vector_store.add(embedding=embeddings, text=texts, id=ids, metadata=metadatas)
    captured = capsys.readouterr()

    output = (
        f"Dataset(path='{local_path}', tensors=['embedding', 'id', 'metadata', 'text'])\n\n"
        "  tensor      htype       shape      dtype  compression\n"
        "  -------    -------     -------    -------  ------- \n"
        " embedding  embedding  (1000, 100)  float32   None   \n"
        "    id        text      (1000, 1)     str     None   \n"
        " metadata     json      (1000, 1)     str     None   \n"
        "   text       text      (1000, 1)     str     None   \n"
    )
    assert output in captured.out

    assert len(vector_store) == number_of_data
    assert list(vector_store.dataset.tensors) == [
        "embedding",
        "id",
        "metadata",
        "text",
    ]
    assert list(vector_store.tensors()) == [
        "embedding",
        "id",
        "metadata",
        "text",
    ]

    vector_store.add(
        embedding_function=embedding_fn3,
        embedding_data=texts,
        text=texts,
        id=ids,
        metadata=metadatas,
    )
    captured = capsys.readouterr()

    output = (
        f"Dataset(path='{local_path}', tensors=['embedding', 'id', 'metadata', 'text'])\n\n"
        "  tensor      htype       shape      dtype  compression\n"
        "  -------    -------     -------    -------  ------- \n"
        " embedding  embedding  (2000, 100)  float32   None   \n"
        "    id        text      (2000, 1)     str     None   \n"
        " metadata     json      (2000, 1)     str     None   \n"
        "   text       text      (2000, 1)     str     None   \n"
    )
    assert output in captured.out
    assert len(vector_store) == 2 * number_of_data
    assert list(vector_store.tensors()) == [
        "embedding",
        "id",
        "metadata",
        "text",
    ]

    vector_store.add(
        embedding_function=embedding_fn3,
        embedding_data=25 * texts,
        text=25 * texts,
        id=25 * ids,
        metadata=25 * metadatas,
    )
    captured = capsys.readouterr()

    output = (
        f"Dataset(path='{local_path}', tensors=['embedding', 'id', 'metadata', 'text'])\n\n"
        "  tensor      htype       shape       dtype  compression\n"
        "  -------    -------     -------     -------  ------- \n"
        " embedding  embedding  (27000, 100)  float32   None   \n"
        "    id        text      (27000, 1)     str     None   \n"
        " metadata     json      (27000, 1)     str     None   \n"
        "   text       text      (27000, 1)     str     None   \n"
    )
    assert output in captured.out
    assert len(vector_store) == 27000
    assert list(vector_store.tensors()) == [
        "embedding",
        "id",
        "metadata",
        "text",
    ]


def test_ingestion_images(local_path):
    tensor_params = [
        {"name": "image", "htype": "image", "sample_compression": "jpg"},
        {"name": "embedding", "htype": "embedding"},
    ]

    append_images = images
    append_images[0] = np.random.randint(0, 255, (100, 100, 3)).astype(
        np.uint8
    )  # Mix paths and images

    # initialize vector store object:
    vector_store = DeepLakeVectorStore(
        path=local_path,
        tensor_params=tensor_params,
        overwrite=True,
        verbose=True,
    )

    ids = vector_store.add(image=images, embedding=embeddings, return_ids=True)

    assert "image" in vector_store.dataset.tensors
    assert "embedding" in vector_store.dataset.tensors
    assert len(vector_store.dataset.image[0].numpy().shape) == 3
    assert len(vector_store.dataset.image[1].numpy().shape) == 3
    assert len(ids) == 10


def test_parse_add_arguments(local_path):
    deeplake_vector_store = DeepLakeVectorStore(
        path="mem://dummy",
        overwrite=True,
        embedding_function=embedding_fn,
    )

    with pytest.raises(ValueError):
        # Throw error because embedding_function requires embed_data_from
        utils.parse_add_arguments(
            dataset=deeplake_vector_store.dataset,
            initial_embedding_function=embedding_fn,
            embedding_function=embedding_fn,
            embeding_tensor="embedding",
            text=texts,
            id=ids,
            metadata=metadatas,
        )

    with pytest.raises(ValueError):
        # Throw error because embedding function is not specified anywhere
        utils.parse_add_arguments(
            dataset=deeplake_vector_store.dataset,
            embedding_data=texts,
            embeding_tensor="embedding",
            text=texts,
            id=ids,
            metadata=metadatas,
        )

    with pytest.raises(ValueError):
        # Throw error because data is not specified for all tensors
        utils.parse_add_arguments(
            dataset=deeplake_vector_store.dataset,
            text=texts,
            id=ids,
            metadata=metadatas,
        )

    with pytest.raises(ValueError):
        # initial embedding function specified and embeding_tensor is specified
        (
            embedding_function,
            embeding_tensor,
            embed_data_from,
            tensors,
        ) = utils.parse_add_arguments(
            dataset=deeplake_vector_store.dataset,
            initial_embedding_function=embedding_fn,
            embedding_tensor="embedding",
            text=texts,
            id=ids,
            metadata=metadatas,
        )

    # initial embedding function is specified and embeding_tensor, embed_data_from are not specified
    (
        embedding_function,
        embeding_tensor,
        embed_data_from,
        tensors,
    ) = utils.parse_add_arguments(
        dataset=deeplake_vector_store.dataset,
        initial_embedding_function=embedding_fn,
        text=texts,
        id=ids,
        embedding=embeddings,
        metadata=metadatas,
    )
    assert embedding_function is None
    assert embeding_tensor == None
    assert embed_data_from is None
    assert tensors == {
        "id": ids,
        "text": texts,
        "metadata": metadatas,
        "embedding": embeddings,
    }

    with pytest.raises(ValueError):
        # initial embedding function specified and embeding_tensor is not specified
        utils.parse_add_arguments(
            dataset=deeplake_vector_store.dataset,
            initial_embedding_function=embedding_fn,
            embedding_data=texts,
            text=texts,
            id=ids,
            embedding=embeddings,
            metadata=metadatas,
        )  # 2

    with pytest.raises(ValueError):
        # Throw error because embedding_function and embedding are specified
        utils.parse_add_arguments(
            dataset=deeplake_vector_store.dataset,
            initial_embedding_function=embedding_fn,
            embedding_function=embedding_fn,
            embedding_data=texts,
            embedding_tensor="embedding",
            text=texts,
            id=ids,
            metadata=metadatas,
            embedding=embeddings,
        )

    with pytest.raises(ValueError):
        # initial_embedding_function is specified and embeding_tensor, embed_data_from and embedding is specified.
        utils.parse_add_arguments(
            dataset=deeplake_vector_store.dataset,
            initial_embedding_function=embedding_fn,
            embedding_tensor="embedding",
            embedding_data=texts,
            text=texts,
            id=ids,
            metadata=metadatas,
            embedding=embeddings,
        )

    with pytest.raises(ValueError):
        # initial_embedding_function is not specified and embeding_tensor, embed_data_from and embedding is specified.
        utils.parse_add_arguments(
            dataset=deeplake_vector_store.dataset,
            embeding_tensor="embedding",
            embedding_data=texts,
            text=texts,
            id=ids,
            metadata=metadatas,
            embedding=embeddings,
        )

    with pytest.raises(ValueError):
        utils.parse_add_arguments(
            dataset=deeplake_vector_store.dataset,
            embedding_function=embedding_fn,
            initial_embedding_function=embedding_fn,
            embedding_data=texts,
            embedding_tensor="embedding",
            text=texts,
            id=ids,
            embedding=embeddings,
            metadata=metadatas,
        )

    (
        embedding_function,
        embedding_data,
        embedding_tensors,
        tensors,
    ) = utils.parse_add_arguments(
        dataset=deeplake_vector_store.dataset,
        embedding_function=embedding_fn2,
        embedding_data=texts,
        embedding_tensor="embedding",
        text=texts,
        id=ids,
        metadata=metadatas,
    )
    assert embedding_function[0] is embedding_fn2
    assert embedding_tensors == ["embedding"]
    assert tensors == {
        "id": ids,
        "text": texts,
        "metadata": metadatas,
    }

    (
        embedding_function,
        embedding_data,
        embedding_tensors,
        tensors,
    ) = utils.parse_add_arguments(
        dataset=deeplake_vector_store.dataset,
        embedding_function=embedding_fn2,
        embedding_data="text",
        embedding_tensor="embedding",
        text=texts,
        metadata=metadatas,
    )
    assert embedding_function[0] is embedding_fn2
    assert embedding_tensors == ["embedding"]
    assert len(tensors) == 2

    # Creating a vector store with two embedding tensors
    deeplake_vector_store = DeepLakeVectorStore(
        path="mem://dummy",
        overwrite=True,
        embedding_function=embedding_fn,
        tensor_params=[
            {
                "name": "embedding_1",
                "htype": "embedding",
            },
            {
                "name": "embedding_2",
                "htype": "embedding",
            },
            {
                "name": "texts",
                "htype": "text",
            },
        ],
    )

    # There are two embedding but an embedding_tensor is not specified, so it's not clear where to add the embedding data
    with pytest.raises(ValueError):
        utils.parse_add_arguments(
            dataset=deeplake_vector_store.dataset,
            embedding_function=embedding_fn2,
            embedding_data="text",
            text=texts,
            metadata=metadatas,
        )

    # Creating a vector store without embedding htype or tensor name
    deeplake_vector_store = DeepLakeVectorStore(
        path="mem://dummy",
        overwrite=True,
        embedding_function=embedding_fn,
        tensor_params=[
            {
                "name": "text",
                "htype": "text",
            },
        ],
    )

    # There is no embedding tensor, so it's not clear where to add the embedding data
    with pytest.raises(ValueError):
        utils.parse_add_arguments(
            dataset=deeplake_vector_store.dataset,
            embedding_function=embedding_fn2,
            embedding_data=texts,
            text=texts,
        )

    # Creating a vector store with embedding tensor with a custom name
    deeplake_vector_store = DeepLakeVectorStore(
        path="mem://dummy",
        overwrite=True,
        embedding_function=embedding_fn2,
        tensor_params=[
            {
                "name": "embedding_1",
                "htype": "embedding",
            },
            {
                "name": "text",
                "htype": "text",
            },
        ],
    )

    (
        embedding_function,
        embedding_data,
        embedding_tensors,
        tensors,
    ) = utils.parse_add_arguments(
        dataset=deeplake_vector_store.dataset,
        embedding_function=embedding_fn2,
        embedding_data=texts,
        text=texts,
    )

    assert embedding_function[0] is embedding_fn2
    assert embedding_tensors == ["embedding_1"]
    assert len(tensors) == 1

    deeplake_vector_store = DeepLakeVectorStore(
        path="mem://dummy",
        overwrite=True,
        embedding_function=embedding_fn,
    )

    (
        embedding_function,
        embedding_data,
        embedding_tensor,
        tensors,
    ) = utils.parse_add_arguments(
        dataset=deeplake_vector_store.dataset,
        initial_embedding_function=embedding_fn,
        text=texts,
        id=ids,
        metadata=metadatas,
        embedding_data=texts,
        embedding_tensor="embedding",
    )
    assert embedding_function[0] is embedding_fn
    assert embedding_tensor == ["embedding"]
    assert embedding_data == [texts]
    assert tensors == {
        "id": ids,
        "text": texts,
        "metadata": metadatas,
    }

    with pytest.raises(ValueError):
        (
            embedding_function,
            embedding_data,
            embedding_tensor,
            tensors,
        ) = utils.parse_add_arguments(
            dataset=deeplake_vector_store.dataset,
            text=texts,
            id=ids,
            metadata=metadatas,
            embedding_tensor="embedding",
        )

    with pytest.raises(ValueError):
        (
            embedding_function,
            embedding_data,
            embedding_tensor,
            tensors,
        ) = utils.parse_add_arguments(
            dataset=deeplake_vector_store.dataset,
            text=texts,
            id=ids,
            metadata=metadatas,
            embedding_data=texts,
        )

    with pytest.raises(ValueError):
        (
            embedding_function,
            embedding_data,
            embedding_tensor,
            tensors,
        ) = utils.parse_add_arguments(
            dataset=deeplake_vector_store.dataset,
            text=texts,
            id=ids,
            metadata=metadatas,
            embedding=embeddings,
            new_tensor=texts,
        )

    with pytest.raises(ValueError):
        dataset = deeplake.empty(local_path, overwrite=True)
        dataset.create_tensor("embedding_1", htype="embedding")
        dataset.create_tensor("embedding_2", htype="embedding")
        dataset.create_tensor("id", htype="text")
        dataset.create_tensor("text", htype="text")
        dataset.create_tensor("metadata", htype="json")

        dataset.extend(
            {
                "embedding_1": embeddings,
                "embedding_2": embeddings,
                "id": ids,
                "text": texts,
                "metadata": metadatas,
            }
        )

        (
            embedding_function,
            embedding_data,
            embedding_tensor,
            tensors,
        ) = utils.parse_add_arguments(
            dataset=dataset,
            text=texts,
            id=ids,
            metadata=metadatas,
            embedding_data=texts,
            embedding_function=embedding_fn3,
            embedding_2=embeddings,
        )


def test_parse_tensors_kwargs():
    tensors = {
        "embedding_1": (embedding_fn, texts),
        "embedding_2": (embedding_fn2, texts),
        "custom_text": texts,
    }
    func, data, emb_tensor, new_tensors = utils.parse_tensors_kwargs(
        tensors, None, None, None
    )

    assert func == [embedding_fn, embedding_fn2]
    assert data == [texts, texts]
    assert emb_tensor == ["embedding_1", "embedding_2"]
    assert new_tensors == {"custom_text": texts}

    with pytest.raises(ValueError):
        utils.parse_tensors_kwargs(tensors, embedding_fn, None, None)

    with pytest.raises(ValueError):
        utils.parse_tensors_kwargs(tensors, None, texts, None)

    with pytest.raises(ValueError):
        utils.parse_tensors_kwargs(tensors, None, None, "embedding_1")


def test_multiple_embeddings(local_path, capsys):
    vector_store = DeepLakeVectorStore(
        path=local_path,
        overwrite=True,
        tensor_params=[
            {
                "name": "text",
                "htype": "text",
            },
            {
                "name": "embedding_1",
                "htype": "embedding",
            },
            {
                "name": "embedding_2",
                "htype": "embedding",
            },
        ],
    )

    with pytest.raises(AssertionError):
        vector_store.add(
            text=texts,
            embedding_function=[embedding_fn, embedding_fn],
            embedding_data=[texts],
            embedding_tensor=["embedding_1", "embedding_2"],
        )

    with pytest.raises(AssertionError):
        vector_store.add(
            text=texts,
            embedding_function=[embedding_fn, embedding_fn],
            embedding_data=[texts, texts],
            embedding_tensor=["embedding_1"],
        )

    with pytest.raises(AssertionError):
        vector_store.add(
            text=texts,
            embedding_function=[embedding_fn],
            embedding_data=[texts, texts],
            embedding_tensor=["embedding_1", "embedding_2"],
        )

    vector_store.add(
        text=texts,
        embedding_function=[embedding_fn, embedding_fn],
        embedding_data=[texts, texts],
        embedding_tensor=["embedding_1", "embedding_2"],
    )
    vector_store.add(
        text=texts, embedding_1=(embedding_fn, texts), embedding_2=(embedding_fn, texts)
    )
    vector_store.add(
        text=texts,
        embedding_function=embedding_fn,
        embedding_data=[texts, texts],
        embedding_tensor=["embedding_1", "embedding_2"],
    )

    # test with initial embedding function
    vector_store.embedding_function = embedding_fn
    vector_store.add(
        text=texts,
        embedding_data=[texts, texts],
        embedding_tensor=["embedding_1", "embedding_2"],
    )

    number_of_data = 1000
    _texts, embeddings, ids, metadatas, _ = utils.create_data(
        number_of_data=number_of_data, embedding_dim=EMBEDDING_DIM
    )
    vector_store.add(
        text=25 * _texts,
        embedding_function=[embedding_fn3, embedding_fn3],
        embedding_data=[25 * _texts, 25 * _texts],
        embedding_tensor=["embedding_1", "embedding_2"],
    )
    vector_store.add(
        text=25 * _texts,
        embedding_1=(embedding_fn3, 25 * _texts),
        embedding_2=(embedding_fn3, 25 * _texts),
    )

    assert len(vector_store.dataset) == 50040
    assert len(vector_store.dataset.embedding_1) == 50040
    assert len(vector_store.dataset.embedding_2) == 50040
    assert len(vector_store.dataset.id) == 50040
    assert len(vector_store.dataset.text) == 50040


def test_extend_none(local_path):
    vector_store = DeepLakeVectorStore(
        path=local_path,
        overwrite=True,
        tensor_params=[
            {"name": "text", "htype": "text"},
            {"name": "embedding", "htype": "embedding"},
            {
                "name": "id",
                "htype": "text",
            },
            {"name": "metadata", "htype": "json"},
        ],
    )

    vector_store.add(text=texts, embedding=None, id=ids, metadata=None)
    assert len(vector_store.dataset) == 10
    assert len(vector_store.dataset.text) == 10
    assert len(vector_store.dataset.embedding) == 10
    assert len(vector_store.dataset.id) == 10
    assert len(vector_store.dataset.metadata) == 10


def test_query_dim(local_path):
    vector_store = DeepLakeVectorStore(
        path=local_path,
        overwrite=True,
        tensor_params=[
            {"name": "text", "htype": "text"},
            {"name": "embedding", "htype": "embedding"},
        ],
    )

    vector_store.add(text=texts, embedding=embeddings)
    with pytest.raises(AssertionError):
        vector_store.search([texts[0], texts[0]], embedding_fn3, k=1)

    vector_store.search([texts[0]], embedding_fn4, k=1)


def test_embeddings_only(local_path):
    vector_store = VectorStore(
        path=local_path,
        overwrite=True,
        tensor_params=[
            {"name": "embedding_1", "htype": "embedding"},
            {"name": "embedding_2", "htype": "embedding"},
        ],
    )

    vector_store.add(
        embedding_1=(embedding_fn, texts), embedding_2=(embedding_fn3, texts)
    )

    assert len(vector_store.dataset) == 10
    assert len(vector_store.dataset.embedding_1) == 10
    assert len(vector_store.dataset.embedding_2) == 10


def test_uuid_fix(local_path):
    vector_store = VectorStore(local_path, overwrite=True)

    ids = [uuid.uuid4() for _ in range(NUMBER_OF_DATA)]

    vector_store.add(text=texts, id=ids, embedding=embeddings, metadata=metadatas)

    assert vector_store.dataset.id.data()["value"] == list(map(str, ids))


<<<<<<< HEAD
def test_read_only():
    db = VectorStore("hub://davitbun/twitter-algorithm")
    assert db.dataset.read_only == True
=======
def test_delete_by_path_wrong_path():
    with pytest.raises(DatasetHandlerError):
        VectorStore.delete_by_path("some_path")
>>>>>>> 1c6db8ab
<|MERGE_RESOLUTION|>--- conflicted
+++ resolved
@@ -1771,12 +1771,11 @@
     assert vector_store.dataset.id.data()["value"] == list(map(str, ids))
 
 
-<<<<<<< HEAD
 def test_read_only():
     db = VectorStore("hub://davitbun/twitter-algorithm")
     assert db.dataset.read_only == True
-=======
+
+
 def test_delete_by_path_wrong_path():
     with pytest.raises(DatasetHandlerError):
-        VectorStore.delete_by_path("some_path")
->>>>>>> 1c6db8ab
+        VectorStore.delete_by_path("some_path")