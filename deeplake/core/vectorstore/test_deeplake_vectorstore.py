import numpy as np
import pytest

from deeplake.core.vectorstore.deeplake_vectorstore import DeepLakeVectorStore
from deeplake.core.vectorstore import utils
from deeplake.tests.common import requires_libdeeplake


embedding_dim = 100
# create data
texts, embeddings, ids, metadatas = utils.create_data(
    number_of_data=10, embedding_dim=embedding_dim
)

query_embedding = np.random.uniform(low=-10, high=10, size=(embedding_dim)).astype(
    np.float32
)


def embedding_fn(text, embedding_dim=100):
    return np.zeros((len(text), embedding_dim)).astype(np.float32)


def test_tensor_dict():
    # initialize vector store object:
    vector_store = DeepLakeVectorStore(
        dataset_path="./deeplake_vector_store",
        overwrite=True,
        tensors_dict=[{"name": "image_annotations", "htype": "text"}, {"name": "image_embeddings", "htype": "embedding"}]
    )
    
    with pytest.raises(ValueError):
        vector_store.add(
            image_annotations=texts,
            image_embeddings=embeddings,
            text=texts,
        )
        
    vector_store.add(
        image_annotations=texts,
        image_embeddings=embeddings,
    )
    
    query_embedding = np.random.uniform(low=-10, high=10, size=(embedding_dim)).astype(
        np.float32
    )
    # use indra implementation to search the data
    data_p = vector_store.search(
        embedding=query_embedding,
        exec_option="python"
    )
    data_p

@requires_libdeeplake
<<<<<<< HEAD
def test_search_basic(hub_cloud_dev_token):
    # initialize vector store object:
    vector_store = DeepLakeVectorStore(
        dataset_path="./deeplake_vector_store",
        overwrite=True,
        token=hub_cloud_dev_token,
    )

    # add data to the dataset:
    vector_store.add(embeddings=embeddings, texts=texts, metadatas=metadatas)

    # check that default works
    data_default = vector_store.search(
        embedding=query_embedding,
    )
    assert (len(data_default.keys())) > 0

    # use python implementation to search the data
    data_p = vector_store.search(
        embedding=query_embedding,
        exec_option="python",
        k=2,
        return_tensors=["ids", "text"],
        filter={"metadata": {"abc": "value"}},
    )

    assert len(data_p["text"]) == 2
    assert (
        sum([tensor in data_p.keys() for tensor in vector_store.dataset.tensors]) == 2
    )  # One for each return_tensors
    assert len(data_p.keys()) == 3  # One for each return_tensors + score

    # initialize vector store object in the cloud for indra testing:
    vector_store = DeepLakeVectorStore(
        dataset_path="hub://testingacc2/vectorstore_test",
        read_only=True,
        token=hub_cloud_dev_token,
    )
    # use indra implementation to search the data
    data_ce = vector_store.search(
        embedding=query_embedding,
        exec_option="compute_engine",
        k=2,
        return_tensors=["ids", "text"],
    )
    assert len(data_ce["text"]) == 2
    assert (
        sum([tensor in data_ce.keys() for tensor in vector_store.dataset.tensors]) == 2
    )  # One for each return_tensors
    assert len(data_ce.keys()) == 3  # One for each return_tensors + score

    # run a full custom query
    data_q = vector_store.search(
        query=f"select * where text == {texts[0]}", exec_option="compute_engine"
    )

    assert len(data_q["text"]) == 1
    assert data_q["text"] == texts[0]
    assert (
        sum([tensor in data_q.keys() for tensor in vector_store.dataset.tensors])
        == len(data_q.dataset.tensors) + 1
    )  # One for each tensor + score
=======
@pytest.mark.parametrize("distance_metric", ["L1", "L2", "COS", "MAX", "DOT"])
def test_search(distance_metric, hub_cloud_dev_token):
    query_embedding = np.random.uniform(low=-10, high=10, size=(embedding_dim)).astype(
        np.float32
    )
>>>>>>> a6e49f19

    data_e = vector_store.search(
        prompt="dummy",
        embedding_function=embedding_fn,
        exec_option="python",
        k=2,
        return_tensors=["ids", "text"],
        filter={"metadata['abc']: 'value'"},
    )
    assert len(data_e["text"]) == 2
    assert (
        sum([tensor in data_e.keys() for tensor in vector_store.dataset.tensors]) == 2
    )  # One for each return_tensors
    assert len(data_e.keys()) == 3  # One for each return_tensors + score

    with pytest.raises(ValueError):
        vector_store.search(embedding=query_embedding, exec_option="remote_tensor_db")
    with pytest.raises(ValueError):
        vector_store.search()
    with pytest.raises(ValueError):
        vector_store.search(query="dummy", exec_option="python")
    with pytest.raises(ValueError):
        vector_store.search(
            query="dummy", return_tensors=["dummy"], exec_option="compute_engine"
        )
    with pytest.raises(ValueError):
        vector_store.search(query="dummy", return_tensors=["ids"], exec_option="python")


@requires_libdeeplake
@pytest.mark.parametrize("distance_metric", ["L1", "L2", "COS", "MAX", "DOT"])
def test_search_quantitative(distance_metric, hub_cloud_dev_token):
    # initialize vector store object:
    vector_store = DeepLakeVectorStore(
        dataset_path="./deeplake_vector_store",
        overwrite=True,
        token=hub_cloud_dev_token,
    )

    # add data to the dataset:
    vector_store.add(embeddings=embeddings, texts=texts)

    # use python implementation to search the data
<<<<<<< HEAD
    data_p = vector_store.search(
        embedding=query_embedding, exec_option="python", distance_metric=distance_metric
    )

    # initialize vector store object:
    vector_store = DeepLakeVectorStore(
        dataset_path="hub://testingacc2/vectorstore_test",
        read_only=True,
        token=hub_cloud_dev_token,
=======
    data = vector_store.search(
        embedding=query_embedding,
        exec_option="python",
        distance_metric=distance_metric,
        k=3,
>>>>>>> a6e49f19
    )
    assert len(data["text"]) == 3

<<<<<<< HEAD
    # use indra implementation to search the data
    data_ce = vector_store.search(
        embedding=query_embedding,
        exec_option="compute_engine",
        distance_metric=distance_metric,
=======
    # use python implementation to search the data
    data_p = vector_store.search(
        embedding=query_embedding, exec_option="python", distance_metric=distance_metric
>>>>>>> a6e49f19
    )
    np.testing.assert_almost_equal(data_p["score"], data_ce["score"])
    np.testing.assert_almost_equal(data_p["text"], data_ce["text"])
    np.testing.assert_almost_equal(data_p["ids"], data_ce["ids"])
    np.testing.assert_almost_equal(data_p["metadata"], data_ce["metadata"])

<<<<<<< HEAD
=======
    # Add assertion about keys
    data_i = vector_store.search(
        embedding=query_embedding,
        exec_option="compute_engine",
        distance_metric=distance_metric,
    )
>>>>>>> a6e49f19

@requires_libdeeplake
def test_search_managed(hub_cloud_dev_token):
    # initialize vector store object:
    vector_store = DeepLakeVectorStore(
        dataset_path="hub://testingacc2/vectorstore_test",
        read_only=True,
        token=hub_cloud_dev_token,
    )

    # use indra implementation to search the data
    data_ce = vector_store.search(
        embedding=query_embedding,
        exec_option="compute_engine",
<<<<<<< HEAD
    )

    data_db = vector_store.search(
        embedding=query_embedding,
        exec_option="tensor_db",
    )

    assert len(data_ce.keys) == len(data_ce.data_db)
    np.testing.assert_almost_equal(data_ce["score"], data_db["score"])
    np.testing.assert_almost_equal(data_ce["text"], data_db["text"])
    np.testing.assert_almost_equal(data_ce["ids"], data_db["ids"])
    np.testing.assert_almost_equal(data_ce["metadata"], data_db["metadata"])
=======
        distance_metric=distance_metric,
    )
    np.testing.assert_almost_equal(data_p["score"], data_ce["score"])
    np.testing.assert_almost_equal(data_p["text"], data_ce["text"])
    np.testing.assert_almost_equal(data_p["ids"], data_ce["ids"])
    np.testing.assert_almost_equal(data_p["metadata"], data_ce["metadata"])

    data_db = vector_store.search(
        embedding=query_embedding,
        exec_option="tensor_db",
        distance_metric=distance_metric,
    )

    np.testing.assert_almost_equal(data_ce["score"], data_db["score"])
    np.testing.assert_almost_equal(data_ce["text"], data_db["text"])
    np.testing.assert_almost_equal(data_ce["ids"], data_db["ids"])
    np.testing.assert_almost_equal(data_ce["metadata"], data_db["metadata"])

    data_q = vector_store.search(
        query=f"select * where text == {texts[0]}", exec_option="compute_engine"
    )
    assert len(data_q["text"]) == 1
    assert data_q["text"] == texts[0]

    with pytest.raises(ValueError):
        vector_store.search(embedding=query_embedding, exec_option="remote_tensor_db")
    with pytest.raises(ValueError):
        vector_store.search()

    with pytest.raises(ValueError):
        vector_store.search(query="dummy", exec_option="python")
>>>>>>> a6e49f19


def test_delete():
    embedding_dim = 1536
    # create data
    texts, embeddings, ids, metadatas = utils.create_data(
        number_of_data=1000, embedding_dim=embedding_dim
    )

    # initialize vector store object:
    vector_store = DeepLakeVectorStore(
        dataset_path="./deeplake_vector_store",
        overwrite=True,
    )

    # add data to the dataset:
    vector_store.add(embeddings=embeddings, texts=texts, ids=ids, metadatas=metadatas)

    # delete the data in the dataset by id:
    vector_store.delete(ids=["1", "2", "3"])
    assert len(vector_store) == 997

    vector_store.delete(filter={"abcdefg": 113})
    assert len(vector_store) == 996

    vector_store.delete(delete_all=True)
    assert len(vector_store) == 0

    vector_store.force_delete_by_path("./deeplake_vector_store")
    dirs = os.listdir("./")
    assert "./deeplake_vector_store" not in dirs


def test_ingestion(capsys):
    embedding_dim = 1536
    # create data
    texts, embeddings, ids, metadatas = utils.create_data(
        number_of_data=1000, embedding_dim=embedding_dim
    )

    # initialize vector store object:
    vector_store = DeepLakeVectorStore(
        dataset_path="./deeplake_vector_store",
        overwrite=True,
        verbose=True,
    )

    with pytest.raises(Exception):
        # add data to the dataset:
        vector_store.add(
            embeddings=embeddings, texts=texts[:100], ids=ids, metadatas=metadatas
        )

    vector_store.add(embeddings=embeddings, texts=texts, ids=ids, metadatas=metadatas)
    captured = capsys.readouterr()
    output = (
        "Dataset(path='./deeplake_vector_store', tensors=['embedding', 'ids', 'metadata', 'text'])\n\n"
        "  tensor      htype       shape       dtype  compression\n"
        "  -------    -------     -------     -------  ------- \n"
        " embedding  embedding  (1000, 1536)  float32   None   \n"
        "    ids       text      (1000, 1)      str     None   \n"
        " metadata     json      (1000, 1)      str     None   \n"
        "   text       text      (1000, 1)      str     None   \n"
    )

    assert output in captured.out

    assert len(vector_store) == 1000
    assert list(vector_store.dataset.tensors.keys()) == [
        "embedding",
        "ids",
        "metadata",
        "text",
    ]

    # initialize vector store object:
    vector_store = DeepLakeVectorStore(
        dataset_path="./deeplake_vector_store",
        overwrite=True,
        verbose=True,
        embedding_function=embedding_fn,
    )

    vector_store.add(texts=texts, ids=ids, metadatas=metadatas)

    np.testing.assert_array_equal(
        vector_store.dataset.embedding.numpy(), np.zeros((1000, 100), dtype=np.float32)
    )<|MERGE_RESOLUTION|>--- conflicted
+++ resolved
@@ -26,33 +26,41 @@
     vector_store = DeepLakeVectorStore(
         dataset_path="./deeplake_vector_store",
         overwrite=True,
-        tensors_dict=[{"name": "image_annotations", "htype": "text"}, {"name": "image_embeddings", "htype": "embedding"}]
-    )
-    
+        tensors_dict=[
+            {"name": "image_annotations", "htype": "text"},
+            {"name": "image_embeddings", "htype": "embedding"},
+        ],
+    )
+
     with pytest.raises(ValueError):
         vector_store.add(
             image_annotations=texts,
             image_embeddings=embeddings,
             text=texts,
         )
-        
+
     vector_store.add(
         image_annotations=texts,
         image_embeddings=embeddings,
     )
-    
+
     query_embedding = np.random.uniform(low=-10, high=10, size=(embedding_dim)).astype(
         np.float32
     )
     # use indra implementation to search the data
-    data_p = vector_store.search(
-        embedding=query_embedding,
-        exec_option="python"
-    )
+    data_p = vector_store.search(embedding=query_embedding, exec_option="python")
     data_p
 
+
 @requires_libdeeplake
-<<<<<<< HEAD
+@pytest.mark.parametrize("distance_metric", ["L1", "L2", "COS", "MAX", "DOT"])
+def test_search(distance_metric, hub_cloud_dev_token):
+    query_embedding = np.random.uniform(low=-10, high=10, size=(embedding_dim)).astype(
+        np.float32
+    )
+
+
+@requires_libdeeplake
 def test_search_basic(hub_cloud_dev_token):
     # initialize vector store object:
     vector_store = DeepLakeVectorStore(
@@ -115,13 +123,6 @@
         sum([tensor in data_q.keys() for tensor in vector_store.dataset.tensors])
         == len(data_q.dataset.tensors) + 1
     )  # One for each tensor + score
-=======
-@pytest.mark.parametrize("distance_metric", ["L1", "L2", "COS", "MAX", "DOT"])
-def test_search(distance_metric, hub_cloud_dev_token):
-    query_embedding = np.random.uniform(low=-10, high=10, size=(embedding_dim)).astype(
-        np.float32
-    )
->>>>>>> a6e49f19
 
     data_e = vector_store.search(
         prompt="dummy",
@@ -165,7 +166,6 @@
     vector_store.add(embeddings=embeddings, texts=texts)
 
     # use python implementation to search the data
-<<<<<<< HEAD
     data_p = vector_store.search(
         embedding=query_embedding, exec_option="python", distance_metric=distance_metric
     )
@@ -175,42 +175,19 @@
         dataset_path="hub://testingacc2/vectorstore_test",
         read_only=True,
         token=hub_cloud_dev_token,
-=======
-    data = vector_store.search(
-        embedding=query_embedding,
-        exec_option="python",
-        distance_metric=distance_metric,
-        k=3,
->>>>>>> a6e49f19
-    )
-    assert len(data["text"]) == 3
-
-<<<<<<< HEAD
+    )
+
     # use indra implementation to search the data
     data_ce = vector_store.search(
         embedding=query_embedding,
         exec_option="compute_engine",
         distance_metric=distance_metric,
-=======
-    # use python implementation to search the data
-    data_p = vector_store.search(
-        embedding=query_embedding, exec_option="python", distance_metric=distance_metric
->>>>>>> a6e49f19
     )
     np.testing.assert_almost_equal(data_p["score"], data_ce["score"])
     np.testing.assert_almost_equal(data_p["text"], data_ce["text"])
     np.testing.assert_almost_equal(data_p["ids"], data_ce["ids"])
     np.testing.assert_almost_equal(data_p["metadata"], data_ce["metadata"])
 
-<<<<<<< HEAD
-=======
-    # Add assertion about keys
-    data_i = vector_store.search(
-        embedding=query_embedding,
-        exec_option="compute_engine",
-        distance_metric=distance_metric,
-    )
->>>>>>> a6e49f19
 
 @requires_libdeeplake
 def test_search_managed(hub_cloud_dev_token):
@@ -225,7 +202,6 @@
     data_ce = vector_store.search(
         embedding=query_embedding,
         exec_option="compute_engine",
-<<<<<<< HEAD
     )
 
     data_db = vector_store.search(
@@ -238,39 +214,6 @@
     np.testing.assert_almost_equal(data_ce["text"], data_db["text"])
     np.testing.assert_almost_equal(data_ce["ids"], data_db["ids"])
     np.testing.assert_almost_equal(data_ce["metadata"], data_db["metadata"])
-=======
-        distance_metric=distance_metric,
-    )
-    np.testing.assert_almost_equal(data_p["score"], data_ce["score"])
-    np.testing.assert_almost_equal(data_p["text"], data_ce["text"])
-    np.testing.assert_almost_equal(data_p["ids"], data_ce["ids"])
-    np.testing.assert_almost_equal(data_p["metadata"], data_ce["metadata"])
-
-    data_db = vector_store.search(
-        embedding=query_embedding,
-        exec_option="tensor_db",
-        distance_metric=distance_metric,
-    )
-
-    np.testing.assert_almost_equal(data_ce["score"], data_db["score"])
-    np.testing.assert_almost_equal(data_ce["text"], data_db["text"])
-    np.testing.assert_almost_equal(data_ce["ids"], data_db["ids"])
-    np.testing.assert_almost_equal(data_ce["metadata"], data_db["metadata"])
-
-    data_q = vector_store.search(
-        query=f"select * where text == {texts[0]}", exec_option="compute_engine"
-    )
-    assert len(data_q["text"]) == 1
-    assert data_q["text"] == texts[0]
-
-    with pytest.raises(ValueError):
-        vector_store.search(embedding=query_embedding, exec_option="remote_tensor_db")
-    with pytest.raises(ValueError):
-        vector_store.search()
-
-    with pytest.raises(ValueError):
-        vector_store.search(query="dummy", exec_option="python")
->>>>>>> a6e49f19
 
 
 def test_delete():
