import uuid
import os
from math import isclose
from functools import partial

import numpy as np
import pytest

import deeplake
from deeplake.core.vectorstore.deeplake_vectorstore import (
    DeepLakeVectorStore,
    VectorStore,
)
from deeplake.core.vectorstore import utils
from deeplake.tests.common import requires_libdeeplake
from deeplake.constants import (
    DEFAULT_VECTORSTORE_TENSORS,
)
<<<<<<< HEAD
from deeplake.constants import MB
=======
>>>>>>> 81f7e096
from deeplake.util.exceptions import (
    IncorrectEmbeddingShapeError,
    TensorDoesNotExistError,
)
<<<<<<< HEAD
from deeplake.core.vectorstore.vector_search import dataset as dataset_utils
=======
>>>>>>> 81f7e096


EMBEDDING_DIM = 100
NUMBER_OF_DATA = 10
# create data
texts, embeddings, ids, metadatas, images = utils.create_data(
    number_of_data=NUMBER_OF_DATA, embedding_dim=EMBEDDING_DIM
)

query_embedding = np.random.uniform(low=-10, high=10, size=(EMBEDDING_DIM)).astype(
    np.float32
)


def embedding_fn(text, embedding_dim=EMBEDDING_DIM):
    return np.zeros((len(text), EMBEDDING_DIM))  # pragma: no cover


def embedding_fn2(text, embedding_dim=EMBEDDING_DIM):
    return []  # pragma: no cover


def embedding_fn3(text, embedding_dim=EMBEDDING_DIM):
    """Returns embedding in List[np.ndarray] format"""
    return [np.zeros(embedding_dim) for i in range(len(text))]


def embedding_fn4(text, embedding_dim=EMBEDDING_DIM):
    return np.zeros((1, EMBEDDING_DIM))  # pragma: no cover


def embedding_fn5(text, embedding_dim=EMBEDDING_DIM):
    """Returns embedding in List[np.ndarray] format"""
    return [np.zeros(i) for i in range(len(text))]


def embedding_function(embedding_value, text):
    """Embedding function with custom embedding values"""
    return [np.ones(EMBEDDING_DIM) * embedding_value for i in range(len(text))]


def get_embedding_function(embedding_value):
    """Function for creation embedding function with given embedding value"""
    return partial(embedding_function, embedding_value)


def get_multiple_embedding_function(embedding_value, num_of_funcs=2):
    return [
        partial(embedding_function, embedding_value[i]) for i in range(num_of_funcs)
    ]


def filter_udf(x):
    return x["metadata"].data()["value"] in [f"{i}" for i in range(5)]


def test_id_backward_compatibility(local_path):
    num_of_items = 10
    embedding_dim = 100

    ids = [f"{i}" for i in range(num_of_items)]
    embedding = [np.zeros(embedding_dim) for i in range(num_of_items)]
    text = ["aadfv" for i in range(num_of_items)]
    metadata = [{"key": i} for i in range(num_of_items)]

    ds = deeplake.empty(local_path, overwrite=True)
    ds.create_tensor("ids", htype="text")
    ds.create_tensor("embedding", htype="embedding")
    ds.create_tensor("text", htype="text")
    ds.create_tensor("metadata", htype="json")

    ds.extend(
        {
            "ids": ids,
            "embedding": embedding,
            "text": text,
            "metadata": metadata,
        }
    )

    vectorstore = VectorStore(path=local_path)
    vectorstore.add(
        text=text,
        embedding=embedding,
        metadata=metadata,
    )

    assert len(vectorstore) == 20


def test_custom_tensors(local_path):
    # initialize vector store object:
    vector_store = DeepLakeVectorStore(
        path=local_path,
        overwrite=True,
        tensor_params=[
            {"name": "texts_custom", "htype": "text"},
            {"name": "emb_custom", "htype": "embedding"},
        ],
    )

    with pytest.raises(ValueError):
        vector_store.add(
            bad_tensor_1=texts,
            bad_tensor_2=embeddings,
            text=texts,
        )

    vector_store.add(
        texts_custom=texts,
        emb_custom=embeddings,
    )

    data = vector_store.search(
        embedding=query_embedding, exec_option="python", embedding_tensor="emb_custom"
    )
    assert len(data.keys()) == 3
    assert "texts_custom" in data.keys() and "id" in data.keys()

    vector_store = DeepLakeVectorStore(
        path=local_path,
        overwrite=True,
        tensor_params=[
            {"name": "texts_custom", "htype": "text"},
            {"name": "emb_custom", "htype": "embedding"},
        ],
        embedding_function=embedding_fn5,
    )

    with pytest.raises(IncorrectEmbeddingShapeError):
        vector_store.add(
            embedding_data=texts,
            embedding_tensor="emb_custom",
            texts_custom=texts,
        )

    texts_extended = texts * 2500
    with pytest.raises(IncorrectEmbeddingShapeError):
        vector_store.add(
            embedding_data=texts_extended,
            embedding_tensor="emb_custom",
            texts_custom=texts_extended,
        )


@requires_libdeeplake
def test_search_basic(local_path, hub_cloud_dev_token):
    """Test basic search features"""
    # Initialize vector store object and add data
    vector_store = DeepLakeVectorStore(
        path=local_path,
        overwrite=True,
        token=hub_cloud_dev_token,
    )

    assert vector_store.exec_option == "python"

    vector_store.add(embedding=embeddings, text=texts, metadata=metadatas)

    with pytest.raises(ValueError):
        vector_store.add(
            embedding_function=embedding_fn2,
            embedding_data=texts,
            text=texts,
            metadata=metadatas,
        )
    # Check that default option works
    data_default = vector_store.search(
        embedding=query_embedding,
    )
    assert (len(data_default.keys())) > 0
    # Use python implementation to search the data
    data_p = vector_store.search(
        embedding=query_embedding,
        k=2,
        return_tensors=["id", "text"],
        filter={"metadata": {"abc": 1}},
    )

    assert len(data_p["text"]) == 1
    assert (
        sum([tensor in data_p.keys() for tensor in vector_store.dataset.tensors]) == 2
    )  # One for each return_tensors
    assert len(data_p.keys()) == 3  # One for each return_tensors + score

    # Load a vector store object from the cloud for indra testing
    vector_store_cloud = DeepLakeVectorStore(
        path="hub://testingacc2/vectorstore_test",
        read_only=True,
        token=hub_cloud_dev_token,
    )
    assert vector_store_cloud.exec_option == "compute_engine"

    # Use indra implementation to search the data
    data_ce = vector_store_cloud.search(
        embedding=query_embedding,
        k=2,
        return_tensors=["id", "text"],
    )
    assert len(data_ce["text"]) == 2
    assert (
        sum([tensor in data_ce.keys() for tensor in vector_store_cloud.dataset.tensors])
        == 2
    )  # One for each return_tensors
    assert len(data_ce.keys()) == 3  # One for each return_tensors + score

    with pytest.raises(ValueError):
        data_ce = vector_store_cloud.search(
            query=f"SELECT * WHERE id=='{vector_store_cloud.dataset.id[0].numpy()[0]}'",
            embedding=query_embedding,
            k=2,
            return_tensors=["id", "text"],
        )

    # Run a full custom query
    test_text = vector_store_cloud.dataset.text[0].data()["value"]
    data_q = vector_store_cloud.search(
        query=f"select * where text == '{test_text}'",
    )

    assert len(data_q["text"]) == 1
    assert data_q["text"][0] == test_text
    assert sum(
        [tensor in data_q.keys() for tensor in vector_store_cloud.dataset.tensors]
    ) == len(
        vector_store_cloud.dataset.tensors
    )  # One for each tensor - embedding + score

    # Run a filter query using a json
    data_e_j = vector_store.search(
        k=2,
        return_tensors=["id", "text"],
        filter={"metadata": {"abc": 1}},
    )
    assert len(data_e_j["text"]) == 1
    assert (
        sum([tensor in data_e_j.keys() for tensor in vector_store.dataset.tensors]) == 2
    )  # One for each return_tensors
    assert len(data_e_j.keys()) == 2

    # Run the same filter as above using a function
    def filter_fn(x):
        return x["metadata"].data()["value"]["abc"] == 1

    data_e_f = vector_store.search(
        k=2,
        return_tensors=["id", "text"],
        filter=filter_fn,
    )
    assert len(data_e_f["text"]) == 1
    assert (
        sum([tensor in data_e_f.keys() for tensor in vector_store.dataset.tensors]) == 2
    )  # One for each return_tensors
    assert len(data_e_f.keys()) == 2

    # Check returning views
    data_p_v = vector_store.search(
        embedding=query_embedding,
        k=2,
        filter={"metadata": {"abc": 1}},
        return_view=True,
    )
    assert len(data_p_v) == 1
    assert isinstance(data_p_v.text[0].data()["value"], str)
    assert data_p_v.embedding[0].numpy().size > 0

    # Check that specifying exec option during search works, by specifying an invalid option
    with pytest.raises(ValueError):
        vector_store.search(
            embedding=query_embedding,
            exec_option="tensor_db",
            k=2,
            filter={"metadata": {"abc": 1}},
            return_view=True,
        )

    data_ce_v = vector_store_cloud.search(
        embedding=query_embedding, k=2, return_view=True
    )
    assert len(data_ce_v) == 2
    assert isinstance(data_ce_v.text[0].data()["value"], str)
    assert data_ce_v.embedding[0].numpy().size > 0

    # Check that None option works
    vector_store_none_exec = DeepLakeVectorStore(
        path=local_path, overwrite=True, token=hub_cloud_dev_token, exec_option=None
    )

    assert vector_store_none_exec.exec_option == "python"

    # Check that filter_fn with cloud dataset (and therefore "compute_engine" exec option) switches to "python" automatically.
    with pytest.warns(None):
        _ = vector_store_cloud.search(
            filter=filter_fn,
        )

    # Check exceptions
    # Invalid exec option
    with pytest.raises(ValueError):
<<<<<<< HEAD
        vector_store.search(embedding=query_embedding, exec_option="remote_tensor_db")
=======
        vector_store.search(
            embedding=query_embedding, exec_option="invalid_exec_option"
        )
>>>>>>> 81f7e096
    # Search without parameters
    with pytest.raises(ValueError):
        vector_store.search()
    # Query with python exec_option
    with pytest.raises(ValueError):
        vector_store.search(query="dummy", exec_option="python")
    # Returning a tensor that does not exist
    with pytest.raises(TensorDoesNotExistError):
        vector_store.search(
            embedding=query_embedding,
            return_tensors=["non_existant_tensor"],
        )
    # Specifying return tensors is not valid when also specifying a query
    with pytest.raises(ValueError):
        vector_store_cloud.search(query="dummy", return_tensors=["id"])
    # Specifying a filter function is not valid when also specifying a query
    with pytest.raises(ValueError):
        vector_store_cloud.search(query="dummy", filter=filter_fn)
    # Specifying a filter function is not valid when exec_option is "compute_engine"
    with pytest.raises(ValueError):
        vector_store_cloud.search(
            embedding=query_embedding, filter=filter_fn, exec_option="compute_engine"
        )
    # Not specifying a query or data that should be embedded
    with pytest.raises(ValueError):
        vector_store.search(
            embedding_function=embedding_fn,
        )
    # Empty dataset cannot be queried
    with pytest.raises(ValueError):
        vector_store_empty = DeepLakeVectorStore(path="mem://xyz")
        vector_store_empty.search(
            embedding=query_embedding,
            k=2,
            filter={"metadata": {"abc": 1}},
            return_view=True,
        )

    vector_store = DeepLakeVectorStore(path="mem://xyz")
    assert vector_store.exec_option == "python"
    vector_store.add(embedding=embeddings, text=texts, metadata=metadatas)

    data = vector_store.search(
        embedding_function=embedding_fn3,
        embedding_data=["dummy"],
        return_view=True,
        k=2,
    )
    assert len(data) == 2
    assert isinstance(data.text[0].data()["value"], str)
    assert data.embedding[0].numpy().size > 0

    data = vector_store.search(
        filter={"metadata": {"abcdefh": 1}},
        embedding=None,
        return_view=True,
        k=2,
    )
    assert len(data) == 0

    data = vector_store.search(
        filter={"metadata": {"abcdefh": 1}},
        embedding=query_embedding,
        k=2,
    )
    assert len(data) == 4
    assert len(data["id"]) == 0
    assert len(data["metadata"]) == 0
    assert len(data["text"]) == 0
    assert len(data["score"]) == 0

    vector_store = DeepLakeVectorStore(
        path="mem://xyz", embedding_function=embedding_fn
    )
    assert vector_store.exec_option == "python"
    vector_store.add(embedding=embeddings, text=texts, metadata=metadatas)
    result = vector_store.search(embedding=np.zeros((1, EMBEDDING_DIM)))
    assert len(result) == 4


@requires_libdeeplake
@pytest.mark.parametrize("distance_metric", ["L1", "L2", "COS", "MAX"])
def test_search_quantitative(distance_metric, hub_cloud_dev_token):
    """Test whether TQL and Python return the same results"""
    # initialize vector store object:
    vector_store = DeepLakeVectorStore(
        path="hub://testingacc2/vectorstore_test",
        read_only=True,
        token=hub_cloud_dev_token,
    )

    # use python implementation to search the data
    data_p = vector_store.search(
        embedding=query_embedding, exec_option="python", distance_metric=distance_metric
    )

    # use indra implementation to search the data
    data_ce = vector_store.search(
        embedding=query_embedding,
        exec_option="compute_engine",
        distance_metric=distance_metric,
    )

    assert len(data_p["score"]) == len(data_ce["score"])
    assert all(
        [
            isclose(
                data_p["score"][i],
                data_ce["score"][i],
                abs_tol=0.00001
                * (abs(data_p["score"][i]) + abs(data_ce["score"][i]))
                / 2,
            )
            for i in range(len(data_p["score"]))
        ]
    )
    assert data_p["text"] == data_ce["text"]
    assert data_p["id"] == data_ce["id"]
    assert data_p["metadata"] == data_ce["metadata"]

    # use indra implementation to search the data
    data_ce = vector_store.search(
        embedding=None,
        exec_option="compute_engine",
        distance_metric=distance_metric,
        filter={"metadata": {"abc": 100}},
    )

    # All medatata are the same to this should return k (k) results
    assert len(data_ce["id"]) == 4

    with pytest.raises(ValueError):
        # use indra implementation to search the data
        data_ce = vector_store.search(
            query="select * where metadata == {'abcdefg': 28}",
            exec_option="compute_engine",
            distance_metric=distance_metric,
            filter={"metadata": {"abcdefg": 28}},
        )

    test_id = vector_store.dataset.id[0].data()["value"]

    data_ce = vector_store.search(
        query=f"select * where id == '{test_id}'",
        exec_option="compute_engine",
    )
    assert data_ce["id"][0] == test_id


@requires_libdeeplake
def test_search_managed(hub_cloud_dev_token):
    """Test whether managed TQL and client-side TQL return the same results"""
    # initialize vector store object:
    vector_store = DeepLakeVectorStore(
        path="hub://testingacc2/vectorstore_test_managed",
        read_only=True,
        token=hub_cloud_dev_token,
    )

    # use indra implementation to search the data
    data_ce = vector_store.search(
        embedding=query_embedding,
        exec_option="compute_engine",
    )

    data_db = vector_store.search(
        embedding=query_embedding,
        exec_option="tensor_db",
    )

    assert len(data_ce["score"]) == len(data_db["score"])
    assert all(
        [
            isclose(
                data_ce["score"][i],
                data_db["score"][i],
                abs_tol=0.00001
                * (abs(data_ce["score"][i]) + abs(data_db["score"][i]))
                / 2,
            )
            for i in range(len(data_ce["score"]))
        ]
    )
    assert data_ce["text"] == data_db["text"]
    assert data_ce["id"] == data_db["id"]


def test_delete(local_path, capsys):
    # initialize vector store object:
    vector_store = DeepLakeVectorStore(
        path=local_path,
        overwrite=True,
        verbose=False,
    )

    # add data to the dataset:
    vector_store.add(id=ids, embedding=embeddings, text=texts, metadata=metadatas)

    output = (
        f"Dataset(path='{local_path}', tensors=['embedding', 'id', 'metadata', 'text'])\n\n"
        "  tensor      htype      shape     dtype  compression\n"
        "  -------    -------    -------   -------  ------- \n"
        " embedding  embedding  (10, 100)  float32   None   \n"
        "    id        text      (10, 1)     str     None   \n"
        " metadata     json      (10, 1)     str     None   \n"
        "   text       text      (10, 1)     str     None   \n"
    )

    vector_store.summary()
    captured = capsys.readouterr()
    assert output in captured.out

    # delete the data in the dataset by id:
    vector_store.delete(row_ids=[4, 8, 9])
    assert len(vector_store.dataset) == NUMBER_OF_DATA - 3

    vector_store.delete(filter={"metadata": {"abc": 1}})
    assert len(vector_store.dataset) == NUMBER_OF_DATA - 4

    vector_store.delete(ids=["7"])
    assert len(vector_store.dataset) == NUMBER_OF_DATA - 5

    with pytest.raises(ValueError):
        vector_store.delete()

    tensors_before_delete = vector_store.dataset.tensors
    vector_store.delete(delete_all=True)
    assert len(vector_store.dataset) == 0
    assert vector_store.dataset.tensors.keys() == tensors_before_delete.keys()

    vector_store.delete_by_path(local_path)
    dirs = os.listdir("./")
    assert local_path not in dirs

    # backwards compatibility test:
    vector_store_b = DeepLakeVectorStore(
        path=local_path,
        overwrite=True,
        tensor_params=[
            {
                "name": "ids",
                "htype": "text",
            },
            {
                "name": "docs",
                "htype": "text",
            },
        ],
    )
    # add data to the dataset:
    vector_store_b.add(ids=ids, docs=texts)

    # delete the data in the dataset by id:
    vector_store_b.delete(row_ids=[0])
    assert len(vector_store_b.dataset) == NUMBER_OF_DATA - 1

    ds = deeplake.empty(local_path, overwrite=True)
    ds.create_tensor("id", htype="text")
    ds.create_tensor("embedding", htype="embedding")
    ds.extend(
        {
            "id": ids,
            "embedding": embeddings,
        }
    )

    vector_store = DeepLakeVectorStore(
        path=local_path,
    )
    vector_store.delete(ids=ids[:3])
    assert len(vector_store) == NUMBER_OF_DATA - 3

<<<<<<< HEAD

def assert_updated_vector_store(
    new_embedding_value,
    vector_store,
    ids,
    row_ids,
    filters,
    query,
    embedding_function,
    embedding_source_tensor,
    embedding_tensor,
    exec_option,
    num_changed_samples=3,
):
    if isinstance(embedding_tensor, str):
        new_embeddings = [
            np.ones(EMBEDDING_DIM) * new_embedding_value
        ] * num_changed_samples
    else:
        new_embeddings = []
        for i in range(len(embedding_tensor)):
            new_embedding = [
                np.ones(EMBEDDING_DIM) * new_embedding_value[i]
            ] * num_changed_samples
            new_embeddings.append(new_embedding)

    row_ids = dataset_utils.search_row_ids(
        dataset=vector_store.dataset,
        search_fn=vector_store.search,
        ids=ids,
        filter=filters,
        query=query,
        row_ids=row_ids,
        exec_option=exec_option,
    )

    if callable(embedding_function) and isinstance(embedding_tensor, str):
        np.testing.assert_array_equal(
            vector_store.dataset[embedding_tensor][row_ids].numpy(),
            new_embeddings,
        )

    if callable(embedding_function) and isinstance(embedding_tensor, list):
        for i in range(len(embedding_tensor)):
            np.testing.assert_array_equal(
                vector_store.dataset[embedding_tensor[i]][row_ids].numpy(),
                new_embeddings[i],
            )

    if isinstance(embedding_function, list) and isinstance(embedding_tensor, list):
        for i in range(len(embedding_tensor)):
            np.testing.assert_array_equal(
                vector_store.dataset[embedding_tensor[i]][row_ids].numpy(),
                new_embeddings[i],
            )


@requires_libdeeplake
@pytest.mark.parametrize(
    "ds_generator, vector_store_hash_ids, vector_store_row_ids, vector_store_filters, vector_store_query",
    [
        ("hub_cloud_ds_generator", "vector_store_hash_ids", None, None, None),
        ("hub_cloud_ds_generator", None, "vector_store_row_ids", None, None),
        ("hub_cloud_ds_generator", None, None, "vector_store_filter_udf", None),
        ("hub_cloud_ds_generator", None, None, "vector_store_filters", None),
        ("hub_cloud_ds_generator", None, None, None, "vector_store_query"),
    ],
    indirect=True,
)
# @pytest.mark.parametrize("init_embedding_function", [embedding_fn3, None])
@pytest.mark.parametrize("init_embedding_function", [embedding_fn3])
def test_update_embedding(
    ds_generator,
    vector_store_hash_ids,
    vector_store_row_ids,
    vector_store_filters,
    vector_store_query,
    init_embedding_function,
):
    if vector_store_filters == "filter_udf":
        vector_store_filters = filter_udf

    embedding_tensor = "embedding"
    embedding_source_tensor = "text"
    # dataset has a single embedding_tensor:
    ds = ds_generator()
    path = ds.path
    vector_store = DeepLakeVectorStore(
        path=path,
        overwrite=True,
        verbose=False,
        embedding_function=init_embedding_function,
    )

    # add data to the dataset:
    metadatas[1:6] = [{"a": 1} for i in range(5)]
    vector_store.add(id=ids, embedding=embeddings, text=texts, metadata=metadatas)

    # case 1: single embedding_source_tensor, single embedding_tensor, single embedding_function
    new_embedding_value = 100
    embedding_fn = get_embedding_function(embedding_value=new_embedding_value)
    vector_store.update_embedding(
        ids=vector_store_hash_ids,
        row_ids=vector_store_row_ids,
        filter=vector_store_filters,
        query=vector_store_query,
        embedding_function=embedding_fn,
        embedding_source_tensor=embedding_source_tensor,
        embedding_tensor=embedding_tensor,
    )
    assert_updated_vector_store(
        new_embedding_value,
        vector_store,
        vector_store_hash_ids,
        vector_store_row_ids,
        vector_store_filters,
        vector_store_query,
        embedding_fn,
        embedding_source_tensor,
        embedding_tensor,
        "compute_engine",
        num_changed_samples=5,
    )

    # case 2: single embedding_source_tensor, single embedding_tensor not specified, single embedding_function
    new_embedding_value = 100
    embedding_fn = get_embedding_function(embedding_value=new_embedding_value)
    vector_store.update_embedding(
        ids=vector_store_hash_ids,
        row_ids=vector_store_row_ids,
        filter=vector_store_filters,
        query=vector_store_query,
        embedding_function=embedding_fn,
        embedding_source_tensor=embedding_source_tensor,
        # embedding_tensor=embedding_tensor,
    )
    assert_updated_vector_store(
        new_embedding_value,
        vector_store,
        vector_store_hash_ids,
        vector_store_row_ids,
        vector_store_filters,
        vector_store_query,
        embedding_fn,
        embedding_source_tensor,
        embedding_tensor,
        "compute_engine",
        num_changed_samples=5,
    )

    # case 3-4: single embedding_source_tensor, single embedding_tensor, single init_embedding_function
    new_embedding_value = 300
    embedding_fn = get_embedding_function(new_embedding_value)
    if init_embedding_function is None:
        # case 3: errors out when init_embedding_function is not specified
        with pytest.raises(ValueError):
            vector_store.update_embedding(
                ids=vector_store_hash_ids,
                row_ids=vector_store_row_ids,
                filter=vector_store_filters,
                query=vector_store_query,
                embedding_source_tensor=embedding_source_tensor,
            )
    else:
        # case 4
        vector_store.update_embedding(
            ids=vector_store_hash_ids,
            row_ids=vector_store_row_ids,
            filter=vector_store_filters,
            query=vector_store_query,
            embedding_source_tensor=embedding_source_tensor,
        )
        assert_updated_vector_store(
            0,
            vector_store,
            vector_store_hash_ids,
            vector_store_row_ids,
            vector_store_filters,
            vector_store_query,
            embedding_fn3,
            embedding_source_tensor,
            embedding_tensor,
            "compute_engine",
            num_changed_samples=5,
        )

    vector_store.delete_by_path(path)

    # dataset has a multiple embedding_tensor:
    tensors = [
        {
            "name": "text",
            "htype": "text",
            "create_id_tensor": False,
            "create_sample_info_tensor": False,
            "create_shape_tensor": False,
        },
        {
            "name": "metadata",
            "htype": "json",
            "create_id_tensor": False,
            "create_sample_info_tensor": False,
            "create_shape_tensor": False,
        },
        {
            "name": "embedding",
            "htype": "embedding",
            "dtype": np.float32,
            "create_id_tensor": False,
            "create_sample_info_tensor": False,
            "create_shape_tensor": True,
            "max_chunk_size": 64 * MB,
        },
        {
            "name": "embedding_md",
            "htype": "embedding",
            "dtype": np.float32,
            "create_id_tensor": False,
            "create_sample_info_tensor": False,
            "create_shape_tensor": True,
            "max_chunk_size": 64 * MB,
        },
        {
            "name": "id",
            "htype": "text",
            "create_id_tensor": False,
            "create_sample_info_tensor": False,
            "create_shape_tensor": False,
        },
    ]
    multiple_embedding_tensor = ["embedding", "embedding_md"]
    multiple_embedding_source_tensor = ["embedding", "metadata"]
    vector_store = DeepLakeVectorStore(
        path=path + "_multi",
        overwrite=True,
        verbose=False,
        embedding_function=embedding_fn3,
        tensor_params=tensors,
    )

    vector_store.add(
        id=ids,
        text=texts,
        embedding=embeddings,
        embedding_md=embeddings,
        metadata=metadatas,
    )

    # case 1: multiple embedding_source_tensor, single embedding_tensor, single embedding_function
    new_embedding_value = [100, 200]
    embedding_fn = get_multiple_embedding_function(new_embedding_value)
    with pytest.raises(ValueError):
        vector_store.update_embedding(
            ids=vector_store_hash_ids,
            row_ids=vector_store_row_ids,
            filter=vector_store_filters,
            query=vector_store_query,
            embedding_function=embedding_function,
            embedding_source_tensor=multiple_embedding_source_tensor,
            embedding_tensor=embedding_tensor,
        )

    # case 2: multiple embedding_source_tensor, single embedding_tensor, multiple embedding_function -> error out?
    with pytest.raises(ValueError):
        vector_store.update_embedding(
            ids=vector_store_hash_ids,
            row_ids=vector_store_row_ids,
            filter=vector_store_filters,
            query=vector_store_query,
            embedding_function=embedding_fn,
            embedding_source_tensor=multiple_embedding_source_tensor,
            embedding_tensor=embedding_tensor,
        )

    # case 3: 4 embedding_source_tensor, 2 embedding_tensor, 2 embedding_function
    with pytest.raises(ValueError):
        vector_store.update_embedding(
            ids=vector_store_hash_ids,
            row_ids=vector_store_row_ids,
            filter=vector_store_filters,
            query=vector_store_query,
            embedding_function=embedding_fn,
            embedding_source_tensor=multiple_embedding_source_tensor * 2,
            embedding_tensor=embedding_tensor,
        )

    # case 4: multiple embedding_source_tensor, multiple embedding_tensor, multiple embedding_function
    new_embedding_value = [100, 200]
    embedding_fn = get_multiple_embedding_function(new_embedding_value)
    vector_store.update_embedding(
        ids=vector_store_hash_ids,
        row_ids=vector_store_row_ids,
        filter=vector_store_filters,
        query=vector_store_query,
        embedding_function=embedding_fn,
        embedding_source_tensor=multiple_embedding_source_tensor,
        embedding_tensor=multiple_embedding_tensor,
    )

    assert_updated_vector_store(
        new_embedding_value,
        vector_store,
        vector_store_hash_ids,
        vector_store_row_ids,
        vector_store_filters,
        vector_store_query,
        embedding_fn,
        multiple_embedding_source_tensor,
        multiple_embedding_tensor,
        "compute_engine",
        num_changed_samples=5,
    )

    # case 5-6: multiple embedding_source_tensor, multiple embedding_tensor, single init_embedding_function
    new_embedding_value = [0, 0]

    if init_embedding_function is None:
        with pytest.raises(ValueError):
            # case 5: error out because no embedding function was specified
            vector_store.update_embedding(
                ids=vector_store_hash_ids,
                row_ids=vector_store_row_ids,
                filter=vector_store_filters,
                query=vector_store_query,
                embedding_source_tensor=multiple_embedding_source_tensor,
                embedding_tensor=multiple_embedding_tensor,
            )
    else:
        # case 6
        vector_store.update_embedding(
            ids=vector_store_hash_ids,
            row_ids=vector_store_row_ids,
            filter=vector_store_filters,
            query=vector_store_query,
            embedding_source_tensor=multiple_embedding_source_tensor,
            embedding_tensor=multiple_embedding_tensor,
        )
        assert_updated_vector_store(
            new_embedding_value,
            vector_store,
            vector_store_hash_ids,
            vector_store_row_ids,
            vector_store_filters,
            vector_store_query,
            embedding_fn3,
            multiple_embedding_source_tensor,
            multiple_embedding_tensor,
            "compute_engine",
            num_changed_samples=5,
        )

    # case 7: multiple embedding_source_tensor, not specified embedding_tensor, multiple embedding_function -> error out?
    with pytest.raises(ValueError):
        vector_store.update_embedding(
            ids=vector_store_hash_ids,
            row_ids=vector_store_row_ids,
            filter=vector_store_filters,
            query=vector_store_query,
            embedding_source_tensor=multiple_embedding_source_tensor,
            embedding_function=embedding_fn,
        )

    # case 8-9: single embedding_source_tensor, multiple embedding_tensor, single init_embedding_function
    if init_embedding_function is not None:
        with pytest.raises(ValueError):
            # case 8: error out because embedding_function is not specified during init call and update call
            vector_store.update_embedding(
                ids=vector_store_hash_ids,
                row_ids=vector_store_row_ids,
                filter=vector_store_filters,
                query=vector_store_query,
                embedding_source_tensor=embedding_source_tensor,
                embedding_function=embedding_fn,
            )
    else:
        with pytest.raises(ValueError):
            # case 9: error out because single embedding_source_tensor is specified
            vector_store.update_embedding(
                ids=vector_store_hash_ids,
                row_ids=vector_store_row_ids,
                filter=vector_store_filters,
                query=vector_store_query,
                embedding_source_tensor=embedding_source_tensor,
                embedding_function=embedding_fn,
            )

    # case 10: single embedding_source_tensor, multiple embedding_tensor,  multiple embedding_function -> error out?
    with pytest.raises(ValueError):
        # error out because single embedding_source_tensor is specified
        vector_store.update_embedding(
            ids=vector_store_hash_ids,
            row_ids=vector_store_row_ids,
            filter=vector_store_filters,
            query=vector_store_query,
            embedding_source_tensor=embedding_source_tensor,
            embedding_tensor=multiple_embedding_tensor,
            embedding_function=embedding_fn,
        )

    # case 11: single embedding_source_tensor, single embedding_tensor, single embedding_function, single init_embedding_function
    new_embedding_value = 300
    embedding_fn = get_embedding_function(new_embedding_value)
    vector_store.update_embedding(
        ids=vector_store_hash_ids,
        row_ids=vector_store_row_ids,
        filter=vector_store_filters,
        query=vector_store_query,
        embedding_source_tensor=embedding_source_tensor,
        embedding_tensor=embedding_tensor,
        embedding_function=embedding_fn,
    )

    assert_updated_vector_store(
        new_embedding_value,
        vector_store,
        vector_store_hash_ids,
        vector_store_row_ids,
        vector_store_filters,
        vector_store_query,
        embedding_function,
        embedding_source_tensor,
        embedding_tensor,
        "compute_engine",
        num_changed_samples=5,
    )
    vector_store.delete_by_path(path)

=======
>>>>>>> 81f7e096

def test_ingestion(local_path, capsys):
    # create data
    number_of_data = 1000
    texts, embeddings, ids, metadatas, _ = utils.create_data(
        number_of_data=number_of_data, embedding_dim=EMBEDDING_DIM
    )

    # initialize vector store object:
    vector_store = DeepLakeVectorStore(
        path=local_path,
        overwrite=True,
        verbose=True,
    )

    with pytest.raises(Exception):
        # add data to the dataset:
        vector_store.add(
            embedding=embeddings,
            text=texts[: number_of_data - 2],
            id=ids,
            metadata=metadatas,
        )

    with pytest.raises(Exception):
        # add data to the dataset:
        vector_store.add(
            embedding=embeddings,
            text=texts[: number_of_data - 2],
            id=ids,
            metadata=metadatas,
            something=texts[: number_of_data - 2],
        )

    vector_store.add(embedding=embeddings, text=texts, id=ids, metadata=metadatas)
    captured = capsys.readouterr()

    output = (
        f"Dataset(path='{local_path}', tensors=['embedding', 'id', 'metadata', 'text'])\n\n"
        "  tensor      htype       shape      dtype  compression\n"
        "  -------    -------     -------    -------  ------- \n"
        " embedding  embedding  (1000, 100)  float32   None   \n"
        "    id        text      (1000, 1)     str     None   \n"
        " metadata     json      (1000, 1)     str     None   \n"
        "   text       text      (1000, 1)     str     None   \n"
    )
    assert output in captured.out

    assert len(vector_store) == number_of_data
    assert list(vector_store.dataset.tensors) == [
        "embedding",
        "id",
        "metadata",
        "text",
    ]
    assert list(vector_store.tensors()) == [
        "embedding",
        "id",
        "metadata",
        "text",
    ]

    vector_store.add(
        embedding_function=embedding_fn3,
        embedding_data=texts,
        text=texts,
        id=ids,
        metadata=metadatas,
    )
    captured = capsys.readouterr()

    output = (
        f"Dataset(path='{local_path}', tensors=['embedding', 'id', 'metadata', 'text'])\n\n"
        "  tensor      htype       shape      dtype  compression\n"
        "  -------    -------     -------    -------  ------- \n"
        " embedding  embedding  (2000, 100)  float32   None   \n"
        "    id        text      (2000, 1)     str     None   \n"
        " metadata     json      (2000, 1)     str     None   \n"
        "   text       text      (2000, 1)     str     None   \n"
    )
    assert output in captured.out
    assert len(vector_store) == 2 * number_of_data
    assert list(vector_store.tensors()) == [
        "embedding",
        "id",
        "metadata",
        "text",
    ]

    vector_store.add(
        embedding_function=embedding_fn3,
        embedding_data=25 * texts,
        text=25 * texts,
        id=25 * ids,
        metadata=25 * metadatas,
    )
    captured = capsys.readouterr()

    output = (
        f"Dataset(path='{local_path}', tensors=['embedding', 'id', 'metadata', 'text'])\n\n"
        "  tensor      htype       shape       dtype  compression\n"
        "  -------    -------     -------     -------  ------- \n"
        " embedding  embedding  (27000, 100)  float32   None   \n"
        "    id        text      (27000, 1)     str     None   \n"
        " metadata     json      (27000, 1)     str     None   \n"
        "   text       text      (27000, 1)     str     None   \n"
    )
    assert output in captured.out
    assert len(vector_store) == 27000
    assert list(vector_store.tensors()) == [
        "embedding",
        "id",
        "metadata",
        "text",
    ]


def test_ingestion_images(local_path):
    tensor_params = [
        {"name": "image", "htype": "image", "sample_compression": "jpg"},
        {"name": "embedding", "htype": "embedding"},
    ]

    append_images = images
    append_images[0] = np.random.randint(0, 255, (100, 100, 3)).astype(
        np.uint8
    )  # Mix paths and images

    # initialize vector store object:
    vector_store = DeepLakeVectorStore(
        path=local_path,
        tensor_params=tensor_params,
        overwrite=True,
        verbose=True,
    )

    ids = vector_store.add(image=images, embedding=embeddings, return_ids=True)

    assert "image" in vector_store.dataset.tensors
    assert "embedding" in vector_store.dataset.tensors
    assert len(vector_store.dataset.image[0].numpy().shape) == 3
    assert len(vector_store.dataset.image[1].numpy().shape) == 3
    assert len(ids) == 10


def test_parse_add_arguments(local_path):
    deeplake_vector_store = DeepLakeVectorStore(
        path="mem://dummy",
        overwrite=True,
        embedding_function=embedding_fn,
    )

    with pytest.raises(ValueError):
        # Throw error because embedding_function requires embed_data_from
        utils.parse_add_arguments(
            dataset=deeplake_vector_store.dataset,
            initial_embedding_function=embedding_fn,
            embedding_function=embedding_fn,
            embeding_tensor="embedding",
            text=texts,
            id=ids,
            metadata=metadatas,
        )

    with pytest.raises(ValueError):
        # Throw error because embedding function is not specified anywhere
        utils.parse_add_arguments(
            dataset=deeplake_vector_store.dataset,
            embedding_data=texts,
            embeding_tensor="embedding",
            text=texts,
            id=ids,
            metadata=metadatas,
        )

    with pytest.raises(ValueError):
        # Throw error because data is not specified for all tensors
        utils.parse_add_arguments(
            dataset=deeplake_vector_store.dataset,
            text=texts,
            id=ids,
            metadata=metadatas,
        )

    with pytest.raises(ValueError):
        # initial embedding function specified and embeding_tensor is specified
        (
            embedding_function,
            embeding_tensor,
            embed_data_from,
            tensors,
        ) = utils.parse_add_arguments(
            dataset=deeplake_vector_store.dataset,
            initial_embedding_function=embedding_fn,
            embedding_tensor="embedding",
            text=texts,
            id=ids,
            metadata=metadatas,
        )

    # initial embedding function is specified and embeding_tensor, embed_data_from are not specified
    (
        embedding_function,
        embeding_tensor,
        embed_data_from,
        tensors,
    ) = utils.parse_add_arguments(
        dataset=deeplake_vector_store.dataset,
        initial_embedding_function=embedding_fn,
        text=texts,
        id=ids,
        embedding=embeddings,
        metadata=metadatas,
    )
    assert embedding_function is None
    assert embeding_tensor == None
    assert embed_data_from is None
    assert tensors == {
        "id": ids,
        "text": texts,
        "metadata": metadatas,
        "embedding": embeddings,
    }

    with pytest.raises(ValueError):
        # initial embedding function specified and embeding_tensor is not specified
        utils.parse_add_arguments(
            dataset=deeplake_vector_store.dataset,
            initial_embedding_function=embedding_fn,
            embedding_data=texts,
            text=texts,
            id=ids,
            embedding=embeddings,
            metadata=metadatas,
        )  # 2

    with pytest.raises(ValueError):
        # Throw error because embedding_function and embedding are specified
        utils.parse_add_arguments(
            dataset=deeplake_vector_store.dataset,
            initial_embedding_function=embedding_fn,
            embedding_function=embedding_fn,
            embedding_data=texts,
            embedding_tensor="embedding",
            text=texts,
            id=ids,
            metadata=metadatas,
            embedding=embeddings,
        )

    with pytest.raises(ValueError):
        # initial_embedding_function is specified and embeding_tensor, embed_data_from and embedding is specified.
        utils.parse_add_arguments(
            dataset=deeplake_vector_store.dataset,
            initial_embedding_function=embedding_fn,
            embedding_tensor="embedding",
            embedding_data=texts,
            text=texts,
            id=ids,
            metadata=metadatas,
            embedding=embeddings,
        )

    with pytest.raises(ValueError):
        # initial_embedding_function is not specified and embeding_tensor, embed_data_from and embedding is specified.
        utils.parse_add_arguments(
            dataset=deeplake_vector_store.dataset,
            embeding_tensor="embedding",
            embedding_data=texts,
            text=texts,
            id=ids,
            metadata=metadatas,
            embedding=embeddings,
        )

    with pytest.raises(ValueError):
        utils.parse_add_arguments(
            dataset=deeplake_vector_store.dataset,
            embedding_function=embedding_fn,
            initial_embedding_function=embedding_fn,
            embedding_data=texts,
            embedding_tensor="embedding",
            text=texts,
            id=ids,
            embedding=embeddings,
            metadata=metadatas,
        )

    (
        embedding_function,
        embedding_data,
        embedding_tensors,
        tensors,
    ) = utils.parse_add_arguments(
        dataset=deeplake_vector_store.dataset,
        embedding_function=embedding_fn2,
        embedding_data=texts,
        embedding_tensor="embedding",
        text=texts,
        id=ids,
        metadata=metadatas,
    )
    assert embedding_function[0] is embedding_fn2
    assert embedding_tensors == ["embedding"]
    assert tensors == {
        "id": ids,
        "text": texts,
        "metadata": metadatas,
    }

    (
        embedding_function,
        embedding_data,
        embedding_tensors,
        tensors,
    ) = utils.parse_add_arguments(
        dataset=deeplake_vector_store.dataset,
        embedding_function=embedding_fn2,
        embedding_data="text",
        embedding_tensor="embedding",
        text=texts,
        metadata=metadatas,
    )
    assert embedding_function[0] is embedding_fn2
    assert embedding_tensors == ["embedding"]
    assert len(tensors) == 2

    # Creating a vector store with two embedding tensors
    deeplake_vector_store = DeepLakeVectorStore(
        path="mem://dummy",
        overwrite=True,
        embedding_function=embedding_fn,
        tensor_params=[
            {
                "name": "embedding_1",
                "htype": "embedding",
            },
            {
                "name": "embedding_2",
                "htype": "embedding",
            },
            {
                "name": "texts",
                "htype": "text",
            },
        ],
    )

    # There are two embedding but an embedding_tensor is not specified, so it's not clear where to add the embedding data
    with pytest.raises(ValueError):
        utils.parse_add_arguments(
            dataset=deeplake_vector_store.dataset,
            embedding_function=embedding_fn2,
            embedding_data="text",
            text=texts,
            metadata=metadatas,
        )

    # Creating a vector store without embedding htype or tensor name
    deeplake_vector_store = DeepLakeVectorStore(
        path="mem://dummy",
        overwrite=True,
        embedding_function=embedding_fn,
        tensor_params=[
            {
                "name": "text",
                "htype": "text",
            },
        ],
    )

    # There is no embedding tensor, so it's not clear where to add the embedding data
    with pytest.raises(ValueError):
        utils.parse_add_arguments(
            dataset=deeplake_vector_store.dataset,
            embedding_function=embedding_fn2,
            embedding_data=texts,
            text=texts,
        )

    # Creating a vector store with embedding tensor with a custom name
    deeplake_vector_store = DeepLakeVectorStore(
        path="mem://dummy",
        overwrite=True,
        embedding_function=embedding_fn2,
        tensor_params=[
            {
                "name": "embedding_1",
                "htype": "embedding",
            },
            {
                "name": "text",
                "htype": "text",
            },
        ],
    )

    (
        embedding_function,
        embedding_data,
        embedding_tensors,
        tensors,
    ) = utils.parse_add_arguments(
        dataset=deeplake_vector_store.dataset,
        embedding_function=embedding_fn2,
        embedding_data=texts,
        text=texts,
    )

    assert embedding_function[0] is embedding_fn2
    assert embedding_tensors == ["embedding_1"]
    assert len(tensors) == 1

    deeplake_vector_store = DeepLakeVectorStore(
        path="mem://dummy",
        overwrite=True,
        embedding_function=embedding_fn,
    )

    (
        embedding_function,
        embedding_data,
        embedding_tensor,
        tensors,
    ) = utils.parse_add_arguments(
        dataset=deeplake_vector_store.dataset,
        initial_embedding_function=embedding_fn,
        text=texts,
        id=ids,
        metadata=metadatas,
        embedding_data=texts,
        embedding_tensor="embedding",
    )
    assert embedding_function[0] is embedding_fn
    assert embedding_tensor == ["embedding"]
    assert embedding_data == [texts]
    assert tensors == {
        "id": ids,
        "text": texts,
        "metadata": metadatas,
    }

    with pytest.raises(ValueError):
        (
            embedding_function,
            embedding_data,
            embedding_tensor,
            tensors,
        ) = utils.parse_add_arguments(
            dataset=deeplake_vector_store.dataset,
            text=texts,
            id=ids,
            metadata=metadatas,
            embedding_tensor="embedding",
        )

    with pytest.raises(ValueError):
        (
            embedding_function,
            embedding_data,
            embedding_tensor,
            tensors,
        ) = utils.parse_add_arguments(
            dataset=deeplake_vector_store.dataset,
            text=texts,
            id=ids,
            metadata=metadatas,
            embedding_data=texts,
        )

    with pytest.raises(ValueError):
        (
            embedding_function,
            embedding_data,
            embedding_tensor,
            tensors,
        ) = utils.parse_add_arguments(
            dataset=deeplake_vector_store.dataset,
            text=texts,
            id=ids,
            metadata=metadatas,
            embedding=embeddings,
            new_tensor=texts,
        )

    with pytest.raises(ValueError):
        dataset = deeplake.empty(local_path, overwrite=True)
        dataset.create_tensor("embedding_1", htype="embedding")
        dataset.create_tensor("embedding_2", htype="embedding")
        dataset.create_tensor("id", htype="text")
        dataset.create_tensor("text", htype="text")
        dataset.create_tensor("metadata", htype="json")

        dataset.extend(
            {
                "embedding_1": embeddings,
                "embedding_2": embeddings,
                "id": ids,
                "text": texts,
                "metadata": metadatas,
            }
        )

        (
            embedding_function,
            embedding_data,
            embedding_tensor,
            tensors,
        ) = utils.parse_add_arguments(
            dataset=dataset,
            text=texts,
            id=ids,
            metadata=metadatas,
            embedding_data=texts,
            embedding_function=embedding_fn3,
            embedding_2=embeddings,
        )


def test_parse_tensors_kwargs():
    tensors = {
        "embedding_1": (embedding_fn, texts),
        "embedding_2": (embedding_fn2, texts),
        "custom_text": texts,
    }
    func, data, emb_tensor, new_tensors = utils.parse_tensors_kwargs(
        tensors, None, None, None
    )

    assert func == [embedding_fn, embedding_fn2]
    assert data == [texts, texts]
    assert emb_tensor == ["embedding_1", "embedding_2"]
    assert new_tensors == {"custom_text": texts}

    with pytest.raises(ValueError):
        utils.parse_tensors_kwargs(tensors, embedding_fn, None, None)

    with pytest.raises(ValueError):
        utils.parse_tensors_kwargs(tensors, None, texts, None)

    with pytest.raises(ValueError):
        utils.parse_tensors_kwargs(tensors, None, None, "embedding_1")


def test_multiple_embeddings(local_path, capsys):
    vector_store = DeepLakeVectorStore(
        path=local_path,
        overwrite=True,
        tensor_params=[
            {
                "name": "text",
                "htype": "text",
            },
            {
                "name": "embedding_1",
                "htype": "embedding",
            },
            {
                "name": "embedding_2",
                "htype": "embedding",
            },
        ],
    )

    with pytest.raises(AssertionError):
        vector_store.add(
            text=texts,
            embedding_function=[embedding_fn, embedding_fn],
            embedding_data=[texts],
            embedding_tensor=["embedding_1", "embedding_2"],
        )

    with pytest.raises(AssertionError):
        vector_store.add(
            text=texts,
            embedding_function=[embedding_fn, embedding_fn],
            embedding_data=[texts, texts],
            embedding_tensor=["embedding_1"],
        )

    with pytest.raises(AssertionError):
        vector_store.add(
            text=texts,
            embedding_function=[embedding_fn],
            embedding_data=[texts, texts],
            embedding_tensor=["embedding_1", "embedding_2"],
        )

    vector_store.add(
        text=texts,
        embedding_function=[embedding_fn, embedding_fn],
        embedding_data=[texts, texts],
        embedding_tensor=["embedding_1", "embedding_2"],
    )
    vector_store.add(
        text=texts, embedding_1=(embedding_fn, texts), embedding_2=(embedding_fn, texts)
    )
    vector_store.add(
        text=texts,
        embedding_function=embedding_fn,
        embedding_data=[texts, texts],
        embedding_tensor=["embedding_1", "embedding_2"],
    )

    # test with initial embedding function
    vector_store.embedding_function = embedding_fn
    vector_store.add(
        text=texts,
        embedding_data=[texts, texts],
        embedding_tensor=["embedding_1", "embedding_2"],
    )

    number_of_data = 1000
    _texts, embeddings, ids, metadatas, _ = utils.create_data(
        number_of_data=number_of_data, embedding_dim=EMBEDDING_DIM
    )
    vector_store.add(
        text=25 * _texts,
        embedding_function=[embedding_fn3, embedding_fn3],
        embedding_data=[25 * _texts, 25 * _texts],
        embedding_tensor=["embedding_1", "embedding_2"],
    )
    vector_store.add(
        text=25 * _texts,
        embedding_1=(embedding_fn3, 25 * _texts),
        embedding_2=(embedding_fn3, 25 * _texts),
    )

    assert len(vector_store.dataset) == 50040
    assert len(vector_store.dataset.embedding_1) == 50040
    assert len(vector_store.dataset.embedding_2) == 50040
    assert len(vector_store.dataset.id) == 50040
    assert len(vector_store.dataset.text) == 50040


def test_extend_none(local_path):
    vector_store = DeepLakeVectorStore(
        path=local_path,
        overwrite=True,
        tensor_params=[
            {"name": "text", "htype": "text"},
            {"name": "embedding", "htype": "embedding"},
            {
                "name": "id",
                "htype": "text",
            },
            {"name": "metadata", "htype": "json"},
        ],
    )

    vector_store.add(text=texts, embedding=None, id=ids, metadata=None)
    assert len(vector_store.dataset) == 10
    assert len(vector_store.dataset.text) == 10
    assert len(vector_store.dataset.embedding) == 10
    assert len(vector_store.dataset.id) == 10
    assert len(vector_store.dataset.metadata) == 10


def test_query_dim(local_path):
    vector_store = DeepLakeVectorStore(
        path=local_path,
        overwrite=True,
        tensor_params=[
            {"name": "text", "htype": "text"},
            {"name": "embedding", "htype": "embedding"},
        ],
    )

    vector_store.add(text=texts, embedding=embeddings)
    with pytest.raises(AssertionError):
        vector_store.search([texts[0], texts[0]], embedding_fn3, k=1)

    vector_store.search([texts[0]], embedding_fn4, k=1)


def test_embeddings_only(local_path):
    vector_store = VectorStore(
        path=local_path,
        overwrite=True,
        tensor_params=[
            {"name": "embedding_1", "htype": "embedding"},
            {"name": "embedding_2", "htype": "embedding"},
        ],
    )

    vector_store.add(
        embedding_1=(embedding_fn, texts), embedding_2=(embedding_fn3, texts)
    )

    assert len(vector_store.dataset) == 10
    assert len(vector_store.dataset.embedding_1) == 10
    assert len(vector_store.dataset.embedding_2) == 10


def test_uuid_fix(local_path):
    vector_store = VectorStore(local_path, overwrite=True)

    ids = [uuid.uuid4() for _ in range(NUMBER_OF_DATA)]

    vector_store.add(text=texts, id=ids, embedding=embeddings, metadata=metadatas)

    assert vector_store.dataset.id.data()["value"] == list(map(str, ids))<|MERGE_RESOLUTION|>--- conflicted
+++ resolved
@@ -16,18 +16,12 @@
 from deeplake.constants import (
     DEFAULT_VECTORSTORE_TENSORS,
 )
-<<<<<<< HEAD
 from deeplake.constants import MB
-=======
->>>>>>> 81f7e096
 from deeplake.util.exceptions import (
     IncorrectEmbeddingShapeError,
     TensorDoesNotExistError,
 )
-<<<<<<< HEAD
 from deeplake.core.vectorstore.vector_search import dataset as dataset_utils
-=======
->>>>>>> 81f7e096
 
 
 EMBEDDING_DIM = 100
@@ -327,13 +321,9 @@
     # Check exceptions
     # Invalid exec option
     with pytest.raises(ValueError):
-<<<<<<< HEAD
-        vector_store.search(embedding=query_embedding, exec_option="remote_tensor_db")
-=======
         vector_store.search(
             embedding=query_embedding, exec_option="invalid_exec_option"
         )
->>>>>>> 81f7e096
     # Search without parameters
     with pytest.raises(ValueError):
         vector_store.search()
@@ -606,7 +596,6 @@
     vector_store.delete(ids=ids[:3])
     assert len(vector_store) == NUMBER_OF_DATA - 3
 
-<<<<<<< HEAD
 
 def assert_updated_vector_store(
     new_embedding_value,
@@ -1034,8 +1023,6 @@
     )
     vector_store.delete_by_path(path)
 
-=======
->>>>>>> 81f7e096
 
 def test_ingestion(local_path, capsys):
     # create data
