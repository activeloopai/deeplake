--- conflicted
+++ resolved
@@ -2903,11 +2903,8 @@
         db.search(embedding=query_embedding, return_tql=True)
 
 
-<<<<<<< HEAD
-@requires_libdeeplake
-=======
+
 @pytest.mark.skipif(sys.platform == "win32", reason="Does not run on Windows")
->>>>>>> 58b3022d
 def test_returning_tql_for_exec_option_compute_engine_should_return_correct_tql(
     local_path,
     hub_cloud_dev_token,
