--- conflicted
+++ resolved
@@ -1294,8 +1294,6 @@
     vector_store.delete_by_path(path + "_multi", token=ds.token)
 
 
-<<<<<<< HEAD
-=======
 def create_and_populate_vs(
     path,
     token=None,
@@ -1329,7 +1327,6 @@
 
 
 @requires_libdeeplake
->>>>>>> b730cad2
 def test_update_embedding_row_ids_and_ids_specified_should_throw_exception(
     memory_path,
     vector_store_hash_ids,
