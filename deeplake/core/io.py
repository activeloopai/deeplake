from abc import abstractmethod, ABC
from random import shuffle
from typing import Dict, Iterator, List, Optional, Sequence, Union
from itertools import cycle
from copy import copy
from warnings import warn
from numpy import nditer, argmin
from numpy import array as nparray
from math import floor
import numpy as np

from deeplake.constants import MB
from deeplake.core.chunk.base_chunk import BaseChunk
from deeplake.core.chunk_engine import ChunkEngine
from deeplake.core.linked_chunk_engine import LinkedChunkEngine
from deeplake.core.meta.encode.base_encoder import LAST_SEEN_INDEX_COLUMN
from deeplake.core.meta.encode.chunk_id import CHUNK_ID_COLUMN, ChunkIdEncoder
from deeplake.core.meta.tensor_meta import TensorMeta
from deeplake.core.storage import (
    LRUCache,
    MemoryProvider,
    StorageProvider,
    LocalProvider,
)
from deeplake.core.tiling.deserialize import combine_chunks
from deeplake.integrations.pytorch.common import (
    check_tensors,
    find_additional_tensors_and_info,
    get_htype_ndim_tensor_info_dicts,
    convert_sample_to_data,
    validate_decode_method,
)
from deeplake.util.exceptions import DatasetUnsupportedPytorch, ReadSampleFromChunkError
from deeplake.util.keys import get_chunk_key, get_tensor_meta_key
from deeplake.util.remove_cache import get_base_storage
from deeplake.util.storage import get_pytorch_local_storage
from PIL import Image  # type: ignore


ChunkEngineMap = Dict[str, ChunkEngine]
CachesMap = Dict[str, LRUCache]


class IOBlock:
    """
    Represents ordered sequential read of samples from corresponding tensor chunks.
    """

    def __init__(self, chunks: List[List[Optional[str]]], indexes: List[int]) -> None:
        self._chunks: List[List[Optional[str]]] = chunks
        self._ind: List[int] = indexes

    def shuffle(self):
        r"""
        Shuffle sequence in which indices would be read from the IOBlock
        """
        shuffle(self._ind)

    def chunk_names(self, tensor_index: int) -> List[Optional[str]]:
        return self._chunks[tensor_index]

    def indices(self) -> List[int]:
        return self._ind

    def chunks(self) -> List[List[Optional[str]]]:
        return self._chunks

    def split(self, n) -> List["IOBlock"]:
        k, m = divmod(len(self._ind), n)
        return [
            IOBlock(
                self._chunks, self._ind[i * k + min(i, m) : (i + 1) * k + min(i + 1, m)]
            )
            for i in range(n)
        ]

    def __len__(self) -> int:
        return len(self._ind)


class Schedule:
    def __init__(self, blocks: List[IOBlock]) -> None:
        self._blocks: List[IOBlock] = blocks

    def shuffle(self) -> None:
        r"""
        Shuffle IOBlocks in the schedule as well as each IOBlock
        """
        shuffle(self._blocks)

        for block in self._blocks:
            block.shuffle()

    def __iter__(self):
        return iter(self._blocks)

    def __len__(self):
        return sum(map(len, self._blocks))


class Scheduler(ABC):
    @abstractmethod
    def schedule(self, jobs: List[IOBlock]) -> List[Schedule]:
        ...


class SingleThreadScheduler(Scheduler):
    def schedule(self, jobs: List[IOBlock]) -> List[Schedule]:
        return [Schedule(jobs)]


class SequentialMultithreadScheduler(Scheduler):
    """
    Splits list of IO blocks in a way, so PyTorch loader would return
    samples in sequence, when started with `num_worker` > 1.

    Scheduler relays on a fact, that PyTorch DataLoader synchronize
    read of samples per thread and return in a sequence per worker.

    Example:
        Given sequence of indices `[1, 2, 3, 4, 5, 6]` and 4 workers
        PyTorch have to read samples in an order
            thread0: [1, 5]
            thread1: [2, 6]
            thread2: [3]
            thread3: [4]

        So that initial order would be reconstructed by the DataLoader
    """

    def __init__(self, num_workers: int, batch_size: int = 1) -> None:
        super().__init__()
        self.num_workers = num_workers
        self.batch_size = batch_size

    def schedule(self, jobs: List[IOBlock]) -> List[Schedule]:
        per_worker: List[List[IOBlock]] = [list() for _ in range(self.num_workers)]
        assigned_worker = iter(cycle(range(self.num_workers)))

        index_count = 0
        for job in jobs:
            split: List[List[int]] = [list() for _ in range(self.num_workers)]
            for i, index in enumerate(job.indices()):
                if index_count % self.batch_size == 0:
                    worker = next(assigned_worker)
                split[worker].append(index)
                index_count += 1

            for worker_id, idx_list in enumerate(split):
                if len(idx_list) > 0:
                    worker_block = IOBlock(job.chunks(), idx_list)
                    per_worker[worker_id].append(worker_block)

        return [Schedule(worker_jobs) for worker_jobs in per_worker]


class MultiThreadedNaiveScheduler(Scheduler):
    def __init__(self, num_workers: int) -> None:
        super().__init__()
        self.num_workers = num_workers

    def schedule(self, jobs: List[IOBlock]) -> List[Schedule]:
        return [Schedule(blocks) for blocks in self.split(jobs, self.num_workers)]

    def split(self, inlist, n):
        k, m = divmod(len(inlist), n)
        return (
            inlist[i * k + min(i, m) : (i + 1) * k + min(i + 1, m)] for i in range(n)
        )


class ShufflingSchedulerWrapper(Scheduler):
    def __init__(self, other: Scheduler) -> None:
        super().__init__()
        self.other: Scheduler = other

    def schedule(self, jobs: List[IOBlock]) -> List[Schedule]:
        schedules = self.other.schedule(jobs)
        for schedule in schedules:
            schedule.shuffle()

        return schedules


class DistributedScheduler(Scheduler):
    """Scheduler arrange IOBlocks between multiple processes and ensure equal
    distribution for each. Initial `List[IOBlock]` order is preserved.
    """

    def __init__(self, num_worker: int = 0) -> None:
        super().__init__()
        self.next_scheduler: Optional[Scheduler] = (
            MultiThreadedNaiveScheduler(num_worker) if num_worker > 0 else None
        )

    def schedule(self, jobs: List[IOBlock]) -> List[Schedule]:
        import torch.distributed as dist
        import torch

        assert dist.is_available()
        assert dist.is_initialized()

        world_size = dist.get_world_size()
        rank = dist.get_rank()

        gr = dist.new_group([i for i in range(world_size)], backend="gloo")

        blocks_len: torch.Tensor = torch.tensor([len(j.indices()) for j in jobs])
        all_idx: torch.Tensor = torch.zeros(
            (sum([len(j.indices()) for j in jobs]), 2), dtype=torch.int
        )

        if rank == 0:
            all_idx = all_idx[0 : floor(len(all_idx) / world_size) * world_size, :]
            all_idx[:, 0] = torch.repeat_interleave(
                torch.arange(len(jobs)), blocks_len
            )[: len(all_idx)]
            all_idx[:, 1] = torch.tensor(
                [i for j in jobs for i in j.indices()][: len(all_idx)]
            )

        thread_local_idx: torch.Tensor = torch.zeros(
            (int(len(all_idx) / world_size), 2), dtype=torch.int
        )

        dist.scatter(
            thread_local_idx,
            scatter_list=list(all_idx.chunk(world_size)) if rank == 0 else None,
            src=0,
            group=gr,
        )

        # recombine assigned blocks
        blocks_map: Dict[int, List[int]] = dict()
        for idx in thread_local_idx:
            key = int(idx[0])
            val = int(idx[1])

            if key in blocks_map:
                blocks_map[key].append(val)
            else:
                blocks_map[key] = [val]

        blocks = [IOBlock(jobs[k].chunks(), v) for k, v in blocks_map.items()]

        if self.next_scheduler:
            return self.next_scheduler.schedule(blocks)
        else:
            return [Schedule(blocks)]


class Streaming(ABC):
    def __init__(self) -> None:
        super().__init__()

    @abstractmethod
    def read(self, schedule: Schedule) -> Iterator:
        r"""
        Args:
            schedule(Schedule) schedule of IOBlocks to stream
        Returns:
            generator over specific Schedule
        """
        ...


class SampleStreaming(Streaming):
    def __init__(
        self,
        dataset,
        tensors: Sequence[str],
        use_local_cache: bool = False,
        pad_tensors: bool = False,
        decode_method: Optional[Dict[str, str]] = None,
        tobytes: Union[bool, Sequence[str]] = False,
        verbose: bool = True,
    ) -> None:
        super().__init__()

        self.dataset = dataset
        self.local_storage: Optional[LocalProvider] = (
            get_pytorch_local_storage(dataset) if use_local_cache else None
        )

        # TODO: copy all meta/info to local_storage
        self.storage = get_base_storage(dataset.storage)
        if isinstance(self.storage, MemoryProvider):
            raise DatasetUnsupportedPytorch(
                "The underlying storage is MemoryProvider which isn't supported."
            )

        self.tensors = tensors
        self.pad_tensors = pad_tensors
        self.decode_method = decode_method
<<<<<<< HEAD

        jpeg_png_compressed_tensors, json_tensors, list_tensors = check_tensors(
            self.dataset, tensors
=======
        jpeg_png_compressed_tensors, json_tensors, list_tensors = check_tensors(
            self.dataset, tensors, verbose
>>>>>>> 68cdcca7
        )
        (
            raw_tensors,
            pil_compressed_tensors,
            json_tensors,
            list_tensors,
<<<<<<< HEAD
=======
            data_tensors,
>>>>>>> 68cdcca7
        ) = validate_decode_method(
            self.decode_method,
            tensors,
            jpeg_png_compressed_tensors,
            json_tensors,
            list_tensors,
        )
        sample_info_tensors, tensor_info_tensors = find_additional_tensors_and_info(
            dataset, data_tensors
        )
        self.tensors += sample_info_tensors
        (
            self.htype_dict,
            self.ndim_dict,
            self.tensor_info_dict,
        ) = get_htype_ndim_tensor_info_dicts(dataset, data_tensors, tensor_info_tensors)
        self.raw_tensors = set(raw_tensors)
        self.pil_compressed_tensors = set(pil_compressed_tensors)
<<<<<<< HEAD
=======
        self.data_tensors = set(data_tensors)
>>>>>>> 68cdcca7

        self.chunk_engines: ChunkEngineMap = self._map_chunk_engines(self.tensors)

        self.local_caches: Optional[CachesMap] = (
            ({tensor: self._use_cache(self.local_storage) for tensor in self.tensors})
            if self.local_storage is not None
            else None
        )
        group_index_length = len(self.dataset.group_index)
        if group_index_length:
            group_index_length += 1  # add 1 for the forward slash
        self._group_index_length = group_index_length

    def read(self, schedule: Schedule) -> Iterator:
        for block in schedule._blocks:
            yield from self.stream(block)

    def stream(self, block: IOBlock):
        htype_dict, ndim_dict, tensor_info_dict = (
            self.htype_dict,
            self.ndim_dict,
            self.tensor_info_dict,
        )
        for idx in block.indices():
            sample = dict()
            valid_sample_flag = True

            for keyid, (key, engine) in enumerate(self.chunk_engines.items()):
                rel_key = key[self._group_index_length :]
                decompress = key not in self.raw_tensors
                to_pil = key in self.pil_compressed_tensors
                chunk_class = engine.chunk_class
                try:
                    chunks: List[BaseChunk] = []
                    c_names = block.chunk_names(keyid)
                    if c_names == [None]:
                        sample[rel_key] = engine.get_empty_sample()
                        continue
                    for c_name in c_names:
                        commit_id, tkey = engine.get_chunk_commit(c_name)
                        c_key = get_chunk_key(
                            tkey,
                            c_name,  # type: ignore
                            commit_id,
                        )
                        if self.local_caches is not None:
                            local_cache = self.local_caches[key]

                            if c_key in local_cache:
                                chunk = local_cache.get_deeplake_object(c_key, chunk_class, meta=engine.chunk_args)  # type: ignore
                            else:
                                chunk = engine.get_chunk(c_key)
                                local_cache[c_key] = chunk

                                # send data to actual storage
                                local_cache._forward(c_key)
                        else:
                            chunk = engine.get_chunk(c_key)
                        chunks.append(chunk)
                    if len(chunks) == 1:
                        data = engine.read_sample_from_chunk(
                            idx, chunk, decompress=decompress, to_pil=to_pil
                        )
                    else:
                        if not decompress:
                            raise NotImplementedError(
                                "`tobytes=True` is not supported by tiled samples as it can cause recompression."
                            )
                        data = combine_chunks(chunks, idx, engine.tile_encoder)
                        if to_pil:
                            data = Image.fromarray(data)  # type: ignore

                    if data is not None:
                        sample[rel_key] = data
                    else:
                        valid_sample_flag = False
                        break
                except ReadSampleFromChunkError:
                    warn(
                        f"Skipping corrupt {engine.tensor_meta.sample_compression} sample at dataset.{key}[{idx}]"
                    )
                    valid_sample_flag = False
                    break

            if valid_sample_flag:
                sample["index"] = np.array([idx])
                if self.data_tensors:
                    convert_sample_to_data(
                        sample, htype_dict, ndim_dict, tensor_info_dict
                    )
                yield sample

    def _get_block_for_single_sample(self, idx):
        chunks = []
        for engine in self.chunk_engines.values():
            enc = engine.chunk_id_encoder
            try:
                cids = enc[idx]
                cnames = list(map(enc.name_from_id, cids))
                chunks.append(cnames)
            except Exception:
                chunks.append([None])
        return IOBlock(chunks, [idx])

    def _is_continuious(self):
        idx_entry = self.dataset.index.values[0]
        if isinstance(idx_entry.value, slice):
            step = idx_entry.value.step
            if step and step < 1:
                return False
            return True
        else:
            prev = -1
            for idx in idx_entry.indices(self._get_dataset_length()):
                if idx < prev:
                    return False
                prev = idx
            return True

    def list_blocks(self) -> List[IOBlock]:
        if self._is_continuious():
            return self.list_blocks_continuous()
        return self.list_blocks_random()

    def list_blocks_random(self) -> List[IOBlock]:
        return list(map(self._get_block_for_single_sample, self._get_dataset_indices()))

    def _intersection(self, index, low, high):
        if isinstance(index, slice):
            start = index.start or 0
            stop = index.stop or self._get_dataset_length()
            step = index.step
            if step is None or step == 1:
                return list(range(max(start, low), min(stop, high)))
            else:
                if start < low:
                    rm = (low - start) % step
                    start = low + bool(rm) * (step - rm)
                return list(range(start, min(stop, high), step))
        elif isinstance(index, (list, tuple)):
            ret = index[np.searchsorted(index, low) : np.searchsorted(index, high)]
            if isinstance(ret, tuple):
                ret = list(ret)
            return ret
        elif isinstance(index, int):
            return [index] if index >= low and index < high else []
        else:
            raise TypeError(index)

    def list_blocks_continuous(self) -> List[IOBlock]:
        blocks: List[IOBlock] = list()

        chunk_id_encodings = [
            engine.chunk_id_encoder.array for engine in self.chunk_engines.values()
        ]

        iterators = [
            nditer([arr[:, LAST_SEEN_INDEX_COLUMN], arr[:, CHUNK_ID_COLUMN]])  # type: ignore
            for arr in chunk_id_encodings
        ]

        last_idx: int = 0

        check_fn = any if self.pad_tensors else all
        while check_fn([not it.finished for it in iterators]):
            next_it = iterators[
                argmin(nparray([it.value[0] for it in iterators if not it.finished]))
            ]
            next_it_value = int(next_it.value[0])

            if next_it_value >= last_idx:
                chunks: List[List[Optional[str]]] = []
                for it in iterators:
                    if it.finished:
                        chunks.append([None])
                        continue
                    cur_ids = []
                    if it.value[0] == next_it_value:
                        while not it.finished and it.value[0] == next_it_value:
                            cur_ids.append(it.value[1])
                            it.iternext()
                    else:
                        cur_ids.append(it.value[1])
                    cur_chunks: List[Optional[str]] = [
                        ChunkIdEncoder.name_from_id(cid)  # type: ignore
                        for cid in cur_ids
                    ]
                    chunks.append(cur_chunks)

                streamable_ids = self._intersection(
                    self.dataset.index.values[0].value, last_idx, next_it_value + 1
                )

                if streamable_ids:
                    new_block = IOBlock(chunks, streamable_ids)
                    blocks.append(new_block)

                last_idx = next_it_value + 1

        return blocks

    def _use_cache(self, storage: Union[StorageProvider, LRUCache]) -> LRUCache:
        cache = LRUCache(MemoryProvider(), copy(storage), 32 * MB)
        cache.read_only = storage.read_only
        return cache

    def _map_chunk_engines(self, tensors: Sequence[str]) -> Dict[str, ChunkEngine]:
        return {
            name: self._create_chunk_engine(name, self.dataset.version_state)
            for name in tensors
        }

    def _create_chunk_engine(self, tensor_name, version_state):
        tensor_key = version_state["tensor_names"][tensor_name]
        meta_key = get_tensor_meta_key(tensor_key, version_state["commit_id"])
        cache = self._use_cache(self.storage)
        meta = cache.get_deeplake_object(meta_key, TensorMeta)
        if meta.is_link:
            return LinkedChunkEngine(
                tensor_key,
                cache,
                version_state,
                link_creds=self.dataset.link_creds,
            )
        return ChunkEngine(tensor_key, cache, version_state)

    def _get_dataset_length(self):
        version_state = self.dataset.version_state
        tensor_lengths = [
            len(version_state["full_tensors"][version_state["tensor_names"][tensor]])
            for tensor in self.tensors
        ]
        length_fn = max if self.pad_tensors else min
        return length_fn(tensor_lengths, default=0)

    def _get_dataset_indices(self):
        return self.dataset.index.values[0].indices(self._get_dataset_length())<|MERGE_RESOLUTION|>--- conflicted
+++ resolved
@@ -292,24 +292,15 @@
         self.tensors = tensors
         self.pad_tensors = pad_tensors
         self.decode_method = decode_method
-<<<<<<< HEAD
-
-        jpeg_png_compressed_tensors, json_tensors, list_tensors = check_tensors(
-            self.dataset, tensors
-=======
         jpeg_png_compressed_tensors, json_tensors, list_tensors = check_tensors(
             self.dataset, tensors, verbose
->>>>>>> 68cdcca7
         )
         (
             raw_tensors,
             pil_compressed_tensors,
             json_tensors,
             list_tensors,
-<<<<<<< HEAD
-=======
             data_tensors,
->>>>>>> 68cdcca7
         ) = validate_decode_method(
             self.decode_method,
             tensors,
@@ -328,10 +319,7 @@
         ) = get_htype_ndim_tensor_info_dicts(dataset, data_tensors, tensor_info_tensors)
         self.raw_tensors = set(raw_tensors)
         self.pil_compressed_tensors = set(pil_compressed_tensors)
-<<<<<<< HEAD
-=======
         self.data_tensors = set(data_tensors)
->>>>>>> 68cdcca7
 
         self.chunk_engines: ChunkEngineMap = self._map_chunk_engines(self.tensors)
 
