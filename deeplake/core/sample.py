import requests  # type: ignore
from deeplake.core.compression import (
    compress_array,
    decompress_array,
    verify_compressed_file,
    read_meta_from_compressed_file,
    get_compression,
    _open_video,
    _read_metadata_from_vstream,
    _read_audio_meta,
    _read_3d_data_meta,
    _open_nifti,
)
from deeplake.compression import (
    get_compression_type,
    AUDIO_COMPRESSION,
    IMAGE_COMPRESSION,
    VIDEO_COMPRESSION,
    POINT_CLOUD_COMPRESSION,
    MESH_COMPRESSION,
    NIFTI_COMPRESSION,
    BYTE_COMPRESSION,
)
from deeplake.util.exceptions import SampleReadError, UnableToReadFromUrlError
from deeplake.util.exif import getexif
from deeplake.util.path import get_path_type, is_remote_path
import numpy as np
from typing import Optional, Tuple, Union, Dict

from PIL import Image  # type: ignore
from PIL.ExifTags import TAGS  # type: ignore
from io import BytesIO

from deeplake.core.storage.provider import StorageProvider
from deeplake.core.storage.s3 import S3Provider
from deeplake.core.storage.gcs import GCSProvider
from deeplake.core.storage.azure import AzureProvider
from deeplake.core.storage.google_drive import GDriveProvider
from deeplake.core.storage import storage_factory

try:
    from deeplake.core.storage.gcs import GCSProvider
except ImportError:
    GCSProvider = None  # type: ignore

import warnings


class Sample:
    path: Optional[str]

    def __init__(
        self,
        path: Optional[str] = None,
        array: Optional[np.ndarray] = None,
        buffer: Optional[Union[bytes, memoryview]] = None,
        compression: Optional[str] = None,
        verify: bool = False,
        shape: Optional[Tuple[int]] = None,
        dtype: Optional[str] = None,
        creds: Optional[Dict] = None,
        storage: Optional[StorageProvider] = None,
    ):
        """Represents a single sample for a tensor. Provides all important meta information in one place.

        Note:
            If ``self.is_lazy`` is ``True``, this :class:`Sample` doesn't actually have any data loaded. To read this data, simply try to read it into a numpy array (`sample.array`)

        Args:
            path (str): Path to a sample stored on the local file system that represents a single sample. If ``path`` is provided, ``array`` should not be.
                Implicitly makes ``self.is_lazy == True``.
            array (np.ndarray): Array that represents a single sample. If ``array`` is provided, ``path`` should not be. Implicitly makes ``self.is_lazy == False``.
            buffer: (bytes): Byte buffer that represents a single sample. If compressed, ``compression`` argument should be provided.
            compression (str): Specify in case of byte buffer.
            verify (bool): If a path is provided, verifies the sample if ``True``.
            shape (Tuple[int]): Shape of the sample.
            dtype (optional, str): Data type of the sample.
            creds (optional, Dict): Credentials for s3, gcp and http urls.
            storage (optional, StorageProvider): Storage provider.
        """
        self._compressed_bytes = {}
        self._uncompressed_bytes = None

        self._array = None
        self._pil = None
        self._typestr = None
        self._shape = shape or None
        self._dtype = dtype or None

        self.path = None
        self.storage = storage
        self._buffer = None
        self._creds = creds or {}
        self._verify = verify

        if path is not None:
            self.path = path
            self._compression = compression
            if self._verify:
                if self._compression is None:
                    self._compression = get_compression(path=self.path)
                compressed_bytes = self._read_from_path()
                if self._compression is None:
                    self._compression = get_compression(header=compressed_bytes[:32])
                self._shape, self._typestr = verify_compressed_file(compressed_bytes, self._compression)  # type: ignore

        if array is not None:
            self._array = array
            self._shape = array.shape  # type: ignore
            self._typestr = array.__array_interface__["typestr"]
            self._dtype = np.dtype(self._typestr).name
            self._compression = None

        if buffer is not None:
            self._compression = compression
            self._buffer = buffer
            if compression is None:
                self._uncompressed_bytes = buffer
            else:
                self._compressed_bytes[compression] = buffer
                if self._verify:
                    self._shape, self._typestr = verify_compressed_file(buffer, self._compression)  # type: ignore

        self.htype = None

    def copy(self):
        sample = Sample()
        sample._array = self._array
        sample._pil = self._pil
        sample._typestr = self._typestr
        sample._shape = self._shape
        sample._dtype = self._dtype
        sample.path = self.path
        sample.storage = self.storage
        sample._buffer = self._buffer
        sample._creds = self._creds
        sample._verify = self._verify
        sample._compression = self._compression
        return sample

    @property
    def buffer(self):
        if self._buffer is None and self.path is not None:
            self._read_from_path()
        if self._buffer is not None:
            return self._buffer
        return self.compressed_bytes(self.compression)

    @property
    def is_text_like(self):
        return self.htype in {"text", "list", "json", "tag"}

    @property
    def dtype(self):
        if self._dtype is None:
            self._read_meta()
            self._dtype = np.dtype(self._typestr).name
        return self._dtype

    @property
    def shape(self):
        self._read_meta()
        return self._shape

    @property
    def compression(self):
        if self._compression is None and self.path:
            self._read_meta()
        return self._compression

    def _load_dicom(self):
        if self._array is not None:
            return
        try:
            from pydicom import dcmread
        except ImportError:
            raise ModuleNotFoundError(
                "Pydicom not found. Install using `pip install pydicom`"
            )
        if self.path and get_path_type(self.path) == "local":
            dcm = dcmread(self.path)
        else:
            dcm = dcmread(BytesIO(self.buffer))
        self._array = dcm.pixel_array
        self._shape = self._array.shape
        self._typestr = self._array.__array_interface__["typestr"]

    def _read_meta(self, f=None):
        if self._shape is not None:
            return
        store = False
        if self._compression is None and self.path:
            self._compression = get_compression(path=self.path)
        if f is None:
            if self.path:
                if is_remote_path(self.path):
                    f = self._read_from_path()
                    self._buffer = f
                    store = True
                else:
                    f = self.path
            else:
                f = self._buffer
        self._compression, self._shape, self._typestr = read_meta_from_compressed_file(
            f, compression=self._compression
        )
        if store:
            self._compressed_bytes[self._compression] = f

    def _get_dicom_meta(self) -> dict:
        try:
            from pydicom import dcmread
            from pydicom.dataelem import RawDataElement
        except ImportError:
            raise ModuleNotFoundError(
                "Pydicom not found. Install using `pip install pydicom`"
            )
        if self.path and get_path_type(self.path) == "local":
            dcm = dcmread(self.path)
        else:
            dcm = dcmread(BytesIO(self.buffer))

        meta = {
            x.keyword: {
                "name": x.name,
                "tag": str(x.tag),
                "value": (
                    x.value
                    if isinstance(x.value, (str, int, float))
<<<<<<< HEAD
                    else x.to_json_dict(None, None).get("Value", "")
                ),  # type: ignore
=======
                    else x.to_json_dict(None, None).get("Value", "")  # type: ignore
                ),
>>>>>>> 763f7c09
                "vr": x.VR,
            }
            for x in dcm
            if not isinstance(x.value, bytes)
        }
        return meta

    def _get_nifti_meta(self) -> dict:
        if self.path and get_path_type(self.path) == "local":
            img = _open_nifti(self.path)
        else:
            img = _open_nifti(self.buffer, gz=self.compression == "nii.gz")
        meta = dict(img.header)
        meta["affine"] = img.affine
        meta["zooms"] = tuple(map(float, img.header.get_zooms()))
        return meta

    def _get_video_meta(self) -> dict:
        if self.path and get_path_type(self.path) == "local":
            container, vstream = _open_video(self.path)
        else:
            container, vstream = _open_video(self.buffer)
        _, duration, fps, timebase = _read_metadata_from_vstream(container, vstream)
        return {"duration": duration, "fps": fps, "timebase": timebase}

    def _get_audio_meta(self) -> dict:
        if self.path and get_path_type(self.path) == "local":
            info = _read_audio_meta(self.path)
        else:
            info = _read_audio_meta(self.buffer)
        return info

    def _get_point_cloud_meta(self) -> dict:
        if self.path and get_path_type(self.path) == "local":
            info = _read_3d_data_meta(self.path)
        else:
            info = _read_3d_data_meta(self.buffer)
        return info

    @property
    def is_lazy(self) -> bool:
        return self._array is None

    @property
    def is_empty(self) -> bool:
        return 0 in self.shape

    def _recompress(self, buffer: bytes, compression: str) -> bytes:
        if get_compression_type(self._compression) != IMAGE_COMPRESSION:
            raise ValueError(
                "Recompression with different format is only supported for images."
            )
        img = Image.open(BytesIO(buffer))
        if img.mode == "1":
            self._uncompressed_bytes = img.tobytes("raw", "L")
        else:
            self._uncompressed_bytes = img.tobytes()
        return compress_array(self.array, compression)

    def compressed_bytes(self, compression: Optional[str]) -> bytes:
        """Returns this sample as compressed bytes.

        Note:
            If this sample is pointing to a path and the requested ``compression`` is the same as it's stored in, the data is returned without re-compressing.

        Args:
            compression (Optional[str]): ``self.array`` will be compressed into this format. If ``compression`` is ``None``, return :meth:`uncompressed_bytes`.

        Returns:
            bytes: Bytes for the compressed sample. Contains all metadata required to decompress within these bytes.

        Raises:
            ValueError: On recompression of unsupported formats.
        """

        if compression is None:
            return self.uncompressed_bytes()  # type: ignore

        compressed_bytes = self._compressed_bytes.get(compression)
        if compressed_bytes is None:
            if self.path is not None:
                if self._compression is None:
                    self._compression = get_compression(path=self.path)
                compressed_bytes = self._read_from_path()
                if self._compression is None:
                    self._compression = get_compression(header=compressed_bytes[:32])
                if self._compression == compression:
                    if self._shape is None:
                        _, self._shape, self._typestr = read_meta_from_compressed_file(
                            compressed_bytes, compression=self._compression
                        )
                else:
                    compressed_bytes = self._recompress(compressed_bytes, compression)
            elif self._buffer is not None:
                if self._compression is None:
                    self._compression = get_compression(header=self._buffer[:32])
                if self._compression == compression:
                    compressed_bytes = self._buffer
                else:
                    compressed_bytes = self._recompress(self._buffer, compression)
            else:
                compressed_bytes = compress_array(self.array, compression)
            self._compressed_bytes[compression] = compressed_bytes
        return compressed_bytes

    def _decompress(self, to_pil: bool = False):
        if not to_pil and self._array is not None:
            if self._uncompressed_bytes is None:
                self._uncompressed_bytes = self._array.tobytes()
            return
        compression = self.compression
        if compression is None and self._buffer is not None:
            if self.is_text_like:
                from deeplake.core.serialize import bytes_to_text

                buffer = bytes(self._buffer)
                self._array = bytes_to_text(buffer, self.htype)
            else:
                self._array = np.frombuffer(self._buffer, dtype=self.dtype).reshape(
                    self.shape
                )

        else:
            compressed = self.buffer

            if to_pil:
                self._pil = decompress_array(
                    compressed,
                    compression=compression,
                    shape=self.shape,
                    dtype=self.dtype,
                    to_pil=True,
                )  # type: ignore
            else:
                self._array = decompress_array(
                    compressed,
                    compression=compression,
                    shape=self.shape,
                    dtype=self.dtype,
                )
                self._uncompressed_bytes = self._array.tobytes()
                self._typestr = self._array.__array_interface__["typestr"]
                self._dtype = np.dtype(self._typestr).name

    def uncompressed_bytes(self) -> Optional[bytes]:
        """Returns uncompressed bytes."""
        self._decompress()
        return self._uncompressed_bytes

    @property
    def array(self) -> np.ndarray:  # type: ignore
        """Return numpy array corresponding to the sample. Decompresses the sample if necessary.

        Example:

            >>> sample = deeplake.read("./images/dog.jpg")
            >>> arr = sample.array
            >>> arr.shape
            (323, 480, 3)
        """
        arr = self._array
        if arr is not None:
            return arr
        self._decompress()
        return self._array  # type: ignore

    @property
    def pil(self) -> Image.Image:  # type: ignore
        """Return PIL image corresponding to the sample. Decompresses the sample if necessary.

        Example:

            >>> sample = deeplake.read("./images/dog.jpg")
            >>> pil = sample.pil
            >>> pil.size
            (480, 323)
        """
        pil = self._pil
        if pil is not None:
            return pil
        self._decompress(to_pil=True)
        return self._pil

    def __str__(self):
        if self.is_lazy:
            return f"Sample(is_lazy=True, path={self.path})"

        return f"Sample(is_lazy=False, shape={self.shape}, compression='{self.compression}', dtype='{self.dtype}' path={self.path})"

    def __repr__(self):
        return str(self)

    def __array__(self, dtype=None):
        arr = self.array
        if dtype is not None:
            arr = arr.astype(dtype)
        return arr

    def __eq__(self, other):
        if self.path is not None and other.path is not None:
            return self.path == other.path
        return self.buffer == other.buffer

    def _read_from_path(self) -> bytes:  # type: ignore
        if self._buffer is None:
            path_type = get_path_type(self.path)
            try:
                if path_type == "local":
                    self._buffer = self._read_from_local()
                elif path_type == "gcs":
                    self._buffer = self._read_from_gcs()
                elif path_type == "s3":
                    self._buffer = self._read_from_s3()
                elif path_type == "azure":
                    self._buffer = self._read_from_azure()
                elif path_type == "gdrive":
                    self._buffer = self._read_from_gdrive()
                elif path_type == "http":
                    self._buffer = self._read_from_http()
            except Exception as e:
                raise SampleReadError(self.path) from e  # type: ignore
        return self._buffer  # type: ignore

    def _read_from_local(self) -> bytes:
        with open(self.path, "rb") as f:  # type: ignore
            return f.read()

    def _get_root_and_key(self, path):
        split_path = path.split("/", 2)
        if len(split_path) > 2:
            root, key = "/".join(split_path[:2]), split_path[2]
        else:
            root, key = split_path
        return root, key

    def _read_from_s3(self) -> bytes:
        assert self.path is not None
        if self.storage is not None:
            assert isinstance(self.storage, S3Provider)
            return self.storage.get_object_from_full_url(self.path)
        path = self.path.replace("s3://", "")  # type: ignore
        root, key = self._get_root_and_key(path)
        s3 = storage_factory(S3Provider, root, **self._creds)
        return s3[key]

    def _read_from_gcs(self) -> bytes:
        assert self.path is not None
        if GCSProvider is None:
            raise Exception(
                "GCP dependencies not installed. Install them with pip install deeplake[gcs]"
            )
        if self.storage is not None:
            assert isinstance(self.storage, GCSProvider)
            return self.storage.get_object_from_full_url(self.path)
        path = self.path.replace("gcp://", "").replace("gcs://", "")  # type: ignore
        root, key = self._get_root_and_key(path)
        gcs = storage_factory(GCSProvider, root, token=self._creds)
        return gcs[key]

    def _read_from_azure(self) -> bytes:
        assert self.path is not None
        if self.storage is not None:
            assert isinstance(self.storage, AzureProvider)
            return self.storage.get_object_from_full_url(self.path)
        path = self.path.replace("az://", "").replace("azure://", "")  # type: ignore
        root, key = self._get_root_and_key(path)
        azure = storage_factory(AzureProvider, root, creds=self._creds)
        return azure[key]

    def _read_from_gdrive(self) -> bytes:
        assert self.path is not None
        gdrive = storage_factory(
            GDriveProvider, "gdrive://", token=self._creds, makemap=False
        )
        return gdrive.get_object_from_full_url(self.path)  # type: ignore

    def _read_from_http(self) -> bytes:
        assert self.path is not None
        if "Authorization" in self._creds:
            headers = {"Authorization": self._creds["Authorization"]}
        else:
            headers = {}
        result = requests.get(self.path, headers=headers)
        if result.status_code != 200:
            raise UnableToReadFromUrlError(self.path, result.status_code)
        return result.content

    def _getexif(self) -> dict:
        if self.path and get_path_type(self.path) == "local":
            img = Image.open(self.path)
        else:
            img = Image.open(BytesIO(self.buffer))
        try:
            return getexif(img)
        except Exception as e:
            warnings.warn(
                f"Error while reading exif data, possibly due to corrupt exif: {e}"
            )
            return {}

    @property
    def meta(self) -> dict:
        meta: Dict[str, Union[Dict, str]] = {}
        compression = self.compression
        compression_type = get_compression_type(compression)
        if compression == "dcm":
            meta.update(self._get_dicom_meta())
        elif compression_type == NIFTI_COMPRESSION:
            meta.update(self._get_nifti_meta())
        elif compression_type == IMAGE_COMPRESSION:
            meta["exif"] = self._getexif()
        elif compression_type == VIDEO_COMPRESSION:
            meta.update(self._get_video_meta())
        elif compression_type == AUDIO_COMPRESSION:
            meta.update(self._get_audio_meta())
        elif compression_type in [POINT_CLOUD_COMPRESSION, MESH_COMPRESSION]:
            meta.update(self._get_point_cloud_meta())
        meta["shape"] = self.shape
        meta["format"] = self.compression
        if self.path:
            meta["filename"] = str(self.path)
        return meta


SampleValue = Union[np.ndarray, int, float, bool, Sample]<|MERGE_RESOLUTION|>--- conflicted
+++ resolved
@@ -227,13 +227,8 @@
                 "value": (
                     x.value
                     if isinstance(x.value, (str, int, float))
-<<<<<<< HEAD
-                    else x.to_json_dict(None, None).get("Value", "")
-                ),  # type: ignore
-=======
                     else x.to_json_dict(None, None).get("Value", "")  # type: ignore
                 ),
->>>>>>> 763f7c09
                 "vr": x.VR,
             }
             for x in dcm
