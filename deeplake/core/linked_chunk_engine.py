import deeplake
from deeplake.core.chunk.base_chunk import BaseChunk
from deeplake.core.chunk_engine import ChunkEngine
from deeplake.core.chunk.uncompressed_chunk import UncompressedChunk
from deeplake.core.compression import _read_video_shape, _decompress_video
from deeplake.core.index.index import Index
from deeplake.core.link_creds import LinkCreds
from deeplake.core.linked_sample import LinkedSample
from deeplake.core.meta.encode.chunk_id import ChunkIdEncoder
from deeplake.core.meta.encode.creds import CredsEncoder
from deeplake.core.storage import LRUCache
<<<<<<< HEAD
from deeplake.core.tensor_link import read_linked_sample
from deeplake.core.tiling.deserialize import (
    coalesce_tiles,
    np_list_to_sample,
    translate_slices,
)
=======
from deeplake.core.linked_sample import read_linked_sample
>>>>>>> 817728c7
from deeplake.util.exceptions import (
    BadLinkError,
    ReadOnlyModeError,
    UnableToReadFromUrlError,
)
from deeplake.util.keys import get_creds_encoder_key
from deeplake.util.link import get_path_creds_key, save_link_creds
from deeplake.util.video import normalize_index
import numpy as np
from typing import Optional, Dict, Any, Tuple, Union
from PIL import Image  # type: ignore
from deeplake.core.linked_tiled_sample import LinkedTiledSample
from math import ceil


def remove_chunk_engine_compression(chunk_engine):
    chunk_engine.chunk_class = UncompressedChunk
    chunk_engine.compression = None
    chunk_engine._sample_compression = None
    chunk_engine._chunk_compression = None


class LinkedChunkEngine(ChunkEngine):
    def __init__(
        self,
        key: str,
        cache: LRUCache,
        version_state: Dict[str, Any],
        link_creds: LinkCreds,
        meta_cache: Optional[LRUCache] = None,
    ):
        super().__init__(key, cache, version_state, meta_cache)
        self.path_chunk_engine = ChunkEngine(key, cache, version_state, meta_cache)
        remove_chunk_engine_compression(self)
        remove_chunk_engine_compression(self.path_chunk_engine)
        self.link_creds = link_creds
        self._creds_encoder: Optional[CredsEncoder] = None
        self._creds_encoder_commit_id: Optional[str] = None

    @property
    def creds_encoder(self) -> CredsEncoder:
        commit_id = self.commit_id
        if self._creds_encoder is None or self._creds_encoder_commit_id != commit_id:
            commit_id = self.commit_id
            key = get_creds_encoder_key(self.key, commit_id)
            if not self.creds_encoder_exists:
                enc = CredsEncoder()
                try:
                    self.meta_cache[key] = enc
                except ReadOnlyModeError:
                    pass
            else:
                enc = self.meta_cache.get_deeplake_object(key, CredsEncoder)
            self._creds_encoder = enc
            self._creds_encoder_commit_id = commit_id
            self.meta_cache.register_deeplake_object(key, enc)
        return self._creds_encoder

    @property
    def creds_encoder_exists(self):
        commit_id = self.commit_id
        if (
            self._creds_encoder is not None
            and self._creds_encoder_commit_id == commit_id
        ):
            return True
        try:
            key = get_creds_encoder_key(self.key, commit_id)
            self.meta_cache[key]
            return True
        except KeyError:
            return False

    @property
    def is_data_cachable(self):
        return False

    def linked_sample(
        self, global_sample_index: int
    ) -> Union[LinkedSample, LinkedTiledSample]:
        creds_encoder = self.creds_encoder
        sample_creds_encoded = creds_encoder.get_encoded_creds_key(global_sample_index)
        sample_creds_key = self.link_creds.get_creds_key(sample_creds_encoded)
        if self._is_tiled_sample(global_sample_index):
            path_array: np.ndarray = (
                super()
                .get_basic_sample(
                    global_sample_index,
                    Index(global_sample_index),
                    fetch_chunks=True,
                    is_tile=True,
                )
                .path_array
            )
            return LinkedTiledSample(path_array, sample_creds_key)
        sample_path = self.get_path(global_sample_index, fetch_chunks=True)
        return LinkedSample(sample_path, sample_creds_key)

    def get_video_url(self, global_sample_index):
        creds_encoder = self.creds_encoder
        sample_path = self.get_path(global_sample_index)
        sample_creds_encoded = creds_encoder.get_encoded_creds_key(global_sample_index)
        sample_creds_key = self.link_creds.get_creds_key(sample_creds_encoded)
        storage = None
        if sample_path.startswith(("gcs://", "gcp://", "s3://")):
            provider_type = "s3" if sample_path.startswith("s3://") else "gcs"
            storage = self.link_creds.get_storage_provider(
                sample_creds_key, provider_type
            )
            url = storage.get_presigned_url(sample_path, full=True)
        else:
            url = sample_path
        return url

    def get_video_sample(self, global_sample_index, index):
        url = self.get_video_url(global_sample_index)
        squeeze = isinstance(index, int)
        shape = _read_video_shape(url)
        sub_index = index.values[1].value if len(index.values) > 1 else None  # type: ignore
        start, stop, step, reverse = normalize_index(sub_index, shape[0])
        video_sample = _decompress_video(
            url,
            start,
            stop,
            step,
            reverse,
        )
        if squeeze:
            video_sample.squeeze(0)
        return video_sample

<<<<<<< HEAD
    def get_full_tiled_sample(self, global_sample_index, fetch_chunks=False):
        tile_enc = self.tile_encoder
        shape = tile_enc.get_sample_shape(global_sample_index)
        tile_shape = tile_enc.get_tile_shape(global_sample_index)
        layout_shape = tile_enc.get_tile_layout_shape(global_sample_index)
        path_array: np.ndarray = (
            super()
            .get_basic_sample(
                global_sample_index,
                Index(global_sample_index),
                fetch_chunks,
                is_tile=True,
            )
            .path_array
        )

        sample_creds_encoded = self.creds_encoder.get_encoded_creds_key(
            global_sample_index
        )
        sample_creds_key = self.link_creds.get_creds_key(sample_creds_encoded)
        tiled_arrays = [
            read_linked_sample(path, sample_creds_key, self.link_creds, False).array
            for path in iter(path_array.flat)
        ]
        return np_list_to_sample(tiled_arrays, shape, tile_shape, layout_shape)

    def get_partial_tiled_sample(self, global_sample_index, index, fetch_chunks=False):
        tile_enc = self.tile_encoder
        sample_shape = tile_enc.get_sample_shape(global_sample_index)
        tile_shape = tile_enc.get_tile_shape(global_sample_index)
        ordered_tile_paths = (
            super()
            .get_basic_sample(
                global_sample_index,
                Index(global_sample_index),
                fetch_chunks,
                is_tile=True,
            )
            .path_array
        )
        tiles_index, sample_index = translate_slices(
            [v.value for v in index.values[1:]], sample_shape, tile_shape  # type: ignore
        )
        required_tile_paths = ordered_tile_paths[tiles_index]

        sample_creds_encoded = self.creds_encoder.get_encoded_creds_key(
            global_sample_index
        )
        sample_creds_key = self.link_creds.get_creds_key(sample_creds_encoded)

        tiles = np.vectorize(
            lambda path: read_linked_sample(
                path, sample_creds_key, self.link_creds, False
            ).array,
            otypes=[object],
        )(required_tile_paths)
        sample = coalesce_tiles(tiles, tile_shape, None)
        sample = sample[sample_index]
        return sample

    @retry_refresh_managed_creds
=======
>>>>>>> 817728c7
    def get_basic_sample(self, global_sample_index, index, fetch_chunks=False):
        sample = self.get_deeplake_read_sample(global_sample_index, fetch_chunks)
        if sample is None:
            return np.ones((0,))
        return sample.array[tuple(entry.value for entry in index.values[1:])]

    def get_path(self, global_sample_index, fetch_chunks=False) -> str:
        return super().get_basic_sample(
            global_sample_index, Index(global_sample_index), fetch_chunks
        )[0]

    def get_deeplake_read_sample(self, global_sample_index, fetch_chunks=False):
        creds_encoder = self.creds_encoder
        sample_path = self.get_path(global_sample_index, fetch_chunks)
        if not sample_path:
            return None
        sample_creds_encoded = creds_encoder.get_encoded_creds_key(global_sample_index)
        sample_creds_key = self.link_creds.get_creds_key(sample_creds_encoded)
        return read_linked_sample(sample_path, sample_creds_key, self.link_creds, False)

    def get_sample_from_index_and_path(self, global_sample_index, path, creds_encoder):
        sample_creds_encoded = creds_encoder.get_encoded_creds_key(global_sample_index)
        sample_creds_key = self.link_creds.get_creds_key(sample_creds_encoded)
        return read_linked_sample(path, sample_creds_key, self.link_creds, False)

    @property
    def verify(self):
        return self.tensor_meta.is_link and self.tensor_meta.verify

    def check_each_sample(self, samples, verify=True):
        link_creds = self.link_creds
        verified_samples = []
        for i, sample in enumerate(samples):
            if isinstance(sample, deeplake.core.tensor.Tensor) and sample.is_link:
                sample = sample._linked_sample()
                samples[i] = sample
            elif (
                not isinstance(sample, (LinkedSample, LinkedTiledSample))
                and sample is not None
            ):
                raise TypeError(
                    f"Expected LinkedSample or LinkedTiledSample, got {type(sample)} instead. Use deeplake.link() to link samples or deeplake.link_tiled() to link multiple images as tiles."
                )

            path, creds_key = get_path_creds_key(sample)

            # verifies existence of creds_key
            if verify:
                link_creds.get_encoding(creds_key, path)

            if sample is None or sample.path == "":
                verified_samples.append(sample)
            elif isinstance(sample, LinkedTiledSample):
                verify_samples = self.verify and verify
                sample.set_check_tile_shape(self.link_creds, verify_samples)
                sample.set_sample_shape()
                verified_samples.append(sample)
            else:
                try:
                    verified_samples.append(
                        read_linked_sample(
                            sample.path,
                            sample.creds_key,
                            self.link_creds,
                            verify=verify and self.verify,
                        )
                    )
                except Exception as e:
                    raise BadLinkError from e
        return verified_samples

    def register_new_creds(self, num_samples_added, samples):
        num_samples_added = ceil(num_samples_added)
        link_creds = self.link_creds
        creds_encoder = self.creds_encoder
        for i in range(num_samples_added):
            sample = samples[i]
            path, creds_key = get_path_creds_key(sample)
            encoded_creds_key = link_creds.get_encoding(creds_key, path)
            creds_encoder.register_samples((encoded_creds_key,), 1)
            if link_creds.add_to_used_creds(creds_key):
                save_link_creds(self.link_creds, self.cache)
                self.link_creds.warn_missing_managed_creds()

    def update_creds(
        self,
        sample_index: int,
        sample: Optional[Union[LinkedSample, LinkedTiledSample]],
    ):
        link_creds = self.link_creds
        path, creds_key = get_path_creds_key(sample)
        encoded_creds_key = link_creds.get_encoding(creds_key, path)
        self.creds_encoder[sample_index] = (encoded_creds_key,)
        if link_creds.add_to_used_creds(creds_key):
            save_link_creds(self.link_creds, self.cache)
            self.link_creds.warn_missing_managed_creds()

    def read_shape_for_sample(self, global_sample_index: int) -> Tuple[int, ...]:
        if self._is_tiled_sample(global_sample_index):
            return self.tile_encoder.get_sample_shape(global_sample_index)
        sample = self.get_deeplake_read_sample(global_sample_index)
        if sample is None:
            return (0,)
        return sample.shape

    def read_sample_from_chunk(
        self,
        global_sample_index: int,
        chunk: BaseChunk,
        cast: bool = True,
        copy: bool = False,
        decompress: bool = True,
        to_pil: bool = False,
    ) -> Union[np.ndarray, Image.Image]:
        enc = self.chunk_id_encoder
        local_sample_index = enc.translate_index_relative_to_chunks(global_sample_index)
        sample_path = chunk.read_sample(
            local_sample_index, cast=cast, copy=copy, decompress=decompress
        )[0]

        creds_encoder = self.creds_encoder
        if not sample_path:
            return self.get_empty_sample()
        sample_creds_encoded = creds_encoder.get_encoded_creds_key(global_sample_index)
        sample_creds_key = self.link_creds.get_creds_key(sample_creds_encoded)
        read_sample = read_linked_sample(
            sample_path, sample_creds_key, self.link_creds, False
        )
        if to_pil:
            return read_sample.pil
        return read_sample.array

    def check_link_ready(self):
        missing_keys = self.link_creds.missing_keys
        creds_used = self.link_creds.used_creds_keys
        missing_used_keys = {key for key in missing_keys if key in creds_used}
        if missing_used_keys:
            raise ValueError(
                f"Creds keys {missing_used_keys} are used in the data but not populated. Please populate the dataset using ds.populate_creds()."
            )

    def pop_item(self, index):
        self.creds_encoder.pop(index)
        return super().pop_item(index)

    def get_empty_sample(self):
        return np.ones((0,))

    def read_bytes_for_sample(self, global_sample_index: int) -> bytes:
        sample = self.get_deeplake_read_sample(global_sample_index)
        return sample.buffer

    def path(self, index, fetch_chunks):
        return self.path_chunk_engine.numpy(
            index, fetch_chunks=fetch_chunks, use_data_cache=False
        )

    def _update_non_tiled_sample(
        self, global_sample_index: int, index: Index, sample, nbytes_after_updates
    ):
        if len(index.values) != 1:
            raise ValueError(
                "Cannot update a partial value of a linked sample. Please update the entire sample."
            )
        super()._update_non_tiled_sample(
            global_sample_index, index, sample, nbytes_after_updates
        )

    def _update_tiled_sample(
        self, global_sample_index: int, index: Index, sample, nbytes_after_updates
    ):
        self._update_non_tiled_sample(
            global_sample_index, index, sample, nbytes_after_updates
        )

    def _handle_tiled_sample(
        self,
        enc: ChunkIdEncoder,
        register,
        samples,
        orig_meta_length,
        incoming_num_samples,
        updated_chunks,
        start_chunk_row,
        enc_count,
        tiles,
        lengths,
    ):
        sample: LinkedTiledSample = samples[0]
        if register:
            if start_chunk_row is not None:
                enc.register_samples(1)
            else:
                enc_count[-1] += 1
        tiles[
            incoming_num_samples - len(samples) + bool(register) * orig_meta_length
        ] = (
            sample.sample_shape,
            sample.tile_shape,
        )
        samples = samples[1:]
        if lengths is not None:
            lengths = lengths[1:]
        num_samples_added = 1
        return num_samples_added, samples, lengths<|MERGE_RESOLUTION|>--- conflicted
+++ resolved
@@ -5,20 +5,17 @@
 from deeplake.core.compression import _read_video_shape, _decompress_video
 from deeplake.core.index.index import Index
 from deeplake.core.link_creds import LinkCreds
-from deeplake.core.linked_sample import LinkedSample
+from deeplake.core.linked_sample import LinkedSample, retry_refresh_managed_creds
 from deeplake.core.meta.encode.chunk_id import ChunkIdEncoder
 from deeplake.core.meta.encode.creds import CredsEncoder
 from deeplake.core.storage import LRUCache
-<<<<<<< HEAD
 from deeplake.core.tensor_link import read_linked_sample
 from deeplake.core.tiling.deserialize import (
     coalesce_tiles,
     np_list_to_sample,
     translate_slices,
 )
-=======
 from deeplake.core.linked_sample import read_linked_sample
->>>>>>> 817728c7
 from deeplake.util.exceptions import (
     BadLinkError,
     ReadOnlyModeError,
@@ -150,7 +147,6 @@
             video_sample.squeeze(0)
         return video_sample
 
-<<<<<<< HEAD
     def get_full_tiled_sample(self, global_sample_index, fetch_chunks=False):
         tile_enc = self.tile_encoder
         shape = tile_enc.get_sample_shape(global_sample_index)
@@ -212,8 +208,6 @@
         return sample
 
     @retry_refresh_managed_creds
-=======
->>>>>>> 817728c7
     def get_basic_sample(self, global_sample_index, index, fetch_chunks=False):
         sample = self.get_deeplake_read_sample(global_sample_index, fetch_chunks)
         if sample is None:
@@ -311,6 +305,7 @@
             save_link_creds(self.link_creds, self.cache)
             self.link_creds.warn_missing_managed_creds()
 
+    @retry_refresh_managed_creds
     def read_shape_for_sample(self, global_sample_index: int) -> Tuple[int, ...]:
         if self._is_tiled_sample(global_sample_index):
             return self.tile_encoder.get_sample_shape(global_sample_index)
@@ -362,6 +357,7 @@
     def get_empty_sample(self):
         return np.ones((0,))
 
+    @retry_refresh_managed_creds
     def read_bytes_for_sample(self, global_sample_index: int) -> bytes:
         sample = self.get_deeplake_read_sample(global_sample_index)
         return sample.buffer
