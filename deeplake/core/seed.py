--- conflicted
+++ resolved
@@ -22,13 +22,9 @@
             if self.indra_api is not None:
                 self.indra_api.set_seed(self.internal_seed)
         else:
-<<<<<<< HEAD
-            raise TypeError(f"provided seed type `{type(seed)}` is incorrect seed must be an integer")
-=======
             raise TypeError(
-                f"provided seed type `{type(seed)}` is increect seed must be an integer"
+                f"provided seed type `{type(seed)}` is incorrect seed must be an integer"
             )
->>>>>>> b7d734fd
 
     def get_seed(self) -> Optional[int]:
         return self.internal_seed