import deeplake
from deeplake.core.distance_type import DistanceType
from deeplake.core.linked_chunk_engine import LinkedChunkEngine
from deeplake.core.storage.lru_cache import LRUCache
from deeplake.util.downsample import apply_partial_downsample
from deeplake.util.invalid_view_op import invalid_view_op
from deeplake.core.version_control.commit_chunk_map import CommitChunkMap
from deeplake.core.version_control.commit_diff import CommitDiff
from deeplake.core.chunk.base_chunk import InputSample
import numpy as np
from typing import Dict, List, Sequence, Union, Optional, Tuple, Any, Callable
from functools import reduce, partial
from deeplake.core import index_maintenance
from deeplake.core.index import Index, IndexEntry, replace_ellipsis_with_slices
from deeplake.core.meta.tensor_meta import TensorMeta, _validate_htype_exists
from deeplake.core.storage import StorageProvider
from deeplake.core.chunk_engine import ChunkEngine
from deeplake.core.compression import _read_timestamps
from deeplake.core.tensor_link import (
    cast_to_type,
    extend_downsample,
    get_link_transform,
    update_downsample,
)
from deeplake.api.info import Info, load_info
from deeplake.util.keys import (
    get_chunk_id_encoder_key,
    get_chunk_key,
    get_tensor_commit_chunk_map_key,
    get_tensor_commit_diff_key,
    get_tensor_meta_key,
    get_tensor_tile_encoder_key,
    get_tensor_vdb_index_key,
    get_sequence_encoder_key,
    tensor_exists,
    get_tensor_info_key,
    get_sample_id_tensor_key,
    get_sample_info_tensor_key,
    get_sample_shape_tensor_key,
)
from deeplake.util.modified import get_modified_indexes
from deeplake.util.class_label import convert_to_text
from deeplake.util.shape_interval import ShapeInterval
from deeplake.util.exceptions import (
    TensorDoesNotExistError,
    InvalidKeyTypeError,
    TensorAlreadyExistsError,
    UnsupportedCompressionError,
    EmbeddingTensorPopError,
)
from deeplake.util.iteration_warning import check_if_iteration
from deeplake.hooks import dataset_read, dataset_written
from deeplake.util.pretty_print import summary_tensor
from deeplake.constants import (
    FIRST_COMMIT_ID,
    _NO_LINK_UPDATE,
    UNSPECIFIED,
    _INDEX_OPERATION_MAPPING,
)

from deeplake.util.version_control import auto_checkout
from deeplake.util.video import normalize_index

from deeplake.compression import (
    get_compression_type,
    VIDEO_COMPRESSION,
    BYTE_COMPRESSION,
)
from deeplake.util.notebook import is_jupyter, video_html, is_colab
from deeplake.util.object_3d.point_cloud import parse_point_cloud_to_dict
from deeplake.util.object_3d.mesh import (
    parse_mesh_to_dict,
    get_mesh_vertices,
)
from deeplake.util.htype import parse_complex_htype
from deeplake.htype import (
    HTYPE_CONVERSION_LHS,
    HTYPE_CONSTRAINTS,
    HTYPE_SUPPORTED_COMPRESSIONS,
)
import warnings
import webbrowser


def create_tensor(
    key: str,
    storage: StorageProvider,
    htype: str,
    sample_compression: str,
    chunk_compression: str,
    version_state: Dict[str, Any],
    overwrite: bool = False,
    **kwargs,
):
    """If a tensor does not exist, create a new one with the provided meta.

    Args:
        key (str): Key for where the chunks, index_meta, and tensor_meta will be located in `storage` relative to it's root.
        storage (StorageProvider): StorageProvider that all tensor data is written to.
        htype (str): Htype is how the default tensor metadata is defined.
        sample_compression (str): All samples will be compressed in the provided format. If `None`, samples are uncompressed.
        chunk_compression (str): All chunks will be compressed in the provided format. If `None`, chunks are uncompressed.
        version_state (Dict[str, Any]): The version state of the dataset, includes commit_id, commit_node, branch, branch_commit_map and commit_node_map.
        overwrite (bool): If `True`, any existing data in the tensor's directory will be overwritten.
        **kwargs: `htype` defaults can be overridden by passing any of the compatible parameters.
            To see all `htype`s and their correspondent arguments, check out `/deeplake/htypes.py`.

    Raises:
        TensorAlreadyExistsError: If a tensor defined with `key` already exists and `overwrite` is False.
    """

    commit_id = version_state["commit_id"]
    if not overwrite and tensor_exists(key, storage, commit_id):
        raise TensorAlreadyExistsError(key)

    meta_key = get_tensor_meta_key(key, commit_id)
    meta = TensorMeta(
        htype=htype,
        sample_compression=sample_compression,
        chunk_compression=chunk_compression,
        **kwargs,
    )
    storage[meta_key] = meta  # type: ignore

    if commit_id != FIRST_COMMIT_ID:
        cmap_key = get_tensor_commit_chunk_map_key(key, commit_id)
        cmap = CommitChunkMap()
        storage[cmap_key] = cmap  # type: ignore

    diff_key = get_tensor_commit_diff_key(key, commit_id)
    diff = CommitDiff(created=True)
    storage[diff_key] = diff  # type: ignore


def delete_tensor(key: str, dataset):
    """Delete tensor from storage.

    Args:
        key (str): Key for where the chunks, index_meta, and tensor_meta will be located in `storage` relative to it's root.
        dataset (Dataset): Dataset that the tensor is located in.

    Raises:
        TensorDoesNotExistError: If no tensor with `key` exists and a `tensor_meta` was not provided.
    """
    storage = dataset.storage
    version_state = dataset.version_state
    tensor = Tensor(key, dataset)
    chunk_engine: ChunkEngine = tensor.chunk_engine
    enc = chunk_engine.chunk_id_encoder

    # Clear out the indexes associated with tensor.
    index_ids = tensor.meta.get_vdb_index_ids()
    for id in index_ids:
        tensor.delete_vdb_index(id)

    n_chunks = chunk_engine.num_chunks
    chunk_names = [enc.get_name_for_chunk(i) for i in range(n_chunks)]
    chunk_keys = [
        get_chunk_key(key, chunk_name, version_state["commit_id"])
        for chunk_name in chunk_names
    ]
    for chunk_key in chunk_keys:
        try:
            del storage[chunk_key]
        except KeyError:
            pass

    commit_id = version_state["commit_id"]
    meta_key = get_tensor_meta_key(key, commit_id)
    try:
        del storage[meta_key]
    except KeyError:
        pass

    info_key = get_tensor_info_key(key, commit_id)
    try:
        del storage[info_key]
    except KeyError:
        pass

    diff_key = get_tensor_commit_diff_key(key, commit_id)
    try:
        del storage[diff_key]
    except KeyError:
        pass

    chunk_id_encoder_key = get_chunk_id_encoder_key(key, commit_id)
    try:
        del storage[chunk_id_encoder_key]
    except KeyError:
        pass

    tile_encoder_key = get_tensor_tile_encoder_key(key, commit_id)
    try:
        del storage[tile_encoder_key]
    except KeyError:
        pass

    seq_encoder_key = get_sequence_encoder_key(key, commit_id)
    try:
        del storage[seq_encoder_key]
    except KeyError:
        pass


def _inplace_op(f):
    op = f.__name__

    def inner(tensor, other):
        tensor._write_initialization()
        tensor.chunk_engine.update(
            tensor.index,
            other,
            op,
            link_callback=tensor._update_links if tensor.meta.links else None,
        )
        if not tensor.index.is_trivial():
            tensor._skip_next_setitem = True
        return tensor

    return inner


class Tensor:
    def __init__(
        self,
        key: str,
        dataset,
        index: Optional[Index] = None,
        is_iteration: bool = False,
        chunk_engine: Optional[ChunkEngine] = None,
    ):
        """Initializes a new tensor.

        Args:
            key (str): The internal identifier for this tensor.
            dataset (Dataset): The dataset that this tensor is located in.
            index: The Index object restricting the view of this tensor.
                Can be an int, slice, or (used internally) an Index object.
            is_iteration (bool): If this tensor is being used as an iterator.
            chunk_engine (ChunkEngine, optional): The underlying chunk_engine for the tensor.

        Raises:
            TensorDoesNotExistError: If no tensor with ``key`` exists and a ``tensor_meta`` was not provided.

        Note:
            This operation does not create a new tensor in the storage provider,
            and should normally only be performed by Deep Lake internals.
        """
        self.key = key
        self.dataset = dataset
        self.storage: LRUCache = dataset.storage
        self.index = index or Index()
        self.version_state = dataset.version_state
        self.link_creds = dataset.link_creds
        self.is_iteration = is_iteration

        self._chunk_engine = chunk_engine

        if (
            not self.pad_tensor
            and not self.is_iteration
            and not self.index.is_trivial()
        ):
            self.index.validate(self.num_samples)

        # An optimization to skip multiple .numpy() calls when performing inplace ops on slices:
        self._skip_next_setitem = False
        self._indexing_history: List[int] = []

    @property
    def chunk_engine(self):
        if self._chunk_engine:
            return self._chunk_engine
        meta_key = get_tensor_meta_key(self.key, self.version_state["commit_id"])
        meta = self.storage.get_deeplake_object(meta_key, TensorMeta)
        if meta.is_link:
            self._chunk_engine = LinkedChunkEngine(
                self.key,
                self.storage,
                self.version_state,
                link_creds=self.dataset.link_creds,
            )
        else:
            self._chunk_engine = ChunkEngine(self.key, self.storage, self.version_state)
        return self._chunk_engine

    @chunk_engine.setter
    def chunk_engine(self, value):
        assert isinstance(value, ChunkEngine)
        self._chunk_engine = value

    @property
    def pad_tensor(self):
        return self.dataset._pad_tensors

    def _write_initialization(self):
        self.storage.check_readonly()
        # if not the head node, checkout to an auto branch that is newly created
        if auto_checkout(self.dataset):
            self.chunk_engine = self.version_state["full_tensors"][
                self.key
            ].chunk_engine

    def _extend(
        self,
        samples: Union[np.ndarray, Sequence[InputSample], "Tensor"],
        progressbar: bool = False,
        ignore_errors: bool = False,
    ):
        self._write_initialization()
        [f() for f in list(self.dataset._update_hooks.values())]
        self.chunk_engine.extend(
            samples,
            progressbar=progressbar,
            link_callback=self._extend_links if self.meta.links else None,
            ignore_errors=ignore_errors,
        )
        dataset_written(self.dataset)
        self.invalidate_libdeeplake_dataset()

    @invalid_view_op
    def extend(
        self,
        samples: Union[np.ndarray, Sequence[InputSample], "Tensor"],
        progressbar: bool = False,
        ignore_errors: bool = False,
    ):
        """Extends the end of the tensor by appending multiple elements from a sequence. Accepts a sequence, a single batched numpy array,
        or a sequence of :func:`deeplake.read` outputs, which can be used to load files. See examples down below.

        Example:
            Numpy input:

            >>> len(tensor)
            0
            >>> tensor.extend(np.zeros((100, 28, 28, 1)))
            >>> len(tensor)
            100


            File input:

            >>> len(tensor)
            0
            >>> tensor.extend([
                    deeplake.read("path/to/image1"),
                    deeplake.read("path/to/image2"),
                ])
            >>> len(tensor)
            2


        Args:
            samples (np.ndarray, Sequence, Sequence[Sample]): The data to add to the tensor.
                The length should be equal to the number of samples to add.
            progressbar (bool): Specifies whether a progressbar should be displayed while extending.
            ignore_errors (bool): Skip samples that cause errors while extending, if set to ``True``.

        Raises:
            TensorDtypeMismatchError: Dtype for array must be equal to or castable to this tensor's dtype.
        """
        self._extend(samples, progressbar=progressbar, ignore_errors=ignore_errors)
        if index_maintenance.validate_embedding_tensor(self):
            row_ids = list(range(self.num_samples - len(samples), self.num_samples))
            index_maintenance.index_operation_dataset(  # TODO: this might pick the wrong tensor when we support
                self.dataset,  #       index for multiple tensors in the future
                dml_type=_INDEX_OPERATION_MAPPING["ADD"],
                rowids=row_ids,
            )

    @invalid_view_op
    def _extend_with_paths(
        self,
        samples: Union[np.ndarray, Sequence[InputSample], "Tensor"],
        progressbar: bool = False,
    ):
        if not self.is_link:
            raise ValueError("Not supported as the tensor is not a link.")
        self._write_initialization()
        [f() for f in list(self.dataset._update_hooks.values())]
        self.chunk_engine.path_chunk_engine.extend(  # type: ignore
            samples,
            progressbar=progressbar,
            link_callback=self._extend_links if self.meta.links else None,
        )
        dataset_written(self.dataset)
        self.invalidate_libdeeplake_dataset()

    @property
    def info(self) -> Info:
        """Returns the information about the tensor. User can set info of tensor.

        Returns:
            Info: Information about the tensor.

        Example:

            >>> # update info
            >>> ds.images.info.update(large=True, gray=False)
            >>> # get info
            >>> ds.images.info
            {'large': True, 'gray': False}

            >>> ds.images.info = {"complete": True}
            >>> ds.images.info
            {'complete': True}

        """
        commit_id = self.version_state["commit_id"]
        chunk_engine = self.chunk_engine
        if chunk_engine._info is None or chunk_engine._info_commit_id != commit_id:
            path = get_tensor_info_key(self.key, commit_id)
            chunk_engine._info = load_info(path, self.dataset, self.key)
            chunk_engine._info_commit_id = commit_id
            self.storage.register_deeplake_object(path, chunk_engine._info)
        return chunk_engine._info

    @info.setter
    def info(self, value):
        if isinstance(value, dict):
            info = self.info
            info.replace_with(value)
        else:
            raise TypeError("Info must be set with type Dict")

    def _append(self, sample: InputSample):
        self._extend([sample], progressbar=False)

    @invalid_view_op
    def append(self, sample: InputSample):
        """Appends a single sample to the end of the tensor. Can be an array, scalar value, or the return value from :func:`deeplake.read`,
        which can be used to load files. See examples down below.

        Examples:
            Numpy input:

            >>> len(tensor)
            0
            >>> tensor.append(np.zeros((28, 28, 1)))
            >>> len(tensor)
            1

            File input:

            >>> len(tensor)
            0
            >>> tensor.append(deeplake.read("path/to/file"))
            >>> len(tensor)
            1

        Args:
            sample (InputSample): The data to append to the tensor. :class:`~deeplake.core.sample.Sample` is generated by :func:`deeplake.read`. See the above examples.
        """
        row_ids = [self.num_samples]
        self._extend([sample], progressbar=False)
        if index_maintenance.validate_embedding_tensor(self):
            index_maintenance.index_operation_dataset(  # TODO: this might pick the wrong tensor when we support
                self.dataset,  #       index for multiple tensors in the future
                dml_type=_INDEX_OPERATION_MAPPING["ADD"],
                rowids=row_ids,
            )

    def clear(self):
        """Deletes all samples from the tensor"""
        self.chunk_engine.clear()
        try:
            for t in self._all_tensor_links():
                t.chunk_engine.clear()
        except TensorDoesNotExistError:
            pass
        self.invalidate_libdeeplake_dataset()

    def modified_samples(
        self, target_id: Optional[str] = None, return_indexes: Optional[bool] = False
    ):
        """Returns a slice of the tensor with only those elements that were modified/added.
        By default the modifications are calculated relative to the previous commit made, but this can be changed by providing a ``target id``.

        Args:
            target_id (str, optional): The commit id or branch name to calculate the modifications relative to. Defaults to ``None``.
            return_indexes (bool, optional): If ``True``, returns the indexes of the modified elements. Defaults to ``False``.

        Returns:
            Tensor: A new tensor with only the modified elements if ``return_indexes`` is ``False``.
            Tuple[Tensor, List[int]]: A new tensor with only the modified elements and the indexes of the modified elements if ``return_indexes`` is ``True``.

        Raises:
            TensorModifiedError: If a target id is passed which is not an ancestor of the current commit.
        """
        current_commit_id = self.version_state["commit_id"]
        indexes = get_modified_indexes(
            self.key,
            current_commit_id,
            target_id,
            self.version_state,
            self.storage,
        )
        tensor = self[indexes]
        if return_indexes:
            return tensor, indexes
        return tensor

    @property
    def meta(self):
        """Metadata of the tensor."""
        return self.chunk_engine.tensor_meta

    @property
    def shape(self) -> Tuple[Optional[int], ...]:
        """Get the shape of this tensor. Length is included.

        Example:

            >>> tensor.append(np.zeros((10, 10)))
            >>> tensor.append(np.zeros((10, 15)))
            >>> tensor.shape
            (2, 10, None)

        Returns:
            tuple: Tuple where each value is either ``None`` (if that axis is dynamic) or an int (if that axis is fixed).

        Note:
            If you don't want ``None`` in the output shape or want the lower/upper bound shapes,
            use :attr:`shape_interval` instead.
        """
        sample_shape_tensor = self._sample_shape_tensor
        sample_shape_provider = (
            self._sample_shape_provider(sample_shape_tensor)
            if sample_shape_tensor
            else None
        )
        shape: Tuple[Optional[int], ...]
        shape = self.chunk_engine.shape(
            self.index,
            sample_shape_provider=sample_shape_provider,
            pad_tensor=self.pad_tensor,
        )

        if len(self.index.values) == 1 and not self.index.values[0].subscriptable():
            if None not in shape and np.sum(shape) == 0 and self.meta.max_shape:  # type: ignore
                shape = (0,) * len(self.meta.max_shape)
        if self.meta.max_shape == [0, 0, 0]:
            shape = ()
        return shape

    def shapes(self):
        """Get the shapes of all the samples in the tensor.

        Returns:
            np.ndarray: List of shapes of all the samples in the tensor.
        """
        sample_shape_tensor = self._sample_shape_tensor
        sample_shape_provider = (
            self._sample_shape_provider(sample_shape_tensor)
            if sample_shape_tensor
            else None
        )
        return self.chunk_engine.shapes(
            self.index,
            sample_shape_provider=sample_shape_provider,
            pad_tensor=self.pad_tensor,
        )

    @property
    def size(self) -> Optional[int]:
        s = 1
        for x in self.shape:
            if x is None:
                return None
            s *= x  # not using np.prod to avoid overflow
        return s

    @property
    def ndim(self) -> int:
        """Number of dimensions of the tensor."""
        return self.chunk_engine.ndim(self.index)

    @property
    def dtype(self) -> Optional[np.dtype]:
        """Dtype of the tensor."""
        if self.base_htype in ("json", "list", "tag"):
            return np.dtype(str)
        if self.meta.dtype:
            return np.dtype(self.meta.typestr or self.meta.dtype)
        return None

    @property
    def is_sequence(self):
        """Whether this tensor is a sequence tensor."""
        return self.meta.is_sequence

    @property
    def is_link(self):
        """Whether this tensor is a link tensor."""
        return self.meta.is_link

    @property
    def verify(self):
        """Whether linked data will be verified when samples are added. Applicable only to tensors with htype ``link[htype]``."""
        return self.is_link and self.meta.verify

    @property
    def htype(self):
        """Htype of the tensor."""
        htype = self.meta.htype
        if self.is_sequence:
            htype = f"sequence[{htype}]"
        if self.is_link:
            htype = f"link[{htype}]"
        return htype

    @htype.setter
    def htype(self, value):
        self._check_compatibility_with_htype(value)
        self.meta.htype = value
        if value == "class_label":
            self.meta._disable_temp_transform = False
        self.meta.is_dirty = True
        self.dataset.maybe_flush()

    @property
    def hidden(self) -> bool:
        """Whether this tensor is a hidden tensor."""
        return self.meta.hidden

    @property
    def base_htype(self):
        """Base htype of the tensor.

        Example:

            >>> ds.create_tensor("video_seq", htype="sequence[video]", sample_compression="mp4")
            >>> ds.video_seq.htype
            sequence[video]
            >>> ds.video_seq.base_htype
            video
        """
        return self.meta.htype

    @property
    def shape_interval(self) -> ShapeInterval:
        """Returns a :class:`~deeplake.util.shape_interval.ShapeInterval` object that describes this tensor's shape more accurately. Length is included.

        Example:

            >>> tensor.append(np.zeros((10, 10)))
            >>> tensor.append(np.zeros((10, 15)))
            >>> tensor.shape_interval
            ShapeInterval(lower=(2, 10, 10), upper=(2, 10, 15))
            >>> str(tensor.shape_interval)
            (2, 10, 10:15)

        Returns:
            ShapeInterval: Object containing ``lower`` and ``upper`` properties.

        Note:
            If you are expecting a tuple, use :attr:`shape` instead.
        """
        sample_shape_tensor = self._sample_shape_tensor
        sample_shape_provider = (
            self._sample_shape_provider(sample_shape_tensor)
            if sample_shape_tensor
            else None
        )
        return self.chunk_engine.shape_interval(self.index, sample_shape_provider)

    @property
    def is_dynamic(self) -> bool:
        """Will return ``True`` if samples in this tensor have shapes that are unequal."""
        return self.shape_interval.is_dynamic

    @property
    def num_samples(self) -> int:
        """Returns the length of the primary axis of the tensor.
        Ignores any applied indexing and returns the total length.
        """
        return self.chunk_engine.tensor_length

    def __len__(self):
        """Returns the length of the primary axis of the tensor.
        Accounts for indexing into the tensor object.

        Examples:
            >>> len(tensor)
            0
            >>> tensor.extend(np.zeros((100, 10, 10)))
            >>> len(tensor)
            100
            >>> len(tensor[5:10])
            5

        Returns:
            int: The current length of this tensor.
        """

        # catch corrupted datasets / user tampering ASAP
        self.chunk_engine.validate_num_samples_is_synchronized()

        return self.index.length(self.num_samples)

    def __getitem__(
        self,
        item: Union[int, slice, List[int], Tuple[Union[int, slice, Tuple[int]]], Index],
        is_iteration: bool = False,
    ):
        if not isinstance(item, (int, slice, list, tuple, type(Ellipsis), Index)):
            raise InvalidKeyTypeError(item)
        if isinstance(item, tuple) or item is Ellipsis:
            item = replace_ellipsis_with_slices(item, self.ndim)
        if not self.meta.hidden and not is_iteration and isinstance(item, int):
            is_iteration = check_if_iteration(self._indexing_history, item)
            if is_iteration and deeplake.constants.SHOW_ITERATION_WARNING:
                warnings.warn(
                    "Indexing by integer in a for loop, like `for i in range(len(ds)): ... ds.tensor[i]` can be quite slow. Use `for i, sample in enumerate(ds)` instead."
                )
        return Tensor(
            self.key,
            self.dataset,
            index=self.index[item],
            is_iteration=is_iteration,
            chunk_engine=self.chunk_engine,
        )

    def _get_bigger_dtype(self, d1, d2):
        if np.can_cast(d1, d2):
            if np.can_cast(d2, d1):
                return d1
            else:
                return d2
        else:
            if np.can_cast(d2, d1):
                return d2
            else:
                return np.object

    def _infer_np_dtype(self, val: Any) -> np.dtype:
        # TODO refac
        if hasattr(val, "dtype"):
            return val.dtype
        elif isinstance(val, int):
            return np.array(0).dtype
        elif isinstance(val, float):
            return np.array(0.0).dtype
        elif isinstance(val, str):
            return np.array("").dtype
        elif isinstance(val, bool):
            return np.dtype(bool)
        elif isinstance(val, Sequence):
            return reduce(self._get_bigger_dtype, map(self._infer_np_dtype, val))
        else:
            raise TypeError(f"Cannot infer numpy dtype for {val}")

    def _update(self, item: Union[int, slice], value: Any):
        self._write_initialization()
        [f() for f in list(self.dataset._update_hooks.values())]
        update_link_callback = self._update_links if self.meta.links else None
        if isinstance(value, Tensor):
            if value._skip_next_setitem:
                value._skip_next_setitem = False
                return
            value = value.numpy(aslist=True)
        item_index = Index(item)

        if (
            deeplake.constants._ENABLE_RANDOM_ASSIGNMENT
            and isinstance(item, int)
            and item >= self.num_samples
        ):
            if self.is_sequence:
                raise NotImplementedError(
                    "Random assignment is not supported for sequences yet."
                )
            num_samples_to_pad = item - self.num_samples
            extend_link_callback = self._extend_links if self.meta.links else None

            self.chunk_engine.pad_and_append(
                num_samples_to_pad,
                value,
                extend_link_callback=extend_link_callback,
                update_link_callback=update_link_callback,
            )
        else:
            if not item_index.values[0].subscriptable() and not self.is_sequence:
                # we're modifying a single sample, convert it to a list as chunk engine expects multiple samples
                value = [value]

            self.chunk_engine.update(
                self.index[item_index],
                value,
                link_callback=update_link_callback,
            )
        dataset_written(self.dataset)
        self.invalidate_libdeeplake_dataset()

    def __setitem__(self, item: Union[int, slice], value: Any):
        """Update samples with new values.

        Example:

            >>> tensor.append(np.zeros((10, 10)))
            >>> tensor.shape
            (1, 10, 10)
            >>> tensor[0] = np.zeros((3, 3))
            >>> tensor.shape
            (1, 3, 3)
        """
        self._update(item, value)
        if index_maintenance.is_embedding_tensor(self):
            row_index = self.index[Index(item)]
            row_ids = list(row_index.values[0].indices(self.num_samples))
            index_maintenance.index_operation_dataset(
                self.dataset,
                dml_type=_INDEX_OPERATION_MAPPING["UPDATE"],
                rowids=row_ids,
            )

    def __iter__(self):
        for i in range(len(self)):
            yield self.__getitem__(
                i, is_iteration=not isinstance(self.index.values[0], list)
            )

    @property
    def is_empty_tensor(self):
        if self.meta.is_link:
            if len(self.meta.max_shape) == 0:
                for chunk in self.chunk_engine.get_chunks_for_sample(0):
                    if len(chunk.data_bytes) != 0:
                        return False
                return True
            return False

        if (
            self.meta.chunk_compression
            and get_compression_type(self.meta.chunk_compression) != BYTE_COMPRESSION
        ):
            return self.meta.max_shape == [0, 0, 0] or len(self.meta.max_shape) == 0
        return len(self.meta.max_shape) == 0

    def numpy(
        self, aslist=False, fetch_chunks=False
    ) -> Union[np.ndarray, List[np.ndarray]]:
        """Computes the contents of the tensor in numpy format.

        Args:
            aslist (bool): If ``True``, a list of np.ndarrays will be returned. Helpful for dynamic tensors.
                If ``False``, a single np.ndarray will be returned unless the samples are dynamically shaped, in which case
                an error is raised.
            fetch_chunks (bool): If ``True``, full chunks will be retrieved from the storage, otherwise only required bytes will be retrieved.
                This will always be ``True`` even if specified as ``False`` in the following cases:

                - The tensor is ChunkCompressed.
                - The chunk which is being accessed has more than 128 samples.

        Raises:
            DynamicTensorNumpyError: If reading a dynamically-shaped array slice without ``aslist=True``.
            ValueError: If the tensor is a link and the credentials are not populated.

        Returns:
            A numpy array containing the data represented by this tensor.

        Note:
            For tensors of htype ``polygon``, aslist is always ``True``.
        """
        ret = self.chunk_engine.numpy(
            self.index,
            aslist=aslist,
            fetch_chunks=fetch_chunks or self.is_iteration,
            pad_tensor=self.pad_tensor,
        )
        if self.htype == "point_cloud":  # TODO: refactor
            if isinstance(ret, list):
                ret = [arr[..., :3] for arr in ret]
            else:
                ret = ret[..., :3]

        if self.htype == "mesh":  # TODO: refacor
            ret = get_mesh_vertices(self.key, self.index, ret, self.sample_info, aslist)
        dataset_read(self.dataset)
        return ret

    def summary(self):
        """Prints a summary of the tensor."""
        pretty_print = summary_tensor(self)

        print(self)
        print(pretty_print)

    def __str__(self):
        index_str = f", index={self.index}"
        if self.index.is_trivial():
            index_str = ""
        return f"Tensor(key={repr(self.meta.name or self.key)}{index_str})"

    __repr__ = __str__

    def __array__(self, dtype=None) -> np.ndarray:
        ret = self.numpy()  # type: ignore
        if self.base_htype == "polygon":
            return np.array(ret, dtype=dtype)
        if dtype and ret.dtype != dtype:  # type: ignore
            ret = ret.astype(dtype)  # type: ignore
        return ret  # type: ignore

    @_inplace_op
    def __iadd__(self, other):
        pass

    @_inplace_op
    def __isub__(self, other):
        pass

    @_inplace_op
    def __imul__(self, other):
        pass

    @_inplace_op
    def __itruediv__(self, other):
        pass

    @_inplace_op
    def __ifloordiv__(self, other):
        pass

    @_inplace_op
    def __imod__(self, other):
        pass

    @_inplace_op
    def __ipow__(self, other):
        pass

    @_inplace_op
    def __ilshift__(self, other):
        pass

    @_inplace_op
    def __irshift__(self, other):
        pass

    @_inplace_op
    def __iand__(self, other):
        pass

    @_inplace_op
    def __ixor__(self, other):
        pass

    @_inplace_op
    def __ior__(self, other):
        pass

    def data(self, aslist: bool = False, fetch_chunks: bool = False) -> Any:
        """Returns data in the tensor in a format based on the tensor's base htype.

        - If tensor has ``text`` base htype
            - Returns dict with dict["value"] = :meth:`Tensor.text() <text>`

        - If tensor has ``json`` base htype
            - Returns dict with dict["value"] = :meth:`Tensor.dict() <dict>`

        - If tensor has ``list`` base htype
            - Returns dict with dict["value"] = :meth:`Tensor.list() <list>`

        - For ``video`` tensors, returns a dict with keys "frames", "timestamps" and "sample_info":

            - Value of dict["frames"] will be same as :meth:`numpy`.
            - Value of dict["timestamps"] will be same as :attr:`timestamps` corresponding to the frames.
            - Value of dict["sample_info"] will be same as :attr:`sample_info`.

        - For ``class_label`` tensors, returns a dict with keys "value" and "text".

            - Value of dict["value"] will be same as :meth:`numpy`.
            - Value of dict["text"] will be list of class labels as strings.

        - For ``image`` or ``dicom`` tensors, returns dict with keys "value" and "sample_info".

            - Value of dict["value"] will be same as :meth:`numpy`.
            - Value of dict["sample_info"] will be same as :attr:`sample_info`.

        - For all else, returns dict with key "value" with value same as :meth:`numpy`.
        """
        htype = self.base_htype
        if htype == "text":
            return {"value": self.text(fetch_chunks=fetch_chunks)}
        if htype == "json":
            return {"value": self.dict(fetch_chunks=fetch_chunks)}
        if htype in ("list", "tag"):
            return {"value": self.list(fetch_chunks=fetch_chunks)}
        if self.htype == "video":
            data = {}
            data["frames"] = self.numpy(aslist=aslist, fetch_chunks=fetch_chunks)
            index = self.index
            if index.values[0].subscriptable():
                root = Tensor(self.key, self.dataset)
                if len(index.values) > 1:
                    data["timestamps"] = np.array(
                        [
                            root[i, index.values[1].value].timestamps  # type: ignore
                            for i in index.values[0].indices(self.num_samples)
                        ]
                    )
                else:
                    data["timestamps"] = [
                        root[i].timestamps
                        for i in index.values[0].indices(self.num_samples)
                    ]
            else:
                data["timestamps"] = self.timestamps
            if not aslist:
                try:
                    data["timestamps"] = np.array(data["timestamps"])  # type: ignore
                except ValueError:
                    data["timestamps"] = np.array(data["timestamps"], dtype=object)  # type: ignore

            data["sample_info"] = self.sample_info  # type: ignore
            return data
        if htype == "class_label":
            labels = self.numpy(aslist=aslist, fetch_chunks=fetch_chunks)
            data = {"value": labels}
            class_names = self.info.class_names
            if class_names:
                data["text"] = convert_to_text(labels, class_names)
            return data
        if htype in ("image", "image.rgb", "image.gray", "dicom", "nifti"):
            return {
                "value": self.numpy(aslist=aslist, fetch_chunks=fetch_chunks),
                "sample_info": self.sample_info or {},
            }
        elif htype == "point_cloud":
            full_arr = self.chunk_engine.numpy(
                self.index,
                aslist=aslist,
                pad_tensor=self.pad_tensor,
                fetch_chunks=fetch_chunks,
            )
            value = parse_point_cloud_to_dict(full_arr, self.ndim, self.sample_info)
            return value

        elif htype == "mesh":
            full_arr = self.chunk_engine.numpy(
                self.index,
                aslist=False,
                pad_tensor=self.pad_tensor,
            )
            value = parse_mesh_to_dict(full_arr, self.sample_info)
            return value
        else:
            try:
                return {
                    "value": self.chunk_engine.numpy(
                        index=self.index, aslist=aslist, fetch_chunks=fetch_chunks
                    ),
                }
            except NotImplementedError:
                return {
                    "value": self.numpy(aslist=aslist, fetch_chunks=fetch_chunks),
                }

    def tobytes(self) -> bytes:
        """Returns the bytes of the tensor.

        - Only works for a single sample of tensor.
        - If the tensor is uncompressed, this returns the bytes of the numpy array.
        - If the tensor is sample compressed, this returns the compressed bytes of the sample.
        - If the tensor is chunk compressed, this raises an error.

        Returns:
            bytes: The bytes of the tensor.

        Raises:
            ValueError: If the tensor has multiple samples.
        """
        if self.index.values[0].subscriptable() or len(self.index.values) > 1:
            raise ValueError("tobytes() can be used only on exactly 1 sample.")
        idx = self.index.values[0].value
        if self.pad_tensor and idx >= self.num_samples:  # type: ignore
            ret = self.chunk_engine.get_empty_sample().tobytes()
        else:
            ret = self.chunk_engine.read_bytes_for_sample(idx)  # type: ignore
        dataset_read(self.dataset)
        return ret

    def _extend_links(self, samples, flat: Optional[bool], progressbar: bool = False):
        has_shape_tensor = False
        updated_tensors = {}
        try:
            for k, v in self.meta.links.items():
                if flat is None or v["flatten_sequence"] == flat:
                    tensor = self.version_state["full_tensors"][k]
                    func_name = v["extend"]
                    if func_name == "extend_shape":
                        has_shape_tensor = True
                    func = get_link_transform(func_name)
                    vs = func(
                        samples,
                        factor=tensor.info.downsampling_factor
                        if func == extend_downsample
                        else None,
                        compression=self.meta.sample_compression,
                        htype=self.htype,
                        link_creds=self.link_creds,
                        progressbar=progressbar,
                        tensor_meta=self.meta,
                    )
                    dtype = tensor.dtype
                    if dtype:
                        if isinstance(vs, np.ndarray):
                            vs = cast_to_type(vs, dtype)
                        else:
                            vs = [cast_to_type(v, dtype) for v in vs]
                    updated_tensors[k] = tensor.num_samples
                    tensor.extend(vs)
        except Exception as e:
            for k, num_samples in updated_tensors.items():
                tensor = self.version_state["full_tensors"][k]
                num_samples_added = tensor.num_samples - num_samples
                for _ in range(num_samples_added):
                    tensor.pop()
            raise

        # if self.meta.is_link and not has_shape_tensor:
        #     func = get_link_transform("extend_shape")
        #     func(samples, tensor_meta=self.meta)

    def _update_links(
        self,
        global_sample_index: int,
        sub_index: Index,
        new_sample,
        flat: Optional[bool],
    ):
        has_shape_tensor = False
        for k, v in self.meta.links.items():
            if flat is None or v["flatten_sequence"] == flat:
                fname = v.get("update")
                if not fname:
                    continue
                if fname == "update_shape":
                    has_shape_tensor = True
                func = get_link_transform(fname)
                tensor = self.version_state["full_tensors"][k]
                is_partial = not sub_index.is_trivial()
                val = func(
                    new_sample,
                    old_value=tensor[global_sample_index],
                    factor=tensor.info.downsampling_factor
                    if func == update_downsample
                    else None,
                    compression=self.meta.sample_compression,
                    htype=self.htype,
                    link_creds=self.link_creds,
                    sub_index=sub_index,
                    partial=is_partial,
                    tensor_meta=self.meta,
                )
                if val is not _NO_LINK_UPDATE:
                    if is_partial and func == update_downsample:
                        apply_partial_downsample(tensor, global_sample_index, val)
                    else:
                        val = cast_to_type(val, tensor.dtype)
                        tensor[global_sample_index] = val

    def _check_for_pop(self, index: Optional[int] = None):
        if (
            index is not None
            and index != self.num_samples - 1
            and self.meta.htype == "embedding"
            and len(self.get_vdb_indexes()) > 0
        ):
            raise EmbeddingTensorPopError(self.meta.name, index)

<<<<<<< HEAD
    def __pop(self, index: List[int]):
        """Removes elements at the given indices. ``index`` must be sorted in descending order."""
=======
    def _pop(self, index: Optional[int] = None):
>>>>>>> 54379437
        sample_id_tensor = self._sample_id_tensor
        if index is None:
            index = self.num_samples - 1
        sample_id = int(sample_id_tensor[index].numpy()) if sample_id_tensor else None
        self.chunk_engine.pop(
            index,
            link_callback=self._pop_links if self.meta.links else None,
            sample_id=sample_id,
        )
        self.invalidate_libdeeplake_dataset()

    @invalid_view_op
<<<<<<< HEAD
    def pop(self, index: Optional[Union[int, List[int]]] = None):
        """Removes element(s) at the given index / indices."""
        if index is None:
            index = [self.num_samples - 1]

        if not isinstance(index, list):
            index = [index]

        if not index:
            return

        index = sorted(index, reverse=True)

        self.__pop(index)
        if index_maintenance.is_embedding_tensor(self):
            row_ids = index[:]
=======
    def pop(self, index: Optional[int] = None):
        """Removes an element at the given index."""
        self._check_for_pop(index)
        self._pop(index)
        if index_maintenance.is_embedding_tensor(self):
            row_ids = [index if index is not None else self.num_samples - 1]
>>>>>>> 54379437
            index_maintenance.index_operation_dataset(
                self.dataset,
                dml_type=_INDEX_OPERATION_MAPPING["REMOVE"],
                rowids=row_ids,
            )

    def _pop_links(self, global_sample_index: int):
        # meta.links contain tensor keys not names
        rev_tensor_names = {v: k for k, v in self.dataset.meta.tensor_names.items()}

        if self.meta.is_sequence:
            flat_links: List[str] = []
            links: List[str] = []
            for link, props in self.meta.links.items():
                (flat_links if props["flatten_sequence"] else links).append(link)

            if flat_links:
                seq_enc = self.chunk_engine.sequence_encoder
                assert seq_enc is not None
                for link in flat_links:
                    link_tensor = self.dataset[rev_tensor_names.get(link)]
                    for idx in reversed(range(*seq_enc[global_sample_index])):
                        link_tensor.pop(idx)
        else:
            links = list(self.meta.links.keys())
        [
            self.dataset[rev_tensor_names.get(link)].pop(global_sample_index)
            for link in links
        ]

    def _all_tensor_links(self):
        ds = self.dataset
        return [
            ds.version_state["full_tensors"][ds.version_state["tensor_names"][l]]
            for l in self.meta.links
        ]

    @property
    def _sample_info_tensor(self):
        ds = self.dataset
        tensor_name = self.meta.name or self.key
        return ds.version_state["full_tensors"].get(
            ds.version_state["tensor_names"].get(
                get_sample_info_tensor_key(tensor_name)
            )
        )

    @property
    def _sample_shape_tensor(self):
        ds = self.dataset
        tensor_name = self.meta.name or self.key
        return ds.version_state["full_tensors"].get(
            ds.version_state["tensor_names"].get(
                get_sample_shape_tensor_key(tensor_name)
            )
        )

    @property
    def _sample_id_tensor(self):
        tensor_name = self.meta.name or self.key
        return self.dataset._tensors().get(get_sample_id_tensor_key(tensor_name))

    def _sample_shape_provider(self, sample_shape_tensor) -> Callable:
        if self.is_sequence:

            def get_sample_shape(global_sample_index: int):
                assert self.chunk_engine.sequence_encoder is not None
                seq_pos = slice(
                    *self.chunk_engine.sequence_encoder[global_sample_index]
                )
                idx = Index([IndexEntry(seq_pos)])
                shapes = sample_shape_tensor[idx].numpy(fetch_chunks=True)
                return shapes

        else:

            def get_sample_shape(global_sample_index: int):
                return tuple(
                    sample_shape_tensor[global_sample_index]
                    .numpy(fetch_chunks=True)
                    .tolist()
                )

        return get_sample_shape

    def _get_sample_info_at_index(self, global_sample_index: int, sample_info_tensor):
        if self.is_sequence:
            assert self.chunk_engine.sequence_encoder is not None
            return [
                sample_info_tensor[i].data()
                for i in range(*self.chunk_engine.sequence_encoder[global_sample_index])
            ]
        return sample_info_tensor[global_sample_index].data()["value"]

    def _sample_info(self, index: Index):
        sample_info_tensor = self._sample_info_tensor
        if sample_info_tensor is None:
            return None
        if index.subscriptable_at(0):
            return list(
                map(
                    partial(
                        self._get_sample_info_at_index,
                        sample_info_tensor=sample_info_tensor,
                    ),
                    index.values[0].indices(self.num_samples),
                )
            )
        return self._get_sample_info_at_index(index.values[0].value, sample_info_tensor)  # type: ignore

    @property
    def sample_info(self) -> Union[Dict, List[Dict]]:
        """Returns info about particular samples in a tensor. Returns dict in case of single sample, otherwise list of dicts.
        Data in returned dict would depend on the tensor's htype and the sample itself.

        Example:

            >>> ds.videos[0].sample_info
            {'duration': 400400, 'fps': 29.97002997002997, 'timebase': 3.3333333333333335e-05, 'shape': [400, 360, 640, 3], 'format': 'mp4', 'filename': '../deeplake/tests/dummy_data/video/samplemp4.mp4', 'modified': False}
            >>> ds.images[:2].sample_info
            [{'exif': {'Software': 'Google'}, 'shape': [900, 900, 3], 'format': 'jpeg', 'filename': '../deeplake/tests/dummy_data/images/cat.jpeg', 'modified': False}, {'exif': {}, 'shape': [495, 750, 3], 'format': 'jpeg', 'filename': '../deeplake/tests/dummy_data/images/car.jpg', 'modified': False}]
        """
        return self._sample_info(self.index)

    def _linked_sample(self):
        """Returns the linked sample at the given index. This is only applicable for tensors of ``link[]`` htype
        and can only be used for exactly one sample.

        >>> linked_sample = ds.abc[0]._linked_sample().path
        'https://picsum.photos/200/300'

        """
        if not self.is_link:
            raise ValueError("Not supported as the tensor is not a link.")
        if self.index.values[0].subscriptable() or len(self.index.values) > 1:
            raise ValueError("_linked_sample can be used only on exatcly 1 sample.")
        return self.chunk_engine.linked_sample(self.index.values[0].value)

    def _get_video_stream_url(self):
        if self.is_link:
            return self.chunk_engine.get_video_url(self.index.values[0].value)[0]

        from deeplake.visualizer.video_streaming import get_video_stream_url

        return get_video_stream_url(self, self.index.values[0].value)

    def play(self):
        """Play video sample. Plays video in Jupyter notebook or plays in web browser. Video is streamed directly from storage.
        This method will fail for incompatible htypes.

        Example:

            >>> ds = deeplake.load("./test/my_video_ds")
            >>> # play second sample
            >>> ds.videos[2].play()

        Note:
            Video streaming is not yet supported on colab.
        """
        if (
            get_compression_type(self.meta.sample_compression) != VIDEO_COMPRESSION
            and self.htype != "link[video]"
        ):
            raise Exception("Only supported for video tensors.")
        if self.index.values[0].subscriptable():
            raise ValueError("Video streaming requires exactly 1 sample.")
        if len(self.index.values) > 1:
            warnings.warn(
                "Sub indexes to video sample will be ignored while streaming."
            )
        if is_colab():
            raise NotImplementedError("Video streaming is not supported on colab yet.")
        elif is_jupyter():
            return video_html(
                src=self._get_video_stream_url(),
                alt=f"{self.key}[{self.index.values[0].value}]",
            )
        else:
            webbrowser.open(self._get_video_stream_url())

    @property
    def timestamps(self) -> np.ndarray:
        """Returns timestamps (in seconds) for video sample as numpy array.

        Example:

            >>> # Return timestamps for all frames of first video sample
            >>> ds.videos[0].timestamps.shape
            (400,)
            >>> # Return timestamps for 5th to 10th frame of first video sample
            >>> ds.videos[0, 5:10].timestamps
            array([0.2002    , 0.23356667, 0.26693332, 0.33366665, 0.4004    ],
            dtype=float32)

        """
        if (
            get_compression_type(self.meta.sample_compression) != VIDEO_COMPRESSION
            and self.htype != "link[video]"
        ):
            raise Exception("Only supported for video tensors.")
        index = self.index
        if index.values[0].subscriptable():
            raise ValueError("Only supported for exactly 1 video sample.")
        if self.is_sequence:
            if len(index.values) == 1 or index.values[1].subscriptable():
                raise ValueError("Only supported for exactly 1 video sample.")
            sub_index = index.values[2].value if len(index.values) > 2 else None
        else:
            sub_index = index.values[1].value if len(index.values) > 1 else None
        global_sample_index = next(index.values[0].indices(self.num_samples))
        if self.is_link:
            sample = self.chunk_engine.get_video_url(global_sample_index)[0]  # type: ignore
        else:
            sample = self.chunk_engine.get_video_sample(
                global_sample_index, index, decompress=False
            )

        nframes = self.shape[0]
        start, stop, step, reverse = normalize_index(sub_index, nframes)

        stamps = _read_timestamps(sample, start, stop, step, reverse)
        return stamps

    @property
    def _config(self):
        """Returns a summary of the configuration of the tensor."""
        tensor_meta = self.meta
        return {
            "htype": tensor_meta.htype or UNSPECIFIED,
            "dtype": tensor_meta.dtype or UNSPECIFIED,
            "sample_compression": tensor_meta.sample_compression or UNSPECIFIED,
            "chunk_compression": tensor_meta.chunk_compression or UNSPECIFIED,
            "hidden": tensor_meta.hidden,
            "is_link": tensor_meta.is_link,
            "is_sequence": tensor_meta.is_sequence,
        }

    @property
    def sample_indices(self):
        """Returns all the indices pointed to by this tensor in the dataset view."""
        return self.dataset._sample_indices(self.num_samples)

    def _extract_value(self, htype: str, fetch_chunks: bool = False):
        if self.base_htype != htype:
            raise Exception(f"Only supported for {htype} tensors.")

        if self.ndim == 1:
            data = self.numpy(fetch_chunks=fetch_chunks)
            if len(data) == 0:
                return []
            else:
                return data[0]
        else:
            data = self.numpy(aslist=True, fetch_chunks=fetch_chunks)
            if len(data) == 0:
                return []
            else:
                return [sample[0] for sample in data]

    def text(self, fetch_chunks: bool = False):
        """Return text data. Only applicable for tensors with 'text' base htype."""
        return self._extract_value("text", fetch_chunks=fetch_chunks)

    def dict(self, fetch_chunks: bool = False):
        """Return json data. Only applicable for tensors with 'json' base htype."""
        return self._extract_value("json", fetch_chunks=fetch_chunks)

    def list(self, fetch_chunks: bool = False):
        """Return list data. Only applicable for tensors with 'list' or 'tag' base htype."""
        if self.base_htype not in ("list", "tag"):
            raise Exception("Only supported for list and tag tensors.")

        if self.ndim == 1:
            return list(self.numpy(fetch_chunks=fetch_chunks))
        else:
            return list(map(list, self.numpy(aslist=True, fetch_chunks=fetch_chunks)))

    def path(self, aslist: bool = True, fetch_chunks: bool = False):
        """Return path data. Only applicable for linked tensors.

        Args:
            aslist (bool): Returns links in a list if ``True``.
            fetch_chunks (bool): If ``True``, full chunks will be retrieved from the storage, otherwise only required bytes will be retrieved.

        Returns:
            Union[np.ndarray, List]: A list or numpy array of links.

        Raises:
            Exception: If the tensor is not a linked tensor.
        """
        if not self.is_link:
            raise Exception("Only supported for linked tensors.")
        assert isinstance(self.chunk_engine, LinkedChunkEngine)
        return self.chunk_engine.path(
            self.index, aslist=aslist, fetch_chunks=fetch_chunks
        )

    def creds_key(self):
        """Return path data. Only applicable for linked tensors"""
        if not self.is_link:
            raise Exception("Only supported for linked tensors.")
        if self.index.values[0].subscriptable() or len(self.index.values) > 1:
            raise ValueError("_linked_sample can be used only on exatcly 1 sample.")
        assert isinstance(self.chunk_engine, LinkedChunkEngine)
        if self.is_sequence:
            indices = range(
                *self.chunk_engine.sequence_encoder[self.index.values[0].value]
            )
            return [self.chunk_engine.creds_key(i) for i in indices]
        return self.chunk_engine.creds_key(self.index.values[0].value)

    def invalidate_libdeeplake_dataset(self):
        """Invalidates the libdeeplake dataset object."""
        self.dataset.libdeeplake_dataset = None

    def update_vdb_index(
        self,
        operation_kind: int,
        row_ids: List[int] = [],
    ):
        self.storage.check_readonly()
        if self.meta.htype != "embedding":
            raise Exception(f"Only supported for embedding tensors.")
        self.invalidate_libdeeplake_dataset()
        self.dataset.flush()
        from deeplake.enterprise.convert_to_libdeeplake import (
            dataset_to_libdeeplake,
        )

        ds = dataset_to_libdeeplake(self.dataset)
        ts = getattr(ds, self.meta.name)
        from deeplake.enterprise.convert_to_libdeeplake import (
            import_indra_api,
        )

        api = import_indra_api()

        commit_id = self.version_state["commit_id"]
        if operation_kind == _INDEX_OPERATION_MAPPING["ADD"]:
            try:
                indexes = api.vdb.add_samples_to_index(
                    ts,
                    add_indices=row_ids,
                )
                for id, index in indexes:
                    b = index.serialize()
                    commit_id = self.version_state["commit_id"]
                    self.storage[get_tensor_vdb_index_key(self.key, commit_id, id)] = b
                self.storage.flush()
            except:
                raise
        elif operation_kind == _INDEX_OPERATION_MAPPING["REMOVE"]:
            try:
                indexes = api.vdb.remove_samples_from_index(
                    ts,
                    remove_indices=row_ids,
                )
                for id, index in indexes:
                    b = index.serialize()
                    commit_id = self.version_state["commit_id"]
                    self.storage[get_tensor_vdb_index_key(self.key, commit_id, id)] = b
                self.storage.flush()
            except:
                raise
        elif operation_kind == _INDEX_OPERATION_MAPPING["UPDATE"]:
            try:
                indexes = api.vdb.update_samples_in_index(
                    ts,
                    update_indices=row_ids,
                )
                for id, index in indexes:
                    b = index.serialize()
                    commit_id = self.version_state["commit_id"]
                    self.storage[get_tensor_vdb_index_key(self.key, commit_id, id)] = b
                    self.storage.flush()
                self.storage.flush()
            except:
                raise
        else:
            raise AssertionError(f"Invalid operation_kind: {operation_kind}")

    def create_vdb_index(
        self,
        id: str,
        distance: Union[DistanceType, str] = DistanceType.L2_NORM,
        additional_params: Optional[Dict[str, int]] = None,
    ):
        self.storage.check_readonly()
        if self.meta.htype != "embedding":
            raise Exception(f"Only supported for embedding tensors.")
        if not self.dataset.libdeeplake_dataset is None:
            ds = self.dataset.libdeeplake_dataset
        else:
            from deeplake.enterprise.convert_to_libdeeplake import (
                dataset_to_libdeeplake,
            )

            ds = dataset_to_libdeeplake(self.dataset)
        ts = getattr(ds, self.meta.name)
        from indra import api  # type: ignore

        if type(distance) == DistanceType:
            distance = distance.value
        self.meta.add_vdb_index(
            id=id, type="hnsw", distance=distance, additional_params=additional_params
        )
        try:
            if additional_params is None:
                index = api.vdb.generate_index(
                    ts, index_type="hnsw", distance_type=distance
                )
            else:
                index = api.vdb.generate_index(
                    ts,
                    index_type="hnsw",
                    distance_type=distance,
                    param=additional_params,
                )
            b = index.serialize()
            commit_id = self.version_state["commit_id"]
            self.storage[get_tensor_vdb_index_key(self.key, commit_id, id)] = b
            self.invalidate_libdeeplake_dataset()
        except:
            self.meta.remove_vdb_index(id=id)
            raise
        return index

    def delete_vdb_index(self, id: str):
        self.storage.check_readonly()
        if self.meta.htype != "embedding":
            raise Exception(f"Only supported for embedding tensors.")
        commit_id = self.version_state["commit_id"]
        self.unload_vdb_index_cache()
        self.storage.pop(get_tensor_vdb_index_key(self.key, commit_id, id))
        self.meta.remove_vdb_index(id=id)
        self.invalidate_libdeeplake_dataset()
        self.storage.flush()

    def _verify_and_delete_vdb_indexes(self):
        try:
            is_embedding = self.htype == "embedding"
            has_vdb_indexes = hasattr(self.meta, "vdb_indexes")
            try:
                vdb_index_ids_present = len(self.meta.vdb_indexes) > 0
            except AttributeError:
                vdb_index_ids_present = False

            if is_embedding and has_vdb_indexes and vdb_index_ids_present:
                for vdb_index in self.meta.vdb_indexes:
                    id = vdb_index["id"]
                    self.delete_vdb_index(id)
        except Exception as e:
            raise Exception(f"An error occurred while deleting VDB indexes: {e}")

    def load_vdb_index(self, id: str, path: Optional[str] = None):
        if self.meta.htype != "embedding":
            raise Exception(f"Only supported for embedding tensors.")
        if not self.meta.contains_vdb_index(id):
            raise ValueError(f"Tensor meta has no vdb index with name '{id}'.")
        if not self.dataset.libdeeplake_dataset is None:
            ds = self.dataset.libdeeplake_dataset
        else:
            from deeplake.enterprise.convert_to_libdeeplake import (
                dataset_to_libdeeplake,
            )

            ds = dataset_to_libdeeplake(self.dataset)

        ts = getattr(ds, self.meta.name)
        from indra import api  # type: ignore

        index_meta = next(x for x in self.meta.vdb_indexes if x["id"] == id)
        commit_id = self.version_state["commit_id"]
        b = self.chunk_engine.base_storage[
            get_tensor_vdb_index_key(self.key, commit_id, id)
        ]
        if path is None:
            return api.vdb.load_index(
                ts,
                b,
                index_type=index_meta["type"],
                distance_type=index_meta["distance"],
            )
        else:
            return api.vdb.load_index(
                ts,
                b,
                index_type=index_meta["type"],
                distance_type=index_meta["distance"],
                path=path,
            )

    def unload_vdb_index_cache(self):
        if self.meta.htype != "embedding":
            raise Exception(f"Only supported for embedding tensors.")
        if not self.dataset.libdeeplake_dataset is None:
            ds = self.dataset.libdeeplake_dataset
        else:
            from deeplake.enterprise.convert_to_libdeeplake import (
                dataset_to_libdeeplake,
            )

            ds = dataset_to_libdeeplake(self.dataset)

        ts = getattr(ds, self.meta.name)
        from indra import api  # type: ignore

        try:
            api.vdb.unload_index_cache(ts)
        except Exception as e:
            raise Exception(f"An error occurred while cleaning VDB Cache: {e}")

    def get_vdb_indexes(self) -> List[Dict[str, str]]:
        if self.meta.htype != "embedding":
            raise Exception(f"Only supported for embedding tensors.")
        return self.meta.vdb_indexes

    def fetch_vdb_indexes(self) -> List[Dict[str, str]]:
        vdb_indexes = []
        if self.meta.htype == "embedding":
            if (not self.meta.vdb_indexes is None) and len(self.meta.vdb_indexes) > 0:
                vdb_indexes.extend(self.meta.vdb_indexes)
        return vdb_indexes

    def _check_compatibility_with_htype(self, htype):
        """Checks if the tensor is compatible with the given htype.
        Raises an error if not compatible.
        """
        is_sequence, is_link, htype = parse_complex_htype(htype)
        if is_sequence or is_link:
            raise ValueError(f"Cannot change htype to a sequence or link.")
        _validate_htype_exists(htype)
        if self.htype not in HTYPE_CONVERSION_LHS:
            raise NotImplementedError(
                f"Changing the htype of a tensor of htype {self.htype} is not supported."
            )
        if htype not in HTYPE_CONSTRAINTS:
            raise NotImplementedError(
                f"Changing the htype to {htype} is not supported."
            )
        compression = self.meta.sample_compression or self.meta.chunk_compression
        if compression:
            supported_compressions = HTYPE_SUPPORTED_COMPRESSIONS.get(htype)
            if supported_compressions and compression not in supported_compressions:
                raise UnsupportedCompressionError(compression, htype)
        constraints = HTYPE_CONSTRAINTS[htype]
        constraints(self.shape, self.dtype)<|MERGE_RESOLUTION|>--- conflicted
+++ resolved
@@ -1171,12 +1171,8 @@
         ):
             raise EmbeddingTensorPopError(self.meta.name, index)
 
-<<<<<<< HEAD
     def __pop(self, index: List[int]):
         """Removes elements at the given indices. ``index`` must be sorted in descending order."""
-=======
-    def _pop(self, index: Optional[int] = None):
->>>>>>> 54379437
         sample_id_tensor = self._sample_id_tensor
         if index is None:
             index = self.num_samples - 1
@@ -1189,7 +1185,6 @@
         self.invalidate_libdeeplake_dataset()
 
     @invalid_view_op
-<<<<<<< HEAD
     def pop(self, index: Optional[Union[int, List[int]]] = None):
         """Removes element(s) at the given index / indices."""
         if index is None:
@@ -1206,14 +1201,6 @@
         self.__pop(index)
         if index_maintenance.is_embedding_tensor(self):
             row_ids = index[:]
-=======
-    def pop(self, index: Optional[int] = None):
-        """Removes an element at the given index."""
-        self._check_for_pop(index)
-        self._pop(index)
-        if index_maintenance.is_embedding_tensor(self):
-            row_ids = [index if index is not None else self.num_samples - 1]
->>>>>>> 54379437
             index_maintenance.index_operation_dataset(
                 self.dataset,
                 dml_type=_INDEX_OPERATION_MAPPING["REMOVE"],
