--- conflicted
+++ resolved
@@ -365,6 +365,14 @@
         self.creds_key = self.token.get("creds_key", None)
 
     @property
+    def creds_key(self) -> Optional[str]:
+        return self._creds_key
+
+    @creds_key.setter
+    def creds_key(self, creds_key: Optional[str]):
+        self._creds_key = creds_key
+
+    @property
     def client_bucket(self):
         if self._client_bucket is None:
             self._client_bucket = self.client.get_bucket(self.bucket)
@@ -543,11 +551,7 @@
         self.repository = state[6]
         self._initialize_provider()
 
-<<<<<<< HEAD
     def get_presigned_url(self, key, full=False):
-=======
-    def get_presigned_url(self, key, sample_creds_key: str, full=False):
->>>>>>> c6597d07
         """
         Generate a presigned URL for accessing an object in GCS.
 
