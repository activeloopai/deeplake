--- conflicted
+++ resolved
@@ -1,9 +1,6 @@
 from typing import Optional
-<<<<<<< HEAD
 from deeplake.util.exceptions import GetDataFromLinkError
-=======
 from deeplake.util.exceptions import MissingCredsError
->>>>>>> 4ed6d619
 from deeplake.util.path import get_path_type
 import deeplake
 import numpy as np
