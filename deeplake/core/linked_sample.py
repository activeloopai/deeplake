from typing import Optional
<<<<<<< HEAD
=======
from deeplake.constants import ALL_CLOUD_PREFIXES
from deeplake.util.path import get_path_type
import deeplake
>>>>>>> 817728c7
import numpy as np

from deeplake.util.creds import convert_creds_key


class LinkedSample:
    """Represents a sample that is initialized using external links. See :meth:`deeplake.link`."""

    def __init__(self, path: str, creds_key: Optional[str] = None):
        self.path = path
        self.creds_key = convert_creds_key(creds_key, path)

    def dtype(self) -> str:
        return np.array("").dtype.name


def read_linked_sample(
    sample_path: str, sample_creds_key: str, link_creds, verify: bool
):
    provider_type = get_path_type(sample_path)
    if provider_type == "local":
        return deeplake.read(sample_path, verify=verify)
    elif provider_type == "http":
        return _read_http_linked_sample(
            link_creds, sample_creds_key, sample_path, verify
        )
    else:
        return _read_cloud_linked_sample(
            link_creds, sample_creds_key, sample_path, provider_type, verify
        )


def retry_refresh_managed_creds(f):
    def wrapper(linked_creds, sample_creds_key, *args, **kwargs):
        try:
            return f(linked_creds, sample_creds_key, *args, **kwargs)
        except Exception as e:
            linked_creds.populate_all_managed_creds()
            return f(linked_creds, sample_creds_key, *args, **kwargs)

    return wrapper


@retry_refresh_managed_creds
def _read_cloud_linked_sample(
    link_creds,
    sample_creds_key: str,
    sample_path: str,
    provider_type: str,
    verify: bool,
):
    storage = link_creds.get_storage_provider(sample_creds_key, provider_type)
    return deeplake.read(sample_path, storage=storage, verify=verify)


@retry_refresh_managed_creds
def _read_http_linked_sample(
    link_creds, sample_creds_key: str, sample_path: str, verify: bool
):
    creds = link_creds.get_creds(sample_creds_key)
    return deeplake.read(sample_path, verify=verify, creds=creds)<|MERGE_RESOLUTION|>--- conflicted
+++ resolved
@@ -1,10 +1,6 @@
 from typing import Optional
-<<<<<<< HEAD
-=======
-from deeplake.constants import ALL_CLOUD_PREFIXES
 from deeplake.util.path import get_path_type
 import deeplake
->>>>>>> 817728c7
 import numpy as np
 
 from deeplake.util.creds import convert_creds_key
