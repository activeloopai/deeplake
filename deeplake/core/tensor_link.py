--- conflicted
+++ resolved
@@ -8,11 +8,8 @@
 from os import urandom
 from PIL import Image  # type: ignore
 from deeplake.util.downsample import downsample_sample
-<<<<<<< HEAD
 from deeplake.core.linked_sample import read_linked_sample
-=======
 import tqdm  # type: ignore
->>>>>>> 47004f09
 
 optional_kwargs = {
     "old_value",
