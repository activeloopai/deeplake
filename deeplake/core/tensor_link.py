--- conflicted
+++ resolved
@@ -7,12 +7,8 @@
 import numpy as np
 from os import urandom
 from PIL import Image  # type: ignore
-<<<<<<< HEAD
-=======
-from deeplake.util.downsample import downsample_sample
 from deeplake.core.linked_sample import read_linked_sample
 import tqdm  # type: ignore
->>>>>>> 817728c7
 
 optional_kwargs = {
     "old_value",
