--- conflicted
+++ resolved
@@ -40,6 +40,7 @@
     DEFAULT_MAX_CHUNK_SIZE,
     FIRST_COMMIT_ID,
     PARTIAL_NUM_SAMPLES,
+    FAST_EXTEND_BAIL,
     RANDOM_MAX_ALLOWED_CHUNK_SIZE,
     RANDOM_MINIMAL_CHUNK_SIZE,
     DEFAULT_MAX_CHUNK_SIZE,
@@ -85,7 +86,7 @@
 from deeplake.util.remove_cache import get_base_storage
 from deeplake.util.image import convert_sample, convert_img_arr
 from deeplake.util.class_label import convert_to_idx, convert_to_hash
-from deeplake.compression import VIDEO_COMPRESSIONS
+from deeplake.compression import BYTE_COMPRESSION, VIDEO_COMPRESSIONS, get_compression_type
 from deeplake.core.sample import Sample
 from itertools import chain, repeat
 from collections.abc import Iterable
@@ -195,6 +196,7 @@
         self._chunk_compression = None
 
         tensor_meta = self.tensor_meta
+        numpy_extend_optimization_enabled = False
 
         if tensor_meta.sample_compression:
             self._sample_compression = self.compression = tensor_meta.sample_compression
@@ -203,8 +205,13 @@
         elif tensor_meta.chunk_compression:
             self._chunk_compression = self.compression = tensor_meta.chunk_compression
             self.chunk_class = ChunkCompressedChunk
+            if get_compression_type(tensor_meta.chunk_compression) == BYTE_COMPRESSION:
+                numpy_extend_optimization_enabled = True
         else:
             self.chunk_class = UncompressedChunk
+            numpy_extend_optimization_enabled = True
+
+        self._numpy_extend_optimization_enabled = numpy_extend_optimization_enabled
 
         self.cached_data: Optional[np.ndarray] = None
         self.cache_range: range = range(0)
@@ -629,16 +636,9 @@
 
     def _sanitize_samples(self, samples, verify=True):
         check_samples_type(samples)
-<<<<<<< HEAD
         if isinstance(samples, list):
             samples = [None if is_empty_list(sample) else sample for sample in samples]
-        verified_samples = self.check_each_sample(
-            samples, verify_creds_key_exists=verify_creds_key_exists
-        )
-=======
-        samples = [None if is_empty_list(sample) else sample for sample in samples]
         verified_samples = self.check_each_sample(samples, verify=verify)
->>>>>>> cb5b797b
         tensor_meta = self.tensor_meta
         all_empty = all(sample is None for sample in samples)
         if tensor_meta.htype is None and not all_empty:
@@ -728,7 +728,9 @@
                 and self.chunk_class == UncompressedChunk
                 and isinstance(samples, np.ndarray)
             ):
-                lengths = [s.__len__() for s in samples]
+                lengths = np.zeros(len(samples), dtype=np.uint32)
+                for i, s in enumerate(samples):
+                    lengths[i] = s.__len__()
         if lengths is None:
             extra_args = {}
         else:
@@ -752,6 +754,9 @@
             commit_diff = self.commit_diff
         if progressbar:
             pbar = tqdm(total=len(samples))
+        if not isinstance(samples, list) and not (isinstance(samples, np.ndarray) and self._numpy_extend_optimization_enabled):
+            # Note: in the future we can get rid of this conversion of sample compressed chunks too by predicting the compression ratio.
+            samples = list(samples)
         while len(samples) > 0:
             num_samples_added = current_chunk.extend_if_has_space(
                 samples, update_tensor_meta=update_tensor_meta, **extra_args
@@ -788,6 +793,9 @@
                             sample.tile_shape,
                         )
                     samples = samples[1:]
+                    num_samples_added = 1
+                else:
+                    num_samples_added = 0
                 if len(samples) > 0:
                     current_chunk = self._create_new_chunk(
                         register and start_chunk_row is not None, row=start_chunk_row
@@ -799,6 +807,9 @@
                         enc_ids.append(current_chunk.id)
                         enc_count.append(0)
                     updated_chunks.append(current_chunk)
+            elif num_samples_added == FAST_EXTEND_BAIL:
+                num_samples_added = 0
+                samples = list(samples)
             else:
                 if not updated_chunks:
                     updated_chunks.append(current_chunk)
