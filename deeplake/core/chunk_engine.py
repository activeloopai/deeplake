from collections import OrderedDict
from deeplake.client.log import logger
import deeplake
import numpy as np
from tqdm import tqdm  # type: ignore
from typing import (
    Any,
    Callable,
    Dict,
    Optional,
    Sequence,
    Union,
    List,
    Tuple,
)
from deeplake.api.info import Info
from deeplake.core.link_creds import LinkCreds
from deeplake.core.linked_sample import LinkedSample
from deeplake.core.meta.encode.base_encoder import LAST_SEEN_INDEX_COLUMN
from deeplake.core.serialize import HEADER_SIZE_BYTES, text_to_bytes
from deeplake.core.tensor_link import (
    cast_to_type,
    extend_downsample,
    get_link_transform,
)
from deeplake.core.version_control.commit_diff import CommitDiff
from deeplake.core.partial_reader import PartialReader
from deeplake.core.version_control.commit_node import CommitNode  # type: ignore
from deeplake.core.version_control.commit_chunk_map import CommitChunkMap  # type: ignore
from typing import Any, Dict, List, Optional, Sequence, Union, Callable
from deeplake.core.meta.encode.tile import TileEncoder
from deeplake.core.storage.provider import StorageProvider
from deeplake.core.storage import S3Provider, GCSProvider, AzureProvider
from deeplake.core.tiling.deserialize import (
    combine_chunks,
    translate_slices,
    coalesce_tiles,
)
from deeplake.core.tiling.serialize import break_into_tiles
from deeplake.core.polygon import Polygons
from deeplake.util.casting import get_empty_text_like_sample, intelligent_cast
from deeplake.util.empty_sample import is_empty_list
from deeplake.util.shape_interval import ShapeInterval
from deeplake.constants import (
    DEFAULT_MAX_CHUNK_SIZE,
    FIRST_COMMIT_ID,
    PARTIAL_NUM_SAMPLES,
    FAST_EXTEND_BAIL,
    RANDOM_MAX_ALLOWED_CHUNK_SIZE,
    RANDOM_MINIMAL_CHUNK_SIZE,
    DEFAULT_MAX_CHUNK_SIZE,
    FIRST_COMMIT_ID,
    PARTIAL_NUM_SAMPLES,
    DEFAULT_TILING_THRESHOLD,
)
from deeplake.core.chunk.base_chunk import BaseChunk, InputSample
from deeplake.core.chunk.chunk_compressed_chunk import ChunkCompressedChunk
from deeplake.core.chunk.sample_compressed_chunk import SampleCompressedChunk
from deeplake.core.chunk.uncompressed_chunk import UncompressedChunk
from deeplake.core.fast_forwarding import ffw_chunk_id_encoder
from deeplake.core.index.index import Index, IndexEntry
from deeplake.core.meta.encode.chunk_id import CHUNK_ID_COLUMN, ChunkIdEncoder
from deeplake.core.meta.encode.sequence import SequenceEncoder
from deeplake.core.meta.encode.pad import PadEncoder
from deeplake.core.meta.tensor_meta import TensorMeta
from deeplake.core.storage.lru_cache import LRUCache
from deeplake.util.casting import get_dtype, get_htype
from deeplake.core.sample import Sample
from deeplake.util.chunk_engine import (
    check_samples_type,
    make_sequence,
    check_suboptimal_chunks,
    check_sample_shape,
)
from deeplake.util.keys import (
    get_chunk_id_encoder_key,
    get_sequence_encoder_key,
    get_pad_encoder_key,
    get_tensor_commit_diff_key,
    get_tensor_meta_key,
    get_chunk_key,
    get_tensor_commit_chunk_map_key,
    get_tensor_commit_chunk_map_key,
    get_tensor_meta_key,
    get_tensor_tile_encoder_key,
    get_tensor_info_key,
)
from deeplake.util.exceptions import (
    GetChunkError,
    CorruptedMetaError,
    DynamicTensorNumpyError,
    GetDataFromLinkError,
    ReadOnlyModeError,
    ReadSampleFromChunkError,
    SampleAppendError,
    SampleHtypeMismatchError,
    SampleUpdateError,
)
from deeplake.util.remove_cache import get_base_storage
from deeplake.util.image import convert_sample, convert_img_arr
from deeplake.util.class_label import convert_to_idx, convert_to_hash
from deeplake.compression import (
    BYTE_COMPRESSION,
    VIDEO_COMPRESSIONS,
    get_compression_type,
)
from deeplake.core.sample import Sample
from itertools import chain, repeat
from collections.abc import Iterable
from PIL import Image  # type: ignore


class ChunkEngine:
    def __init__(
        self,
        key: str,
        cache: LRUCache,
        version_state: Dict[str, Any],
        meta_cache: Optional[LRUCache] = None,
    ):
        """Handles creating `Chunk`s and filling them with incoming samples.

        Data delegation:
            All samples must live inside a chunk. No chunks may contain partial samples, only 1 chunk per sample.
            A chunk holds the dynamic information for the samples they contain (like shape and byte ranges).
            For more information on the `Chunk` format, check out the `Chunk` class.

        ChunkIdEncoder:
            The `ChunkIdEncoder` bidirectionally maps samples to the chunk IDs they live in. For more information,
            see `ChunkIdEncoder`'s docstring.

        Example:
            Given:
                Sample sizes: [1 * MB, 1 * MB, 14 * MB, 15 * MB, 15 * MB]
                Min chunk size: 16 * MB
                Max chunk size: 32 * MB


            Basic logic:
                >>> chunks = []
                >>> chunks.append(sum([1 * MB, 1 * MB, 14 * MB, 15 * MB]))  # i=(0, 1, 2, 3)
                >>> chunks[-1]
                31 * MB
                >>> chunks.append(sum([15 * MB]))  # i=(4,)
                >>> chunks[-1]
                15 * MB

            Samples 0, 1, 2, and 3 can be stored in 1 chunk. sample 4 resides in it's own chunk.

            If more samples come later: sizes = [15 * MB, 1 * MB]

            Basic logic:
                >>> len(chunks)
                2
                >>> chunks[-1]
                15 * MB
                >>> chunks[-1] += sum([15 * MB, 1 * MB])  # i=(5, 6)
                >>> chunks[-1]
                31 * MB
                >>> sum(chunks)
                62 * MB
                >>> len(chunks)
                2

            Because our max chunk size is 32 * MB, we try to fit as much data into this size as possible.


        Args:
            key (str): Tensor key.
            cache (LRUCache): Cache for which chunks and the metadata are stored.
            version_state (Dict[str, Any]): The version state of the dataset, includes commit_id, commit_node, branch, branch_commit_map and commit_node_map.
            meta_cache (LRUCache): Cache used for storing non chunk data such as tensor meta and chunk id encoder during transforms in memory.

        Raises:
            ValueError: If invalid max chunk size.
        """

        self.key = key
        self.cache = cache
        self.base_storage = get_base_storage(cache)
        self._meta_cache = meta_cache
        self.version_state = version_state
        self.name = version_state["tensor_names"].get(self.key)
        self.compression = None
        self.chunk_class = BaseChunk

        self._tensor_meta: Optional[TensorMeta] = None
        self._tensor_meta_commit_id: Optional[str] = None

        self._chunk_id_encoder: Optional[ChunkIdEncoder] = None
        self._chunk_id_encoder_commit_id: Optional[str] = None

        self._sequence_encoder: Optional[SequenceEncoder] = None
        self._sequence_encoder_commit_id: Optional[str] = None

        self._pad_encoder: Optional[PadEncoder] = None
        self._pad_encoder_commit_id: Optional[str] = None

        self._tile_encoder: Optional[TileEncoder] = None
        self._tile_encoder_commit_id: Optional[str] = None

        self._commit_chunk_map: Optional[CommitChunkMap] = None
        self._commit_chunk_map_commit_id: Optional[str] = None

        self._commit_diff: Optional[CommitDiff] = None
        self._commit_diff_commit_id: Optional[str] = None

        self._active_appended_chunk: Optional[BaseChunk] = None
        self._active_updated_chunk: Optional[BaseChunk] = None

        self._info: Optional[Info] = None
        self._info_commit_id: Optional[str] = None

        self._all_chunk_engines: Optional[Dict[str, ChunkEngine]] = None
        self._is_temp_label_tensor: bool = False
        self._hash_label_map: Dict[int, str] = OrderedDict()
        self._sample_compression = None
        self._chunk_compression = None

        tensor_meta = self.tensor_meta
        self.name = tensor_meta.name or self.key
        numpy_extend_optimization_enabled = False

        if tensor_meta.sample_compression:
            self._sample_compression = self.compression = tensor_meta.sample_compression
            self.chunk_class = SampleCompressedChunk

        elif tensor_meta.chunk_compression:
            self._chunk_compression = self.compression = tensor_meta.chunk_compression
            self.chunk_class = ChunkCompressedChunk
            if get_compression_type(tensor_meta.chunk_compression) == BYTE_COMPRESSION:
                numpy_extend_optimization_enabled = True
        else:
            self.chunk_class = UncompressedChunk
            numpy_extend_optimization_enabled = True

        self._numpy_extend_optimization_enabled = numpy_extend_optimization_enabled

        self.cache_enabled = True
        self.cached_data: Optional[np.ndarray] = None
        self.cache_range: range = range(0)

        self._chunk_args = None
        self._num_samples_per_chunk: Optional[int] = None
        self.write_initialization_done = False
        self.start_chunk = None
        self.link_creds: Optional[LinkCreds] = None

    @property
    def sample_compression(self):
        return self._sample_compression

    @property
    def chunk_compression(self):
        return self._chunk_compression

    @property
    def is_data_cachable(self):
        if self.cache_enabled:
            tensor_meta = self.tensor_meta
            return (
                self.chunk_class == UncompressedChunk
                and tensor_meta.htype not in ["text", "json", "list", "polygon"]
                and tensor_meta.max_shape
                and (tensor_meta.max_shape == tensor_meta.min_shape)
                and (np.prod(tensor_meta.max_shape) < 20)
            )
        return False

    @property
    def commit_id(self):
        return self.version_state["commit_id"]

    @property
    def max_chunk_size(self):
        # no chunks may exceed this
        return (
            getattr(self.tensor_meta, "max_chunk_size", None) or DEFAULT_MAX_CHUNK_SIZE
        )

    @property
    def tiling_threshold(self):
        return (
            getattr(self.tensor_meta, "tiling_threshold", None)
            or DEFAULT_TILING_THRESHOLD
            or self.min_chunk_size
        )

    @property
    def chunk_args(self):
        if self._chunk_args is None:
            self._chunk_args = [
                self.min_chunk_size,
                self.max_chunk_size,
                self.tiling_threshold,
                self.tensor_meta,
                self.compression,
            ]
        return self._chunk_args

    @property
    def min_chunk_size(self):
        # only the last chunk may be less than this
        return self.max_chunk_size // 2

    @property
    def tensor_meta(self):
        commit_id = self.commit_id
        if self._tensor_meta is None or self._tensor_meta_commit_id != commit_id:
            key = get_tensor_meta_key(self.key, commit_id)
            self._tensor_meta = self.meta_cache.get_deeplake_object(key, TensorMeta)
            self._tensor_meta_commit_id = commit_id
            self.meta_cache.register_deeplake_object(key, self._tensor_meta)
        return self._tensor_meta

    @property
    def meta_cache(self) -> LRUCache:
        return self._meta_cache or self.cache

    @property
    def chunk_id_encoder(self) -> ChunkIdEncoder:
        """Gets the chunk id encoder from cache, if one is not found it creates a blank encoder.
        For more information on what `ChunkIdEncoder` is used for, see the `__init__` docstring.

        Raises:
            CorruptedMetaError: If chunk id encoding was corrupted.

        Returns:
            ChunkIdEncoder: The chunk ID encoder handles the mapping between sample indices
                and their corresponding chunks.
        """
        commit_id = self.commit_id
        if (
            self._chunk_id_encoder is None
            or self._chunk_id_encoder_commit_id != commit_id
        ):
            commit_id = self.commit_id
            key = get_chunk_id_encoder_key(self.key, commit_id)
            if not self.chunk_id_encoder_exists:
                enc = ChunkIdEncoder(dtype=np.uint64)
                try:
                    self.meta_cache[key] = enc
                except ReadOnlyModeError:
                    pass
            else:
                enc = self.meta_cache.get_deeplake_object(key, ChunkIdEncoder)
            self._chunk_id_encoder = enc
            self._chunk_id_encoder_commit_id = commit_id
            self.meta_cache.register_deeplake_object(key, enc)
        return self._chunk_id_encoder

    @property
    def commit_chunk_map(self) -> Optional[CommitChunkMap]:
        """Gets the commit chunk map from cache, if one is not found it creates a blank one.

        Returns:
            Optional[CommitChunkMap]: The commit chunk map keeps track of all the chunks present in the current commit, returns None for the first commit.
        """
        commit_id = self.commit_id
        if commit_id == FIRST_COMMIT_ID:
            # the first commit doesn't need a commit chunk map
            return None
        if (
            self._commit_chunk_map is None
            or self._commit_chunk_map_commit_id != commit_id
        ):
            key = get_tensor_commit_chunk_map_key(self.key, commit_id)
            if not self.commit_chunk_map_exists:
                cmap = CommitChunkMap()
                try:
                    self.meta_cache[key] = cmap
                except ReadOnlyModeError:
                    pass
            else:
                cmap = self.meta_cache.get_deeplake_object(key, CommitChunkMap)
            self._commit_chunk_map = cmap
            self._commit_chunk_map_commit_id = commit_id
            self.meta_cache.register_deeplake_object(key, cmap)
        return self._commit_chunk_map

    @property
    def commit_chunk_map_exists(self) -> bool:
        """Checks if the commit chunk map exists for the given tensor in the current commit."""
        commit_id = self.commit_id
        if (
            self._commit_chunk_map is not None
            and self._commit_chunk_map_commit_id == commit_id
        ):
            return True

        try:
            key = get_tensor_commit_chunk_map_key(self.key, commit_id)
            self.meta_cache[key]
            return True
        except KeyError:
            return False

    @property
    def commit_diff(self) -> CommitDiff:
        """Gets the commit diff from cache, if one is not found it creates a blank one.

        Returns:
            CommitDiff: The commit diff keeps track of all the changes in the current commit.
        """
        commit_id = self.commit_id
        if self._commit_diff is None or self._commit_diff_commit_id != commit_id:
            key = get_tensor_commit_diff_key(self.key, commit_id)
            if not self.commit_diff_exists:
                diff = CommitDiff(self.num_samples)
                try:
                    self.meta_cache[key] = diff
                except ReadOnlyModeError:
                    pass
            else:
                diff = self.meta_cache.get_deeplake_object(key, CommitDiff)
            self._commit_diff = diff
            self._commit_diff_commit_id = commit_id
            self.meta_cache.register_deeplake_object(key, diff)
        return self._commit_diff

    @property
    def commit_diff_exists(self) -> bool:
        commit_id = self.commit_id
        if self._commit_diff is not None and self._commit_diff_commit_id == commit_id:
            return True
        try:
            key = get_tensor_commit_diff_key(self.key, commit_id)
            self.meta_cache[key]
            return True
        except KeyError:
            return False

    @property
    def chunk_id_encoder_exists(self) -> bool:
        commit_id = self.commit_id
        if (
            self._chunk_id_encoder is not None
            and self._chunk_id_encoder_commit_id == commit_id
        ):
            return True
        try:
            key = get_chunk_id_encoder_key(self.key, commit_id)
            self.meta_cache[key]
            return True
        except KeyError:
            return False

    def _is_tiled_sample(self, global_sample_index):
        return global_sample_index in self.tile_encoder

    @property
    def tile_encoder(self) -> TileEncoder:
        """Gets the tile encoder from cache, if one is not found it creates a blank encoder."""
        commit_id = self.commit_id
        if self._tile_encoder is None or self._tile_encoder_commit_id != commit_id:
            key = get_tensor_tile_encoder_key(self.key, commit_id)
            if not self.tile_encoder_exists:
                enc = TileEncoder()
                try:
                    self.meta_cache[key] = enc
                except ReadOnlyModeError:
                    pass
            else:
                enc = self.meta_cache.get_deeplake_object(key, TileEncoder)
            self._tile_encoder = enc
            self._tile_encoder_commit_id = commit_id
            self.meta_cache.register_deeplake_object(key, enc)
        return self._tile_encoder

    @property
    def tile_encoder_exists(self) -> bool:
        commit_id = self.commit_id
        if self._tile_encoder is not None and self._tile_encoder_commit_id == commit_id:
            return True

        try:
            key = get_tensor_tile_encoder_key(self.key, commit_id)
            self.meta_cache[key]
            return True
        except KeyError:
            return False

    @property
    def creds_encoder(self):
        return None

    @property
    def num_chunks(self) -> int:
        if not self.chunk_id_encoder_exists:
            return 0
        return self.chunk_id_encoder.num_chunks

    @property
    def num_samples(self) -> int:
        """Total length of tensor (includes samples in sequences)
        Ignores any applied indexing and returns the total length.
        """
        return self.tensor_meta.length

    @property
    def tensor_length(self) -> int:
        """Length of primary axis of tensor (does not include samples in sequences)"""
        return self._sequence_length or self.tensor_meta.length

    @property
    def last_chunk_key(self) -> str:
        last_chunk_name = self.last_appended_chunk_name
        commit_id, tkey = self.get_chunk_commit(last_chunk_name)
        return get_chunk_key(tkey, last_chunk_name, commit_id)

    def get_chunk_key_for_id(self, chunk_id) -> str:
        chunk_name = ChunkIdEncoder.name_from_id(chunk_id)
        commit_id, tkey = self.get_chunk_commit(chunk_name)
        return get_chunk_key(tkey, chunk_name, commit_id)

    @property
    def active_appended_chunk(self):
        return self._active_appended_chunk

    @active_appended_chunk.setter
    def active_appended_chunk(self, value):
        if self.active_appended_chunk is not None:
            self.cache.remove_deeplake_object(self.active_appended_chunk.key)
        self._active_appended_chunk = value
        if value is not None:
            self.cache.register_deeplake_object(value.key, value)

    @property
    def active_updated_chunk(self):
        return self._active_updated_chunk

    @active_updated_chunk.setter
    def active_updated_chunk(self, value):
        if self.active_updated_chunk is not None:
            self.cache.remove_deeplake_object(self.active_updated_chunk.key)
        self._active_updated_chunk = value
        if value is not None:
            self.cache.register_deeplake_object(value.key, value)

    @property
    def last_appended_chunk_name(self) -> str:
        return self.chunk_id_encoder.get_name_for_chunk(-1)

    @property
    def last_appended_chunk_id(self) -> str:
        return self.chunk_id_encoder.get_id_for_chunk(-1)

    def last_appended_chunk(self, allow_copy=True) -> Optional[BaseChunk]:
        last_index = self.num_samples - 1
        if self.num_chunks == 0 or last_index in self.tile_encoder:
            return None
        chunk_name = self.last_appended_chunk_name
        chunk_commit_id, tkey = self.get_chunk_commit(chunk_name)
        chunk_key = get_chunk_key(tkey, chunk_name, chunk_commit_id)
        chunk = self.get_chunk(chunk_key)
        chunk.key = chunk_key
        chunk.id = self.last_appended_chunk_id
        if chunk_commit_id != self.commit_id:
            if not allow_copy:
                return None
            chunk = self.copy_chunk_to_new_commit(chunk, chunk_name)
        if (
            self.active_appended_chunk is not None
            and self.active_appended_chunk.key != chunk_key
        ):
            self.write_chunk_to_storage(self.active_appended_chunk)
        self.active_appended_chunk = chunk
        return chunk

    def get_chunk(self, chunk_key: str, partial_chunk_bytes=0) -> BaseChunk:
        chunk = self.cache.get_deeplake_object(
            chunk_key,
            self.chunk_class,
            self.chunk_args,
            partial_bytes=partial_chunk_bytes,
        )
        if not partial_chunk_bytes and isinstance(chunk.data_bytes, PartialReader):
            chunk._make_data_bytearray()
        return chunk

    def get_chunk_from_chunk_id(
        self, chunk_id, copy: bool = False, partial_chunk_bytes=0
    ) -> BaseChunk:
        chunk_key = None
        try:
            chunk_name = ChunkIdEncoder.name_from_id(chunk_id)
            chunk_commit_id, tkey = self.get_chunk_commit(chunk_name)
            chunk_key = get_chunk_key(tkey, chunk_name, chunk_commit_id)
            chunk = self.get_chunk(chunk_key, partial_chunk_bytes=partial_chunk_bytes)
            chunk.key = chunk_key
            chunk.id = chunk_id
            if copy and chunk_commit_id != self.commit_id:
                chunk = self.copy_chunk_to_new_commit(chunk, chunk_name)
            return chunk
        except Exception as e:
            raise GetChunkError(chunk_key) from e

    def get_video_chunk(self, chunk_id, copy: bool = False):
        """Returns video chunks. Chunk will contain presigned url to the video instead of data if the chunk is large."""
        chunk_name = ChunkIdEncoder.name_from_id(chunk_id)
        chunk_commit_id, tkey = self.get_chunk_commit(chunk_name)
        chunk_key = get_chunk_key(tkey, chunk_name, chunk_commit_id)

        base_storage = self.base_storage
        stream = False
        if isinstance(base_storage, (S3Provider, GCSProvider, AzureProvider)):
            chunk_size = base_storage.get_object_size(chunk_key)
            stream = chunk_size > self.min_chunk_size
            if stream:
                chunk = self.cache.get_deeplake_object(
                    chunk_key, self.chunk_class, meta=self.chunk_args, url=True
                )
        if not stream:
            chunk = self.cache.get_deeplake_object(
                chunk_key, self.chunk_class, meta=self.chunk_args
            )
        chunk.key = chunk_key
        chunk.id = chunk_id
        if copy and chunk_commit_id != self.commit_id:
            chunk = self.copy_chunk_to_new_commit(chunk, chunk_name)
        return chunk, stream

    def copy_chunk_to_new_commit(self, chunk, chunk_name):
        """Copies the chunk to the current commit.

        Returns the copied chunk.
        """
        new_chunk_key = get_chunk_key(self.key, chunk_name, self.commit_id)
        chunk_id = chunk.id
        chunk = chunk.copy(self.chunk_args)
        chunk.key = new_chunk_key
        chunk.id = chunk_id
        if self.commit_chunk_map is not None:
            self.commit_chunk_map.add(chunk_name)
        return chunk

    def get_chunk_commit(self, chunk_name) -> Tuple[str, str]:
        """Returns the commit id and tensor key that contains the chunk_name."""
        cur_node: Optional[CommitNode] = self.version_state["commit_node"]
        key = self.key
        while cur_node is not None:
            commit_id = cur_node.commit_id
            chunk_map_key = get_tensor_commit_chunk_map_key(key, commit_id)
            try:
                # the first commit doesn't contain a chunk map, don't repeatedly try to fetch from storage
                if commit_id == FIRST_COMMIT_ID:
                    chunk_map = dict()
                else:
                    chunk_map = self.meta_cache.get_deeplake_object(
                        chunk_map_key, CommitChunkMap
                    ).chunks
            except Exception:
                commit_chunk_map = CommitChunkMap()
                try:
                    self.meta_cache[chunk_map_key] = commit_chunk_map
                except ReadOnlyModeError:
                    # put CommitChunkMap in deeplake_objects to keep in cache temporarily, but won't write to storage
                    # this shouldn't happen in latest version of deeplake, chunk map would always be present
                    self.meta_cache.deeplake_objects[chunk_map_key] = commit_chunk_map
                chunk_map = dict()
            v = chunk_map.get(chunk_name)
            if v is not None:
                commit_id = v.get("commit_id", commit_id)
                key = v.get("key", key)
                return commit_id, key
            cur_node = cur_node.parent  # type: ignore
        # the first commit doesn't have a commit chunk map, so any chunk that wasn't found belongs to the first commit
        return FIRST_COMMIT_ID, key

    def _write_initialization(self):
        ffw_chunk_id_encoder(self.chunk_id_encoder)

    def _convert_to_list(self, samples):
        return False

    def check_each_sample(self, samples, verify=True):
        # overridden in LinkedChunkEngine
        return

    def _sanitize_samples(self, samples, verify=True, pg_callback=None):
        check_samples_type(samples)
        if isinstance(samples, list):
            samples = [
                None
                if is_empty_list(sample)
                or (
                    isinstance(sample, deeplake.core.tensor.Tensor)
                    and sample.is_empty_tensor
                )
                else sample
                for sample in samples
            ]
        verified_samples = self.check_each_sample(samples, verify=verify)
        tensor_meta = self.tensor_meta
        all_empty = all(sample is None for sample in samples)
        if tensor_meta.htype is None and not all_empty:
            tensor_meta.set_htype(get_htype(samples))
        if tensor_meta.dtype is None and not all_empty:
            tensor_meta.set_dtype(
                get_dtype(next(filter(lambda x: x is not None, samples)))
            )  # first non empty sample
        if self._convert_to_list(samples):
            samples = list(samples)
        if self._is_temp_label_tensor:
            samples = verified_samples = convert_to_hash(samples, self._hash_label_map)
        elif tensor_meta.htype in ("image.gray", "image.rgb"):
            mode = "L" if tensor_meta.htype == "image.gray" else "RGB"
            converted = []
            for sample in samples:
                if isinstance(sample, Sample):
                    converted.append(convert_sample(sample, mode))
                elif isinstance(sample, np.ndarray):
                    converted.append(convert_img_arr(sample, mode))
                else:
                    raise SampleHtypeMismatchError(tensor_meta.htype, type(sample))
            samples = verified_samples = converted
        elif tensor_meta.htype == "class_label":
            samples = verified_samples = self._convert_class_labels(samples)
        elif tensor_meta.htype == "polygon":
            samples = verified_samples = [
                p if isinstance(p, Polygons) else Polygons(p, dtype=tensor_meta.dtype)
                for p in samples
            ]
        return samples, verified_samples

    def _convert_class_labels(self, samples):
        tensor_info_path = get_tensor_info_key(self.key, self.commit_id)
        try:
            tensor_info = self.cache.get_deeplake_object(tensor_info_path, Info)
        except KeyError:
            tensor_info = Info()
        self.cache.register_deeplake_object(tensor_info_path, tensor_info)
        tensor_name = self.tensor_meta.name or self.key
        class_names = tensor_info.class_names
        labels, additions = convert_to_idx(samples, class_names)
        if additions:
            for new in additions:
                class_names.append(new[0])
                logger.info(
                    f"'{new[0]}' added to {tensor_name}.info.class_names at index {new[1]}"
                )
            tensor_info.class_names = class_names
            tensor_info.is_dirty = True
        self.commit_diff.modify_info()
        self.cache.maybe_flush()
        return labels

    def _samples_to_chunks(
        self,
        samples,
        start_chunk: Optional[BaseChunk] = None,
        register: bool = True,
        update_commit_diff: bool = False,
        update_tensor_meta: bool = True,
        start_chunk_row: Optional[int] = None,
        progressbar: bool = False,
        register_creds: bool = True,
        pg_callback=None,
    ):
        """Add samples to chunks, in case if there is a space on the start_chunk,
        othewise creating new chunk and append samples to newly created chunk

        Args:
            samples (List[Any]): Paramter that shows the list of samples to be added to the chunk
            start_chunk (BaseChunk, Optional): Parameter that points to the chunk on which the samples should be added
            register (bool): Parameter that shows if we need to register the chunk
            update_commit_diff (bool): Parameter that shows if we need to update the commit diffs
            update_tensor_meta (bool): Parameter that shows if it is needed to update tensor metas, this will be false in case of rechunking at the meta will not be changed
            start_chunk_row (int, Optional): Parameter that shows the chunk row that needs to be updated, those params are needed only in rechunking phase.
            progressbar (bool): Parameter that shows if need to show sample insertion progress
            register_creds (bool): Parameter that shows if need to register the creds_key of the sample
            pg_callback: Progress bar callback parameter

        Returns:
            Tuple[List[BaseChunk], Dict[Any, Any]]
        """
        extending = start_chunk_row is None and register
        lengths = None
        orig_meta_length = self.tensor_meta.length
        incoming_num_samples = len(samples)
        enc_ids: List[Optional[str]] = []
        enc_count = [0]
        if extending:
            if self.tensor_meta.htype == "text" and (
                self.chunk_class != SampleCompressedChunk
            ):
                lengths = np.zeros(len(samples), dtype=np.uint32)
                for i, s in enumerate(samples):
                    try:
                        s = s.numpy()
                    except AttributeError:
                        pass
                    try:
                        if s.dtype.name[:3] == "str":
                            lengths[i] = len(str(s.reshape(())))
                    except AttributeError:
                        try:
                            lengths[i] = s.__len__()
                        except AttributeError:  # None
                            lengths[i] = 0
                        except TypeError:  # Numpy scalar str
                            lengths[i] = str(s).__len__()
        extra_args = {"lengths": lengths}
        current_chunk = start_chunk
        updated_chunks: List[Optional[str]] = []
        if current_chunk is None:
            current_chunk = self._create_new_chunk(
                register and start_chunk_row is not None
            )
            current_chunk._update_tensor_meta_length = False
            if not register:
                updated_chunks.append(current_chunk.id)
            if extending:
                enc_ids.append(current_chunk.id)
        else:
            current_chunk._update_tensor_meta_length = False
            if extending:
                enc_ids.append(None)
        enc = self.chunk_id_encoder
        tiles: Dict[int, Tuple[Tuple[int, ...], Tuple[int, ...]]] = {}
        if register and update_commit_diff:
            commit_diff = self.commit_diff
        if progressbar:
            pbar = tqdm(total=len(samples))
        if not isinstance(samples, list) and not (
            isinstance(samples, np.ndarray) and self._numpy_extend_optimization_enabled
        ):
            # Note: in the future we can get rid of this conversion of sample compressed chunks too by predicting the compression ratio.
            samples = list(samples)
        current_chunk_full = False
        while len(samples) > 0:
            if current_chunk_full:
                num_samples_added = 0
                current_chunk_full = False
            else:
                num_samples_added = current_chunk.extend_if_has_space(
                    samples, update_tensor_meta=update_tensor_meta, **extra_args  # type: ignore
                )  # type: ignore
                if register_creds:
                    self.register_new_creds(num_samples_added, samples)
            if num_samples_added == 0:
                current_chunk = self._create_new_chunk(
                    register and start_chunk_row is not None, row=start_chunk_row
                )
                current_chunk._update_tensor_meta_length = False
                if start_chunk_row is not None:
                    start_chunk_row += 1
                elif register:
                    enc_ids.append(current_chunk.id)
                    enc_count.append(0)
                if not register:
                    updated_chunks.append(current_chunk.id)
            elif num_samples_added == PARTIAL_NUM_SAMPLES:
                num_samples_added, samples, lengths = self._handle_tiled_sample(
                    enc,
                    register,
                    samples,
                    orig_meta_length,
                    incoming_num_samples,
                    start_chunk_row,
                    enc_count,
                    tiles,
                    lengths,
                )
                if len(samples) > 0:
                    current_chunk = self._create_new_chunk(
                        register and start_chunk_row is not None, row=start_chunk_row
                    )
                    current_chunk._update_tensor_meta_length = False
                    if start_chunk_row is not None:
                        start_chunk_row += 1
                    elif register:
                        enc_ids.append(current_chunk.id)
                        enc_count.append(0)
                    if not register:
                        updated_chunks.append(current_chunk.id)
            elif num_samples_added == FAST_EXTEND_BAIL:
                num_samples_added = 0
                samples = list(samples)
            else:
                current_chunk_full = True
                num_samples_added, samples, lengths = self._handle_one_or_more_samples(
                    enc,
                    register,
                    samples,
                    num_samples_added,
                    updated_chunks,
                    start_chunk_row,
                    current_chunk,
                    enc_count,
                    lengths,
                )
            if progressbar:
                pbar.update(num_samples_added)
            elif pg_callback is not None:
                pg_callback(num_samples_added)
        if extending:
            if enc_ids[0] is None:
                enc_ids.pop(0)
                start_chunk_incr = enc_count.pop(0)
                enc._encoded[-1, 1] += start_chunk_incr
                enc.is_dirty = True
            if enc_count:
                enc_arr = enc._encoded
                n = len(enc_arr)
                if n:
                    enc_count[0] += enc_arr[-1, 1]
                else:
                    enc_count[0] -= 1
                enc_last_seen = np.cumsum(enc_count, dtype=np.uint64)
                arr = np.zeros((n + len(enc_ids), 2), dtype=np.uint64)
                if n:
                    arr[:n] = enc_arr
                new = arr[n:]
                new[:, 0] = enc_ids
                new[:, 1] = enc_last_seen
                enc._encoded = arr
                enc.is_dirty = True
            self.tensor_meta.update_length(incoming_num_samples)
        if register:
            if update_commit_diff:
                commit_diff.add_data(incoming_num_samples)
            tenc = self.tile_encoder
            tenc.entries.update(tiles)
            tenc.is_dirty = True
        if progressbar:
            pbar.close()

        if not register:
            return updated_chunks, tiles

    def _handle_one_or_more_samples(
        self,
        enc: ChunkIdEncoder,
        register,
        samples,
        num_samples_added,
        updated_chunks,
        start_chunk_row,
        current_chunk,
        enc_count,
        lengths,
    ):
        if not register and not updated_chunks:
            updated_chunks.append(current_chunk)
        num_samples_added = int(num_samples_added)
        if register:
            if start_chunk_row is not None:
                enc.register_samples(num_samples_added, row=start_chunk_row)
            else:
                enc_count[-1] += num_samples_added
        if lengths is not None:
            lengths = lengths[num_samples_added:]
        samples = samples[num_samples_added:]
        return num_samples_added, samples, lengths

    def _handle_tiled_sample(
        self,
        enc: ChunkIdEncoder,
        register,
        samples,
        orig_meta_length,
        incoming_num_samples,
        start_chunk_row,
        enc_count,
        tiles,
        lengths,
    ):
        sample = samples[0]
        if sample.is_first_write:
            if register:
                if start_chunk_row is not None:
                    enc.register_samples(1)
                else:
                    enc_count[-1] += 1
        if sample.is_last_write:
            tiles[
                incoming_num_samples - len(samples) + bool(register) * orig_meta_length
            ] = (
                sample.sample_shape,
                sample.tile_shape,
            )
            samples = samples[1:]
            if lengths is not None:
                lengths = lengths[1:]
            num_samples_added = 1
        else:
            num_samples_added = 0
        return num_samples_added, samples, lengths

    def register_new_creds(self, num_samples_added, samples):
        return

    def update_creds(self, sample_index, sample):
        return

    def _extend(self, samples, progressbar, pg_callback=None, update_commit_diff=True, ignore_errors=False):
        if isinstance(samples, deeplake.Tensor):
            samples = tqdm(samples) if progressbar else samples
            for sample in samples:
                try:
                    self._extend(
                        [sample],
                        update_commit_diff=update_commit_diff,
                        progressbar=False,
                        pg_callback=pg_callback,
                    )  # TODO optimize this
                except Exception:
                    if ignore_errors:
                        continue
                    raise
            return
        if len(samples) == 0:
            return
        samples, verified_samples = self._sanitize_samples(
            samples, pg_callback=pg_callback
        )
        self._samples_to_chunks(
            samples,
            start_chunk=self.last_appended_chunk(allow_copy=False),
            register=True,
            progressbar=progressbar,
            update_commit_diff=update_commit_diff,
            pg_callback=pg_callback,
        )
        return verified_samples

    def extend(
        self,
        samples,
        progressbar: bool = False,
        link_callback: Optional[Callable] = None,
        pg_callback=None,
        ignore_errors: bool = False,
    ):
        try:
            assert not (progressbar and pg_callback)
            self.check_link_ready()
            if not self.write_initialization_done:
                self._write_initialization()
                self.write_initialization_done = True

            initial_autoflush = self.cache.autoflush
            self.cache.autoflush = False

            if self.is_sequence:
                samples = tqdm(samples) if progressbar else samples
                verified_samples = []
                num_samples_added = 0
                for sample in samples:
                    try:
                        if sample is None:
                            sample = []
                        verified_sample = self._extend(
                            sample, progressbar=False, update_commit_diff=False
                        )
                        self.sequence_encoder.register_samples(len(sample), 1)
                        self.commit_diff.add_data(1)
                        num_samples_added += 1
                        verified_samples.append(verified_sample or sample)
<<<<<<< HEAD
                    except Exception:
                        if ignore_errors:
                            continue
                        for _ in range(num_samples_added):
                            self.pop()
                        raise
                if link_callback:
                    samples = [
                        None if is_empty_list(s) else s for s in verified_samples
                    ]
                    link_callback(
                        verified_samples,
                        flat=False,
                        progressbar=progressbar,
=======

                    if link_callback:
                        samples = [
                            None if is_empty_list(s) else s for s in verified_samples
                        ]
                        link_callback(
                            verified_samples,
                            flat=False,
                            progressbar=progressbar,
                        )
                        for s in verified_samples:
                            link_callback(
                                s,
                                flat=True,
                                progressbar=progressbar,
                            )
                except Exception:
                    for _ in range(num_samples_added):
                        self.pop()
                    raise

            else:
                num_samples = self.tensor_length
                try:
                    verified_samples = (
                        self._extend(samples, progressbar, pg_callback=pg_callback)
                        or samples
>>>>>>> b7d734fd
                    )
                    if link_callback:
                        if not isinstance(verified_samples, np.ndarray):
                            samples = [
                                None
                                if is_empty_list(s)
                                or (
                                    isinstance(s, deeplake.core.tensor.Tensor)
                                    and s.is_empty_tensor
                                )
                                else s
                                for s in verified_samples
                            ]

                        link_callback(
                            samples,
                            flat=None,
                            progressbar=progressbar,
                        )
<<<<<<< HEAD

            else:
                verified_samples = (
                    self._extend(samples, progressbar, pg_callback=pg_callback, ignore_errors=ignore_errors)
                    or samples
                )
                if link_callback:
                    if not isinstance(verified_samples, np.ndarray):
                        verified_samples = [
                            None
                            if is_empty_list(s)
                            or (
                                isinstance(s, deeplake.core.tensor.Tensor)
                                and s.is_empty_tensor
                            )
                            else s
                            for s in verified_samples
                        ]
                    link_callback(
                        verified_samples,
                        flat=None,
                        progressbar=progressbar,
                    )
=======
                except Exception as e:
                    num_samples_added = self.tensor_length - num_samples
                    for _ in range(num_samples_added):
                        self.pop()
                    raise
>>>>>>> b7d734fd

            self.cache.autoflush = initial_autoflush
            self.cache.maybe_flush()
        except Exception as e:
            raise SampleAppendError(self.name) from e

    def _create_new_chunk(self, register=True, row: Optional[int] = None) -> BaseChunk:
        """Creates and returns a new `Chunk`. Automatically creates an ID for it and puts a reference in the cache."""
        chunk_id = self.chunk_id_encoder.generate_chunk_id(register=register, row=row)
        chunk = self.chunk_class(*self.chunk_args)  # type: ignore
        chunk_name = ChunkIdEncoder.name_from_id(chunk_id)  # type: ignore
        chunk_key = get_chunk_key(self.key, chunk_name, self.commit_id)
        if self.commit_chunk_map is not None:
            self.commit_chunk_map.add(chunk_name)
        chunk.key = chunk_key
        chunk.id = chunk_id
        chunk._update_tensor_meta_length = register
        if self.active_appended_chunk is not None:
            self.write_chunk_to_storage(self.active_appended_chunk)
        self.active_appended_chunk = chunk
        return chunk

    def clear(self):
        """Clears all samples and cachables."""
        self.cache.check_readonly()

        commit_id = self.commit_id

        chunk_folder_path = get_chunk_key(self.key, "", commit_id)
        self.cache.clear(prefix=chunk_folder_path)

        enc_key = get_chunk_id_encoder_key(self.key, commit_id)
        self._chunk_id_encoder = None
        try:
            del self.meta_cache[enc_key]
        except KeyError:
            pass

        info_key = get_tensor_info_key(self.key, commit_id)
        try:
            self._info = None
            del self.cache[info_key]
        except KeyError:
            pass

        self.commit_diff.clear_data()

        tile_encoder_key = get_tensor_tile_encoder_key(self.key, commit_id)
        try:
            self._tile_encoder = None
            del self.cache[tile_encoder_key]
        except KeyError:
            pass

        seq_encoder_key = get_sequence_encoder_key(self.key, commit_id)
        try:
            self._sequence_encoder = None
            del self.cache[seq_encoder_key]
        except KeyError:
            pass

        self.tensor_meta.length = 0
        self.tensor_meta.min_shape = []
        self.tensor_meta.max_shape = []
        self.tensor_meta.is_dirty = True

        self.cache.maybe_flush()
        self.meta_cache.maybe_flush()

    def _replace_tiled_sample(self, global_sample_index: int, sample):
        new_chunk_ids, tiles = self._samples_to_chunks(
            [sample], start_chunk=None, register=False
        )
        self.chunk_id_encoder._replace_chunks_for_tiled_sample(
            global_sample_index, new_chunk_ids
        )
        if tiles:
            self.tile_encoder.entries[global_sample_index] = tiles[0]
        else:
            del self.tile_encoder.entries[global_sample_index]

    def _update_tiled_sample(
        self, global_sample_index: int, index: Index, sample, nbytes_after_updates
    ):
        if len(index.values) == 1:
            self._replace_tiled_sample(global_sample_index, sample)
            return
        enc = self.chunk_id_encoder
        tile_enc = self.tile_encoder
        chunk_ids = enc[global_sample_index]
        sample_shape = tile_enc.get_sample_shape(global_sample_index)
        tile_shape = tile_enc.get_tile_shape(global_sample_index)
        ordered_tile_ids = np.array(chunk_ids).reshape(
            tile_enc.get_tile_layout_shape(global_sample_index)
        )
        tiles_index, sample_index = translate_slices(
            [v.value for v in index.values[1:]], sample_shape, tile_shape  # type: ignore
        )
        required_tile_ids = ordered_tile_ids[tiles_index]
        tiles = np.vectorize(
            lambda chunk_id: self.get_chunk_from_chunk_id(
                chunk_id, copy=True
            ).read_sample(0, is_tile=True),
            otypes=[object],
        )(required_tile_ids)
        current_sample = coalesce_tiles(tiles, tile_shape, None, self.tensor_meta.dtype)
        new_sample = current_sample
        new_sample[sample_index] = sample
        new_tiles = break_into_tiles(
            new_sample, tile_enc.get_tile_shape(global_sample_index)
        )
        chunk_ids = required_tile_ids
        for chunk_id, tile in zip(chunk_ids.reshape(-1), new_tiles.reshape(-1)):
            chunk = self.get_chunk_from_chunk_id(int(chunk_id), copy=True)
            curr_shape = chunk.shapes_encoder[-1]
            assert curr_shape == tile.shape, (curr_shape, tile.shape)
            chunk.update_sample(0, tile)
            if (
                self.active_updated_chunk is not None
                and self.active_updated_chunk.key != chunk.key  # type: ignore
            ):
                self.write_chunk_to_storage(self.active_updated_chunk)
            self.active_updated_chunk = chunk

    def _update_non_tiled_sample(
        self, global_sample_index: int, index: Index, sample, nbytes_after_updates
    ):
        enc = self.chunk_id_encoder
        chunk = self.get_chunks_for_sample(global_sample_index, copy=True)[0]
        local_sample_index = enc.translate_index_relative_to_chunks(global_sample_index)

        if len(index.values) <= 1 + int(self.is_sequence):
            chunk.update_sample(local_sample_index, sample)
        else:
            orig_sample = chunk.read_sample(local_sample_index, copy=True)
            sample = np.array(sample)
            lhs = orig_sample[tuple(e.value for e in index.values[1:])]
            if lhs.ndim > sample.ndim:
                sample = np.expand_dims(sample, tuple(range(sample.ndim, lhs.ndim)))
            lhs[:] = sample
            chunk.update_sample(local_sample_index, orig_sample)
        if (
            self.active_updated_chunk is not None
            and self.active_updated_chunk.key != chunk.key  # type: ignore
        ):
            self.write_chunk_to_storage(self.active_updated_chunk)
        self.active_updated_chunk = chunk

        # only care about deltas if it isn't the last chunk
        if chunk.key != self.last_chunk_key:  # type: ignore
            nbytes_after_updates.append(chunk.nbytes)

        self.pad_encoder.unpad(global_sample_index)

        self._check_rechunk(
            chunk, chunk_row=enc.__getitem__(global_sample_index, True)[0][1]
        )

    def pad_and_append(
        self,
        num_samples_to_pad: int,
        value,
        extend_link_callback=None,
        update_link_callback=None,
    ):
        """Pads the tensor with empty samples and appends value at the end."""
        self.check_link_ready()
        self.start_chunk = self.last_appended_chunk()  # type: ignore
        update_first_sample = False
        num_samples = self.num_samples
        orig_num_samples_to_pad = num_samples_to_pad
        if num_samples_to_pad > 0:
            if num_samples == 0:
                # set htype, dtype, shape, we later update it with empty sample
                self.extend([value], link_callback=extend_link_callback)
                num_samples_to_pad -= 1
                update_first_sample = True
            htype = self.tensor_meta.htype
            if htype in ("json", "text", "list"):
                empty_sample = get_empty_text_like_sample(htype)
                empty_samples = [empty_sample] * num_samples_to_pad
            elif self.tensor_meta.is_link:
                empty_sample = None
                empty_samples = [None] * num_samples_to_pad
            else:
                ndim = len(self.tensor_meta.max_shape)
                if self.is_sequence:
                    ndim += 1
                shape = tuple([num_samples_to_pad] + [0] * ndim)
                dtype = self.tensor_meta.dtype
                empty_sample = np.zeros(shape[1:], dtype=dtype)
                empty_samples = np.zeros(shape, dtype=dtype)  # type: ignore

            if update_first_sample:
                self.update(Index(0), empty_sample, link_callback=update_link_callback)
            # pad
            self.extend(empty_samples, link_callback=extend_link_callback)
            self.pad_encoder.add_padding(num_samples, orig_num_samples_to_pad)
        self.extend([value], link_callback=extend_link_callback)

    def update(
        self,
        index: Index,
        samples: Union[np.ndarray, Sequence[InputSample], InputSample],
        operator: Optional[str] = None,
        link_callback: Optional[Callable] = None,
    ):
        """Update data at `index` with `samples`."""

        cmap = self.commit_chunk_map
        if cmap is not None:
            cmap = CommitChunkMap.frombuffer(cmap.tobytes())
        try:
            self.check_link_ready()
            (self._sequence_update if self.is_sequence else self._update)(  # type: ignore
                index,
                samples,
                operator,
                link_callback=link_callback,
            )
        except Exception as e:
            if cmap is not None:
                key = get_tensor_commit_chunk_map_key(self.key, self.commit_id)
                self.meta_cache[key] = cmap
                self._commit_chunk_map = cmap
                self.meta_cache.register_deeplake_object(key, cmap)
            raise SampleUpdateError(self.name) from e

    def _get_samples_to_move(self, chunk) -> List[Sample]:
        decompress = isinstance(chunk, ChunkCompressedChunk) or self.is_text_like
        samples_to_move: List[Sample] = []
        sum_bytes = 0

        for idx in range(chunk.num_samples - 1, 1, -1):
            sample_data = chunk.read_sample(idx, decompress=decompress)
            sum_bytes += len(sample_data)
            if sum_bytes > int(RANDOM_MAX_ALLOWED_CHUNK_SIZE / 2):
                break
            sample_shape = chunk.shapes_encoder[idx]
            new_sample = self._get_sample_object(
                sample_data, sample_shape, chunk.compression, chunk.dtype, decompress
            )
            samples_to_move.append(new_sample)
        samples_to_move.reverse()
        return samples_to_move

    def _get_chunk_samples(self, chunk) -> List[Optional[Sample]]:
        decompress = isinstance(chunk, ChunkCompressedChunk) or self.is_text_like
        all_samples_in_chunk: List[Optional[Sample]] = []

        for idx in range(chunk.num_samples):
            sample_data = chunk.read_sample(idx, decompress=decompress)
            try:
                sample_shape = chunk.shapes_encoder[idx]
            except IndexError:
                all_samples_in_chunk.append(None)
                continue
            new_sample = self._get_sample_object(
                sample_data, sample_shape, chunk.compression, chunk.dtype, decompress
            )
            all_samples_in_chunk.append(new_sample)

        return all_samples_in_chunk

    def _get_sample_object(
        self, sample_data, sample_shape, compression, dtype, decompress
    ):
        if isinstance(sample_data, Polygons):
            return sample_data

        if self.is_text_like:
            if self.tensor_meta.is_link:
                sample = LinkedSample(sample_data)
            else:
                sample = sample_data
                if self.tensor_meta.htype == "json" and isinstance(sample, np.ndarray):
                    sample = sample.squeeze()
            return sample

        if decompress:
            sample = Sample(array=sample_data, shape=sample_shape)
        else:
            # sample data should not be an array here
            assert not isinstance(sample_data, np.ndarray)
            sample = Sample(
                buffer=sample_data,
                shape=sample_shape,
                compression=compression,
                dtype=dtype,
            )
        return sample

    def __rechunk(self, chunk: BaseChunk, chunk_row: int):
        samples_to_move = self._get_samples_to_move(chunk=chunk)
        num_samples = len(samples_to_move)
        if num_samples == 0:
            return
        new_chunk = self._create_new_chunk(register=True, row=chunk_row)
        new_chunk_row = chunk_row + 1

        self.chunk_id_encoder.decrease_samples(row=chunk_row, num_samples=num_samples)
        self.chunk_id_encoder.decrease_samples(
            row=new_chunk_row, num_samples=num_samples
        )
        chunk.pop_multiple(num_samples=len(samples_to_move))
        samples, _ = self._sanitize_samples(samples_to_move, verify=False)
        self._samples_to_chunks(
            samples,
            start_chunk=new_chunk,
            register=True,
            update_commit_diff=True,
            update_tensor_meta=False,
            start_chunk_row=new_chunk_row,
            register_creds=False,
        )

    def _merge_chunks(
        self,
        from_chunk: BaseChunk,
        from_chunk_row: int,
        to_chunk: BaseChunk,
        to_chunk_row: int,
    ):
        samples_to_move = self._get_chunk_samples(chunk=from_chunk)
        num_samples = len(samples_to_move)
        if num_samples == 0:
            return True

        from_chunk.pop_multiple(num_samples=num_samples)
        samples, _ = self._sanitize_samples(samples_to_move, verify=False)
        to_chunk.is_dirty = True
        self.active_updated_chunk = to_chunk
        self._samples_to_chunks(
            samples,
            start_chunk=to_chunk,
            register=True,
            update_commit_diff=False,  # merging chunks should not update diff
            update_tensor_meta=False,
            start_chunk_row=to_chunk_row,
            register_creds=False,
        )
        self.chunk_id_encoder.delete_chunk_id(row=from_chunk_row)
        try:
            del self.cache[from_chunk.key]  # type: ignore
        except KeyError:
            pass
        self.cache[to_chunk.key] = to_chunk  # type: ignore
        return True

    def _is_tiled(self, row: int) -> bool:
        """checkes whether the chunk is tiled or not

        Args:
            row (int): Represents the row of the chunk.

        Returns:
            bool: return true if the current chunk and previous/next row chunk have the same chunk index false otherwise.
        """

        arr = self.chunk_id_encoder.array
        if row >= 1 and len(arr) > 1:
            if arr[row][LAST_SEEN_INDEX_COLUMN] == arr[row - 1][LAST_SEEN_INDEX_COLUMN]:
                return True
        if len(arr) > row + 1:
            if arr[row][LAST_SEEN_INDEX_COLUMN] == arr[row + 1][LAST_SEEN_INDEX_COLUMN]:
                return True
        return False

    def _try_merge_with_next_chunk(self, chunk: BaseChunk, row: int) -> bool:
        next_chunk_id = self.chunk_id_encoder.get_next_chunk_id(row)
        if next_chunk_id is None:
            return False
        next_chunk_row = row + 1
        if self._is_tiled(next_chunk_row):
            return False

        next_chunk_name = ChunkIdEncoder.name_from_id(next_chunk_id)  # type: ignore
        next_chunk_commit_id, tkey = self.get_chunk_commit(next_chunk_name)
        chunk_key = get_chunk_key(tkey, next_chunk_name, next_chunk_commit_id)
        next_chunk_size = self.cache.get_object_size(chunk_key)
        next_chunk = self.get_chunk_from_chunk_id(int(next_chunk_id))
        if next_chunk_size + chunk.num_data_bytes < next_chunk.min_chunk_size:
            if next_chunk_commit_id != self.commit_id:
                next_chunk = self.copy_chunk_to_new_commit(next_chunk, next_chunk_name)
            chunk_id = chunk.id
            chunk_name = ChunkIdEncoder.name_from_id(chunk_id)
            chunk_commit_id, tkey = self.get_chunk_commit(chunk_name)
            if chunk_commit_id != self.commit_id:
                chunk = self.copy_chunk_to_new_commit(chunk, chunk_name)
            return self._merge_chunks(
                from_chunk=next_chunk,
                from_chunk_row=next_chunk_row,
                to_chunk=chunk,
                to_chunk_row=row,
            )
        return False

    def _try_merge_with_previous_chunk(self, chunk: BaseChunk, row: int) -> bool:
        prev_chunk_id = self.chunk_id_encoder.get_prev_chunk_id(row)
        if prev_chunk_id is None:
            return False

        prev_chunk_row = row - 1
        if self._is_tiled(prev_chunk_row):
            return False

        prev_chunk_name = ChunkIdEncoder.name_from_id(prev_chunk_id)  # type: ignore
        prev_chunk_commit_id, tkey = self.get_chunk_commit(prev_chunk_name)
        prev_chunk_key = get_chunk_key(tkey, prev_chunk_name, prev_chunk_commit_id)
        prev_chunk_size = self.cache.get_object_size(prev_chunk_key)
        prev_chunk = self.get_chunk_from_chunk_id(int(prev_chunk_id))
        if prev_chunk_size + chunk.num_data_bytes < prev_chunk.min_chunk_size:
            if prev_chunk_commit_id != self.commit_id:
                prev_chunk = self.copy_chunk_to_new_commit(prev_chunk, prev_chunk_name)
            chunk_id = chunk.id
            chunk_name = ChunkIdEncoder.name_from_id(chunk_id)
            chunk_commit_id, tkey = self.get_chunk_commit(chunk_name)
            if chunk_commit_id != self.commit_id:
                chunk = self.copy_chunk_to_new_commit(chunk, chunk_name)
            # merge with previous chunk
            return self._merge_chunks(
                from_chunk=chunk,
                from_chunk_row=row,
                to_chunk=prev_chunk,
                to_chunk_row=prev_chunk_row,
            )
        return False

    def _try_merge_with_neighbor_and_split(self, chunk: BaseChunk, row: int):
        if self._try_merge_with_previous_chunk(chunk, row) is False:
            self._try_merge_with_next_chunk(chunk, row)

    def is_tensor_hidden(self) -> bool:
        """function to check is the tensors that chunk_engine belongs to is hidden"""
        tensor_name = self.tensor_meta.name or self.key
        if tensor_name.startswith("_"):
            return (
                tensor_name.endswith("_shape")
                or tensor_name.endswith("_id")
                or tensor_name.endswith("_info")
            )
        return False

    def _check_rechunk(self, chunk: BaseChunk, chunk_row: int):
        """function to check if there is a need to re-chunk the current one"""

        if self.is_tensor_hidden():
            return
        if (
            chunk.num_data_bytes < RANDOM_MINIMAL_CHUNK_SIZE
            and self.max_chunk_size > RANDOM_MINIMAL_CHUNK_SIZE
        ):
            self._try_merge_with_neighbor_and_split(chunk=chunk, row=chunk_row)

        elif (
            chunk.num_data_bytes > RANDOM_MAX_ALLOWED_CHUNK_SIZE
            or chunk.num_data_bytes > self.max_chunk_size + RANDOM_MINIMAL_CHUNK_SIZE
        ):
            self.__rechunk(chunk, chunk_row)

    def _update(
        self,
        index: Index,
        samples: Union[np.ndarray, Sequence[InputSample], InputSample],
        operator: Optional[str] = None,
        update_commit_diff: bool = True,
        link_callback: Optional[Callable] = None,
    ):
        """Update data at `index` with `samples`."""
        self._write_initialization()
        self.cached_data = None
        initial_autoflush = self.cache.autoflush
        self.cache.autoflush = False
        try:
            if operator is not None:
                return self._update_with_operator(index, samples, operator)

            enc = self.chunk_id_encoder
            index_length = index.length(self.num_samples)
            samples = make_sequence(samples, index_length)
            verified_samples = self.check_each_sample(samples)
            if self.tensor_meta.htype == "class_label":
                samples = self._convert_class_labels(samples)
            if self.tensor_meta.htype == "polygon":
                samples = [Polygons(sample, self.tensor_meta.dtype) for sample in samples]  # type: ignore
            nbytes_after_updates: List[int] = []
            global_sample_indices = tuple(index.values[0].indices(self.num_samples))
            is_sequence = self.is_sequence
            for i, sample in enumerate(samples):  # type: ignore
                sample = None if is_empty_list(sample) else sample
                global_sample_index = global_sample_indices[i]  # TODO!
                if self._is_tiled_sample(global_sample_index):
                    self._update_tiled_sample(
                        global_sample_index, index, sample, nbytes_after_updates
                    )
                else:
                    self._update_non_tiled_sample(
                        global_sample_index, index, sample, nbytes_after_updates
                    )
                self.update_creds(global_sample_index, sample)
                if update_commit_diff:
                    self.commit_diff.update_data(global_sample_index)
                chunk_min, chunk_max = self.min_chunk_size, self.max_chunk_size
                check_suboptimal_chunks(nbytes_after_updates, chunk_min, chunk_max)

                if link_callback:
                    new_sample = verified_samples[i] if verified_samples else sample
                    link_callback(
                        global_sample_index,
                        sub_index=Index(index.values[1:]),
                        new_sample=new_sample,
                        flat=True if is_sequence else None,
                    )
        finally:
            self.cache.autoflush = initial_autoflush
            self.cache.maybe_flush()
        return verified_samples

    def _update_with_operator(
        self,
        index: Index,
        samples: Union[np.ndarray, Sequence[InputSample], InputSample],
        operator: str,
    ):
        """Update data at `index` with the output of elem-wise operatorion with samples"""
        try:
            if isinstance(samples, deeplake.core.tensor.Tensor):
                samples = samples.numpy()
            if len(index) > 1:
                index1 = Index(index.values[:1])
                index2 = Index(index.values[1:])
            else:
                index1 = index
                index2 = None
            arr = self._numpy(index1, use_data_cache=False)
            view = arr
            if index2:
                for v in index2.values:
                    view = view[v.value]  # type: ignore
        except DynamicTensorNumpyError:
            raise NotImplementedError(
                "Inplace update operations are not available for dynamic tensors yet."
            )
        tensor_meta = self.tensor_meta

        dt, ht = tensor_meta.dtype, tensor_meta.htype
        samples = intelligent_cast(samples, dt, ht)
        getattr(view, operator)(samples)
        self._update(index1, arr)

    def read_bytes_for_sample(self, global_sample_index: int) -> bytes:
        if self.chunk_compression:
            raise ValueError(
                "Cannot retreive original bytes for samples in chunk-wise compressed tensors."
            )
        enc = self.chunk_id_encoder
        chunks = self.get_chunks_for_sample(global_sample_index)
        if len(chunks) > 1:
            raise NotImplementedError(
                "read_bytes_for_sample() is not implemented for tiled samples."
            )
        chunk = chunks[0]
        buffer = chunk.memoryview_data
        if not buffer:
            return b""
        if self.is_sequence:
            start_idx, end_idx = self.sequence_encoder[global_sample_index]
            end_idx -= 1
            start_idx, end_idx = map(
                enc.translate_index_relative_to_chunks, (start_idx, end_idx)
            )
            sb = chunk.byte_positions_encoder[start_idx][0]
            eb = chunk.byte_positions_encoder[end_idx][1]
        else:
            local_sample_index = enc.translate_index_relative_to_chunks(
                global_sample_index
            )
            sb, eb = chunk.byte_positions_encoder[local_sample_index]
        return buffer[sb:eb].tobytes()

    def read_shape_for_sample(
        self,
        global_sample_index: int,
    ) -> Tuple[int, ...]:
        enc = self.chunk_id_encoder
        if self._is_tiled_sample(global_sample_index):
            return self.tile_encoder.get_sample_shape(global_sample_index)
        local_sample_index = enc.translate_index_relative_to_chunks(global_sample_index)
        if self.is_video:
            chunk_id = enc[global_sample_index][0]
            chunk = self.get_video_chunk(chunk_id)[0]
        else:
            chunk_id, _, worst_case_header_size = self.get_chunk_info(
                global_sample_index, fetch_chunks=False
            )
            chunk = self.get_chunk_from_chunk_id(
                chunk_id, partial_chunk_bytes=worst_case_header_size
            )
        return tuple(map(int, chunk.shapes_encoder[local_sample_index]))

    @property
    def is_fixed_shape(self):
        tensor_meta = self.tensor_meta
        return not self.is_text_like and tensor_meta.min_shape == tensor_meta.max_shape

    @property
    def num_samples_per_chunk(self):
        # should only be called if self.is_fixed_shape
        if self._num_samples_per_chunk is None:
            self._num_samples_per_chunk = int(
                self.chunk_id_encoder.array[0, LAST_SEEN_INDEX_COLUMN] + 1
            )
        return self._num_samples_per_chunk

    def read_sample_from_chunk(
        self,
        global_sample_index: int,
        chunk: BaseChunk,
        cast: bool = True,
        copy: bool = False,
        decompress: bool = True,
        to_pil: bool = False,
    ) -> Union[np.ndarray, Image.Image]:
        enc = self.chunk_id_encoder
        if self.is_fixed_shape and self.sample_compression is None:
            num_samples_per_chunk = self.num_samples_per_chunk
            local_sample_index = global_sample_index % num_samples_per_chunk
        else:
            local_sample_index = enc.translate_index_relative_to_chunks(
                global_sample_index
            )
        if to_pil:
            assert isinstance(chunk, SampleCompressedChunk)
            return chunk.read_sample(
                local_sample_index,
                cast=cast,
                copy=copy,
                decompress=decompress,
                to_pil=True,
            )

        return chunk.read_sample(
            local_sample_index, cast=cast, copy=copy, decompress=decompress
        )

    def _get_full_chunk(self, index) -> bool:
        """Reads samples from chunks and returns as a boolean that says whether we need to fetch full chunks or only specified subset of it.
        Args:
            index (Index): Represents the samples to read from chunks. See `Index` for more information.
        Returns:
            bool: True/False, whether to fetch a full chunk or only a part of it.
        """
        threshold = 10

        if type(index.values[0].value) == slice:
            start = index.values[0].value.start or 0
            stop = index.values[0].value.stop or self.num_samples
            step = index.values[0].value.step or 1

            if start < 0:
                start = self.num_samples + start

            if stop < 0:
                stop = self.num_samples + stop

            numpy_array_length = (stop - start) // step
            return numpy_array_length > threshold
        return False

    def numpy(
        self,
        index: Index,
        aslist: bool = False,
        use_data_cache: bool = True,
        fetch_chunks: bool = False,
        pad_tensor: bool = False,
    ) -> Union[np.ndarray, List[np.ndarray]]:
        """Reads samples from chunks and returns as a numpy array. If `aslist=True`, returns a sequence of numpy arrays.

        Args:
            index (Index): Represents the samples to read from chunks. See `Index` for more information.
            aslist (bool): If True, the samples will be returned as a list of numpy arrays. If False, returns a single numpy array. Defaults to False.
            use_data_cache (bool): If True, the data cache is used to speed up the read if possible. If False, the data cache is ignored. Defaults to True.
            fetch_chunks (bool): If True, full chunks will be retrieved from the storage, otherwise only required bytes will be retrieved.
                This will always be True even if specified as False in the following cases:
                - The tensor is ChunkCompressed
                - The chunk which is being accessed has more than 128 samples.
            pad_tensor (bool): If True, any index out of bounds will not throw an error, but instead will return an empty sample.

        Raises:
            DynamicTensorNumpyError: If shapes of the samples being read are not all the same.

        Returns:
            Union[np.ndarray, List[np.ndarray]]: Either a list of numpy arrays or a single numpy array (depending on the `aslist` argument).

        Note:
            For polygons, ``aslist`` is always ``True``.
        """
        self.check_link_ready()
        fetch_chunks = fetch_chunks or self._get_full_chunk(index)
        return (self._sequence_numpy if self.is_sequence else self._numpy)(
            index, aslist, use_data_cache, fetch_chunks, pad_tensor
        )

    def get_video_sample(self, global_sample_index, index, decompress=True):
        enc = self.chunk_id_encoder
        chunk_ids = enc[global_sample_index]
        local_sample_index = enc.translate_index_relative_to_chunks(global_sample_index)
        chunk, stream = self.get_video_chunk(chunk_ids[0])
        sub_index = index.values[1].value if len(index.values) > 1 else None  # type: ignore
        sample = chunk.read_sample(
            local_sample_index,
            sub_index=sub_index,
            stream=stream,
            decompress=decompress,
        )
        if decompress:
            return sample[tuple(entry.value for entry in index.values[2:])]
        return sample

    def get_chunk_info(self, global_sample_index, fetch_chunks):
        """Returns the chunk_id, row and worst case header size of chunk containing the given sample."""
        enc = self.chunk_id_encoder
        out = enc.__getitem__(global_sample_index, return_row_index=True)
        chunk_id, row = out[0][0], out[0][1]

        worst_case_header_size = 0
        num_samples_in_chunk = -1
        if (
            not fetch_chunks
            and self.chunk_class != ChunkCompressedChunk
            and isinstance(self.base_storage, (S3Provider, GCSProvider, AzureProvider))
        ):
            prev = int(enc.array[row - 1][LAST_SEEN_INDEX_COLUMN]) if row > 0 else -1
            num_samples_in_chunk = int(enc.array[row][LAST_SEEN_INDEX_COLUMN]) - prev
            worst_case_header_size += HEADER_SIZE_BYTES + 10  # 10 for version
            ENTRY_SIZE = 4
            if self.tensor_meta.max_shape == self.tensor_meta.min_shape:
                num_shape_entries = 1 * (len(self.tensor_meta.min_shape) + 1)
                if self.is_text_like:
                    num_bytes_entries = num_samples_in_chunk * 3
                elif self.sample_compression is None:
                    num_bytes_entries = 1 * 3
                else:
                    num_bytes_entries = num_samples_in_chunk * 3
            else:
                num_shape_entries = num_samples_in_chunk * (
                    1 + len(self.tensor_meta.max_shape)
                )
                num_bytes_entries = num_samples_in_chunk * 3
            bytes_enc_size = num_bytes_entries * ENTRY_SIZE
            shape_enc_size = num_shape_entries * ENTRY_SIZE
            worst_case_header_size += shape_enc_size
            worst_case_header_size += bytes_enc_size

        return chunk_id, row, worst_case_header_size

    def get_basic_sample(
        self,
        global_sample_index,
        index,
        fetch_chunks=False,
        is_tile=False,
        decompress=True,
    ):
        enc = self.chunk_id_encoder
        chunk_id, row, worst_case_header_size = self.get_chunk_info(
            global_sample_index, fetch_chunks
        )
        local_sample_index = enc.translate_index_relative_to_chunks(global_sample_index)
        chunk = self.get_chunk_from_chunk_id(
            chunk_id, partial_chunk_bytes=worst_case_header_size
        )
        decompress = decompress or (
            isinstance(chunk, ChunkCompressedChunk) or len(index) > 1
        )
        ret = chunk.read_sample(
            local_sample_index,
            cast=self.tensor_meta.htype != "dicom",
            is_tile=is_tile,
            decompress=decompress,
        )
        if len(index) > 1:
            ret = ret[tuple(entry.value for entry in index.values[1:])]
        return ret

    def get_non_tiled_sample(
        self, global_sample_index, index, fetch_chunks=False, decompress=True
    ):
        if self.is_video:
            return self.get_video_sample(
                global_sample_index, index, decompress=decompress
            )
        return self.get_basic_sample(
            global_sample_index, index, fetch_chunks=fetch_chunks, decompress=decompress
        )

    def get_full_tiled_sample(self, global_sample_index, fetch_chunks=False):
        chunks = self.get_chunks_for_sample(global_sample_index)
        return combine_chunks(chunks, global_sample_index, self.tile_encoder)

    def get_partial_tiled_sample(self, global_sample_index, index, fetch_chunks=False):
        tile_enc = self.tile_encoder
        chunk_ids = self.chunk_id_encoder[global_sample_index]
        sample_shape = tile_enc.get_sample_shape(global_sample_index)
        tile_shape = tile_enc.get_tile_shape(global_sample_index)
        ordered_tile_ids = np.array(chunk_ids).reshape(
            tile_enc.get_tile_layout_shape(global_sample_index)
        )
        tiles_index, sample_index = translate_slices(
            [v.value for v in index.values[1:]], sample_shape, tile_shape  # type: ignore
        )
        required_tile_ids = ordered_tile_ids[tiles_index]
        tiles = np.vectorize(
            lambda chunk_id: self.get_chunk_from_chunk_id(chunk_id).read_sample(
                0, is_tile=True
            ),
            otypes=[object],
        )(required_tile_ids)
        sample = coalesce_tiles(tiles, tile_shape, None, self.tensor_meta.dtype)
        sample = sample[sample_index]
        return sample

    def get_single_sample(
        self,
        global_sample_index,
        index,
        fetch_chunks=False,
        pad_tensor=False,
        decompress=True,
    ):
        if pad_tensor and global_sample_index >= self.tensor_length:
            sample = self.get_empty_sample()
            try:
                return sample[tuple(entry.value for entry in index.values[1:])]
            except IndexError:
                return sample

        if not self._is_tiled_sample(global_sample_index):
            sample = self.get_non_tiled_sample(
                global_sample_index,
                index,
                fetch_chunks=fetch_chunks,
                decompress=decompress,
            )
        elif len(index.values) == 1:
            sample = self.get_full_tiled_sample(
                global_sample_index,
                fetch_chunks=fetch_chunks,
            )
        else:
            sample = self.get_partial_tiled_sample(
                global_sample_index, index, fetch_chunks=fetch_chunks
            )

        return sample

    def _numpy(
        self,
        index: Index,
        aslist: bool = False,
        use_data_cache: bool = True,
        fetch_chunks: bool = False,
        pad_tensor: bool = False,
    ) -> Union[np.ndarray, List[np.ndarray]]:
        """Reads samples from chunks and returns as a numpy array. If `aslist=True`, returns a sequence of numpy arrays.

        Args:
            index (Index): Represents the samples to read from chunks. See `Index` for more information.
            aslist (bool): If True, the samples will be returned as a list of numpy arrays. If False, returns a single numpy array. Defaults to False. For polygons, aslist is always True.
            use_data_cache (bool): If True, the data cache is used to speed up the read if possible. If False, the data cache is ignored. Defaults to True.
            fetch_chunks (bool): If True, full chunks will be retrieved from the storage, otherwise only required bytes will be retrieved.
                This will always be True even if specified as False in the following cases:
                - The tensor is ChunkCompressed
                - The chunk which is being accessed has more than 128 samples.
            pad_tensor (bool): If True, any index out of bounds will not throw an error, but instead will return an empty sample.

        Raises:
            DynamicTensorNumpyError: If shapes of the samples being read are not all the same.
            GetChunkError: If a chunk cannot be retrieved from the storage.
            ReadSampleFromChunkError: If a sample cannot be read from a chunk.
            GetDataFromLinkError: If data cannot be retrieved from a link.

        Returns:
            Union[np.ndarray, List[np.ndarray]]: Either a list of numpy arrays or a single numpy array (depending on the `aslist` argument).
        """
        length = self.num_samples
        last_shape = None
        ispolygon = self.tensor_meta.htype == "polygon"
        if ispolygon:
            aslist = True
        if use_data_cache and self.is_data_cachable:
            samples = self.numpy_from_data_cache(index, length, aslist, pad_tensor)
        else:
            samples = []
            for global_sample_index in index.values[0].indices(length):
                try:
                    sample = self.get_single_sample(
                        global_sample_index,
                        index,
                        fetch_chunks=fetch_chunks,
                        pad_tensor=pad_tensor,
                    )
                except GetChunkError as e:
                    raise GetChunkError(
                        e.chunk_key, global_sample_index, self.name
                    ) from e
                except ReadSampleFromChunkError as e:
                    raise ReadSampleFromChunkError(
                        e.chunk_key, global_sample_index, self.name
                    ) from e
                except GetDataFromLinkError as e:
                    raise GetDataFromLinkError(
                        e.link, global_sample_index, self.name
                    ) from e

                check_sample_shape(sample.shape, last_shape, self.key, index, aslist)
                last_shape = sample.shape
                if ispolygon:
                    sample = [p.__array__() for p in sample]
                samples.append(sample)
        if aslist and all(map(np.isscalar, samples)):
            samples = list(arr.item() for arr in samples)

        if not index.values[0].subscriptable():
            samples = samples[0]

        if aslist:
            return samples
        return np.array(samples)

    def numpy_from_data_cache(self, index, length, aslist, pad_tensor=False):
        samples = []
        enc = self.chunk_id_encoder
        for global_sample_index in index.values[0].indices(length):
            if pad_tensor and global_sample_index >= self.tensor_length:
                sample = self.get_empty_sample()
                try:
                    sample = sample[tuple(entry.value for entry in index.values[1:])]
                except IndexError:
                    pass
            else:
                if (
                    self.cached_data is None
                    or global_sample_index not in self.cache_range
                ):
                    row = enc.__getitem__(global_sample_index, True)[0][1]
                    chunks = self.get_chunks_for_sample(global_sample_index)
                    assert len(chunks) == 1

                    chunk_arr = self.chunk_id_encoder.array

                    chunk = chunks[0]
                    first_sample = int(0 if row == 0 else chunk_arr[row - 1][1] + 1)
                    last_sample = int(self.chunk_id_encoder.array[row][1])
                    num_samples = last_sample - first_sample + 1
                    full_shape = (num_samples,) + tuple(self.tensor_meta.max_shape)
                    dtype = self.tensor_meta.dtype

                    data_bytes = bytearray(chunk.data_bytes)
                    self.cached_data = np.frombuffer(data_bytes, dtype).reshape(
                        full_shape
                    )
                    self.cache_range = range(first_sample, last_sample + 1)

                sample = self.cached_data[global_sample_index - self.cache_range.start]  # type: ignore

                # need to copy if aslist otherwise user might modify the returned data
                # if not aslist, we already do np.array(samples) while formatting which copies
                sample = sample.copy() if aslist else sample
                sample = sample[tuple(entry.value for entry in index.values[1:])]
            samples.append(sample)
        return samples

    def get_chunks_for_sample(
        self,
        global_sample_index: int,
        copy: bool = False,
    ) -> List[BaseChunk]:
        """Retrives the `Chunk` object corresponding to `global_sample_index`.
        Args:
            global_sample_index (int): Index relative to the entire tensor representing the sample.
            copy (bool): If True and the chunk exists in a different commit to the current commit, it will be copied. Defaults to False.
        Returns:
            List[BaseChunk]: BaseChunk objects that contains `global_sample_index`.
        """
        return [
            self.get_chunk_from_chunk_id(chunk_id, copy)
            for chunk_id in self.chunk_id_encoder[global_sample_index]
        ]

    def validate_num_samples_is_synchronized(self):
        """Check if tensor meta length and chunk ID encoder are representing the same number of samples.
        Helpful for determining if a user has tampered with the tensor meta or the chunk ID encoder, or if
        the tensor was corruptd.

        Raises:
            CorruptedMetaError: tensor_meta and chunk_id_encoder must have the same num samples.
        """

        tensor_meta_length = self.tensor_meta.length

        # compare chunk ID encoder and tensor meta

        # update this if we change self.num_samples implementation later to use tensor meta length instead of chunk_id_encoder
        chunk_id_num_samples = self.num_samples

        if tensor_meta_length != chunk_id_num_samples:
            commit_id = self.commit_id
            tkey = get_tensor_meta_key(self.key, commit_id)
            ikey = get_chunk_id_encoder_key(self.key, commit_id)
            raise CorruptedMetaError(
                f"'{tkey}' and '{ikey}' have a record of different numbers of samples. Got {tensor_meta_length} and {chunk_id_num_samples} respectively."
            )

    def list_all_chunks(self) -> List[str]:
        """Return list of all chunks for current `version_state['commit_id']` and tensor"""
        commit_id = self.commit_id
        if commit_id == FIRST_COMMIT_ID:
            arr = self.chunk_id_encoder._encoded
            if not arr.size:
                return []
            return [
                ChunkIdEncoder.name_from_id(chunk_id)
                for chunk_id in self.chunk_id_encoder._encoded[:, CHUNK_ID_COLUMN]
            ]  # type: ignore
        else:
            return [k for (k, v) in self.commit_chunk_map.chunks.items() if not v]  # type: ignore

    def list_all_chunks_path(self) -> List[str]:
        """Return list of paths to all chunks"""
        commit_id = self.commit_id
        return [
            get_chunk_key(self.key, chunk, commit_id)
            for chunk in self.list_all_chunks()
        ]

    def list_orphaned_chunks(self, storage):
        """Return paths for orphaned chunks (chunks what are not linked to the `current_version`)"""

        commit_id = self.commit_id
        prefix: str = f"{self.key}/chunks/"

        if commit_id != FIRST_COMMIT_ID:
            prefix = f"versions/{commit_id}/{prefix}"

        all_chunks = [
            item.replace(prefix, "") for item in storage if item.startswith(prefix)
        ]
        linked_chunks = self.list_all_chunks()

        return [
            f"{prefix}{chunk}" for chunk in all_chunks if chunk not in linked_chunks
        ]

    def clear_unusd_chunks(self, storage: StorageProvider):
        # storage.delete_multiple(self.list_orphaned_chunks(storage))
        raise NotImplementedError(
            "requires StorageProvider to be able to list all chunks"
        )

    def pop(
        self,
        global_sample_index: Optional[int] = None,
        link_callback: Optional[Callable] = None,
        sample_id: Optional[int] = None,
    ):
        if global_sample_index is None:
            if self.is_sequence:
                global_sample_index = self.sequence_encoder.num_samples - 1
            else:
                global_sample_index = self.num_samples - 1
        self._write_initialization()
        if self.tensor_meta.length == 0:
            raise ValueError("There are no samples to pop")
        if global_sample_index < 0 or global_sample_index >= self.tensor_meta.length:
            raise IndexError(
                f"Index {global_sample_index} is out of range for tensor of length {self.tensor_meta.length}"
            )

        self.cached_data = None
        initial_autoflush = self.cache.autoflush
        self.cache.autoflush = False

        # pop links
        if link_callback:
            link_callback(global_sample_index)

        self.commit_diff.pop(global_sample_index, sample_id)
        if self.is_sequence:
            # pop in reverse order else indices get shifted
            for idx in reversed(range(*self.sequence_encoder[global_sample_index])):
                self.pop_item(idx)
            self.sequence_encoder.pop(global_sample_index)
        else:
            self.pop_item(global_sample_index)
        self.pad_encoder.pop(global_sample_index)
        self.cache.autoflush = initial_autoflush
        self.cache.maybe_flush()

    def pop_item(self, global_sample_index):
        enc = self.chunk_id_encoder
        if not self._is_tiled_sample(global_sample_index):
            local_sample_index = enc.translate_index_relative_to_chunks(
                global_sample_index
            )
        chunk_ids, rows, delete = enc.pop(global_sample_index)
        if len(chunk_ids) > 1:  # Tiled sample, delete all chunks
            pass
        elif not delete:  # There are other samples in the last chunk
            chunk_to_update = self.get_chunk_from_chunk_id(chunk_ids[0], copy=True)
            chunk_to_update.pop(local_sample_index)

            self._check_rechunk(chunk_to_update, chunk_row=rows[0])

            if (
                self.active_updated_chunk is not None
                and self.active_updated_chunk.key != chunk_to_update.key  # type: ignore
            ):
                self.write_chunk_to_storage(self.active_updated_chunk)
            self.active_updated_chunk = chunk_to_update
        if delete:
            for chunk_id in chunk_ids:
                chunk_name = ChunkIdEncoder.name_from_id(chunk_id)
                commit_id, tkey = self.get_chunk_commit(chunk_name)
                if commit_id == self.commit_id:
                    chunk_key = get_chunk_key(tkey, chunk_name, commit_id)
                    self.check_remove_active_chunks(chunk_key)
                    try:
                        del self.cache[chunk_key]
                    except KeyError:
                        pass
        del self.tile_encoder[global_sample_index]
        self.tensor_meta.pop(global_sample_index)

    def write_chunk_to_storage(self, chunk):
        if chunk is None or not chunk.is_dirty:
            return
        storage = self.cache
        key = chunk.key
        storage[key] = chunk
        chunk.is_dirty = False

    @property
    def is_sequence(self):
        return self.tensor_meta.is_sequence

    @property
    def is_video(self):
        return (
            self.compression in VIDEO_COMPRESSIONS or self.tensor_meta.htype == "video"
        )

    @property
    def sequence_encoder_exists(self) -> bool:
        commit_id = self.commit_id
        if (
            self._sequence_encoder is not None
            and self._sequence_encoder_commit_id == commit_id
        ):
            return True
        try:
            key = get_sequence_encoder_key(self.key, commit_id)
            self.meta_cache[key]
            return True
        except KeyError:
            return False

    @property
    def pad_encoder_exists(self) -> bool:
        commit_id = self.commit_id
        if self._pad_encoder is not None and self._pad_encoder_commit_id == commit_id:
            return True
        try:
            key = get_pad_encoder_key(self.key, commit_id)
            self.meta_cache[key]
            return True
        except KeyError:
            return False

    @property
    def _sequence_length(self):
        if self.is_sequence:
            return self.sequence_encoder.num_samples
        return

    @property
    def sequence_encoder(self) -> Optional[SequenceEncoder]:
        """Gets the shape encoder from cache, if one is not found it creates a blank encoder.

        Raises:
            CorruptedMetaError: If shape encoding was corrupted.

        Returns:
            A SequenceEncoder instance storing the start and end indices of each sequence in the tensor.
        """

        if not self.is_sequence:
            return  # type: ignore
        commit_id = self.commit_id
        if (
            self._sequence_encoder is None
            or self._sequence_encoder_commit_id != commit_id
        ):
            commit_id = self.commit_id
            key = get_sequence_encoder_key(self.key, commit_id)
            if not self.sequence_encoder_exists:
                enc = SequenceEncoder()
                try:
                    self.meta_cache[key] = enc
                except ReadOnlyModeError:
                    pass
            else:
                enc = self.meta_cache.get_deeplake_object(key, SequenceEncoder)
            self._sequence_encoder = enc
            self._sequence_encoder_commit_id = commit_id
            self.meta_cache.register_deeplake_object(key, enc)
        return self._sequence_encoder

    @property
    def pad_encoder(self) -> PadEncoder:
        commit_id = self.commit_id
        if self._pad_encoder is None or self._pad_encoder_commit_id != commit_id:
            commit_id = self.commit_id
            key = get_pad_encoder_key(self.key, commit_id)
            if not self.pad_encoder_exists:
                enc = PadEncoder()
                try:
                    self.meta_cache[key] = enc
                except ReadOnlyModeError:
                    pass
            else:
                enc = self.meta_cache.get_deeplake_object(key, PadEncoder)
            self._pad_encoder = enc
            self._pad_encoder_commit_id = commit_id
            self.meta_cache.register_deeplake_object(key, enc)
        return self._pad_encoder

    def _sequence_numpy(
        self,
        index: Index,
        aslist: bool = False,
        use_data_cache: bool = True,
        fetch_chunks: bool = False,
        pad_tensor: bool = False,
    ):
        arr = self._numpy(
            self._get_flat_index_from_sequence_index(index),
            aslist=aslist,
            use_data_cache=use_data_cache,
            fetch_chunks=fetch_chunks,
            pad_tensor=pad_tensor,
        )
        if isinstance(arr, np.ndarray) and arr.size == 0:
            return self.get_empty_sample()
        if index.subscriptable_at(0) and index.subscriptable_at(1):
            item_lengths = []
            for i in index.values[0].indices(self._sequence_length):
                item_length = index.length_at(
                    1, -int(np.subtract(*self.sequence_encoder[i]))
                )
                item_lengths.append(item_length)

            if aslist:
                ret = []
                for item_length in item_lengths:
                    ret.append(arr[:item_length])
                    arr = arr[item_length:]
                return ret
            else:
                if len(set(item_lengths)) > 1:
                    raise DynamicTensorNumpyError(self.name, index, "shape")
                try:
                    return arr.reshape(  # type: ignore
                        index.length_at(0, self._sequence_length), -1, *arr.shape[1:]  # type: ignore
                    )
                except ValueError as ve:
                    raise DynamicTensorNumpyError(self.name, index, "shape") from ve
        return arr

    def _translate_2d_index(
        self, x: Optional[IndexEntry] = None, y: Optional[IndexEntry] = None
    ) -> IndexEntry:
        x = x or IndexEntry()
        y = y or IndexEntry()
        _item_length = self._sequence_item_length
        if _item_length is None:

            def idx0_gen():
                for i in x.indices(self._sequence_length):
                    s, e = self.sequence_encoder[i]
                    for j in y.indices(e - s):
                        yield s + j

        else:

            def idx0_gen():
                for i in x.indices(self._sequence_length):
                    for j in y.indices(_item_length):
                        yield i * _item_length + j

        idx0_gen.__len__ = (  # type: ignore
            (
                lambda: sum(
                    [
                        y.length(-np.subtract(*self.sequence_encoder[i]))
                        for i in x.indices(self._sequence_length)
                    ]
                )
            )
            if _item_length is None
            else (lambda: x.length(self._sequence_length) * y.length(_item_length))  # type: ignore
        )
        return IndexEntry(idx0_gen)  # type: ignore

    def _get_flat_index_from_sequence_index(self, index: Index) -> Index:
        if len(index) == 1:
            index = Index([index.values[0], IndexEntry()])
        if index.values[0].is_trivial() and index.values[1].is_trivial():
            return Index([IndexEntry(), *index.values[2:]])
        if index.subscriptable_at(0) or index.subscriptable_at(1):
            idx0 = self._translate_2d_index(index.values[0], index.values[1])
            return Index([idx0, *index.values[2:]])  # type: ignore
        return Index(
            [
                IndexEntry(
                    self.sequence_encoder[index.values[0].value][0]  # type: ignore
                    + index.values[1].value
                ),
                *index.values[2:],
            ]
        )

    def _get_flat_samples_for_sequence_update(self, samples, index: Index):
        ndim = self.ndim(index)
        if isinstance(samples, np.ndarray):
            if index.subscriptable_at(0) and index.subscriptable_at(1):
                diff = ndim - samples.ndim
                if diff < 0:
                    samples, diff = samples.reshape(samples.shape[-ndim:]), 0
                if diff > 1:
                    return samples.reshape(1, *samples.shape).repeat(
                        self._translate_2d_index(*index.values[:2]).length(None), 0  # type: ignore
                    )
                elif diff == 1:
                    return (
                        samples.reshape(1, *samples.shape)
                        .repeat(index.length_at(0, self._sequence_length), 0)
                        .reshape(-1, *samples.shape[1:])
                    )
                else:
                    return samples.reshape(-1, *samples.shape[2:])
            return samples
        elif isinstance(samples, (str, bytes)):  # treated as scalars
            return samples
        elif isinstance(samples, Iterable):
            # Note: broadcasting is not supported here
            if index.subscriptable_at(0) and index.subscriptable_at(1):
                return list(chain(*samples))
            return samples
        else:
            return samples  # scalars

    def _sequence_update(
        self,
        index: Index,
        samples: Union[np.ndarray, Sequence[InputSample], InputSample],
        operator: Optional[str] = None,
        link_callback: Optional[Callable] = None,
    ):
        flat_idx = self._get_flat_index_from_sequence_index(index)
        flat_samples = self._get_flat_samples_for_sequence_update(samples, index)
        flat_verified_samples: List = self._update(
            flat_idx,
            flat_samples,
            operator,
            update_commit_diff=False,
            link_callback=link_callback,
        )
        i = 0
        verified_samples: Optional[List] = None
        if self.tensor_meta.htype == "class_label":
            samples = self._convert_class_labels(samples)
        if flat_verified_samples:
            verified_samples = []
            for sample in samples:  # type: ignore
                verified_sample = []
                if isinstance(sample, Iterable):
                    for _ in sample:  # type: ignore
                        verified_sample.append(flat_verified_samples[i])
                        i += 1
                    verified_samples.append(verified_sample)
                else:
                    verified_samples.append(flat_verified_samples[i])
                    i += 1

        list(
            map(
                self.commit_diff.update_data,
                index.values[0].indices(self._sequence_length),
            )
        )
        if link_callback:
            ls = verified_samples or samples

            if isinstance(ls, np.ndarray):
                broadcast = ls.ndim < self.ndim(index)
            elif isinstance(ls, (bytes, str)):  # sacalars:
                broadcast = True
            elif isinstance(ls, Iterable):
                broadcast = False
            else:
                broadcast = True
            seq_len = self._sequence_length
            if broadcast:
                ls = repeat(ls)  # type: ignore
            for i, sample in zip(index.values[0].indices(seq_len), ls):  # type: ignore
                link_callback(
                    i, sub_index=Index(index.values[1:]), new_sample=sample, flat=False
                )

    @property
    def _sequence_item_length(self):
        enc = self.sequence_encoder
        nrows = len(enc._encoded)
        if nrows == 0:
            return 0
        if nrows == 1:
            s, e = enc[0]
            return e - s
        else:
            return None

    @property
    def _sequence_item_length_range(self):
        """Returns minimum and maximum length of items in a sequence"""
        enc = self.sequence_encoder
        nrows = len(enc._encoded)
        if nrows == 0:
            return 0, 0
        min_ = max_ = enc[0][1] - enc[0][0]
        # sequence length is number of samples in tensor
        for i in range(1, self._sequence_length):
            length = enc[i][1] - enc[i][0]
            if length < min_:
                min_ = length
            elif length > max_:
                max_ = length
        return min_, max_

    def check_link_ready(self):
        return

    def _get_sample_shape_from_provider(
        self, sample_shape_provider, idx, sample_index, flatten
    ):
        try:
            shape = sample_shape_provider(idx)  # type: ignore
        except (
            IndexError
        ):  # Happens during transforms, sample shape tensor is not populated yet
            shape = self.read_shape_for_sample(idx)  # type: ignore

        if isinstance(shape, tuple) and shape == ():
            shape = (0,)
        if self.is_sequence and not flatten:
            shape = self._merge_seq_shape(shape, sample_index)
        return shape

    def _merge_seq_shape(self, shape, sample_index):
        """Merges shapes of sequence items into one shape"""
        if sample_index and not sample_index[0].subscriptable():
            shape = (1, *tuple(shape[sample_index[0].value].tolist()))  # type: ignore
        else:
            is_same = np.all(shape == shape[0, :], axis=0)  # type: ignore
            shape = (len(shape),) + (
                tuple(
                    int(shape[0, i])  # type: ignore
                    if is_same[i]  # type: ignore
                    else -1
                    for i in range(shape.shape[1])  # type: ignore
                )
                or (1,)
            )
        return shape

    def _populate_sample_shapes(
        self,
        sample_shapes: np.ndarray,
        index: Index,
        sample_shape_provider: Optional[Callable] = None,
        flatten: bool = False,
    ):
        index_0, sample_index = index.values[0], index.values[1:]
        sample_indices = list(
            index_0.indices(self._sequence_length or self.num_samples)
        )
        num_samples = len(sample_indices)

        sample_ndim = self.ndim() - 1

        bad_shapes = []
        offset = 0
        for i, idx in enumerate(sample_indices):
            if self.tensor_meta.htype in ("text", "json"):
                shape = (1,)
            elif sample_shape_provider:
                shape = self._get_sample_shape_from_provider(
                    sample_shape_provider, idx, sample_index, flatten
                )
            else:
                self.check_link_ready()
                shape = self.read_shape_for_sample(idx)  # type: ignore
                # if link verification was not done
                if len(shape) > sample_ndim:
                    sample_ndim = len(shape)
                    sample_shapes = np.zeros((num_samples, sample_ndim), dtype=np.int32)

            if flatten:
                # fill sample shapes with sequence item shapes, no nesting
                start, end = self.sequence_encoder[idx]
                length = end - start
                sample_shapes[offset : offset + length] = shape
                offset += length
            else:
                try:
                    sample_shapes[i] = shape
                except ValueError:
                    # Backwards compatibility for old datasets with
                    # grayscale images stored as (H, W) instead of (H, W, 1)
                    if len(shape) == 2 and sample_shapes.shape[1] == 3:
                        sample_shapes[i] = shape + (1,)
                        bad_shapes.append(i)
        return sample_shapes, bad_shapes

    def _get_total_samples_and_sample_ndim(self, index_0):
        """Returns total number of samples (including sequence items) and sample ndim using first index"""
        tensor_ndim = self.ndim()
        if self.is_sequence:
            sample_indices = list(index_0.indices(self._sequence_length))
            num_samples = sum(
                map(
                    lambda x: x[1] - x[0],
                    [self.sequence_encoder[i] for i in sample_indices],
                )
            )
            sample_ndim = tensor_ndim - 2
        else:
            num_samples = index_0.length(self.num_samples)
            sample_ndim = tensor_ndim - 1
        return num_samples, sample_ndim

    def _group_flat_shapes(self, sample_shapes, index_0, sample_ndim):
        """Groups shapes of flattened sequence items"""
        sample_indices = list(index_0.indices(self._sequence_length))
        num_samples = len(sample_indices)
        seq_item_length = self.sequence_encoder[sample_indices[0]]
        seq_item_length = seq_item_length[1] - seq_item_length[0]
        # try reshape to (num_samples, seq_item_length, sample_ndim)
        try:
            if isinstance(sample_shapes, list):
                raise ValueError
            sample_shapes = sample_shapes[np.newaxis, :].reshape(
                num_samples, seq_item_length, sample_ndim
            )
            return sample_shapes
        except ValueError:
            sample_shapes_list = []
            offset = 0
            for i, idx in enumerate(sample_indices):
                start, end = self.sequence_encoder[idx]
                length = end - start
                sample_shapes_list.append(sample_shapes[offset : offset + length])
                offset += length
            return sample_shapes_list

    def shapes(
        self,
        index: Index,
        sample_shape_provider: Optional[Callable] = None,
        pad_tensor: bool = False,
        convert_bad_to_list: bool = True,
    ):
        if len(index) > 1:
            raise IndexError("`.shapes` only accepts indexing on the primary axis.")

        index_0 = index.values[0]
        num_samples, sample_ndim = self._get_total_samples_and_sample_ndim(index_0)

        sample_shapes = np.zeros((num_samples, sample_ndim), dtype=np.int32)

        if (
            index.is_trivial()
            or self.tensor_meta.min_shape == self.tensor_meta.max_shape
            or num_samples == 0
        ):
            shape = self.shape_interval(index).astuple()[1:]
        else:
            shape = None

        if (
            not index_0.subscriptable()
            and pad_tensor
            and index_0.value >= self.tensor_length  # type: ignore
        ):
            shape = self.get_empty_sample().shape

        if shape is None or None in shape or self.tensor_meta.is_link:
            sample_shapes, bad_shapes = self._populate_sample_shapes(
                sample_shapes,
                index,
                sample_shape_provider,
                flatten=True if self.is_sequence else False,
            )
            # convert to list if grayscale images were stored as (H, W) instead of (H, W, 1)
            if bad_shapes and convert_bad_to_list:
                sample_shapes = sample_shapes.tolist()
                for i in bad_shapes:
                    sample_shapes[i] = sample_shapes[i][:-1]
            if self.is_sequence:
                sample_shapes = self._group_flat_shapes(
                    sample_shapes, index_0, sample_ndim
                )
        else:
            sample_shapes[:] = shape

        return sample_shapes

    def _apply_deeper_indexing(self, sample_shapes, num_samples, sample_index):
        """Applies rest of the indexing to the sample shapes. Inplace operation."""
        squeeze_dims = set()
        for i in range(num_samples):
            for j in range(len(sample_index)):
                if sample_index[j].subscriptable():
                    if sample_shapes[i, j] != -1:
                        sample_shapes[i, j] = sample_index[j].length(
                            sample_shapes[i, j]
                        )
                else:
                    squeeze_dims.add(j)
        return squeeze_dims

    def _sample_shapes_to_shape(self, sample_shapes, squeeze_dims, sample_ndim):
        is_same = np.all(sample_shapes == sample_shapes[0, :], axis=0)
        shape = [  # type: ignore
            int(sample_shapes[0, i])
            if sample_shapes[0, i] != -1 and is_same[i]
            else None
            for i in range(sample_ndim)
        ]

        return tuple(shape[i] for i in range(len(shape)) if i not in squeeze_dims)

    def shape(
        self,
        index: Index,
        sample_shape_provider: Optional[Callable] = None,
        pad_tensor: bool = False,
    ) -> Tuple[Optional[int], ...]:
        tensor_ndim = self.ndim()

        if len(index) > tensor_ndim:
            raise IndexError(
                f"Too many indices for tensor. Tensor is rank {tensor_ndim} but {len(index)} indices were provided."
            )

        index_0, sample_index = index.values[0], index.values[1:]
        if (
            not index_0.subscriptable()
            and pad_tensor
            and index_0.value >= self.tensor_length  # type: ignore
        ):
            return self.get_empty_sample().shape

        num_samples = index_0.length(self._sequence_length or self.num_samples)
        if self.tensor_meta.min_shape == self.tensor_meta.max_shape:
            if index_0.is_trivial() or num_samples == 0:
                shape = self.shape_interval(index).astuple()
                return shape
            else:
                shape = self.shape_interval(index).astuple()[1:]
        else:
            shape = None

        sample_ndim = tensor_ndim - 1
        sample_shapes = np.zeros((num_samples, sample_ndim), dtype=np.int32)

        if shape is None or None in shape or self.tensor_meta.is_link:
            sample_shapes, bad_shapes = self._populate_sample_shapes(
                sample_shapes, index, sample_shape_provider, flatten=False
            )
            sample_ndim = sample_shapes.shape[1]
        else:
            sample_shapes[:] = shape

        squeeze_dims = self._apply_deeper_indexing(
            sample_shapes, num_samples, sample_index
        )
        shape = self._sample_shapes_to_shape(sample_shapes, squeeze_dims, sample_ndim)

        if index_0.subscriptable():
            shape = (num_samples, *shape)  # type: ignore

        return shape  # type: ignore

    def ndim(self, index: Optional[Index] = None) -> int:
        ndim = len(self.tensor_meta.min_shape) + 1
        if self.is_sequence:
            ndim += 1
        if index:
            for idx in index.values:
                if not idx.subscriptable():
                    ndim -= 1
        return ndim

    def shape_interval(
        self, index: Index, sample_shape_provider: Optional[Callable] = None
    ) -> ShapeInterval:
        """Returns a `ShapeInterval` object that describes this tensor's shape more accurately. Length is included.

        Args:
            index (Index): Index to use for shape calculation.
            sample_shape_provider (Optional, Callable): Function that returns a sample shape for a given index.

        Note:
            If you are expecting a `tuple`, use `tensor.shape` instead.

        Example:
            >>> tensor.append(np.zeros((10, 10)))
            >>> tensor.append(np.zeros((10, 15)))
            >>> tensor.shape_interval
            ShapeInterval(lower=(2, 10, 10), upper=(2, 10, 15))
            >>> str(tensor.shape_interval)
            (2, 10, 10:15)

        Returns:
            ShapeInterval: Object containing `lower` and `upper` properties.
        """
        meta = self.tensor_meta
        if self.is_sequence:
            tensor_length = index.length(self._sequence_length)
        else:
            tensor_length = index.length(meta.length)

        if index.is_trivial() or meta.min_shape == meta.max_shape or tensor_length == 0:
            if self.is_sequence:
                min_item_length, max_item_length = self._sequence_item_length_range
                min_length = [tensor_length, min_item_length]
                max_length = [tensor_length, max_item_length]
            else:
                min_length = max_length = [tensor_length]
            min_shape = min_length + list(meta.min_shape)
            max_shape = max_length + list(meta.max_shape)
        else:
            # need to fetch all shapes for the index
            shapes = self.shapes(
                index, sample_shape_provider, convert_bad_to_list=False
            )
            if self.is_sequence:
                if isinstance(shapes, np.ndarray):
                    # uniform sequence of shape (num_samples, num_items, ...)
                    min_shape = [*shapes.shape[:-1], *np.amin(shapes, axis=(0, 1))]
                    max_shape = [*shapes.shape[:-1], *np.amax(shapes, axis=(0, 1))]
                else:
                    # non-uniform sequence
                    item_lengths = list(map(len, shapes))
                    min_item_length, max_item_length = min(item_lengths), max(
                        item_lengths
                    )
                    min_item_shape = np.amin(
                        list(map(lambda x: np.amin(x, axis=0), shapes)), axis=0
                    )
                    max_item_shape = np.amax(
                        list(map(lambda x: np.amax(x, axis=0), shapes)), axis=0
                    )
                    min_shape = [len(shapes), min_item_length, *min_item_shape]
                    max_shape = [len(shapes), max_item_length, *max_item_shape]
            else:
                min_shape = [len(shapes), *np.amin(shapes, axis=0)]
                max_shape = [len(shapes), *np.amax(shapes, axis=0)]

        return ShapeInterval(min_shape, max_shape)

    def _transform_callback(
        self, samples, flat: Optional[bool], progressbar: bool = False
    ):
        """Used in transforms to handle linked tensors."""
        updated_tensors = {}
        try:
            for k, v in self.tensor_meta.links.items():
                if self._all_chunk_engines and (
                    flat is None or v["flatten_sequence"] == flat
                ):
                    tensor = self.version_state["full_tensors"][k]
                    func = get_link_transform(v["extend"])
                    meta = self.tensor_meta
                    vs = func(
                        samples,
                        factor=tensor.info.downsampling_factor
                        if func == extend_downsample
                        else None,
                        compression=meta.sample_compression,
                        htype=meta.htype,
                        link_creds=self.link_creds,
                        progressbar=progressbar,
                        tensor_meta=self.tensor_meta,
                    )
                    dtype = tensor.dtype
                    if dtype:
                        if isinstance(vs, np.ndarray):
                            vs = cast_to_type(vs, dtype)
                        else:
                            vs = [cast_to_type(v, dtype) for v in vs]
                    chunk_engine = self._all_chunk_engines[k]
                    updated_tensors[k] = chunk_engine.tensor_length
                    chunk_engine.extend(vs)
                    chunk_engine._transform_callback(vs, flat)
        except Exception:
            for k, num_samples in updated_tensors.items():
                chunk_engine = self._all_chunk_engines[k]
                num_samples_added = chunk_engine.tensor_length - num_samples
                for _ in range(num_samples_added):
                    chunk_engine.pop()
            raise

    def _transform_pop_callback(self, index: int):
        if self._all_chunk_engines:
            if self.is_sequence:
                flat_links: List[str] = []
                links: List[str] = []
                for link, props in self.tensor_meta.links.items():
                    (flat_links if props["flatten_sequence"] else links).append(link)

                if flat_links:
                    seq_enc = self.sequence_encoder
                    for link in flat_links:
                        link_chunk_engine = self._all_chunk_engines[link]
                        for idx in reversed(range(*seq_enc[index])):
                            link_chunk_engine.pop(idx)
            else:
                links = list(self.tensor_meta.links.keys())
            [self._all_chunk_engines[link].pop() for link in links]

    def get_empty_sample(self):
        if self.num_samples == 0:
            raise ValueError("This tensor has no samples, cannot get empty sample.")
        htype = self.tensor_meta.htype
        dtype = self.tensor_meta.dtype
        if htype in ("text", "json", "list"):
            return get_empty_text_like_sample(htype)
        ndim = len(self.tensor_meta.max_shape)
        if self.is_sequence:
            ndim += 1
        shape = (0,) * ndim
        return np.ones(shape, dtype=dtype)

    @property
    def is_text_like(self):
        return (
            self.tensor_meta.htype in {"text", "json", "list"}
            or self.tensor_meta.is_link
        )

    def check_remove_active_chunks(self, chunk_key):
        if (
            self.active_appended_chunk is not None
            and self.active_appended_chunk.key == chunk_key
        ):
            self.active_appended_chunk = None
        if (
            self.active_updated_chunk is not None
            and self.active_updated_chunk.key == chunk_key
        ):
            self.active_updated_chunk = None

    def get_avg_chunk_size(self):
        num_chunks, num_samples = self.num_chunks, self.num_samples
        max_shape = self.tensor_meta.max_shape
        dtype = self.tensor_meta.dtype
        if dtype in ("Any", "List", None):
            return None
        shape = [num_samples] + max_shape
        nbytes = 1
        for dim in shape:  # not using np.prod to avoid overflow
            nbytes *= dim
        nbytes = nbytes * np.dtype(dtype).itemsize
        avg_chunk_size = nbytes / num_chunks
        return avg_chunk_size<|MERGE_RESOLUTION|>--- conflicted
+++ resolved
@@ -1047,8 +1047,8 @@
                 samples = tqdm(samples) if progressbar else samples
                 verified_samples = []
                 num_samples_added = 0
-                for sample in samples:
-                    try:
+                try:
+                    for sample in samples:
                         if sample is None:
                             sample = []
                         verified_sample = self._extend(
@@ -1058,22 +1058,6 @@
                         self.commit_diff.add_data(1)
                         num_samples_added += 1
                         verified_samples.append(verified_sample or sample)
-<<<<<<< HEAD
-                    except Exception:
-                        if ignore_errors:
-                            continue
-                        for _ in range(num_samples_added):
-                            self.pop()
-                        raise
-                if link_callback:
-                    samples = [
-                        None if is_empty_list(s) else s for s in verified_samples
-                    ]
-                    link_callback(
-                        verified_samples,
-                        flat=False,
-                        progressbar=progressbar,
-=======
 
                     if link_callback:
                         samples = [
@@ -1101,7 +1085,6 @@
                     verified_samples = (
                         self._extend(samples, progressbar, pg_callback=pg_callback)
                         or samples
->>>>>>> b7d734fd
                     )
                     if link_callback:
                         if not isinstance(verified_samples, np.ndarray):
@@ -1121,37 +1104,11 @@
                             flat=None,
                             progressbar=progressbar,
                         )
-<<<<<<< HEAD
-
-            else:
-                verified_samples = (
-                    self._extend(samples, progressbar, pg_callback=pg_callback, ignore_errors=ignore_errors)
-                    or samples
-                )
-                if link_callback:
-                    if not isinstance(verified_samples, np.ndarray):
-                        verified_samples = [
-                            None
-                            if is_empty_list(s)
-                            or (
-                                isinstance(s, deeplake.core.tensor.Tensor)
-                                and s.is_empty_tensor
-                            )
-                            else s
-                            for s in verified_samples
-                        ]
-                    link_callback(
-                        verified_samples,
-                        flat=None,
-                        progressbar=progressbar,
-                    )
-=======
                 except Exception as e:
                     num_samples_added = self.tensor_length - num_samples
                     for _ in range(num_samples_added):
                         self.pop()
                     raise
->>>>>>> b7d734fd
 
             self.cache.autoflush = initial_autoflush
             self.cache.maybe_flush()
