# type: ignore
import os
import uuid
import json
import posixpath
from logging import warning
from typing import Any, Callable, Dict, List, Optional, Sequence, Tuple, Union
from functools import partial

import pathlib
import numpy as np
from time import time, sleep
from tqdm import tqdm  # type: ignore

import deeplake
from deeplake.core.index.index import IndexEntry
from deeplake.core.link_creds import LinkCreds
from deeplake.util.connect_dataset import connect_dataset_entry
from deeplake.util.downsample import validate_downsampling
from deeplake.util.version_control import (
    save_version_info,
    integrity_check,
)
from deeplake.util.invalid_view_op import invalid_view_op
from deeplake.util.spinner import spinner
from deeplake.util.iteration_warning import (
    suppress_iteration_warning,
    check_if_iteration,
)
from deeplake.api.info import load_info
from deeplake.client.log import logger
from deeplake.client.utils import get_user_name
from deeplake.constants import (
    FIRST_COMMIT_ID,
    DEFAULT_MEMORY_CACHE_SIZE,
    DEFAULT_LOCAL_CACHE_SIZE,
    MB,
    SAMPLE_INFO_TENSOR_MAX_CHUNK_SIZE,
    DEFAULT_READONLY,
)
from deeplake.core.fast_forwarding import ffw_dataset_meta
from deeplake.core.index import Index
from deeplake.core.lock import lock_dataset, unlock_dataset, Lock
from deeplake.core.meta.dataset_meta import DatasetMeta
from deeplake.core.storage import (
    LRUCache,
    S3Provider,
    GCSProvider,
    MemoryProvider,
    LocalProvider,
)
from deeplake.core.tensor import Tensor, create_tensor, delete_tensor
from deeplake.core.version_control.commit_node import CommitNode  # type: ignore
from deeplake.core.version_control.dataset_diff import load_dataset_diff
from deeplake.htype import (
    HTYPE_CONFIGURATIONS,
    UNSPECIFIED,
    verify_htype_key_value,
)
from deeplake.integrations import dataset_to_tensorflow
from deeplake.util.bugout_reporter import deeplake_reporter, feature_report_path
from deeplake.util.dataset import try_flushing
from deeplake.util.cache_chain import generate_chain
from deeplake.util.hash import hash_inputs
from deeplake.util.htype import parse_complex_htype
from deeplake.util.link import save_link_creds
from deeplake.util.merge import merge
from deeplake.util.notebook import is_colab
from deeplake.util.path import (
    convert_pathlib_to_string_if_needed,
)
from deeplake.util.scheduling import create_random_split_views
from deeplake.util.logging import log_visualizer_link
from deeplake.util.warnings import always_warn
from deeplake.util.exceptions import (
    CouldNotCreateNewDatasetException,
    InvalidKeyTypeError,
    MemoryDatasetCanNotBePickledError,
    PathNotEmptyException,
    TensorAlreadyExistsError,
    TensorDoesNotExistError,
    TensorGroupDoesNotExistError,
    InvalidTensorNameError,
    InvalidTensorGroupNameError,
    LockedException,
    TensorGroupAlreadyExistsError,
    ReadOnlyModeError,
    RenameError,
    EmptyCommitError,
    DatasetViewSavingError,
    SampleAppendingError,
    DatasetTooLargeToDelete,
    TensorTooLargeToDelete,
    GroupInfoNotSupportedError,
    TokenPermissionError,
    CheckoutError,
    DatasetCorruptError,
)
from deeplake.util.keys import (
    dataset_exists,
    get_dataset_info_key,
    get_dataset_meta_key,
    tensor_exists,
    get_queries_key,
    get_queries_lock_key,
    get_sample_id_tensor_key,
    get_sample_info_tensor_key,
    get_sample_shape_tensor_key,
    get_downsampled_tensor_key,
    filter_name,
    get_dataset_linked_creds_key,
)
from deeplake.util.path import get_path_from_storage
from deeplake.util.remove_cache import get_base_storage
from deeplake.util.diff import get_all_changes_string, get_changes_and_messages
from deeplake.util.version_control import (
    auto_checkout,
    checkout,
    commit,
    current_commit_has_change,
    load_meta,
    warn_node_checkout,
    load_version_info,
    save_version_info,
    replace_head,
    reset_and_checkout,
)
from deeplake.util.pretty_print import summary_dataset
from deeplake.core.dataset.view_entry import ViewEntry
from deeplake.core.dataset.invalid_view import InvalidView
from deeplake.hooks import dataset_read
from itertools import chain
import warnings
import jwt


_LOCKABLE_STORAGES = {S3Provider, GCSProvider, LocalProvider}


class Dataset:
    def __init__(
        self,
        storage: LRUCache,
        index: Optional[Index] = None,
        group_index: str = "",
        read_only: Optional[bool] = None,
        public: Optional[bool] = False,
        token: Optional[str] = None,
        org_id: Optional[str] = None,
        verbose: bool = True,
        version_state: Optional[Dict[str, Any]] = None,
        path: Optional[Union[str, pathlib.Path]] = None,
        address: Optional[str] = None,
        is_iteration: bool = False,
        link_creds=None,
        pad_tensors: bool = False,
        lock: bool = True,
        enabled_tensors: Optional[List[str]] = None,
        view_base: Optional["Dataset"] = None,
        libdeeplake_dataset=None,
        **kwargs,
    ):
        """Initializes a new or existing dataset.

        Args:
            storage (LRUCache): The storage provider used to access the dataset.
            index (Index, Optional): The Index object restricting the view of this dataset's tensors.
            group_index (str): Name of the group this dataset instance represents.
            read_only (bool, Optional): Opens dataset in read only mode if this is passed as True. Defaults to False.
                Datasets stored on Deep Lake cloud that your account does not have write access to will automatically open in read mode.
            public (bool, Optional): Applied only if storage is Deep Lake cloud storage and a new Dataset is being created. Defines if the dataset will have public access.
            token (str, Optional): Activeloop token, used for fetching credentials for Deep Lake datasets. This is Optional, tokens are normally autogenerated.
            org_id (str, Optional): Organization id to be used for enabling enterprise features. Only applicable for local datasets.
            verbose (bool): If ``True``, logs will be printed. Defaults to True.
            version_state (Dict[str, Any], Optional): The version state of the dataset, includes commit_id, commit_node, branch, branch_commit_map and commit_node_map.
            path (str, pathlib.Path): The path to the dataset.
            address (Optional[str]): The version address of the dataset.
            is_iteration (bool): If this Dataset is being used as an iterator.
            link_creds (LinkCreds, Optional): The LinkCreds object used to access tensors that have external data linked to them.
            pad_tensors (bool): If ``True``, shorter tensors will be padded to the length of the longest tensor.
            **kwargs: Passing subclass variables through without errors.
            lock (bool): Whether the dataset should be locked for writing. Only applicable for S3, Deep Lake storage and GCS datasets. No effect if read_only=True.
            enabled_tensors (List[str], Optional): List of tensors that are enabled in this view. By default all tensors are enabled.
            view_base (Optional["Dataset"]): Base dataset of this view.
            libdeeplake_dataset : The libdeeplake dataset object corresponding to this dataset.

        Raises:
            ValueError: If an existing local path is given, it must be a directory.
            ImproperDatasetInitialization: Exactly one argument out of 'path' and 'storage' needs to be specified.
                This is raised if none of them are specified or more than one are specifed.
            InvalidHubPathException: If a Deep Lake cloud path (path starting with `hub://`) is specified and it isn't of the form `hub://username/datasetname`.
            AuthorizationException: If a Deep Lake cloud path (path starting with `hub://`) is specified and the user doesn't have access to the dataset.
            PathNotEmptyException: If the path to the dataset doesn't contain a Deep Lake dataset and is also not empty.
            LockedException: If read_only is False but the dataset is locked for writing by another machine.
            ReadOnlyModeError: If read_only is False but write access is not available.
        """
        d: Dict[str, Any] = {}
        d["_client"] = d["ds_name"] = None
        # uniquely identifies dataset
        d["path"] = convert_pathlib_to_string_if_needed(path) or get_path_from_storage(
            storage
        )
        d["storage"] = storage
        d["_read_only_error"] = read_only is False
        d["_read_only"] = DEFAULT_READONLY if read_only is None else read_only
        d["base_storage"] = get_base_storage(storage)
        d["_locked_out"] = False  # User requested write access but was denied
        d["is_iteration"] = is_iteration
        d["is_first_load"] = version_state is None
        d["_is_filtered_view"] = False
        d["index"] = index or Index()
        d["group_index"] = group_index
        d["_token"] = token
        d["org_id"] = org_id
        d["public"] = public
        d["verbose"] = verbose
        d["version_state"] = version_state or {}
        d["link_creds"] = link_creds
        d["libdeeplake_dataset"] = libdeeplake_dataset
        d["_info"] = None
        d["_ds_diff"] = None
        d["_view_id"] = str(uuid.uuid4())
        d["_view_base"] = view_base
        d["_view_use_parent_commit"] = False
        d["_update_hooks"] = {}
        d["_commit_hooks"] = {}
        d["_checkout_hooks"] = {}
        d["_parent_dataset"] = None
        d["_pad_tensors"] = pad_tensors
        d["_locking_enabled"] = lock
        d["_temp_tensors"] = []
        d["_vc_info_updated"] = True
        dct = self.__dict__
        dct.update(d)

        try:
            self._set_derived_attributes(address=address)
        except LockedException:
            raise LockedException(
                "This dataset cannot be open for writing as it is locked by another machine. Try loading the dataset with `read_only=True`."
            )
        except ReadOnlyModeError as e:
            raise ReadOnlyModeError(
                "This dataset cannot be open for writing as you don't have permissions. Try loading the dataset with `read_only=True."
            )
        dct["enabled_tensors"] = (
            set(self._resolve_tensor_list(enabled_tensors, root=True))
            if enabled_tensors
            else None
        )
        self._first_load_init()
        self._initial_autoflush: List[
            bool
        ] = []  # This is a stack to support nested with contexts
        self._indexing_history: List[int] = []

        if not self.read_only:
            for temp_tensor in self._temp_tensors:
                self.delete_tensor(temp_tensor, large_ok=True)
            self._temp_tensors = []

    def _lock_lost_handler(self):
        """This is called when lock is acquired but lost later on due to slow update."""
        self.read_only = True
        if self.verbose:
            always_warn(
                "Unable to update dataset lock as another machine has locked it for writing or deleted / overwriten it. Switching to read only mode."
            )
        self._locked_out = True

    def __enter__(self):
        self._initial_autoflush.append(self.storage.autoflush)
        self.storage.autoflush = False
        return self

    def __exit__(self, exc_type, exc_val, exc_tb):
        autoflush = self._initial_autoflush.pop()
        if not self._read_only and autoflush:
            if self._vc_info_updated:
                self._flush_vc_info()
            spinner(self.storage.flush)()
        self.storage.autoflush = autoflush

    def maybe_flush(self):
        if not self._read_only:
            if self.storage.autoflush:
                if self._vc_info_updated:
                    self._flush_vc_info()
                self.storage.flush()

    @property
    def num_samples(self) -> int:
        """Returns the length of the smallest tensor.
        Ignores any applied indexing and returns the total length.
        """
        return min(
            map(
                len,
                filter(
                    lambda t: t.key not in self.meta.hidden_tensors,
                    self.version_state["full_tensors"].values(),
                ),
            ),
            default=0,
        )

    @property
    def meta(self) -> DatasetMeta:
        """Returns the metadata of the dataset."""
        return self.version_state["meta"]

    @property
    def client(self):
        """Returns the client of the dataset."""
        return self._client

    def __len__(self, warn: bool = True):
        """Returns the length of the smallest tensor."""
        tensor_lengths = [len(tensor) for tensor in self.tensors.values()]
        pad_tensors = self._pad_tensors
        if (
            warn
            and not pad_tensors
            and min(tensor_lengths, default=0) != max(tensor_lengths, default=0)
        ):
            warning(
                "The length of tensors in the dataset is different. The len(ds) returns the length of the "
                "smallest tensor in the dataset. If you want the length of the longest tensor in the dataset use "
                "ds.max_len."
            )
        length_fn = max if pad_tensors else min
        return length_fn(tensor_lengths, default=0)

    @property
    def max_len(self):
        """Return the maximum length of the tensor."""
        return max([len(tensor) for tensor in self.tensors.values()])

    @property
    def min_len(self):
        """Return the minimum length of the tensor."""
        return min([len(tensor) for tensor in self.tensors.values()])

    def __getstate__(self) -> Dict[str, Any]:
        """Returns a dict that can be pickled and used to restore this dataset.

        Note:
            Pickling a dataset does not copy the dataset, it only saves attributes that can be used to restore the dataset.
            If you pickle a local dataset and try to access it on a machine that does not have the data present, the dataset will not work.
        """
        if self.path.startswith("mem://"):
            raise MemoryDatasetCanNotBePickledError
        keys = [
            "path",
            "_read_only",
            "index",
            "group_index",
            "public",
            "storage",
            "_token",
            "verbose",
            "version_state",
            "org_id",
            "ds_name",
            "_is_filtered_view",
            "_view_id",
            "_view_use_parent_commit",
            "_parent_dataset",
            "_pad_tensors",
            "_locking_enabled",
            "enabled_tensors",
        ]
        state = {k: getattr(self, k) for k in keys}
        state["link_creds"] = self.link_creds
        return state

    def __setstate__(self, state: Dict[str, Any]):
        """Restores dataset from a pickled state.

        Args:
            state (dict): The pickled state used to restore the dataset.
        """
        state["is_first_load"] = True
        state["_info"] = None
        state["is_iteration"] = False
        state["_read_only_error"] = False
        state["_initial_autoflush"] = []
        state["_ds_diff"] = None
        state["_view_base"] = None
        state["_update_hooks"] = {}
        state["_commit_hooks"] = {}
        state["_checkout_hooks"] = {}
        state["_client"] = state["org_id"] = state["ds_name"] = None
        state["_temp_tensors"] = []
        state["libdeeplake_dataset"] = None
        state["_vc_info_updated"] = False
        state["_locked_out"] = False
        self.__dict__.update(state)
        self.__dict__["base_storage"] = get_base_storage(self.storage)
        # clear cache while restoring
        self.storage.clear_cache_without_flush()
        self._set_derived_attributes(verbose=False)
        self._indexing_history = []

    def _reload_version_state(self):
        version_state = self.version_state
        # share version state if at HEAD
        if (
            not self._view_use_parent_commit
            and self._view_base
            and version_state["commit_node"].is_head_node
        ):
            uid = self._view_id

            def commit_hook():
                del self._view_base._commit_hooks[uid]
                del self._view_base._checkout_hooks[uid]
                del self._view_base._update_hooks[uid]
                self._view_use_parent_commit = True
                self._reload_version_state()

            def checkout_hook():
                del self._view_base._commit_hooks[uid]
                del self._view_base._checkout_hooks[uid]
                del self._view_base._update_hooks[uid]
                self.__class__ = InvalidView
                self.__init__(reason="checkout")

            def update_hook():
                del self._view_base._commit_hooks[uid]
                del self._view_base._checkout_hooks[uid]
                del self._view_base._update_hooks[uid]
                self.__class__ = InvalidView
                self.__init__(reason="update")

            self._view_base._commit_hooks[uid] = commit_hook
            self._view_base._checkout_hooks[uid] = checkout_hook
            self._view_base._update_hooks[uid] = update_hook
            return version_state
        vs_copy = {}
        vs_copy["branch"] = version_state["branch"]
        # share branch_commit_map and commit_node_map
        vs_copy["branch_commit_map"] = version_state["branch_commit_map"]
        vs_copy["commit_node_map"] = version_state["commit_node_map"]
        commit_node = version_state["commit_node"]
        if self._view_use_parent_commit:
            vs_copy["commit_node"] = commit_node.parent
        else:
            vs_copy["commit_node"] = commit_node
        vs_copy["commit_id"] = vs_copy["commit_node"].commit_id
        vs_copy["tensor_names"] = version_state["tensor_names"].copy()
        vs_copy["meta"] = DatasetMeta()
        vs_copy["meta"].__setstate__(version_state["meta"].__getstate__())
        self.version_state = vs_copy
        vs_copy["full_tensors"] = {
            key: Tensor(key, self) for key in version_state["full_tensors"]
        }
        self._view_base = None

    def __getitem__(
        self,
        item: Union[
            str, int, slice, List[int], Tuple[Union[int, slice, Tuple[int]]], Index
        ],
        is_iteration: bool = False,
    ):
        is_iteration = is_iteration or self.is_iteration
        if isinstance(item, str):
            fullpath = posixpath.join(self.group_index, item)
            enabled_tensors = self.enabled_tensors
            if enabled_tensors is None or fullpath in enabled_tensors:
                tensor = self._get_tensor_from_root(fullpath)
                if tensor is not None:
                    index = self.index
                    if index.is_trivial() and is_iteration == tensor.is_iteration:
                        return tensor
                    return tensor.__getitem__(index, is_iteration=is_iteration)
            if self._has_group_in_root(fullpath):
                ret = self.__class__(
                    storage=self.storage,
                    index=self.index,
                    group_index=posixpath.join(self.group_index, item),
                    read_only=self.read_only,
                    token=self._token,
                    verbose=False,
                    version_state=self.version_state,
                    path=self.path,
                    link_creds=self.link_creds,
                    pad_tensors=self._pad_tensors,
                    enabled_tensors=self.enabled_tensors,
                    view_base=self._view_base or self,
                    libdeeplake_dataset=self.libdeeplake_dataset,
                )
            elif "/" in item:
                splt = posixpath.split(item)
                ret = self[splt[0]][splt[1]]
            else:
                raise TensorDoesNotExistError(item)
        elif isinstance(item, (int, slice, list, tuple, Index, type(Ellipsis))):
            if (
                isinstance(item, list)
                and len(item)
                and (
                    isinstance(item[0], str)
                    or (
                        isinstance(item[0], (list, tuple))
                        and len(item[0])
                        and isinstance(item[0][0], str)
                    )
                )
            ):
                group_index = self.group_index
                enabled_tensors = [
                    posixpath.join(
                        group_index, (x if isinstance(x, str) else "/".join(x))
                    )
                    for x in item
                ]
                for x in enabled_tensors:
                    enabled_tensors.extend(
                        self[posixpath.relpath(x, self.group_index)].meta.links.keys()
                    )
                ret = self.__class__(
                    storage=self.storage,
                    index=self.index,
                    group_index=self.group_index,
                    read_only=self._read_only,
                    token=self._token,
                    verbose=False,
                    version_state=self.version_state,
                    path=self.path,
                    is_iteration=is_iteration,
                    link_creds=self.link_creds,
                    pad_tensors=self._pad_tensors,
                    enabled_tensors=enabled_tensors,
                    view_base=self._view_base or self,
                    libdeeplake_dataset=self.libdeeplake_dataset,
                )
            elif isinstance(item, tuple) and len(item) and isinstance(item[0], str):
                ret = self
                for x in item:
                    ret = self[x]
                return ret
            else:
                if not is_iteration and isinstance(item, int):
                    is_iteration = check_if_iteration(self._indexing_history, item)
                    if is_iteration and deeplake.constants.SHOW_ITERATION_WARNING:
                        warnings.warn(
                            "Indexing by integer in a for loop, like `for i in range(len(ds)): ... ds[i]` can be quite slow. Use `for i, sample in enumerate(ds)` instead."
                        )
                ret = self.__class__(
                    storage=self.storage,
                    index=self.index[item],
                    group_index=self.group_index,
                    read_only=self._read_only,
                    token=self._token,
                    verbose=False,
                    version_state=self.version_state,
                    path=self.path,
                    is_iteration=is_iteration,
                    link_creds=self.link_creds,
                    pad_tensors=self._pad_tensors,
                    enabled_tensors=self.enabled_tensors,
                    view_base=self._view_base or self,
                    libdeeplake_dataset=self.libdeeplake_dataset,
                )
        else:
            raise InvalidKeyTypeError(item)
        if hasattr(self, "_view_entry"):
            ret._view_entry = self._view_entry
        return ret

    @invalid_view_op
    @deeplake_reporter.record_call
    def create_tensor(
        self,
        name: str,
        htype: str = UNSPECIFIED,
        dtype: Union[str, np.dtype] = UNSPECIFIED,
        sample_compression: str = UNSPECIFIED,
        chunk_compression: str = UNSPECIFIED,
        hidden: bool = False,
        create_sample_info_tensor: bool = True,
        create_shape_tensor: bool = True,
        create_id_tensor: bool = True,
        verify: bool = True,
        exist_ok: bool = False,
        verbose: bool = True,
        downsampling: Optional[Tuple[int, int]] = None,
        **kwargs,
    ):
        """Creates a new tensor in the dataset.

        Examples:
            >>> # create dataset
            >>> ds = deeplake.dataset("path/to/dataset")

            >>> # create tensors
            >>> ds.create_tensor("images", htype="image", sample_compression="jpg")
            >>> ds.create_tensor("videos", htype="video", sample_compression="mp4")
            >>> ds.create_tensor("data")
            >>> ds.create_tensor("point_clouds", htype="point_cloud")

            >>> # append data
            >>> ds.images.append(np.ones((400, 400, 3), dtype='uint8'))
            >>> ds.videos.append(deeplake.read("videos/sample_video.mp4"))
            >>> ds.data.append(np.zeros((100, 100, 2)))

        Args:
            name (str): The name of the tensor to be created.
            htype (str):
                - The class of data for the tensor.
                - The defaults for other parameters are determined in terms of this value.
                - For example, ``htype="image"`` would have ``dtype`` default to ``uint8``.
                - These defaults can be overridden by explicitly passing any of the other parameters to this function.
                - May also modify the defaults for other parameters.
            dtype (str): Optionally override this tensor's ``dtype``. All subsequent samples are required to have this ``dtype``.
            sample_compression (str): All samples will be compressed in the provided format. If ``None``, samples are uncompressed. For ``link[]`` tensors, ``sample_compression`` is used only for optimizing dataset views.
            chunk_compression (str): All chunks will be compressed in the provided format. If ``None``, chunks are uncompressed. For ``link[]`` tensors, ``chunk_compression`` is used only for optimizing dataset views.
            hidden (bool): If ``True``, the tensor will be hidden from ds.tensors but can still be accessed via ``ds[tensor_name]``.
            create_sample_info_tensor (bool): If ``True``, meta data of individual samples will be saved in a hidden tensor. This data can be accessed via :attr:`tensor[i].sample_info <deeplake.core.tensor.Tensor.sample_info>`.
            create_shape_tensor (bool): If ``True``, an associated tensor containing shapes of each sample will be created.
            create_id_tensor (bool): If ``True``, an associated tensor containing unique ids for each sample will be created. This is useful for merge operations.
            verify (bool): Valid only for link htypes. If ``True``, all links will be verified before they are added to the tensor.
                ``verify`` is always ``True`` even if specified as ``False`` if ``create_shape_tensor`` or ``create_sample_info_tensor`` is ``True``.
            exist_ok (bool): If ``True``, the group is created if it does not exist. if ``False``, an error is raised if the group already exists.
            verbose (bool): Shows warnings if ``True``.
            downsampling (tuple[int, int]): If not ``None``, the tensor will be downsampled by the provided factors. For example, ``(2, 5)`` will downsample the tensor by a factor of 2 in both dimensions and create 5 layers of downsampled tensors.
                Only support for image and mask htypes.
            **kwargs:
                - ``htype`` defaults can be overridden by passing any of the compatible parameters.
                - To see all htypes and their correspondent arguments, check out :ref:`Htypes`.

        Returns:
            Tensor: The new tensor, which can be accessed by ``dataset[name]`` or ``dataset.name``.

        Raises:
            TensorAlreadyExistsError: If the tensor already exists and ``exist_ok`` is ``False``.
            TensorGroupAlreadyExistsError: Duplicate tensor groups are not allowed.
            InvalidTensorNameError: If ``name`` is in dataset attributes.
            NotImplementedError: If trying to override ``chunk_compression``.
            TensorMetaInvalidHtype: If invalid htype is specified.
            ValueError: If an illegal argument is specified.
        """
        # if not the head node, checkout to an auto branch that is newly created
        auto_checkout(self)

        name = filter_name(name, self.group_index)
        key = self.version_state["tensor_names"].get(name)
        is_sequence, is_link, htype = parse_complex_htype(htype)
        if key:
            if not exist_ok:
                raise TensorAlreadyExistsError(name)
            tensor = self.root[key]
            current_config = tensor._config
            new_config = {
                "htype": htype,
                "dtype": dtype,
                "sample_compression": sample_compression,
                "chunk_compression": chunk_compression,
                "hidden": hidden,
                "is_link": is_link,
                "is_sequence": is_sequence,
            }
            if current_config != new_config:
                raise ValueError(
                    f"Tensor {name} already exists with different configuration. "
                    f"Current config: {current_config}. "
                    f"New config: {new_config}"
                )
            return tensor
        elif name in self.version_state["full_tensors"]:
            key = f"{name}_{uuid.uuid4().hex[:4]}"
        else:
            key = name

        if name in self._groups:
            raise TensorGroupAlreadyExistsError(name)

        tensor_name = posixpath.split(name)[1]
        if not tensor_name or tensor_name in dir(self):
            raise InvalidTensorNameError(tensor_name)

        downsampling_factor, number_of_layers = validate_downsampling(downsampling)
        kwargs["is_sequence"] = kwargs.get("is_sequence") or is_sequence
        kwargs["is_link"] = kwargs.get("is_link") or is_link
        if (
            kwargs["is_link"]
            and not verify
            and (create_shape_tensor or create_sample_info_tensor)
            and verbose
        ):
            warnings.warn(
                "Setting `verify` to True. `verify`, `create_shape_tensor` and `create_sample_info_tensor` should all be False if you do not want to verify your link samples."
            )
        kwargs["verify"] = create_shape_tensor or create_sample_info_tensor or verify

        if not self._is_root():
            return self.root.create_tensor(
                name=key,
                htype=htype,
                dtype=dtype,
                sample_compression=sample_compression,
                chunk_compression=chunk_compression,
                hidden=hidden,
                create_sample_info_tensor=create_sample_info_tensor,
                create_shape_tensor=create_shape_tensor,
                create_id_tensor=create_id_tensor,
                exist_ok=exist_ok,
                downsampling=downsampling,
                **kwargs,
            )

        if "/" in name:
            self._create_group(posixpath.split(name)[0])

        # Seperate meta and info

        htype_config = HTYPE_CONFIGURATIONS.get(htype, {}).copy()
        info_keys = htype_config.pop("_info", [])
        info_kwargs = {}
        meta_kwargs = {}
        for k, v in kwargs.items():
            if k in info_keys:
                verify_htype_key_value(htype, k, v)
                info_kwargs[k] = v
            else:
                meta_kwargs[k] = v

        # Set defaults
        for k in info_keys:
            if k not in info_kwargs:
                if k == "class_names":
                    info_kwargs[k] = htype_config[k].copy()
                else:
                    info_kwargs[k] = htype_config[k]

        create_tensor(
            key,
            self.storage,
            htype=htype,
            dtype=dtype,
            sample_compression=sample_compression,
            chunk_compression=chunk_compression,
            version_state=self.version_state,
            hidden=hidden,
            overwrite=True,
            **meta_kwargs,
        )
        meta: DatasetMeta = self.meta
        ffw_dataset_meta(meta)
        meta.add_tensor(name, key, hidden=hidden)
        tensor = Tensor(key, self)  # type: ignore
        tensor.meta.name = name
        self.version_state["full_tensors"][key] = tensor
        self.version_state["tensor_names"][name] = key
        if info_kwargs:
            tensor.info.update(info_kwargs)
        self.storage.maybe_flush()
        if create_sample_info_tensor and htype in (
            "image",
            "audio",
            "video",
            "dicom",
            "point_cloud",
            "mesh",
            "nifti",
        ):
            self._create_sample_info_tensor(name)
        if create_shape_tensor and htype not in ("text", "json"):
            self._create_sample_shape_tensor(name, htype=htype)
        if create_id_tensor:
            self._create_sample_id_tensor(name)
        if downsampling:
            downsampling_htypes = {
                "image",
                "image.rgb",
                "image.gray",
                "binary_mask",
                "segment_mask",
            }
            if htype not in downsampling_htypes:
                warnings.warn(
                    f"Downsampling is only supported for tensor with htypes {downsampling_htypes}, got {htype}. Skipping downsampling."
                )
            else:
                self._create_downsampled_tensor(
                    name,
                    htype,
                    dtype,
                    sample_compression,
                    chunk_compression,
                    meta_kwargs,
                    downsampling_factor,
                    number_of_layers,
                )
        return tensor

    def _create_sample_shape_tensor(self, tensor: str, htype: str):
        shape_tensor = get_sample_shape_tensor_key(tensor)
        self.create_tensor(
            shape_tensor,
            dtype="int64",
            hidden=True,
            create_id_tensor=False,
            create_sample_info_tensor=False,
            create_shape_tensor=False,
            max_chunk_size=SAMPLE_INFO_TENSOR_MAX_CHUNK_SIZE,
        )
        if htype == "list":
            extend_f = "extend_len"
            update_f = "update_len"
        else:
            extend_f = "extend_shape"
            update_f = "update_shape"
        self._link_tensors(
            tensor,
            shape_tensor,
            extend_f=extend_f,
            update_f=update_f,
            flatten_sequence=True,
        )

    def _create_sample_id_tensor(self, tensor: str):
        id_tensor = get_sample_id_tensor_key(tensor)
        self.create_tensor(
            id_tensor,
            hidden=True,
            create_id_tensor=False,
            create_sample_info_tensor=False,
            create_shape_tensor=False,
        )
        self._link_tensors(
            tensor,
            id_tensor,
            extend_f="extend_id",
            flatten_sequence=False,
        )

    def _create_sample_info_tensor(self, tensor: str):
        sample_info_tensor = get_sample_info_tensor_key(tensor)
        self.create_tensor(
            sample_info_tensor,
            htype="json",
            max_chunk_size=SAMPLE_INFO_TENSOR_MAX_CHUNK_SIZE,
            hidden=True,
            create_id_tensor=False,
            create_sample_info_tensor=False,
            create_shape_tensor=False,
        )
        self._link_tensors(
            tensor,
            sample_info_tensor,
            "extend_info",
            "update_info",
            flatten_sequence=True,
        )

    def _create_downsampled_tensor(
        self,
        tensor: str,
        htype: str,
        dtype: Union[str, np.dtype],
        sample_compression: str,
        chunk_compression: str,
        meta_kwargs: Dict[str, Any],
        downsampling_factor: int,
        number_of_layers: int,
    ):
        downsampled_tensor = get_downsampled_tensor_key(tensor, downsampling_factor)
        if number_of_layers == 1:
            downsampling = None
        else:
            downsampling = (downsampling_factor, number_of_layers - 1)
        meta_kwargs = meta_kwargs.copy()
        meta_kwargs.pop("is_link", None)
        new_tensor = self.create_tensor(
            downsampled_tensor,
            htype=htype,
            dtype=dtype,
            sample_compression=sample_compression,
            chunk_compression=chunk_compression,
            hidden=True,
            create_id_tensor=False,
            create_sample_info_tensor=False,
            create_shape_tensor=False,
            downsampling=downsampling,
            **meta_kwargs,
        )
        new_tensor.info.downsampling_factor = downsampling_factor
        self._link_tensors(
            tensor,
            downsampled_tensor,
            extend_f=f"extend_downsample",
            update_f=f"update_downsample",
            flatten_sequence=True,
        )

    def _hide_tensor(self, tensor: str):
        self._tensors()[tensor].meta.set_hidden(True)
        self.meta._hide_tensor(tensor)
        self.storage.maybe_flush()

    @invalid_view_op
    @deeplake_reporter.record_call
    def delete_tensor(self, name: str, large_ok: bool = False):
        """Delete a tensor from the dataset.

        Examples:

            >>> ds.delete_tensor("images/cats")

        Args:
            name (str): The name of tensor to be deleted.
            large_ok (bool): Delete tensors larger than 1 GB. Disabled by default.

        Returns:
            None

        Raises:
            TensorDoesNotExistError: If tensor of name ``name`` does not exist in the dataset.
            TensorTooLargeToDelete: If the tensor is larger than 1 GB and ``large_ok`` is ``False``.
        """
        auto_checkout(self)

        name = filter_name(name, self.group_index)
        key = self.version_state["tensor_names"].get(name)

        if not key:
            raise TensorDoesNotExistError(name)

        if not tensor_exists(key, self.storage, self.version_state["commit_id"]):
            raise TensorDoesNotExistError(name)

        if not self._is_root():
            return self.root.delete_tensor(name, large_ok)

        if not large_ok:
            chunk_engine = self.version_state["full_tensors"][key].chunk_engine
            size_approx = chunk_engine.num_samples * chunk_engine.min_chunk_size
            if size_approx > deeplake.constants.DELETE_SAFETY_SIZE:
                raise TensorTooLargeToDelete(name)

        with self:
            meta = self.meta
            key = self.version_state["tensor_names"].pop(name)
            if key not in meta.hidden_tensors:
                tensor_diff = Tensor(key, self).chunk_engine.commit_diff
                # if tensor was created in this commit, there's no diff for deleting it.
                if not tensor_diff.created:
                    self._dataset_diff.tensor_deleted(name)
            delete_tensor(key, self)
            self.version_state["full_tensors"].pop(key)
            ffw_dataset_meta(meta)
            meta.delete_tensor(name)

        for t_name in [
            func(name)
            for func in (
                get_sample_id_tensor_key,
                get_sample_info_tensor_key,
                get_sample_shape_tensor_key,
            )
        ]:
            t_key = self.meta.tensor_names.get(t_name)
            if t_key and tensor_exists(
                t_key, self.storage, self.version_state["commit_id"]
            ):
                self.delete_tensor(t_name, large_ok=True)

        self.storage.flush()

    @invalid_view_op
    @deeplake_reporter.record_call
    def delete_group(self, name: str, large_ok: bool = False):
        """Delete a tensor group from the dataset.

        Examples:
            >>> ds.delete_group("images/dogs")

        Args:
            name (str): The name of tensor group to be deleted.
            large_ok (bool): Delete tensor groups larger than 1 GB. Disabled by default.

        Returns:
            None

        Raises:
            TensorGroupDoesNotExistError: If tensor group of name ``name`` does not exist in the dataset.
        """
        auto_checkout(self)

        full_path = filter_name(name, self.group_index)

        if full_path not in self._groups:
            raise TensorGroupDoesNotExistError(name)

        if not self._is_root():
            return self.root.delete_group(full_path, large_ok)

        if not large_ok:
            size_approx = self[name].size_approx()
            if size_approx > deeplake.constants.DELETE_SAFETY_SIZE:
                logger.info(
                    f"Group {name} was too large to delete. Try again with large_ok=True."
                )
                return

        with self:
            meta = self.meta
            ffw_dataset_meta(meta)
            tensors = [
                posixpath.join(name, tensor)
                for tensor in self[name]._all_tensors_filtered(include_hidden=True)
            ]
            meta.delete_group(name)
            for tensor in tensors:
                key = self.version_state["tensor_names"].pop(tensor)
                if key not in meta.hidden_tensors:
                    tensor_diff = Tensor(key, self).chunk_engine.commit_diff
                    # if tensor was created in this commit, there's no diff for deleting it.
                    if not tensor_diff.created:
                        self._dataset_diff.tensor_deleted(name)
                delete_tensor(key, self)
                self.version_state["full_tensors"].pop(key)

        self.storage.maybe_flush()

    @invalid_view_op
    @deeplake_reporter.record_call
    def create_tensor_like(
        self, name: str, source: "Tensor", unlink: bool = False
    ) -> "Tensor":
        """Copies the ``source`` tensor's meta information and creates a new tensor with it. No samples are copied, only the meta/info for the tensor is.

        Examples:
            >>> ds.create_tensor_like("cats", ds["images"])

        Args:
            name (str): Name for the new tensor.
            source (Tensor): Tensor who's meta/info will be copied. May or may not be contained in the same dataset.
            unlink (bool): Whether to unlink linked tensors.

        Returns:
            Tensor: New Tensor object.
        """

        info = source.info.__getstate__().copy()
        meta = source.meta.__getstate__().copy()
        if unlink:
            meta["is_link"] = False
        del meta["min_shape"]
        del meta["max_shape"]
        del meta["length"]
        del meta["version"]
        del meta["name"]
        del meta["links"]

        destination_tensor = self.create_tensor(
            name,
            verbose=False,
            create_id_tensor=bool(source._sample_id_tensor),
            create_shape_tensor=bool(source._sample_shape_tensor),
            create_sample_info_tensor=bool(source._sample_info_tensor),
            **meta,
        )
        destination_tensor.info.update(info)
        return destination_tensor

    def _rename_tensor(self, name, new_name):
        tensor = self[name]
        tensor.meta.name = new_name
        key = self.version_state["tensor_names"].pop(name)
        meta = self.meta
        if key not in meta.hidden_tensors:
            tensor_diff = tensor.chunk_engine.commit_diff
            # if tensor was created in this commit, tensor name has to be updated without adding it to diff.
            if not tensor_diff.created:
                self._dataset_diff.tensor_renamed(name, new_name)
        self.version_state["tensor_names"][new_name] = key
        ffw_dataset_meta(meta)
        meta.rename_tensor(name, new_name)

        for func in (
            get_sample_id_tensor_key,
            get_sample_info_tensor_key,
            get_sample_shape_tensor_key,
        ):
            t_old, t_new = map(func, (name, new_name))
            t_key = self.meta.tensor_names.get(t_old)
            if t_key and tensor_exists(
                t_key, self.storage, self.version_state["commit_id"]
            ):
                self._rename_tensor(t_old, t_new)

        return tensor

    @deeplake_reporter.record_call
    def rename_tensor(self, name: str, new_name: str) -> "Tensor":
        """Renames tensor with name ``name`` to ``new_name``

        Args:
            name (str): Name of tensor to be renamed.
            new_name (str): New name of tensor.

        Returns:
            Tensor: Renamed tensor.

        Raises:
            TensorDoesNotExistError: If tensor of name ``name`` does not exist in the dataset.
            TensorAlreadyExistsError: Duplicate tensors are not allowed.
            TensorGroupAlreadyExistsError: Duplicate tensor groups are not allowed.
            InvalidTensorNameError: If ``new_name`` is in dataset attributes.
            RenameError: If ``new_name`` points to a group different from ``name``.
        """
        auto_checkout(self)

        if name not in self._tensors():
            raise TensorDoesNotExistError(name)

        name = filter_name(name, self.group_index)
        new_name = filter_name(new_name, self.group_index)

        if posixpath.split(name)[0] != posixpath.split(new_name)[0]:
            raise RenameError("New name of tensor cannot point to a different group")

        if new_name in self.version_state["tensor_names"]:
            raise TensorAlreadyExistsError(new_name)

        if new_name in self._groups:
            raise TensorGroupAlreadyExistsError(new_name)

        new_tensor_name = posixpath.split(new_name)[1]
        if not new_tensor_name or new_tensor_name in dir(self):
            raise InvalidTensorNameError(new_name)

        tensor = self.root._rename_tensor(name, new_name)

        self.storage.maybe_flush()
        return tensor

    @deeplake_reporter.record_call
    def rename_group(self, name: str, new_name: str) -> None:
        """Renames group with name ``name`` to ``new_name``

        Args:
            name (str): Name of group to be renamed.
            new_name (str): New name of group.

        Raises:
            TensorGroupDoesNotExistError: If tensor group of name ``name`` does not exist in the dataset.
            TensorAlreadyExistsError: Duplicate tensors are not allowed.
            TensorGroupAlreadyExistsError: Duplicate tensor groups are not allowed.
            InvalidTensorGroupNameError: If ``name`` is in dataset attributes.
            RenameError: If ``new_name`` points to a group different from ``name``.
        """
        auto_checkout(self)

        name = filter_name(name, self.group_index)
        new_name = filter_name(new_name, self.group_index)

        if name not in self._groups:
            raise TensorGroupDoesNotExistError(name)

        if posixpath.split(name)[0] != posixpath.split(new_name)[0]:
            raise RenameError("Names does not match.")

        if new_name in self.version_state["tensor_names"]:
            raise TensorAlreadyExistsError(new_name)

        if new_name in self._groups:
            raise TensorGroupAlreadyExistsError(new_name)

        new_tensor_name = posixpath.split(new_name)[1]
        if not new_tensor_name or new_tensor_name in dir(self):
            raise InvalidTensorGroupNameError(new_name)

        meta = self.meta
        meta.rename_group(name, new_name)

        root = self.root
        for tensor in filter(
            lambda x: x.startswith(name),
            map(lambda y: y.meta.name or y.key, self.tensors.values()),
        ):
            root._rename_tensor(
                tensor,
                posixpath.join(new_name, posixpath.relpath(tensor, name)),
            )

        self.storage.maybe_flush()

    def __getattr__(self, key):
        try:
            return self.__getitem__(key)
        except TensorDoesNotExistError as ke:
            raise AttributeError(
                f"'{self.__class__}' object has no attribute '{key}'"
            ) from ke

    def __setattr__(self, name: str, value):
        if isinstance(value, (np.ndarray, np.generic)):
            raise TypeError(
                "Setting tensor attributes directly is not supported. To add a tensor, use the `create_tensor` method."
                + "To add data to a tensor, use the `append` and `extend` methods."
            )
        else:
            return super().__setattr__(name, value)

    def __iter__(self):
        dataset_read(self)
        for i in range(len(self)):
            yield self.__getitem__(
                i, is_iteration=not isinstance(self.index.values[0], list)
            )

    def _load_version_info(self, address=None):
        """Loads data from version_control_file otherwise assume it doesn't exist and load all empty"""
        if self.version_state:
            return

        if address is None:
            address = "main"

        version_state = {}
        try:
            version_info = load_version_info(self.storage)
            version_state["branch_commit_map"] = version_info["branch_commit_map"]
            version_state["commit_node_map"] = version_info["commit_node_map"]

            if address in version_state["branch_commit_map"]:
                branch = address
                commit_id = version_state["branch_commit_map"][branch]
            elif address in version_state["commit_node_map"]:
                commit_id = address
            else:
                raise CheckoutError(
                    f"Address {address} not found. Ensure the commit id / branch name is correct."
                )

            version_state["commit_id"] = commit_id
            version_state["commit_node"] = version_state["commit_node_map"][commit_id]
            version_state["branch"] = version_state["commit_node"].branch
        except Exception as e:
            if isinstance(e, CheckoutError):
                raise e from None
            if address != "main":
                raise CheckoutError(
                    f"Address {address} not found. Ensure the commit id / branch name is correct."
                )
            branch = "main"
            version_state["branch"] = branch
            version_state["branch_commit_map"] = {}
            version_state["commit_node_map"] = {}
            # used to identify that this is the first commit so its data will not be in similar directory structure to the rest
            commit_id = FIRST_COMMIT_ID
            commit_node = CommitNode(branch, commit_id)
            version_state["commit_id"] = commit_id
            version_state["commit_node"] = commit_node
            version_state["branch_commit_map"][branch] = commit_id
            version_state["commit_node_map"][commit_id] = commit_node
        # keeps track of the full unindexed tensors
        version_state["full_tensors"] = {}
        version_state["tensor_names"] = {}
        self.__dict__["version_state"] = version_state

    def _load_link_creds(self):
        if self.link_creds is not None:
            return

        link_creds_key = get_dataset_linked_creds_key()
        try:
            data_bytes = self.storage[link_creds_key]
        except KeyError:
            data_bytes = None
        if data_bytes is None:
            link_creds = LinkCreds()
        else:
            link_creds = LinkCreds.frombuffer(data_bytes)
        self.link_creds = link_creds

    def _lock(self, err=False, verbose=True):
        if not self.is_head_node or not self._locking_enabled:
            return True
        storage = self.base_storage
        if storage.read_only and not self._locked_out:
            if err:
                raise ReadOnlyModeError()
            return False

        if isinstance(storage, tuple(_LOCKABLE_STORAGES)) and (
            not self.read_only or self._locked_out
        ):
            if not deeplake.constants.LOCK_LOCAL_DATASETS and isinstance(
                storage, LocalProvider
            ):
                return True
            try:
                # temporarily disable read only on base storage, to try to acquire lock, if exception, it will be again made readonly
                storage.disable_readonly()
                lock_dataset(
                    self,
                    lock_lost_callback=self._lock_lost_handler,
                )
            except LockedException as e:
                self._set_read_only(True, False)
                self.__dict__["_locked_out"] = True
                if err:
                    raise e
                if verbose and self.verbose:
                    always_warn(
                        "Checking out dataset in read only mode as another machine has locked this version for writing."
                    )
                return False
        return True

    def _unlock(self):
        unlock_dataset(self)

    def __del__(self):
        if self._view_base:
            view_id = self._view_id
            try:
                del self._view_base._commit_hooks[view_id]
            except KeyError:
                pass

            try:
                del self._view_base._checkout_hooks[view_id]
            except KeyError:
                pass

            try:
                del self._view_base._update_hooks[view_id]
            except KeyError:
                pass
        try:
            self._unlock()
        except Exception:  # python shutting down
            pass

    @spinner
    @invalid_view_op
    def commit(self, message: Optional[str] = None, allow_empty=False) -> str:
        """Stores a snapshot of the current state of the dataset.

        Args:
            message (str, Optional): Used to describe the commit.
            allow_empty (bool): If ``True``, commit even if there are no changes.

        Returns:
            str: the commit id of the saved commit that can be used to access the snapshot.

        Raises:
            Exception: If dataset is a filtered view.
            EmptyCommitError: if there are no changes and user does not forced to commit unchanged data.

        Note:
            - Commiting from a non-head node in any branch, will lead to an automatic checkout to a new branch.
            - This same behaviour will happen if new samples are added or existing samples are updated from a non-head node.
        """
        if not allow_empty and not self.has_head_changes:
            raise EmptyCommitError(
                "There are no changes, commit is not done. Try again with allow_empty=True."
            )

        return self._commit(message, None, False)

    @deeplake_reporter.record_call
    @spinner
    @invalid_view_op
    @suppress_iteration_warning
    def merge(
        self,
        target_id: str,
        conflict_resolution: Optional[str] = None,
        delete_removed_tensors: bool = False,
        force: bool = False,
    ):
        """Merges the target_id into the current dataset.

        Args:
            target_id (str): The commit_id or branch to merge.
            conflict_resolution (str, Optional):
                - The strategy to use to resolve merge conflicts.
                - Conflicts are scenarios where both the current dataset and the target id have made changes to the same sample/s since their common ancestor.
                - Must be one of the following
                    - None - this is the default value, will raise an exception if there are conflicts.
                    - "ours" - during conflicts, values from the current dataset will be used.
                    - "theirs" - during conflicts, values from target id will be used.
            delete_removed_tensors (bool): If ``True``, deleted tensors will be deleted from the dataset.
            force (bool):
                - Forces merge.
                - ``force=True`` will have these effects in the following cases of merge conflicts:
                    - If tensor is renamed on target but is missing from HEAD, renamed tensor will be registered as a new tensor on current branch.
                    - If tensor is renamed on both target and current branch, tensor on target will be registered as a new tensor on current branch.
                    - If tensor is renamed on target and a new tensor of the new name was created on the current branch, they will be merged.

        Raises:
            Exception: if dataset is a filtered view.
            ValueError: if the conflict resolution strategy is not one of the None, "ours", or "theirs".
        """
        if self._is_filtered_view:
            raise Exception(
                "Cannot perform version control operations on a filtered dataset view."
            )

        if conflict_resolution not in [None, "ours", "theirs"]:
            raise ValueError(
                f"conflict_resolution must be one of None, 'ours', or 'theirs'. Got {conflict_resolution}"
            )

        try_flushing(self)

        self._initial_autoflush.append(self.storage.autoflush)
        self.storage.autoflush = False
        merge(self, target_id, conflict_resolution, delete_removed_tensors, force)
        self.__dict__["_vc_info_updated"] = False
        self.storage.autoflush = self._initial_autoflush.pop()
        self.storage.maybe_flush()

    def _commit(
        self,
        message: Optional[str] = None,
        hash: Optional[str] = None,
        flush_version_control_info: bool = True,
    ) -> str:
        if self._is_filtered_view:
            raise Exception(
                "Cannot perform version control operations on a filtered dataset view."
            )

        try_flushing(self)

        self._initial_autoflush.append(self.storage.autoflush)
        self.storage.autoflush = False
        try:
            self._unlock()
            commit(self, message, hash, flush_version_control_info)
            if not flush_version_control_info:
                self.__dict__["_vc_info_updated"] = True
            self._lock()
        finally:
            self.storage.autoflush = self._initial_autoflush.pop()
        self._info = None
        self._ds_diff = None
        [f() for f in list(self._commit_hooks.values())]
        # do not store commit message
        deeplake_reporter.feature_report(feature_name="commit", parameters={})
        self.maybe_flush()
        return self.commit_id  # type: ignore

    @invalid_view_op
    def checkout(
        self, address: str, create: bool = False, reset: bool = False
    ) -> Optional[str]:
        """Checks out to a specific commit_id or branch. If ``create = True``, creates a new branch with name ``address``.

        Args:
            address (str): The commit_id or branch to checkout to.
            create (bool): If ``True``, creates a new branch with name as address.
            reset (bool): If checkout fails due to a corrupted HEAD state of the branch, setting ``reset=True`` will
                          reset HEAD changes and attempt the checkout again.

        Returns:
            Optional[str]: The commit_id of the dataset after checkout.

        Raises:
            CheckoutError: If ``address`` could not be found.
            ReadOnlyModeError: If branch creation or reset is attempted in read-only mode.
            DatasetCorruptError: If checkout failed due to dataset corruption and ``reset`` is not ``True``.
            Exception: If the dataset is a filtered view.

        Examples:

            >>> ds = deeplake.empty("../test/test_ds")
            >>> ds.create_tensor("abc")
            Tensor(key='abc')
            >>> ds.abc.append([1, 2, 3])
            >>> first_commit = ds.commit()
            >>> ds.checkout("alt", create=True)
            'firstdbf9474d461a19e9333c2fd19b46115348f'
            >>> ds.abc.append([4, 5, 6])
            >>> ds.abc.numpy()
            array([[1, 2, 3],
                   [4, 5, 6]])
            >>> ds.checkout(first_commit)
            'firstdbf9474d461a19e9333c2fd19b46115348f'
            >>> ds.abc.numpy()
            array([[1, 2, 3]])

        Note:
            Checkout from a head node in any branch that contains uncommitted data will lead to an automatic commit before the checkout.
        """
        try:
            ret = self._checkout(address, create, None, False)
            integrity_check(self)
            return ret
        except (ReadOnlyModeError, CheckoutError) as e:
            raise e from None
        except Exception as e:
            if create:
                raise e
            if not reset:
                if isinstance(e, DatasetCorruptError):
                    raise DatasetCorruptError(
                        message=e.message,
                        action="Try using `reset=True` to reset HEAD changes and load the previous commit.",
                        cause=e.__cause__,
                    )
                raise DatasetCorruptError(
                    "Exception occured (see Traceback). The branch you are checking out to maybe corrupted."
                    "Try using `reset=True` to reset HEAD changes and load the previous commit."
                    "This will delete all uncommitted changes on the branch you are trying to load."
                ) from e
            if self.read_only:
                raise ReadOnlyModeError("Cannot reset HEAD in read-only mode.")
            return reset_and_checkout(self, address, e)

    def _checkout(
        self,
        address: str,
        create: bool = False,
        hash: Optional[str] = None,
        verbose: bool = True,
        flush_version_control_info: bool = False,
    ) -> Optional[str]:
        if self._is_filtered_view:
            raise Exception(
                "Cannot perform version control operations on a filtered dataset view."
            )
        read_only = self._read_only
        if read_only and create:
            raise ReadOnlyModeError()
        try_flushing(self)
        self._initial_autoflush.append(self.storage.autoflush)
        self.storage.autoflush = False
        try:
            self._unlock()
            checkout(self, address, create, hash, flush_version_control_info)
            if not flush_version_control_info and create:
                self.__dict__["_vc_info_updated"] = True
        finally:
            self._set_read_only(read_only, err=True)
            self.storage.autoflush = self._initial_autoflush.pop()
        self._info = None
        self._ds_diff = None

        [f() for f in list(self._checkout_hooks.values())]

        # do not store address
        deeplake_reporter.feature_report(
            feature_name="checkout", parameters={"Create": str(create)}
        )
        commit_node = self.version_state["commit_node"]
        if self.verbose:
            warn_node_checkout(commit_node, create)
        if create:
            self.maybe_flush()
        return self.commit_id

    @deeplake_reporter.record_call
    def log(self):
        """Displays the details of all the past commits."""
        commit_node = self.version_state["commit_node"]
        print("---------------\nDeep Lake Version Log\n---------------\n")
        print(f"Current Branch: {self.version_state['branch']}")
        if self.has_head_changes:
            print("** There are uncommitted changes on this branch.")
        print()
        while commit_node:
            if not commit_node.is_head_node:
                print(f"{commit_node}\n")
            commit_node = commit_node.parent

    @deeplake_reporter.record_call
    def diff(
        self, id_1: Optional[str] = None, id_2: Optional[str] = None, as_dict=False
    ) -> Optional[Dict]:
        """Returns/displays the differences between commits/branches.

        For each tensor this contains information about the sample indexes that were added/modified as well as whether the tensor was created.

        Args:
            id_1 (str, Optional): The first commit_id or branch name.
            id_2 (str, Optional): The second commit_id or branch name.
            as_dict (bool, Optional): If ``True``, returns the diff as lists of commit wise dictionaries.

        Returns:
            Optional[Dict]

        Raises:
            ValueError: If ``id_1`` is None and ``id_2`` is not None.

        Note:
            - If both ``id_1`` and ``id_2`` are None, the differences between the current state and the previous commit will be calculated. If you're at the head of the branch, this will show the uncommitted changes, if any.
            - If only ``id_1`` is provided, the differences between the current state and id_1 will be calculated. If you're at the head of the branch, this will take into account the uncommitted changes, if any.
            - If only ``id_2`` is provided, a ValueError will be raised.
            - If both ``id_1`` and ``id_2`` are provided, the differences between ``id_1`` and ``id_2`` will be calculated.

        Note:
            A dictionary of the differences between the commits/branches is returned if ``as_dict`` is ``True``.
            The dictionary will always have 2 keys, "dataset" and "tensors". The values corresponding to these keys are detailed below:

                - If ``id_1`` and ``id_2`` are None, both the keys will have a single list as their value. This list will contain a dictionary describing changes compared to the previous commit.
                - If only ``id_1`` is provided, both keys will have a tuple of 2 lists as their value. The lists will contain dictionaries describing commitwise differences between commits. The 2 lists will range from current state and ``id_1`` to most recent common ancestor the commits respectively.
                - If only ``id_2`` is provided, a ValueError will be raised.
                - If both ``id_1`` and ``id_2`` are provided, both keys will have a tuple of 2 lists as their value. The lists will contain dictionaries describing commitwise differences between commits. The 2 lists will range from ``id_1`` and ``id_2`` to most recent common ancestor the commits respectively.

            ``None`` is returned if ``as_dict`` is ``False``.
        """
        version_state, storage = self.version_state, self.storage
        res = get_changes_and_messages(version_state, storage, id_1, id_2)
        if as_dict:
            dataset_changes_1 = res[0]
            dataset_changes_2 = res[1]
            tensor_changes_1 = res[2]
            tensor_changes_2 = res[3]
            changes = {}
            if id_1 is None and id_2 is None:
                changes["dataset"] = dataset_changes_1
                changes["tensor"] = tensor_changes_1
                return changes
            changes["dataset"] = dataset_changes_1, dataset_changes_2
            changes["tensor"] = tensor_changes_1, tensor_changes_2
            return changes
        all_changes = get_all_changes_string(*res)
        print(all_changes)
        return None

    def _populate_meta(self, verbose=True):
        """Populates the meta information for the dataset."""
        if dataset_exists(self.storage):
            load_meta(self)

        elif not self.storage.empty():
            # dataset does not exist, but the path was not empty
            raise PathNotEmptyException

        else:
            if self.read_only:
                # cannot create a new dataset when in read_only mode.
                raise CouldNotCreateNewDatasetException(self.path)
            meta = DatasetMeta()
            key = get_dataset_meta_key(self.version_state["commit_id"])
            self.version_state["meta"] = meta
            self.storage.register_deeplake_object(key, meta)
            self._register_dataset()
            self.flush()

    def _register_dataset(self):
        """overridden in DeepLakeCloudDataset"""

    def _send_query_progress(self, *args, **kwargs):
        """overridden in DeepLakeCloudDataset"""

    def _send_compute_progress(self, *args, **kwargs):
        """overridden in DeepLakeCloudDataset"""

    def _send_pytorch_progress(self, *args, **kwargs):
        """overridden in DeepLakeCloudDataset"""

    def _send_filter_progress(self, *args, **kwargs):
        """overridden in DeepLakeCloudDataset"""

    def _send_commit_event(self, *args, **kwargs):
        """overridden in DeepLakeCloudDataset"""

    def _send_dataset_creation_event(self, *args, **kwargs):
        """overridden in DeepLakeCloudDataset"""

    def _send_branch_creation_event(self, *args, **kwargs):
        """overridden in DeepLakeCloudDataset"""

    def _first_load_init(self):
        """overridden in DeepLakeCloudDataset"""

    @property
    def read_only(self):
        """Returns True if dataset is in read-only mode and False otherwise."""
        return self._read_only

    @property
    def is_head_node(self):
        """Returns True if the current commit is the head node of the branch and False otherwise."""
        commit_node = self.version_state["commit_node"]
        return not commit_node.children

    @property
    def has_head_changes(self):
        """Returns True if currently at head node and uncommitted changes are present."""
        return self.is_head_node and current_commit_has_change(
            self.version_state, self.storage
        )

    def _acquire_lock(self, timeout: Optional[int] = None):
        if timeout is not None:
            start_time = time()
        while True:
            try:
                self._set_read_only(False, True)
                return
            except LockedException:
                if timeout is not None and time() - start_time > timeout:
                    raise LockedException()
                sleep(1)

    def _set_read_only(self, value: bool, err: bool):
        storage = self.storage
        self.__dict__["_read_only"] = value

        if value:
            storage.enable_readonly()
            if isinstance(storage, LRUCache) and storage.next_storage is not None:
                storage.next_storage.enable_readonly()
            self._unlock()
        else:
            try:
                locked = self._lock(err=err)
                if locked:
                    self.storage.disable_readonly()
                    if (
                        isinstance(storage, LRUCache)
                        and storage.next_storage is not None
                    ):
                        storage.next_storage.disable_readonly()
                else:
                    self.__dict__["_read_only"] = True
            except LockedException as e:
                self.__dict__["_read_only"] = True
                if err:
                    raise e

    @read_only.setter
    @invalid_view_op
    def read_only(self, value: bool):
        self._set_read_only(value, True)

    @deeplake_reporter.record_call
    def pytorch(
        self,
        transform: Optional[Callable] = None,
        tensors: Optional[Sequence[str]] = None,
        num_workers: int = 1,
        batch_size: int = 1,
        drop_last: bool = False,
        collate_fn: Optional[Callable] = None,
        pin_memory: bool = False,
        shuffle: bool = False,
        buffer_size: int = 2048,
        use_local_cache: bool = False,
        progressbar: bool = False,
        return_index: bool = True,
        pad_tensors: bool = False,
        transform_kwargs: Optional[Dict[str, Any]] = None,
        decode_method: Optional[Dict[str, str]] = None,
        *args,
        **kwargs,
    ):
        """Converts the dataset into a pytorch Dataloader.

        Args:
            *args: Additional args to be passed to torch_dataset
            **kwargs: Additional kwargs to be passed to torch_dataset
            transform (Callable, Optional): Transformation function to be applied to each sample.
            tensors (List, Optional): Optionally provide a list of tensor names in the ordering that your training script expects. For example, if you have a dataset that has "image" and "label" tensors, if ``tensors=["image", "label"]``, your training script should expect each batch will be provided as a tuple of (image, label).
            num_workers (int): The number of workers to use for fetching data in parallel.
            batch_size (int): Number of samples per batch to load. Default value is 1.
            drop_last (bool): Set to True to drop the last incomplete batch, if the dataset size is not divisible by the batch size.
                if ``False`` and the size of dataset is not divisible by the batch size, then the last batch will be smaller. Default value is ``False``.
                Read torch.utils.data.DataLoader docs for more details.
            collate_fn (Callable, Optional): merges a list of samples to form a mini-batch of Tensor(s). Used when using batched loading from a map-style dataset.
                Read torch.utils.data.DataLoader docs for more details.
            pin_memory (bool): If ``True``, the data loader will copy Tensors into CUDA pinned memory before returning them. Default value is ``False``.
                Read torch.utils.data.DataLoader docs for more details.
            shuffle (bool): If ``True``, the data loader will shuffle the data indices. Default value is False. Details about how Deep Lake shuffles data can be found at `Shuffling in ds.pytorch() <https://docs.activeloop.ai/how-it-works/shuffling-in-ds.pytorch>`_
            buffer_size (int): The size of the buffer used to shuffle the data in MBs. Defaults to 2048 MB. Increasing the buffer_size will increase the extent of shuffling.
            use_local_cache (bool): If ``True``, the data loader will use a local cache to store data. The default cache location is ~/.activeloop/cache, but it can be changed by setting the ``LOCAL_CACHE_PREFIX`` environment variable. This is useful when the dataset can fit on the machine and we don't want to fetch the data multiple times for each iteration. Default value is ``False``
            progressbar (bool): If ``True``, tqdm will be wrapped around the returned dataloader. Default value is True.
            return_index (bool): If ``True``, the returned dataloader will have a key "index" that contains the index of the sample(s) in the original dataset. Default value is True.
            pad_tensors (bool): If ``True``, shorter tensors will be padded to the length of the longest tensor. Default value is False.
            transform_kwargs (optional, Dict[str, Any]): Additional kwargs to be passed to ``transform``.
            decode_method (Dict[str, str], Optional): A dictionary of decode methods for each tensor. Defaults to ``None``.

                - Supported decode methods are:

                    :'numpy': Default behaviour. Returns samples as numpy arrays.
                    :'tobytes': Returns raw bytes of the samples.
                    :'pil': Returns samples as PIL images. Especially useful when transformation use torchvision transforms, that
                            require PIL images as input. Only supported for tensors with ``sample_compression='jpeg'`` or ``'png'``.

        Returns:
            A torch.utils.data.DataLoader object.

        Raises:
            EmptyTensorError: If one or more tensors being passed to pytorch are empty.

        Note:
            Pytorch does not support uint16, uint32, uint64 dtypes. These are implicitly type casted to int32, int64 and int64 respectively.
            This spins up it's own workers to fetch data.
        """
        from deeplake.integrations import dataset_to_pytorch as to_pytorch

        if transform and transform_kwargs:
            transform = partial(transform, **transform_kwargs)

        dataloader = to_pytorch(
            self,
            *args,
            transform=transform,
            tensors=tensors,
            num_workers=num_workers,
            batch_size=batch_size,
            drop_last=drop_last,
            collate_fn=collate_fn,
            pin_memory=pin_memory,
            shuffle=shuffle,
            buffer_size=buffer_size,
            use_local_cache=use_local_cache,
            return_index=return_index,
            pad_tensors=pad_tensors,
            decode_method=decode_method,
            **kwargs,
        )

        if progressbar:
            dataloader = tqdm(dataloader, desc=self.path, total=len(self) // batch_size)
        dataset_read(self)
        return dataloader

    @deeplake_reporter.record_call
    def dataloader(self):
        """Returns a :class:`~deeplake.enterprise.DeepLakeDataLoader` object. To use this, install deeplake with ``pip install deeplake[enterprise]``.

        Returns:
            ~deeplake.enterprise.DeepLakeDataLoader: A :class:`deeplake.enterprise.DeepLakeDataLoader` object.
        
        Examples:

            Creating a simple dataloader object which returns a batch of numpy arrays

            >>> import deeplake
            >>> ds_train = deeplake.load('hub://activeloop/fashion-mnist-train')
            >>> train_loader = ds_train.dataloader().numpy()
            >>> for i, data in enumerate(train_loader):
            ...     # custom logic on data
            ...     pass


            Creating dataloader with custom transformation and batch size

            >>> import deeplake
            >>> import torch
            >>> from torchvision import datasets, transforms, models
            >>> 
            >>> ds_train = deeplake.load('hub://activeloop/fashion-mnist-train')
            >>> tform = transforms.Compose([
            ...     transforms.ToPILImage(), # Must convert to PIL image for subsequent operations to run
            ...     transforms.RandomRotation(20), # Image augmentation
            ...     transforms.ToTensor(), # Must convert to pytorch tensor for subsequent operations to run
            ...     transforms.Normalize([0.5], [0.5]),
            ... ])
            ...
            >>> batch_size = 32
            >>> # create dataloader by chaining with transform function and batch size and returns batch of pytorch tensors
            >>> train_loader = ds_train.dataloader()\\
            ...     .transform({'images': tform, 'labels': None})\\
            ...     .batch(batch_size)\\
            ...     .shuffle()\\
            ...     .pytorch()
            ...
            >>> # loop over the elements
            >>> for i, data in enumerate(train_loader):
            ...     # custom logic on data
            ...     pass

            Creating dataloader and chaining with query

            >>> ds = deeplake.load('hub://activeloop/coco-train')
            >>> train_loader = ds_train.dataloader()\\
            ...     .query("(select * where contains(categories, 'car') limit 1000) union (select * where contains(categories, 'motorcycle') limit 1000)")\\
            ...     .pytorch()
            ...
            >>> # loop over the elements
            >>> for i, data in enumerate(train_loader):
            ...     # custom logic on data
            ...     pass

        **Restrictions**

        The new high performance C++ dataloader is part of our Growth and Enterprise Plan .

        - Users of our Community plan can create dataloaders on Activeloop datasets ("hub://activeloop/..." datasets).
        - To run queries on your own datasets, `upgrade your organization's plan <https://www.activeloop.ai/pricing/>`_.
        """
        from deeplake.enterprise import dataloader

        return dataloader(self)

    @deeplake_reporter.record_call
    def filter(
        self,
        function: Union[Callable, str],
        num_workers: int = 0,
        scheduler: str = "threaded",
        progressbar: bool = True,
        save_result: bool = False,
        result_path: Optional[str] = None,
        result_ds_args: Optional[dict] = None,
    ):
        """Filters the dataset in accordance of filter function ``f(x: sample) -> bool``

        Args:
            function (Callable, str): Filter function that takes sample as argument and returns ``True`` / ``False``
                if sample should be included in result. Also supports simplified expression evaluations.
                See :class:`deeplake.core.query.query.DatasetQuery` for more details.
            num_workers (int): Level of parallelization of filter evaluations.
                0 indicates in-place for-loop evaluation, multiprocessing is used otherwise.
            scheduler (str): Scheduler to use for multiprocessing evaluation.
                "threaded" is default.
            progressbar (bool): Display progress bar while filtering. ``True`` is default.
            save_result (bool): If ``True``, result of the filter will be saved to a dataset asynchronously.
            result_path (Optional, str): Path to save the filter result. Only applicable if ``save_result`` is True.
            result_ds_args (Optional, dict): Additional args for result dataset. Only applicable if ``save_result`` is True.

        Returns:
            View of Dataset with elements that satisfy filter function.


        Example:
            Following filters are identical and return dataset view where all the samples have label equals to 2.

            >>> dataset.filter(lambda sample: sample.labels.numpy() == 2)
            >>> dataset.filter('labels == 2')
        """
        from deeplake.core.query import filter_dataset, query_dataset

        fn = query_dataset if isinstance(function, str) else filter_dataset
        ret = fn(
            self,
            function,
            num_workers=num_workers,
            scheduler=scheduler,
            progressbar=progressbar,
            save_result=save_result,
            result_path=result_path,
            result_ds_args=result_ds_args,
        )
        dataset_read(self)
        return ret

    def query(self, query_string: str):
        """Returns a sliced :class:`~deeplake.core.dataset.Dataset` with given query results. To use this, install deeplake with ``pip install deeplake[enterprise]``.

        It allows to run SQL like queries on dataset and extract results. See supported keywords and the Tensor Query Language documentation
        :ref:`here <tql>`.


        Args:
            query_string (str): An SQL string adjusted with new functionalities to run on the given :class:`~deeplake.core.dataset.Dataset` object


        Returns:
            Dataset: A :class:`~deeplake.core.dataset.Dataset` object.

        Examples:

            Query from dataset all the samples with lables other than ``5``

            >>> import deeplake
            >>> ds = deeplake.load('hub://activeloop/fashion-mnist-train')
            >>> query_ds = ds.query("select * where labels != 5")

            Query from dataset first appeard ``1000`` samples where the ``categories`` is ``car`` and ``1000`` samples where the ``categories`` is ``motorcycle``

            >>> ds_train = deeplake.load('hub://activeloop/coco-train')
            >>> query_ds_train = ds_train.query("(select * where contains(categories, 'car') limit 1000) union (select * where contains(categories, 'motorcycle') limit 1000)")

        **Restrictions**

        Querying datasets is part of our Growth and Enterprise Plan .

        - Users of our Community plan can only perform queries on Activeloop datasets ("hub://activeloop/..." datasets).
        - To run queries on your own datasets, `upgrade your organization's plan <https://www.activeloop.ai/pricing/>`_.
        """
        from deeplake.enterprise import query

        return query(self, query_string)

    def sample_by(
        self,
        weights: Union[str, list, tuple],
        replace: Optional[bool] = True,
        size: Optional[int] = None,
    ):
        """Returns a sliced :class:`~deeplake.core.dataset.Dataset` with given weighted sampler applied.
        To use this, install deeplake with ``pip install deeplake[enterprise]``.

        Args:
            weights: (Union[str, list, tuple]): If it's string then tql will be run to calculate the weights based on the expression. list and tuple will be treated as the list of the weights per sample.
            replace: Optional[bool] If true the samples can be repeated in the result view. Defaults to ``True``
            size: Optional[int] The length of the result view. Defaults to length of the dataset.


        Returns:
            Dataset: A deeplake.Dataset object.

        Examples:

            Sample the dataset with ``labels == 5`` twice more than ``labels == 6``

            >>> from deeplake.experimental import query
            >>> ds = deeplake.load('hub://activeloop/fashion-mnist-train')
            >>> sampled_ds = ds.sample_by("max_weight(labels == 5: 10, labels == 6: 5)")

            Sample the dataset treating `labels` tensor as weights.

            >>> import deeplake
            >>> ds = deeplake.load('hub://activeloop/fashion-mnist-train')
            >>> sampled_ds = ds.sample_by("max_weight(labels == 5: 10, labels == 6: 5"))

            Sample the dataset with the given weights;

            >>> ds = deeplake.load('hub://activeloop/coco-train')
            >>> weights = list()
            >>> for i in range(len(ds)):
            ...     weights.append(i % 5)
            ...
            >>> sampled_ds = ds.sample_by(weights, replace=False)

        **Restrictions**

        Querying datasets is part of our Growth and Enterprise Plan .

        - Users of our Community plan can only use ``sample_by`` on Activeloop datasets ("hub://activeloop/..." datasets).
        - To use sampling functionality on your own datasets, `upgrade your organization's plan <https://www.activeloop.ai/pricing/>`_.
        """
        from deeplake.enterprise import sample_by

        return sample_by(self, weights, replace, size)

    def _get_total_meta(self):
        """Returns tensor metas all together"""
        return {
            tensor_key: tensor_value.meta
            for tensor_key, tensor_value in self.version_state["full_tensors"].items()
        }

    def _set_derived_attributes(
        self, verbose: bool = True, address: Optional[str] = None
    ):
        """Sets derived attributes during init and unpickling."""
        if self.is_first_load:
            self.storage.autoflush = True
            self._load_version_info(address)
            self._load_link_creds()
            self._set_read_only(
                self._read_only, err=self._read_only_error
            )  # TODO: weird fix for dataset unpickling
            self._populate_meta(verbose)  # TODO: use the same scheme as `load_info`
            if self.index.is_trivial():
                self.index = Index.from_json(self.meta.default_index)
        elif not self._read_only:
            self._lock(verbose=verbose)  # for ref counting

        if not self.is_first_load and not self.group_index:
            self._reload_version_state()

        if not self.is_iteration:
            group_index = self.group_index
            group_filter = (
                lambda t: (not group_index or t.key.startswith(group_index + "/"))
                and t.key not in self.meta.hidden_tensors
            )
            group_tensors = filter(
                group_filter, self.version_state["full_tensors"].values()
            )
            max_tensor_length = max(map(len, group_tensors), default=0)
            self.index.validate(max_tensor_length)

    @property
    def info(self):
        """Returns the information about the dataset."""
        if self.group_index:
            raise GroupInfoNotSupportedError
        if self._info is None:
            path = get_dataset_info_key(self.version_state["commit_id"])
            self.__dict__["_info"] = load_info(path, self)  # type: ignore
        return self._info

    @info.setter
    def info(self, value):
        if isinstance(value, dict):
            info = self.info
            info.replace_with(value)
        else:
            raise TypeError("Info must be set with type Dict")

    @property
    def _dataset_diff(self):
        if self._ds_diff is None:
            self.__dict__["_ds_diff"] = load_dataset_diff(self)
        return self._ds_diff

    @deeplake_reporter.record_call
    def tensorflow(
        self,
        tensors: Optional[Sequence[str]] = None,
        tobytes: Union[bool, Sequence[str]] = False,
        fetch_chunks: bool = True,
    ):
        """Converts the dataset into a tensorflow compatible format.

        See https://www.tensorflow.org/api_docs/python/tf/data/Dataset

        Args:
            tensors (List, Optional): Optionally provide a list of tensor names in the ordering that your training script expects. For example, if you have a dataset that has "image" and "label" tensors, if ``tensors=["image", "label"]``, your training script should expect each batch will be provided as a tuple of (image, label).
            tobytes (bool): If ``True``, samples will not be decompressed and their raw bytes will be returned instead of numpy arrays. Can also be a list of tensors, in which case those tensors alone will not be decompressed.
            fetch_chunks: See fetch_chunks argument in deeplake.core.tensor.Tensor.numpy()

        Returns:
            tf.data.Dataset object that can be used for tensorflow training.
        """
        dataset_read(self)
        return dataset_to_tensorflow(
            self, tensors=tensors, tobytes=tobytes, fetch_chunks=fetch_chunks
        )

    @spinner
    def flush(self):
        """Necessary operation after writes if caches are being used.
        Writes all the dirty data from the cache layers (if any) to the underlying storage.
        Here dirty data corresponds to data that has been changed/assigned and but hasn't yet been sent to the
        underlying storage.
        """
        self._flush_vc_info()
        self.storage.flush()

    def _flush_vc_info(self):
        if self._vc_info_updated:
            save_version_info(self.version_state, self.storage)
            self.__dict__["_vc_info_updated"] = False

    def clear_cache(self):
        """
        - Flushes (see :func:`Dataset.flush`) the contents of the cache layers (if any) and then deletes contents of all the layers of it.
        - This doesn't delete data from the actual storage.
        - This is useful if you have multiple datasets with memory caches open, taking up too much RAM.
        - Also useful when local cache is no longer needed for certain datasets and is taking up storage space.
        """
        if hasattr(self.storage, "clear_cache"):
            self.storage.clear_cache()

    def size_approx(self):
        """Estimates the size in bytes of the dataset.
        Includes only content, so will generally return an under-estimate.
        """
        tensors = self.version_state["full_tensors"].values()
        chunk_engines = [tensor.chunk_engine for tensor in tensors]
        size = sum(c.num_chunks * c.min_chunk_size for c in chunk_engines)
        for group in self._groups_filtered:
            size += self[group].size_approx()
        return size

    @invalid_view_op
    @deeplake_reporter.record_call
    def rename(self, path: Union[str, pathlib.Path]):
        """Renames the dataset to `path`.

        Example:

            >>> ds = deeplake.load("hub://username/dataset")
            >>> ds.rename("hub://username/renamed_dataset")

        Args:
            path (str, pathlib.Path): New path to the dataset.

        Raises:
            RenameError: If ``path`` points to a different directory.
        """
        path = convert_pathlib_to_string_if_needed(path)
        path = path.rstrip("/")
        if posixpath.split(path)[0] != posixpath.split(self.path)[0]:
            raise RenameError
        self.base_storage.rename(path)
        self.path = path

    @invalid_view_op
    @deeplake_reporter.record_call
    def delete(self, large_ok=False):
        """Deletes the entire dataset from the cache layers (if any) and the underlying storage.
        This is an **IRREVERSIBLE** operation. Data once deleted can not be recovered.

        Args:
            large_ok (bool): Delete datasets larger than 1 GB. Defaults to ``False``.

        Raises:
            DatasetTooLargeToDelete: If the dataset is larger than 1 GB and ``large_ok`` is ``False``.
        """

        if hasattr(self, "_view_entry"):
            self._view_entry.delete()
            return
        if hasattr(self, "_vds"):
            self._vds.delete(large_ok=large_ok)
            return
        if not large_ok:
            size = self.size_approx()
            if size > deeplake.constants.DELETE_SAFETY_SIZE:
                raise DatasetTooLargeToDelete(self.path)

        self._unlock()
        self.storage.clear()

    def summary(self):
        """Prints a summary of the dataset."""

        if self.is_view:
            raise NotImplementedError("Summary is not currently supported for views.")

        pretty_print = summary_dataset(self)

        print(self)
        print(pretty_print)

    def __str__(self):
        path_str = ""
        if self.path:
            path_str = f"path='{self.path}', "

        mode_str = ""
        if self.read_only:
            mode_str = f"read_only=True, "

        index_str = f"index={self.index}, "
        if self.index.is_trivial():
            index_str = ""

        group_index_str = (
            f"group_index='{self.group_index}', " if self.group_index else ""
        )

        return f"Dataset({path_str}{mode_str}{index_str}{group_index_str}tensors={self._all_tensors_filtered(include_hidden=False, include_disabled=False)})"

    __repr__ = __str__

    def _get_tensor_from_root(self, name: str) -> Optional[Tensor]:
        """Gets a tensor from the root dataset.
        Acesses storage only for the first call.
        """
        key = self.version_state["tensor_names"].get(name)
        return self.version_state["full_tensors"].get(key)

    def _has_group_in_root(self, name: str) -> bool:
        """Checks if a group exists in the root dataset.
        This is faster than checking ``if group in self._groups:``
        """
        return name in self.version_state["meta"].groups

    @property
    def token(self):
        """Get attached token of the dataset"""
        return self._token

    @property
    def _ungrouped_tensors(self) -> Dict[str, Tensor]:
        """Top level tensors in this group that do not belong to any sub groups"""
        return {
            posixpath.basename(k): self.version_state["full_tensors"][v]
            for k, v in self.version_state["tensor_names"].items()
            if posixpath.dirname(k) == self.group_index
        }

    def _all_tensors_filtered(
        self, include_hidden: bool = True, include_disabled=True
    ) -> List[str]:
        """Names of all tensors belonging to this group, including those within sub groups"""
        hidden_tensors = self.meta.hidden_tensors
        tensor_names = self.version_state["tensor_names"]
        enabled_tensors = self.enabled_tensors
        return [
            posixpath.relpath(t, self.group_index)
            for t in tensor_names
            if (not self.group_index or t.startswith(self.group_index + "/"))
            and (include_hidden or tensor_names[t] not in hidden_tensors)
            and (include_disabled or enabled_tensors is None or t in enabled_tensors)
        ]

    def _tensors(
        self, include_hidden: bool = True, include_disabled=True
    ) -> Dict[str, Tensor]:
        """All tensors belonging to this group, including those within sub groups. Always returns the sliced tensors."""
        version_state = self.version_state
        index = self.index
        group_index = self.group_index
        all_tensors = self._all_tensors_filtered(include_hidden, include_disabled)
        return {
            t: version_state["full_tensors"][
                version_state["tensor_names"][posixpath.join(group_index, t)]
            ][index]
            for t in all_tensors
        }

    @property
    def tensors(self) -> Dict[str, Tensor]:
        """All tensors belonging to this group, including those within sub groups. Always returns the sliced tensors."""
        return self._tensors(include_hidden=False, include_disabled=False)

    @property
    def branches(self):
        """Lists all the branches of the dataset.

        Returns:
            List of branches.
        """
        return list(self.version_state["branch_commit_map"])

    @property
    def commits(self) -> List[Dict]:
        """Lists all the commits leading to the current dataset state.

        Returns:
            List of dictionaries containing commit information.
        """
        commits = []
        commit_node = self.version_state["commit_node"]
        while commit_node:
            if not commit_node.is_head_node:
                commit_info = {
                    "commit": commit_node.commit_id,
                    "author": commit_node.commit_user_name,
                    "time": str(commit_node.commit_time)[:-7],
                    "message": commit_node.commit_message,
                }
                commits.append(commit_info)
            commit_node = commit_node.parent
        return commits

    def get_commit_details(self, commit_id) -> Dict:
        """Get details of a particular commit.

        Args:
            commit_id (str): commit id of the commit.

        Returns:
            Dict: Dictionary of details with keys - ``commit``, ``author``, ``time``, ``message``.

        Raises:
            KeyError: If given ``commit_id`` is was not found in the dataset.
        """
        commit_node: CommitNode = self.version_state["commit_node_map"].get(commit_id)
        if commit_node is None:
            raise KeyError(f"Commit {commit_id} not found in dataset.")

        time = str(commit_node.commit_time)[:-7] if commit_node.commit_time else None
        return {
            "commit": commit_node.commit_id,
            "author": commit_node.commit_user_name,
            "time": time,
            "message": commit_node.commit_message,
        }

    @property
    def _groups(self) -> List[str]:
        """Names of all groups in the root dataset"""
        return self.meta.groups  # type: ignore

    @property
    def _groups_filtered(self) -> List[str]:
        """Names of all sub groups in this group"""
        groups_filtered = []
        for g in self._groups:
            dirname, basename = posixpath.split(g)
            if dirname == self.group_index:
                groups_filtered.append(basename)
        return groups_filtered

    @property
    def groups(self) -> Dict[str, "Dataset"]:
        """All sub groups in this group"""
        return {g: self[g] for g in self._groups_filtered}

    @property
    def commit_id(self) -> Optional[str]:
        """The lasted committed commit id of the dataset. If there are no commits, this returns ``None``."""
        commit_node = self.version_state["commit_node"]
        if not commit_node.is_head_node:
            return commit_node.commit_id

        parent = commit_node.parent

        if parent is None:
            return None
        else:
            return parent.commit_id

    @property
    def pending_commit_id(self) -> str:
        """The commit_id of the next commit that will be made to the dataset.
        If you're not at the head of the current branch, this will be the same as the commit_id.
        """
        return self.version_state["commit_id"]

    @property
    def branch(self) -> str:
        """The current branch of the dataset"""
        return self.version_state["branch"]

    def _is_root(self) -> bool:
        return not self.group_index

    @property
    def parent(self):
        """Returns the parent of this group. Returns None if this is the root dataset."""
        if self._is_root():
            return None
        autoflush = self.storage.autoflush
        ds = self.__class__(
            storage=self.storage,
            index=self.index,
            group_index=posixpath.dirname(self.group_index),
            read_only=self.read_only,
            public=self.public,
            token=self._token,
            verbose=self.verbose,
            version_state=self.version_state,
            path=self.path,
            link_creds=self.link_creds,
            libdeeplake_dataset=self.libdeeplake_dataset,
        )
        self.storage.autoflush = autoflush
        return ds

    @property
    def root(self):
        """Returns the root dataset of a group."""
        if self._is_root():
            return self
        autoflush = self.storage.autoflush
        ds = self.__class__(
            storage=self.storage,
            index=self.index,
            group_index="",
            read_only=self.read_only,
            public=self.public,
            token=self._token,
            verbose=self.verbose,
            version_state=self.version_state,
            path=self.path,
            link_creds=self.link_creds,
            view_base=self._view_base,
            libdeeplake_dataset=self.libdeeplake_dataset,
        )
        self.storage.autoflush = autoflush
        return ds

    @property
    def no_view_dataset(self):
        """Returns the same dataset without slicing."""
        if self.index is None or self.index.is_trivial():
            return self
        return self.__class__(
            storage=self.storage,
            index=None,
            group_index=self.group_index,
            read_only=self.read_only,
            public=self.public,
            token=self._token,
            verbose=False,
            version_state=self.version_state,
            path=self.path,
            link_creds=self.link_creds,
            pad_tensors=self._pad_tensors,
            enabled_tensors=self.enabled_tensors,
            libdeeplake_dataset=self.libdeeplake_dataset,
        )

    def _create_group(self, name: str) -> "Dataset":
        """Internal method used by `create_group` and `create_tensor`."""
        meta: DatasetMeta = self.version_state["meta"]
        if not name or name in dir(self):
            raise InvalidTensorGroupNameError(name)
        fullname = name
        while name:
            if name in self.version_state["full_tensors"]:
                raise TensorAlreadyExistsError(name)
            meta.add_group(name)
            name, _ = posixpath.split(name)
        return self[fullname]

    @deeplake_reporter.record_call
    def create_group(self, name: str, exist_ok=False) -> "Dataset":
        """Creates a tensor group. Intermediate groups in the path are also created.

        Args:
            name: The name of the group to create.
            exist_ok: If ``True``, the group is created if it does not exist. If ``False``, an error is raised if the group already exists.
                Defaults to ``False``.

        Returns:
            The created group.

        Raises:
            TensorGroupAlreadyExistsError: If the group already exists and ``exist_ok`` is False.

        Examples:

            >>> ds.create_group("images")
            >>> ds['images'].create_tensor("cats")

            >>> ds.create_groups("images/jpg/cats")
            >>> ds["images"].create_tensor("png")
            >>> ds["images/jpg"].create_group("dogs")
        """
        if not self._is_root():
            return self.root.create_group(
                posixpath.join(self.group_index, name), exist_ok=exist_ok
            )
        name = filter_name(name)
        if name in self._groups:
            if not exist_ok:
                raise TensorGroupAlreadyExistsError(name)
            return self[name]
        return self._create_group(name)

    def rechunk(
        self,
        tensors: Optional[Union[str, List[str]]] = None,
        num_workers: int = 0,
        scheduler: str = "threaded",
        progressbar: bool = True,
    ):
        """Rewrites the underlying chunks to make their sizes optimal.
        This is usually needed in cases where a lot of updates have been made to the data.

        Args:
            tensors (str, List[str], Optional): Name/names of the tensors to rechunk.
                If None, all tensors in the dataset are rechunked.
            num_workers (int): The number of workers to use for rechunking. Defaults to 0. When set to 0, it will always use serial processing, irrespective of the scheduler.
            scheduler (str): The scheduler to be used for rechunking. Supported values include: 'serial', 'threaded', 'processed' and 'ray'.
                Defaults to 'threaded'.
            progressbar (bool): Displays a progress bar If ``True`` (default).
        """

        if tensors is None:
            tensors = list(self.tensors)
        elif isinstance(tensors, str):
            tensors = [tensors]

        # identity function that rechunks
        @deeplake.compute
        def rechunking(sample_in, samples_out):
            for tensor in tensors:
                samples_out[tensor].extend(sample_in[tensor])

        rechunking().eval(
            self,
            num_workers=num_workers,
            scheduler=scheduler,
            progressbar=progressbar,
            skip_ok=True,
            extend_only=True,
            disable_label_sync=True,
            disable_rechunk=True,
        )

    # the below methods are used by cloudpickle dumps
    def __origin__(self):
        return None

    def __values__(self):
        return None

    def __type__(self):
        return None

    def __union_params__(self):
        return None

    def __tuple_params__(self):
        return None

    def __result__(self):
        return None

    def __args__(self):
        return None

    def __bool__(self):
        return True

    def extend(self, samples: Dict[str, Any], skip_ok: bool = False):
        """Appends multiple rows of samples to mutliple tensors at once. This method expects all tensors being updated to be of the same length.

        Args:
            samples (Dict[str, Any]): Dictionary with tensor names as keys and samples as values.
            skip_ok (bool): Skip tensors not in ``samples`` if set to True.

        Raises:
            KeyError: If any tensor in the dataset is not a key in ``samples`` and ``skip_ok`` is ``False``.
            TensorDoesNotExistError: If tensor in ``samples`` does not exist.
            ValueError: If all tensors being updated are not of the same length.
            NotImplementedError: If an error occurs while writing tiles.
            Exception: Error while attempting to rollback appends.
        """
        if isinstance(samples, Dataset):
            samples = samples.tensors
        if not samples:
            return
        n = len(samples[next(iter(samples.keys()))])
        for v in samples.values():
            if len(v) != n:
                sizes = {k: len(v) for (k, v) in samples.items()}
                raise ValueError(
                    f"Incoming samples are not of equal lengths. Incoming sample sizes: {sizes}"
                )
        [f() for f in list(self._update_hooks.values())]
        for i in range(n):
            self.append({k: v[i] for k, v in samples.items()}, skip_ok=skip_ok)

    @invalid_view_op
    def append(
        self, sample: Dict[str, Any], skip_ok: bool = False, append_empty: bool = False
    ):
        """Append samples to mutliple tensors at once. This method expects all tensors being updated to be of the same length.

        Args:
            sample (dict): Dictionary with tensor names as keys and samples as values.
            skip_ok (bool): Skip tensors not in ``sample`` if set to ``True``.
            append_empty (bool): Append empty samples to tensors not specified in ``sample`` if set to ``True``. If True, ``skip_ok`` is ignored.

        Raises:
            KeyError: If any tensor in the dataset is not a key in ``sample`` and ``skip_ok`` is ``False``.
            TensorDoesNotExistError: If tensor in ``sample`` does not exist.
            ValueError: If all tensors being updated are not of the same length.
            NotImplementedError: If an error occurs while writing tiles.
            Exception: Error while attempting to rollback appends.
            SampleAppendingError: Error that occurs when someone tries to append a tensor value directly to the dataset without specifying tensor name.

        Examples:

            >>> ds = deeplake.empty("../test/test_ds")
            >>> ds.create_tensor('data')
            Tensor(key='data')
            >>> ds.create_tensor('labels')
            Tensor(key='labels')
            >>> ds.append({"data": [1, 2, 3, 4], "labels":[0, 1, 2, 3]})

        """
        tensors = self.tensors
        if isinstance(sample, Dataset):
            sample = sample.tensors
        if not isinstance(sample, dict):
            raise SampleAppendingError()

        skipped_tensors = [k for k in tensors if k not in sample]
        if skipped_tensors and not skip_ok and not append_empty:
            raise KeyError(
                f"Required tensors not provided: {skipped_tensors}. Pass either `skip_ok=True` to skip tensors or `append_empty=True` to append empty samples to unspecified tensors."
            )
        for k in sample:
            if k not in tensors:
                raise TensorDoesNotExistError(k)
        tensors_to_check_length = tensors if append_empty else sample
        if len(set(map(len, (tensors[k] for k in tensors_to_check_length)))) != 1:
            raise ValueError(
                "When appending using Dataset.append, all tensors being updated are expected to have the same length."
            )
        [f() for f in list(self._update_hooks.values())]
        tensors_appended = []
        with self:
            for k in tensors:
                if k in sample:
                    v = sample[k]
                else:
                    if skip_ok:
                        continue
                    else:
                        v = None
                try:
                    tensor = tensors[k]
                    enc = tensor.chunk_engine.chunk_id_encoder
                    num_chunks = enc.num_chunks
                    tensor.append(v)
                    tensors_appended.append(k)
                except Exception as e:
                    new_num_chunks = enc.num_chunks
                    num_chunks_added = new_num_chunks - num_chunks
                    if num_chunks_added > 1:
                        # This is unlikely to happen, i.e the sample passed the validation
                        # steps and tiling but some error occured while writing tiles to chunks
                        raise NotImplementedError(
                            "Unable to recover from error while writing tiles."
                        ) from e
                    elif num_chunks_added == 1:
                        enc._encoded = enc._encoded[:-1]
                    for k in tensors_appended:
                        try:
                            self[k].pop()
                        except Exception as e2:
                            raise Exception(
                                "Error while attempting to rollback appends"
                            ) from e2
                    raise e

    def _view_hash(self) -> str:
        """Generates a unique hash for a filtered dataset view."""
        return hash_inputs(
            self.path,
            *[e.value for e in self.index.values],
            self.pending_commit_id,
            getattr(self, "_query", None),
        )

    def _get_view_info(
        self,
        id: Optional[str] = None,
        message: Optional[str] = None,
        copy: bool = False,
    ):
        if self.has_head_changes:
            raise DatasetViewSavingError(
                "HEAD node has uncommitted changes. Commit them before saving views."
            )
        commit_id = self.commit_id
        tm = getattr(self, "_created_at", time())
        id = self._view_hash() if id is None else id
        info = {
            "id": id,
            "virtual-datasource": not copy,
            "source-dataset": self.path,
            "source-dataset-version": commit_id,
            "created_at": tm,
        }
        if message is not None:
            info["message"] = message
        query = getattr(self, "_query", None)
        if query:
            info["query"] = query
            info["source-dataset-index"] = getattr(self, "_source_ds_idx", None)
        return info

    def _lock_queries_json(self):
        class _LockQueriesJson:
            def __enter__(self2):
                storage = self.base_storage
                self2.storage_read_only = storage.read_only
                if self._locked_out:
                    # Ignore storage level lock since we have file level lock
                    storage.read_only = False
                lock = Lock(storage, get_queries_lock_key())
                lock.acquire(timeout=10)
                self2.lock = lock

            def __exit__(self2, *_, **__):
                self2.lock.release()
                self.base_storage.read_only = self2.storage_read_only

        return _LockQueriesJson()

    def _write_queries_json(self, data: dict):
        read_only = self.base_storage.read_only
        self.base_storage.disable_readonly()
        try:
            self.base_storage[get_queries_key()] = json.dumps(data).encode("utf-8")
        finally:
            if read_only:
                self.base_storage.enable_readonly()

    def _append_to_queries_json(self, info: dict):
        with self._lock_queries_json():
            qjson = self._read_queries_json()
            idx = None
            for i in range(len(qjson)):
                if qjson[i]["id"] == info["id"]:
                    idx = i
                    break
            if idx is None:
                qjson.append(info)
            else:
                qjson[idx] = info
            self._write_queries_json(qjson)

    def _read_queries_json(self) -> list:
        try:
            return json.loads(self.base_storage[get_queries_key()].decode("utf-8"))
        except KeyError:
            return []

    def _read_view_info(self, id: str):
        for info in self._read_queries_json():
            if info["id"] == id:
                return info
        raise KeyError(f"View with id {id} not found.")

    def _write_vds(
        self,
        vds,
        info: dict,
        copy: Optional[bool] = False,
        tensors: Optional[List[str]] = None,
        num_workers: Optional[int] = 0,
        scheduler: str = "threaded",
        unlink=True,
    ):
        """Writes the indices of this view to a vds."""
        vds._allow_view_updates = True
        try:
            with vds:
                if copy:
                    self._copy(
                        vds,
                        tensors=tensors,
                        num_workers=num_workers,
                        scheduler=scheduler,
                        unlink=unlink,
                        create_vds_index_tensor=True,
                    )
                else:
                    vds.create_tensor(
                        "VDS_INDEX",
                        dtype="uint64",
                        create_shape_tensor=False,
                        create_id_tensor=False,
                        create_sample_info_tensor=False,
                    ).extend(list(self.index.values[0].indices(self.num_samples)))
                    info["first-index-subscriptable"] = self.index.subscriptable_at(0)
                    if len(self.index) > 1:
                        info["sub-sample-index"] = Index(
                            self.index.values[1:]
                        ).to_json()
                vds.info.update(info)
        finally:
            try:
                delattr(vds, "_allow_view_updates")
            except AttributeError:  # Attribute already deleted by _copy()
                pass

    def _save_view_in_subdir(
        self,
        id: Optional[str],
        message: Optional[str],
        copy: bool,
        tensors: Optional[List[str]],
        num_workers: int,
        scheduler: str,
    ):
        """Saves this view under ".queries" sub directory of same storage."""
        info = self._get_view_info(id, message, copy)
        if not hasattr(self, "_query"):
            hash = info["id"]
            path = f".queries/{hash}"
            vds = self._sub_ds(path, empty=True, verbose=False)
            self._write_vds(vds, info, copy, tensors, num_workers, scheduler)
            self._append_to_queries_json(info)
            return vds
        else:
            if message is None:
                message = self._query
            view_path = os.path.join(".queries", info["id"])
            self.path = os.path.join(self.path, view_path)
            info["virtual"] = False
            info["message"] = message
            self._append_to_queries_json(info)
            return self

    def _save_view_in_path(
        self,
        path: str,
        id: Optional[str],
        message: Optional[str],
        copy: bool,
        tensors: Optional[List[str]],
        num_workers: int,
        scheduler: str,
        **ds_args,
    ):
        """Saves this view at a given dataset path"""
        if os.path.abspath(path) == os.path.abspath(self.path):
            raise DatasetViewSavingError("Rewriting parent dataset is not allowed.")
        try:
            vds = deeplake.empty(path, **ds_args)
        except Exception as e:
            raise DatasetViewSavingError from e
        info = self._get_view_info(id, message, copy)
        self._write_vds(vds, info, copy, tensors, num_workers, scheduler)
        return vds

    def save_view(
        self,
        message: Optional[str] = None,
        path: Optional[Union[str, pathlib.Path]] = None,
        id: Optional[str] = None,
        optimize: bool = False,
        tensors: Optional[List[str]] = None,
        num_workers: int = 0,
        scheduler: str = "threaded",
        verbose: bool = True,
        **ds_args,
    ) -> str:
        """Saves a dataset view as a virtual dataset (VDS)

        Examples:

            >>> # Save to specified path
            >>> vds_path = ds[:10].save_view(path="views/first_10", id="first_10")
            >>> vds_path
            views/first_10

            >>> # Path unspecified
            >>> vds_path = ds[:100].save_view(id="first_100", message="first 100 samples")
            >>> # vds_path = path/to/dataset

            >>> # Random id
            >>> vds_path = ds[:100].save_view()
            >>> # vds_path = path/to/dataset/.queries/92f41922ed0471ec2d27690b7351fc96bea060e6c5ee22b14f7ffa5f291aa068

            See :func:`Dataset.get_view` to learn how to load views by id.
            These virtual datasets can also be loaded from their path like normal datasets.

        Args:
            message (Optional, str): Custom user message.
            path (Optional, str, pathlib.Path): - The VDS will be saved as a standalone dataset at the specified path.
                - If not specified, the VDS is saved under ``.queries`` subdirectory of the source dataset's storage.
            id (Optional, str): Unique id for this view. Random id will be generated if not specified.
            optimize (bool):
                - If ``True``, the dataset view will be optimized by copying and rechunking the required data. This is necessary to achieve fast streaming speeds when training models using the dataset view. The optimization process will take some time, depending on the size of the data.
                - You can also choose to optimize the saved view later by calling its :meth:`ViewEntry.optimize` method.
            tensors (List, optional): Names of tensors (and groups) to be copied. If not specified all tensors are copied.
            num_workers (int): Number of workers to be used for optimization process. Applicable only if ``optimize=True``. Defaults to 0.
            scheduler (str): The scheduler to be used for optimization. Supported values include: 'serial', 'threaded', 'processed' and 'ray'. Only applicable if ``optimize=True``. Defaults to 'threaded'.
            verbose (bool): If ``True``, logs will be printed. Defaults to ``True``.
            ds_args (dict): Additional args for creating VDS when path is specified. (See documentation for :func:`deeplake.dataset()`)

        Returns:
            str: Path to the saved VDS.

        Raises:
            ReadOnlyModeError: When attempting to save a view inplace and the user doesn't have write access.
            DatasetViewSavingError: If HEAD node has uncommitted changes.
            TypeError: If ``id`` is not of type ``str``.

        Note:
            Specifying ``path`` makes the view external. External views cannot be accessed using the parent dataset's :func:`Dataset.get_view`,
            :func:`Dataset.load_view`, :func:`Dataset.delete_view` methods. They have to be loaded using :func:`deeplake.load`.
        """
        if id is not None and not isinstance(id, str):
            raise TypeError(f"id {id} is of type {type(id)}, expected `str`.")
        return self._save_view(
            path,
            id,
            message,
            optimize,
            tensors,
            num_workers,
            scheduler,
            verbose,
            False,
            **ds_args,
        )

    def _save_view(
        self,
        path: Optional[Union[str, pathlib.Path]] = None,
        id: Optional[str] = None,
        message: Optional[str] = None,
        optimize: bool = False,
        tensors: Optional[List[str]] = None,
        num_workers: int = 0,
        scheduler: str = "threaded",
        verbose: bool = True,
        _ret_ds: bool = False,
        **ds_args,
    ) -> Union[str, Any]:
        """Saves a dataset view as a virtual dataset (VDS)

        Args:
            path (Optional, str, pathlib.Path): If specified, the VDS will saved as a standalone dataset at the specified path. If not,
                the VDS is saved under `.queries` subdirectory of the source dataset's storage.
            id (Optional, str): Unique id for this view.
            message (Optional, message): Custom user message.
            optimize (bool): Whether the view should be optimized by copying the required data. Default False.
            tensors (Optional, List[str]): Tensors to be copied if `optimize` is True. By default all tensors are copied.
            num_workers (int): Number of workers to be used if `optimize` is True.
            scheduler (str): The scheduler to be used for optimization. Supported values include: 'serial', 'threaded', 'processed' and 'ray'.
                Only applicable if ``optimize=True``. Defaults to 'threaded'.
            verbose (bool): If ``True``, logs will be printed. Defaults to ``True``.
            _ret_ds (bool): If ``True``, the VDS is retured as such without converting it to a view. If ``False``, the VDS path is returned.
                Default False.
            ds_args (dict): Additional args for creating VDS when path is specified. (See documentation for `deeplake.dataset()`)

        Returns:
            If ``_ret_ds`` is ``True``, the VDS is returned, else path to the VDS is returned.

        Raises:
            ReadOnlyModeError: When attempting to save a view inplace and the user doesn't have write access.
            NotImplementedError: When attempting to save in-memory datasets.
        """

        path = convert_pathlib_to_string_if_needed(path)
        ds_args["verbose"] = False
        vds = None
        if path is None and hasattr(self, "_vds"):
            vds = self._vds
            vds_id = vds.info["id"]
            if id is not None and vds_id != id:
                vds = None
                warnings.warn(
                    f"This view is already saved with id '{vds_id}'. A copy of this view will be created with the provided id '{id}'"
                )
        base = self._view_base or self
        if not base._read_only:
            base.flush()
        if vds is None:
            if path is None:
                if isinstance(self, MemoryProvider):
                    raise NotImplementedError(
                        "Saving views inplace is not supported for in-memory datasets."
                    )
                if self.read_only and not base._locked_out:
                    if isinstance(self, deeplake.core.dataset.DeepLakeCloudDataset):
                        try:
                            with self._temp_write_access():
                                vds = self._save_view_in_subdir(
                                    id,
                                    message,
                                    optimize,
                                    tensors,
                                    num_workers,
                                    scheduler,
                                )
                        except ReadOnlyModeError as e:
                            raise ReadOnlyModeError(
                                "Cannot save a view in this dataset because you are not a member of its organization."
                                "Please specify a `path` in order to save the view at a custom location."
                            ) from e
                    else:
                        raise ReadOnlyModeError(
                            "Cannot save view in read only dataset. Speicify a path to save the view in a different location."
                        )
                else:
                    vds = self._save_view_in_subdir(
                        id, message, optimize, tensors, num_workers, scheduler
                    )
            else:
                vds = self._save_view_in_path(
                    path,
                    id,
                    message,
                    optimize,
                    tensors,
                    num_workers,
                    scheduler,
                    **ds_args,
                )
        if verbose and self.verbose:
            log_visualizer_link(vds.path, self.path)
        if _ret_ds:
            return vds
        return vds.path

    def _get_view(self, inherit_creds=True, creds: Optional[Dict] = None):
        """Returns a view for this VDS. Only works if this Dataset is a virtual dataset.

        Returns:
            A view of the source dataset based on the indices from VDS.

        Args:
            inherit_creds (bool): Whether to inherit creds from the parent dataset in which this vds is stored. Default True.
            creds (optional, Dict): Creds for the source dataset. Used only if inherit_creds is False.

        Raises:
            Exception: If this is not a VDS.
        """

        try:
            commit_id = self.info["source-dataset-version"]
        except KeyError:
            raise Exception("Dataset._get_view() works only for virtual datasets.")
        ds = (
            self._parent_dataset[Index()]
            if (inherit_creds and self._parent_dataset)
            else deeplake.load(
                self.info["source-dataset"],
                verbose=False,
                creds=creds,
                read_only=True,
                token=self._token,
            )
        )

        ds.index = Index()
        ds.version_state = ds.version_state.copy()
        ds._checkout(commit_id, verbose=False)
        first_index_subscriptable = self.info.get("first-index-subscriptable", True)
        if first_index_subscriptable:
            index_entries = [IndexEntry(self.VDS_INDEX.numpy().reshape(-1).tolist())]
        else:
            index_entries = [IndexEntry(int(self.VDS_INDEX.numpy()))]
        sub_sample_index = self.info.get("sub-sample-index")
        if sub_sample_index:
            index_entries += Index.from_json(sub_sample_index).values
        ret = ds[Index(index_entries)]
        ret._vds = self
        return ret

    def _get_empty_vds(
        self,
        vds_path: Optional[Union[str, pathlib.Path]] = None,
        query: Optional[str] = None,
        **vds_args,
    ):
        """Returns an empty VDS with this dataset as the source dataset. Internal.

        Args:
            vds_path (Optional, str, pathlib.Path): If specified, the vds will be sved at this path. Else the vds will be saved under `.queries` subdirectory.
            query (Optional, str): Query string associated with this view.
            vds_args (dict): Additional args for creating vds when path is specified.

        Returns:
            Empty VDS with this dataset as the source dataset.
        """
        view = self[:0]
        vds_path = convert_pathlib_to_string_if_needed(vds_path)
        if query:
            view._query = query
        return view._save_view(vds_path, _ret_ds=True, **vds_args)

    def get_views(self, commit_id: Optional[str] = None) -> List[ViewEntry]:
        """Returns list of views stored in this Dataset.

        Args:
            commit_id (str, optional): - Commit from which views should be returned.
                - If not specified, views from all commits are returned.

        Returns:
            List[Union(ViewEntry, NonlinearQueryView)]: List of :class:`ViewEntry` or `NonlinearQueryView` instances.
        """
        queries = self._read_queries_json()
<<<<<<< HEAD
        f = lambda x: x["source-dataset-version"] == commit_id

        filtered_queries = filter(f, queries)

        ret = []
        from deeplake.core.dataset.deeplake_query_view import NonlinearQueryView

        for query in filtered_queries:
            ViewClass = ViewEntry
            if query.get("query"):
                ViewClass = NonlinearQueryView

            ret.append(ViewClass(info=query, dataset=self))

        return ret
=======
        if commit_id is not None:
            queries = filter(
                lambda x: x["source-dataset-version"] == commit_id, queries
            )
        return list(map(partial(ViewEntry, dataset=self), queries))
>>>>>>> 6d0df532

    def get_view(self, id: str) -> ViewEntry:
        """Returns the dataset view corresponding to ``id``.

        Examples:
            >>> # save view
            >>> ds[:100].save_view(id="first_100")
            >>> # load view
            >>> first_100 = ds.get_view("first_100").load()
            >>> # 100
            >>> print(len(first_100))

            See :func:`Dataset.save_view` to learn more about saving views.

        Args:
            id (str): id of required view.

        Returns:
            ViewEntry

        Raises:
            KeyError: If no such view exists.
        """
        from deeplake.core.dataset.deeplake_query_view import NonlinearQueryView

        queries = self._read_queries_json()
        for q in queries:
            if q["id"] == id:
                query = q.get("query")
                if query:
                    return NonlinearQueryView(q, self)
                return ViewEntry(q, self)

        raise KeyError(f"No view with id {id} found in the dataset.")

    def load_view(
        self,
        id: str,
        optimize: Optional[bool] = False,
        tensors: Optional[List[str]] = None,
        num_workers: int = 0,
        scheduler: str = "threaded",
        progressbar: Optional[bool] = True,
    ):
        """Loads the view and returns the :class:`~deeplake.core.dataset.dataset.Dataset` by id. Equivalent to ds.get_view(id).load().

        Args:
            id (str): id of the view to be loaded.
            optimize (bool): If ``True``, the dataset view is optimized by copying and rechunking the required data before loading. This is
                necessary to achieve fast streaming speeds when training models using the dataset view. The optimization process will
                take some time, depending on the size of the data.
            tensors (Optional, List[str]): Tensors to be copied if `optimize` is True. By default all tensors are copied.
            num_workers (int): Number of workers to be used for the optimization process. Only applicable if `optimize=True`. Defaults to 0.
            scheduler (str): The scheduler to be used for optimization. Supported values include: 'serial', 'threaded', 'processed' and 'ray'.
                Only applicable if `optimize=True`. Defaults to 'threaded'.
            progressbar (bool): Whether to use progressbar for optimization. Only applicable if `optimize=True`. Defaults to True.

        Returns:
            Dataset: The loaded view.

        Raises:
            KeyError: if view with given id does not exist.
        """
        view = self.get_view(id)
        if optimize:
            return view.optimize(
                tensors=tensors,
                num_workers=num_workers,
                scheduler=scheduler,
                progressbar=progressbar,
            ).load()
        return view.load()

    def delete_view(self, id: str):
        """Deletes the view with given view id.

        Args:
            id (str): Id of the view to delete.

        Raises:
            KeyError: if view with given id does not exist.
        """

        try:
            with self._lock_queries_json():
                qjson = self._read_queries_json()
                for i, q in enumerate(qjson):
                    if q["id"] == id:
                        qjson.pop(i)
                        self.base_storage.subdir(
                            ".queries/" + (q.get("path") or q["id"])
                        ).clear()
                        self._write_queries_json(qjson)
                        return
        # not enough permissions to acquire lock
        except TokenPermissionError:
            pass

        raise KeyError(f"No view with id {id} found in the dataset.")

    def _sub_ds(
        self,
        path,
        empty=False,
        memory_cache_size: int = DEFAULT_MEMORY_CACHE_SIZE,
        local_cache_size: int = DEFAULT_LOCAL_CACHE_SIZE,
        read_only=None,
        lock=True,
        verbose=True,
        token=None,
    ):
        """Loads a nested dataset. Internal.

        Args:
            path (str): Path to sub directory
            empty (bool): If ``True``, all contents of the sub directory is cleared before initializing the sub dataset.
            memory_cache_size (int): Memory cache size for the sub dataset.
            local_cache_size (int): Local storage cache size for the sub dataset.
            read_only (bool): Loads the sub dataset in read only mode if ``True``. Default ``False``.
            lock (bool): Whether the dataset should be locked for writing. Only applicable for S3, Deep Lake and GCS datasets. No effect if ``read_only=True``.
            verbose (bool): If ``True``, logs will be printed. Defaults to ``True``.
            token (Optional[str]): Token of source dataset.

        Returns:
            Sub dataset

        Note:
            Virtual datasets are returned as such, they are not converted to views.
        """
        sub_storage = self.base_storage.subdir(path, read_only=read_only)

        if empty:
            sub_storage.clear()

        if self.path.startswith("hub://"):
            path = posixpath.join(self.path, path)
            cls = deeplake.core.dataset.DeepLakeCloudDataset
        else:
            path = sub_storage.root
            cls = deeplake.core.dataset.Dataset

        ret = cls(
            generate_chain(
                sub_storage,
                memory_cache_size * MB,
                local_cache_size * MB,
            ),
            path=path,
            token=token,
            read_only=read_only,
            lock=lock,
            verbose=verbose,
        )
        ret._parent_dataset = self
        return ret

    def _link_tensors(
        self,
        src: str,
        dest: str,
        extend_f: str,
        update_f: Optional[str] = None,
        flatten_sequence: Optional[bool] = None,
    ):
        """Internal. Links a source tensor to a destination tensor. Appends / updates made to the source tensor will be reflected in the destination tensor.

        Args:
            src (str): Name of the source tensor.
            dest (str): Name of the destination tensor.
            extend_f (str): Name of the linked tensor transform to be used for extending the destination tensor. This transform should be defined in `deeplake.core.tensor_link` module.
            update_f (str): Name of the linked tensor transform to be used for updating items in the destination tensor. This transform should be defined in `deeplake.core.tensor_link` module.
            flatten_sequence (bool, Optional): Whether appends and updates should be done per item or per sequence if the source tensor is a sequence tensor.

        Raises:
            TensorDoesNotExistError: If source or destination tensors do not exist in this dataset.
            ValueError: If source tensor is a sequence tensor and `flatten_sequence` argument is not specified.
        """
        assert self._is_root()
        tensors = self._tensors()
        if src not in tensors:
            raise TensorDoesNotExistError(src)
        if dest not in tensors:
            raise TensorDoesNotExistError(dest)
        src_tensor = self[src]
        dest_key = self.version_state["tensor_names"][dest]
        if flatten_sequence is None:
            if src_tensor.is_sequence:
                raise ValueError(
                    "`flatten_sequence` arg must be specified when linking a sequence tensor."
                )
            flatten_sequence = False
        src_tensor.meta.add_link(dest_key, extend_f, update_f, flatten_sequence)
        self.storage.maybe_flush()

    def _resolve_tensor_list(self, keys: List[str], root: bool = False) -> List[str]:
        ret = []
        for k in keys:
            fullpath = k if root else posixpath.join(self.group_index, k)
            if (
                self.version_state["tensor_names"].get(fullpath)
                in self.version_state["full_tensors"]
            ):
                ret.append(k)
            else:
                enabled_tensors = self.enabled_tensors
                if fullpath[-1] != "/":
                    fullpath = fullpath + "/"
                hidden = self.meta.hidden_tensors
                ret += filter(
                    lambda t: t.startswith(fullpath)
                    and t not in hidden
                    and (enabled_tensors is None or t in enabled_tensors),
                    self.version_state["tensor_names"],
                )
        return ret

    def _copy(
        self,
        dest: Union[str, pathlib.Path],
        tensors: Optional[List[str]] = None,
        overwrite: bool = False,
        creds=None,
        token=None,
        num_workers: int = 0,
        scheduler="threaded",
        progressbar=True,
        public: bool = False,
        unlink: bool = False,
        create_vds_index_tensor: bool = False,
    ):
        """Copies this dataset or dataset view to `dest`. Version control history is not included.

        Args:
            dest (str, pathlib.Path): Destination dataset or path to copy to. If a Dataset instance is provided, it is expected to be empty.
            tensors (List[str], optional): Names of tensors (and groups) to be copied. If not specified all tensors are copied.
            overwrite (bool): If ``True`` and a dataset exists at `destination`, it will be overwritten. Defaults to False.
            creds (dict, Optional): creds required to create / overwrite datasets at `dest`.
            token (str, Optional): token used to for fetching credentials to `dest`.
            num_workers (int): The number of workers to use for copying. Defaults to 0. When set to 0, it will always use serial processing, irrespective of the scheduler.
            scheduler (str): The scheduler to be used for copying. Supported values include: 'serial', 'threaded', 'processed' and 'ray'.
                Defaults to 'threaded'.
            progressbar (bool): Displays a progress bar If ``True`` (default).
            public (bool): Defines if the dataset will have public access. Applicable only if Deep Lake cloud storage is used and a new Dataset is being created. Defaults to False.
            unlink (bool): Whether to copy the data from source for linked tensors. Does not apply for linked video tensors.
            create_vds_index_tensor (bool): If ``True``, a hidden tensor called "VDS_INDEX" is created which contains the sample indices in the source view.

        Returns:
            Dataset: New dataset object.

        Raises:
            DatasetHandlerError: If a dataset already exists at destination path and overwrite is False.
        """
        if isinstance(dest, str):
            path = dest
        else:
            path = dest.path

        report_params = {
            "Tensors": tensors,
            "Overwrite": overwrite,
            "Num_Workers": num_workers,
            "Scheduler": scheduler,
            "Progressbar": progressbar,
            "Public": public,
        }

        if path.startswith("hub://"):
            report_params["Dest"] = path
        feature_report_path(self.path, "copy", report_params, token=token)

        dest_ds = deeplake.api.dataset.dataset._like(
            dest,
            self,
            tensors=tensors,
            creds=creds,
            token=token,
            overwrite=overwrite,
            public=public,
            unlink=[
                t
                for t in self.tensors
                if (
                    self.tensors[t].base_htype != "video"
                    or deeplake.constants._UNLINK_VIDEOS
                )
            ]
            if unlink
            else False,
        )

        def _copy_tensor(sample_in, sample_out):
            for tensor_name in dest_ds.tensors:
                src = self[tensor_name]
                if (
                    unlink
                    and src.is_link
                    and (src.base_htype != "video" or deeplake.constants._UNLINK_VIDEOS)
                ):
                    if len(self.index) > 1:
                        sample_out[tensor_name].extend(sample_in[tensor_name])
                    else:
                        if self.index.subscriptable_at(0):
                            sample_idxs = list(
                                sample_in.index.values[0].indices(len(self))
                            )
                        else:
                            sample_idxs = [self.index.values[0].value]
                        sample_out[tensor_name].extend(
                            [
                                sample_in[
                                    tensor_name
                                ].chunk_engine.get_deeplake_read_sample(sample_idx)
                                for sample_idx in sample_idxs
                            ]
                        )
                else:
                    sample_out[tensor_name].extend(sample_in[tensor_name])

        if not self.index.subscriptable_at(0):
            old_first_index = self.index.values[0]
            new_first_index = IndexEntry(
                slice(old_first_index.value, old_first_index.value + 1)
            )
            self.index.values[0] = new_first_index
            reset_index = True
        else:
            reset_index = False
        try:
            deeplake.compute(_copy_tensor, name="copy transform")().eval(
                self,
                dest_ds,
                num_workers=num_workers,
                scheduler=scheduler,
                progressbar=progressbar,
                skip_ok=True,
                check_lengths=False,
                disable_label_sync=True,
                extend_only=True,
            )

            dest_ds.flush()
            if create_vds_index_tensor:
                with dest_ds:
                    try:
                        dest_ds._allow_view_updates = True
                        dest_ds.create_tensor(
                            "VDS_INDEX",
                            dtype=np.uint64,
                            hidden=True,
                            create_shape_tensor=False,
                            create_id_tensor=False,
                            create_sample_info_tensor=False,
                        )
                        dest_ds.VDS_INDEX.extend(list(self.sample_indices))
                    finally:
                        delattr(dest_ds, "_allow_view_updates")
        finally:
            if reset_index:
                dest_ds.meta.default_index = Index([IndexEntry(0)]).to_json()
                dest_ds.meta.is_dirty = True
                dest_ds.flush()
                dest_ds = dest_ds[0]
                self.index.values[0] = old_first_index
        return dest_ds

    def copy(
        self,
        dest: Union[str, pathlib.Path],
        tensors: Optional[List[str]] = None,
        overwrite: bool = False,
        creds=None,
        token=None,
        num_workers: int = 0,
        scheduler="threaded",
        progressbar=True,
        public: bool = False,
    ):
        """Copies this dataset or dataset view to ``dest``. Version control history is not included.

        Args:
            dest (str, pathlib.Path): Destination dataset or path to copy to. If a Dataset instance is provided, it is expected to be empty.
            tensors (List[str], optional): Names of tensors (and groups) to be copied. If not specified all tensors are copied.
            overwrite (bool): If ``True`` and a dataset exists at `destination`, it will be overwritten. Defaults to False.
            creds (dict, Optional): creds required to create / overwrite datasets at `dest`.
            token (str, Optional): token used to for fetching credentials to `dest`.
            num_workers (int): The number of workers to use for copying. Defaults to 0. When set to 0, it will always use serial processing, irrespective of the scheduler.
            scheduler (str): The scheduler to be used for copying. Supported values include: 'serial', 'threaded', 'processed' and 'ray'.
                Defaults to 'threaded'.
            progressbar (bool): Displays a progress bar If ``True`` (default).
            public (bool): Defines if the dataset will have public access. Applicable only if Deep Lake cloud storage is used and a new Dataset is being created. Defaults to False.

        Returns:
            Dataset: New dataset object.

        Raises:
            DatasetHandlerError: If a dataset already exists at destination path and overwrite is False.
        """
        return self._copy(
            dest,
            tensors,
            overwrite,
            creds,
            token,
            num_workers,
            scheduler,
            progressbar,
            public,
        )

    @invalid_view_op
    @spinner
    def reset(self):
        """Resets the uncommitted changes present in the branch.

        Note:
            The uncommitted data is deleted from underlying storage, this is not a reversible operation.
        """
        storage, version_state = self.storage, self.version_state
        if version_state["commit_node"].children:
            print("You are not at the head node of the branch, cannot reset.")
            return
        if not self.has_head_changes:
            print("There are no uncommitted changes on this branch.")
            return

        if self.commit_id is None:
            storage.clear()
            self._populate_meta()
            load_meta(self)
        else:
            parent_commit_id = self.commit_id
            reset_commit_id = self.pending_commit_id

            # checkout to get list of tensors in previous commit, needed for copying metas and create_commit_chunk_set
            self.checkout(parent_commit_id)

            new_commit_id = replace_head(storage, version_state, reset_commit_id)

            self.checkout(new_commit_id)

    def connect(
        self,
        creds_key: str,
        dest_path: Optional[str] = None,
        org_id: Optional[str] = None,
        ds_name: Optional[str] = None,
        token: Optional[str] = None,
    ):
        """Connect a Deep Lake cloud dataset through a deeplake path.

        Examples:
            >>> # create/load an s3 dataset
            >>> s3_ds = deeplake.dataset("s3://bucket/dataset")
            >>> ds = s3_ds.connect(dest_path="hub://my_org/dataset", creds_key="my_managed_credentials_key", token="my_activeloop_token)
            >>> # or
            >>> ds = s3_ds.connect(org_id="my_org", creds_key="my_managed_credentials_key", token="my_activeloop_token")

        Args:
            creds_key (str): The managed credentials to be used for accessing the source path.
            dest_path (str, optional): The full path to where the connected Deep Lake dataset will reside. Can be:
                a Deep Lake path like ``hub://organization/dataset``
            org_id (str, optional): The organization to where the connected Deep Lake dataset will be added.
            ds_name (str, optional): The name of the connected Deep Lake dataset. Will be infered from ``dest_path`` or ``src_path`` if not provided.
            token (str, optional): Activeloop token used to fetch the managed credentials.

        Raises:
            InvalidSourcePathError: If the dataset's path is not a valid s3 or gcs path.
            InvalidDestinationPathError: If ``dest_path``, or ``org_id`` and ``ds_name`` do not form a valid Deep Lake path.
        """
        path = connect_dataset_entry(
            src_path=self.path,
            dest_path=dest_path,
            org_id=org_id,
            ds_name=ds_name,
            creds_key=creds_key,
            token=token,
        )
        self.__class__ = (
            deeplake.core.dataset.deeplake_cloud_dataset.DeepLakeCloudDataset
        )
        self._token = token
        self.path = path
        self.public = False
        self._load_link_creds()
        self._first_load_init(verbose=False)

    def add_creds_key(self, creds_key: str, managed: bool = False):
        """Adds a new creds key to the dataset. These keys are used for tensors that are linked to external data.

        Examples:

            >>> # create/load a dataset
            >>> ds = deeplake.empty("path/to/dataset")
            >>> # add a new creds key
            >>> ds.add_creds_key("my_s3_key")

        Args:
            creds_key (str): The key to be added.
            managed (bool):
                - If ``True``, the creds corresponding to the key will be fetched from Activeloop platform.
                - Defaults to ``False``.

        Raises:
            ValueError: If the dataset is not connected to Activeloop platform and ``managed`` is ``True``.

        Note:
            ``managed`` parameter is applicable only for datasets that are connected to `Activeloop platform <https://app.activeloop.ai>`_.
        """
        if managed:
            raise ValueError(
                "Managed creds are not supported for datasets that are not connected to activeloop platform."
            )
        self.link_creds.add_creds_key(creds_key)
        save_link_creds(self.link_creds, self.storage)

    def populate_creds(
        self,
        creds_key: str,
        creds: Optional[dict] = None,
        from_environment: bool = False,
    ):
        """Populates the creds key added in add_creds_key with the given creds. These creds are used to fetch the external data.
        This needs to be done everytime the dataset is reloaded for datasets that contain links to external data.

        Examples:

            >>> # create/load a dataset
            >>> ds = deeplake.dataset("path/to/dataset")
            >>> # add a new creds key
            >>> ds.add_creds_key("my_s3_key")
            >>> # populate the creds
            >>> ds.populate_creds("my_s3_key", {"aws_access_key_id": "my_access_key", "aws_secret_access_key": "my_secret_key"})
            >>> # or
            >>> ds.populate_creds("my_s3_key", from_environment=True)

        """
        if creds and from_environment:
            raise ValueError(
                "Only one of creds or from_environment can be provided. Both cannot be provided at the same time."
            )
        if from_environment:
            creds = {}
        self.link_creds.populate_creds(creds_key, creds)

    def update_creds_key(
        self,
        creds_key: str,
        new_creds_key: Optional[str] = None,
        managed: Optional[bool] = None,
    ):
        """Updates the name and/or management status of a creds key.

        Args:
            creds_key (str): The key whose name and/or management status is to be changed.
            new_creds_key (str, optional): The new key to replace the old key. If not provided, the old key will be used.
            managed (bool): The target management status. If ``True``, the creds corresponding to the key will be fetched from activeloop platform.

        Raises:
            ValueError: If the dataset is not connected to activeloop platform.
            ValueError: If both ``new_creds_key`` and ``managed`` are ``None``.
            KeyError: If the creds key is not present in the dataset.

        Examples:

            >>> # create/load a dataset
            >>> ds = deeplake.dataset("path/to/dataset")
            >>> # add a new creds key
            >>> ds.add_creds_key("my_s3_key")
            >>> # Populate the name added with creds dictionary
            >>> # These creds are only present temporarily and will have to be repopulated on every reload
            >>> ds.populate_creds("my_s3_key", {})
            >>> # Rename the key and change the management status of the key to True. Before doing this, ensure that the creds have been created on activeloop platform
            >>> # Now, this key will no longer use the credentials populated in the previous step but will instead fetch them from activeloop platform
            >>> # These creds don't have to be populated again on every reload and will be fetched every time the dataset is loaded
            >>> ds.update_creds_key("my_s3_key", "my_managed_key", True)

        """
        if new_creds_key is None and managed is None:
            raise ValueError(
                "Atleast one of new_creds_key or managed must be provided."
            )
        if managed:
            raise ValueError(
                "Managed creds are not supported for datasets that are not connected to activeloop platform."
            )
        replaced_index = self.link_creds.replace_creds(creds_key, new_creds_key)
        save_link_creds(self.link_creds, self.storage, replaced_index=replaced_index)

    def get_creds_keys(self) -> List[str]:
        """Returns the list of creds keys added to the dataset. These are used to fetch external data in linked tensors"""
        return self.link_creds.creds_keys

    def visualize(
        self, width: Union[int, str, None] = None, height: Union[int, str, None] = None
    ):
        """
        Visualizes the dataset in the Jupyter notebook.

        Args:
            width: Union[int, str, None] Optional width of the visualizer canvas.
            height: Union[int, str, None] Optional height of the visualizer canvas.

        Raises:
            Exception: If the dataset is not a Deep Lake cloud dataset and the visualization is attempted in colab.
        """
        from deeplake.visualizer import visualize

        deeplake_reporter.feature_report(feature_name="visualize", parameters={})
        if is_colab():
            provider = self.storage.next_storage
            if isinstance(provider, S3Provider):
                creds = {
                    "aws_access_key_id": provider.aws_access_key_id,
                    "aws_secret_access_key": provider.aws_secret_access_key,
                    "aws_session_token": provider.aws_session_token,
                    "aws_region": provider.aws_region,
                    "endpoint_url": provider.endpoint_url,
                }
                visualize(
                    provider.path,
                    link_creds=self.link_creds,
                    token=self.token,
                    creds=creds,
                )
            else:
                raise Exception(
                    "Cannot visualize non Deep Lake cloud dataset in Colab."
                )
        else:
            visualize(
                self.storage, link_creds=self.link_creds, width=width, height=height
            )

    def __contains__(self, tensor: str):
        return tensor in self.tensors

    def _optimize_saved_view(
        self,
        id: str,
        tensors: Optional[List[str]] = None,
        external=False,
        unlink=True,
        num_workers=0,
        scheduler="threaded",
        progressbar=True,
    ):
        try:
            with self._temp_write_access():
                with self._lock_queries_json():
                    qjson = self._read_queries_json()
                    idx = -1
                    for i in range(len(qjson)):
                        if qjson[i]["id"] == id:
                            idx = i
                            break
                    if idx == -1:
                        raise KeyError(f"View with id {id} not found.")
                    info = qjson[i]
                    if not info["virtual-datasource"]:
                        # Already optimized
                        return info
                    path = info.get("path", info["id"])
                    vds = self._sub_ds(".queries/" + path, verbose=False)
                    view = vds._get_view(not external)
                    new_path = path + "_OPTIMIZED"
                    optimized = self._sub_ds(
                        ".queries/" + new_path, empty=True, verbose=False
                    )
                    view._copy(
                        optimized,
                        tensors=tensors,
                        overwrite=True,
                        unlink=unlink,
                        create_vds_index_tensor=True,
                        num_workers=num_workers,
                        scheduler=scheduler,
                        progressbar=progressbar,
                    )
                    optimized.info.update(vds.info.__getstate__())
                    optimized.info["virtual-datasource"] = False
                    optimized.info["path"] = new_path
                    optimized.flush()
                    info["virtual-datasource"] = False
                    info["path"] = new_path
                    self._write_queries_json(qjson)
                vds.base_storage.disable_readonly()
                try:
                    vds.base_storage.clear()
                except Exception as e:
                    warnings.warn(
                        f"Error while deleting old view after writing optimized version: {e}"
                    )
                return info
        except ReadOnlyModeError as e:
            raise ReadOnlyModeError(
                f"You do not have permission to materialize views in this dataset ({self.path})."
            ) from e

    def _sample_indices(self, maxlen: int):
        vds_index = self._tensors(include_hidden=True).get("VDS_INDEX")
        if vds_index:
            return vds_index.numpy().reshape(-1).tolist()
        return self.index.values[0].indices(maxlen)

    @property
    def sample_indices(self):
        """Returns all the indices pointed to by this dataset view."""
        return self._sample_indices(min(t.num_samples for t in self.tensors.values()))

    def _enable_padding(self):
        self._pad_tensors = True

    def _disable_padding(self):
        self._pad_tensors = False

    @invalid_view_op
    def pop(self, index: Optional[int] = None):
        """
        Removes a sample from all the tensors of the dataset.
        For any tensor if the index >= len(tensor), the sample won't be popped from it.

        Args:
            index (int, Optional): The index of the sample to be removed. If it is ``None``, the index becomes the ``length of the longest tensor - 1``.

        Raises:
            IndexError: If the index is out of range.
        """
        self._initial_autoflush.append(self.storage.autoflush)
        self.storage.autoflush = False
        max_len = max((t.num_samples for t in self.tensors.values()), default=0)
        if max_len == 0:
            raise IndexError("Can't pop from empty dataset.")

        if index is None:
            index = max_len - 1

        if index < 0:
            raise IndexError("Pop doesn't support negative indices.")
        elif index >= max_len:
            raise IndexError(
                f"Index {index} is out of range. The longest tensor has {max_len} samples."
            )

        for tensor in self.tensors.values():
            if tensor.num_samples > index:
                tensor.pop(index)

        self.storage.autoflush = self._initial_autoflush.pop()

    @property
    def is_view(self) -> bool:
        """Returns ``True`` if this dataset is a view and ``False`` otherwise."""
        return (
            not self.index.is_trivial()
            or hasattr(self, "_vds")
            or hasattr(self, "_view_entry")
        )

    @property
    def is_optimized(self) -> bool:
        return not getattr(getattr(self, "_view_entry", None), "virtual", True)

    @property
    def min_view(self):
        """Returns a view of the dataset in which all tensors are sliced to have the same length as
        the shortest tensor.

        Example:

            Creating a dataset with 5 images and 4 labels. ``ds.min_view`` will return a view in which tensors are
            sliced to have 4 samples.

            >>> import deeplake
            >>> ds = deeplake.dataset("../test/test_ds", overwrite=True)
            >>> ds.create_tensor("images", htype="link[image]", sample_compression="jpg")
            >>> ds.create_tensor("labels", htype="class_label")
            >>> ds.images.extend([deeplake.link("https://picsum.photos/20/20") for _ in range(5)])
            >>> ds.labels.extend([0, 1, 2, 1])
            >>> len(ds.images)
            5
            >>> len(ds.labels)
            4
            >>> for i, sample in enumerate(ds.max_view):
            ...     print(sample["images"].shape, sample["labels"].numpy())
            ...
            (20, 20, 3) [0]
            (20, 20, 3) [1]
            (20, 20, 3) [2]
            (20, 20, 3) [1]

        """
        min_length = min(map(len, self.tensors.values()))
        return self[:min_length]

    @property
    def max_view(self):
        """Returns a view of the dataset in which shorter tensors are padded with ``None`` s to have the same length as
        the longest tensor.

        Example:

            Creating a dataset with 5 images and 4 labels. ``ds.max_view`` will return a view with ``labels`` tensor
            padded to have 5 samples.

            >>> import deeplake
            >>> ds = deeplake.dataset("../test/test_ds", overwrite=True)
            >>> ds.create_tensor("images", htype="link[image]", sample_compression="jpg")
            >>> ds.create_tensor("labels", htype="class_label")
            >>> ds.images.extend([deeplake.link("https://picsum.photos/20/20") for _ in range(5)])
            >>> ds.labels.extend([0, 1, 2, 1])
            >>> len(ds.images)
            5
            >>> len(ds.labels)
            4
            >>> for i, sample in enumerate(ds.max_view):
            ...     print(sample["images"].shape, sample["labels"].numpy())
            ...
            (20, 20, 3) [0]
            (20, 20, 3) [1]
            (20, 20, 3) [2]
            (20, 20, 3) [1]
            (20, 20, 3) [None]
        """
        return self.__class__(
            storage=self.storage,
            index=self.index,
            group_index=self.group_index,
            read_only=self.read_only,
            token=self._token,
            verbose=False,
            version_state=self.version_state,
            path=self.path,
            link_creds=self.link_creds,
            pad_tensors=True,
            enabled_tensors=self.enabled_tensors,
            libdeeplake_dataset=self.libdeeplake_dataset,
        )

    def random_split(self, lengths: Sequence[Union[int, float]]):
        """Splits the dataset into non-overlapping :class:`~deeplake.core.dataset.Dataset` objects of given lengths.
        If a list of fractions that sum up to 1 is given, the lengths will be computed automatically as floor(frac * len(dataset)) for each fraction provided.
        The split generated is only performant with enterprise dataloader which can be installed with ``pip install deeplake[enterprise]``.

        After computing the lengths, if there are any remainders, 1 count will be distributed in round-robin fashion to the lengths until there are no remainders left.

        Example:

            >>> import deeplake
            >>> ds = deeplake.dataset("../test/test_ds", overwrite=True)
            >>> ds.create_tensor("labels", htype="class_label")
            >>> ds.labels.extend([0, 1, 2, 1, 3])
            >>> len(ds)
            5
            >>> train_ds, val_ds = ds.random_split([0.8, 0.2])
            >>> len(train_ds)
            4
            >>> len(val_ds)
            1
            >>> train_ds, val_ds = ds.random_split([3, 2])
            >>> len(train_ds)
            3
            >>> len(val_ds)
            2
            >> train_loader = train_ds.pytorch(batch_size=2, shuffle=True)
            >> val_loader = val_ds.pytorch(batch_size=2, shuffle=False)

        Args:
            lengths (Sequence[Union[int, float]]): lengths or fractions of splits to be produced.

        Returns:
            Tuple[Dataset, ...]: a tuple of datasets of the given lengths.

        Raises:
            ValueError: If the sum of the lengths is not equal to the length of the dataset.
            ValueError: If the dataset has variable length tensors.
            ValueError: If lengths are floats and one or more of them are not between 0 and 1.

        """
        if self.max_len != self.min_len:
            raise ValueError(
                "Random_split is not supported for datasets with variable length tensors."
            )
        return create_random_split_views(self, lengths)

    def _temp_write_access(self):
        # Defined in DeepLakeCloudDataset
        return memoryview(b"")  # No-op context manager<|MERGE_RESOLUTION|>--- conflicted
+++ resolved
@@ -3137,29 +3137,22 @@
             List[Union(ViewEntry, NonlinearQueryView)]: List of :class:`ViewEntry` or `NonlinearQueryView` instances.
         """
         queries = self._read_queries_json()
-<<<<<<< HEAD
-        f = lambda x: x["source-dataset-version"] == commit_id
-
-        filtered_queries = filter(f, queries)
-
-        ret = []
-        from deeplake.core.dataset.deeplake_query_view import NonlinearQueryView
-
-        for query in filtered_queries:
-            ViewClass = ViewEntry
-            if query.get("query"):
-                ViewClass = NonlinearQueryView
-
-            ret.append(ViewClass(info=query, dataset=self))
-
-        return ret
-=======
         if commit_id is not None:
             queries = filter(
                 lambda x: x["source-dataset-version"] == commit_id, queries
             )
-        return list(map(partial(ViewEntry, dataset=self), queries))
->>>>>>> 6d0df532
+
+        ret = []
+        from deeplake.core.dataset.deeplake_query_view import NonlinearQueryView
+
+        for query in queries:
+            ViewClass = ViewEntry
+            if query.get("query"):
+                ViewClass = NonlinearQueryView
+
+            ret.append(ViewClass(info=query, dataset=self))
+
+        return ret
 
     def get_view(self, id: str) -> ViewEntry:
         """Returns the dataset view corresponding to ``id``.
