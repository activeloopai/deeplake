# type: ignore
import os
import uuid
import json
import posixpath
from logging import warning
from typing import Any, Callable, Dict, List, Optional, Sequence, Tuple, Union, Set
from functools import partial

import pathlib
import numpy as np
from time import time, sleep

from jwt import DecodeError
from tqdm import tqdm

import deeplake
from deeplake.client.config import DEEPLAKE_AUTH_TOKEN
from deeplake.core import index_maintenance
from deeplake.core.index.index import IndexEntry
from deeplake.core.link_creds import LinkCreds
from deeplake.core.sample import Sample
from deeplake.core.linked_sample import LinkedSample
from deeplake.util.connect_dataset import connect_dataset_entry
from deeplake.util.downsample import validate_downsampling
from deeplake.util.storage import get_dataset_credentials
from deeplake.util.tag import process_hub_path
from deeplake.util.version_control import (
    save_version_info,
    integrity_check,
    save_commit_info,
    rebuild_version_info,
    _squash_main,
)
from deeplake.util.invalid_view_op import invalid_view_op
from deeplake.util.spinner import spinner
from deeplake.util.iteration_warning import (
    suppress_iteration_warning,
    check_if_iteration,
)
from deeplake.util.tensor_db import parse_runtime_parameters
from deeplake.api.info import load_info
from deeplake.client.log import logger
from deeplake.client.client import DeepLakeBackendClient
from deeplake.constants import (
    FIRST_COMMIT_ID,
    DEFAULT_MEMORY_CACHE_SIZE,
    DEFAULT_LOCAL_CACHE_SIZE,
    MB,
    SAMPLE_INFO_TENSOR_MAX_CHUNK_SIZE,
    DEFAULT_READONLY,
    ENV_HUB_DEV_USERNAME,
    QUERY_MESSAGE_MAX_SIZE,
    _INDEX_OPERATION_MAPPING,
)
from deeplake.core.fast_forwarding import ffw_dataset_meta
from deeplake.core.index import Index
from deeplake.core.lock import lock_dataset, unlock_dataset, Lock
from deeplake.core.meta.dataset_meta import DatasetMeta
from deeplake.core.storage import (
    LRUCache,
    S3Provider,
    GCSProvider,
    MemoryProvider,
    LocalProvider,
    AzureProvider,
)
from deeplake.core.tensor import Tensor, create_tensor, delete_tensor
from deeplake.core.version_control.commit_node import CommitNode  # type: ignore
from deeplake.core.version_control.dataset_diff import load_dataset_diff
from deeplake.htype import (
    HTYPE_CONFIGURATIONS,
    UNSPECIFIED,
    verify_htype_key_value,
)
from deeplake.compression import COMPRESSION_ALIASES
from deeplake.integrations import dataset_to_tensorflow
from deeplake.util.bugout_reporter import deeplake_reporter, feature_report_path
from deeplake.util.dataset import try_flushing
from deeplake.util.cache_chain import generate_chain
from deeplake.util.hash import hash_inputs
from deeplake.util.htype import parse_complex_htype
from deeplake.util.link import save_link_creds
from deeplake.util.merge import merge
from deeplake.util.notebook import is_colab
from deeplake.util.path import (
    convert_pathlib_to_string_if_needed,
)
from deeplake.util.scheduling import create_random_split_views
from deeplake.util.logging import log_visualizer_link
from deeplake.util.warnings import always_warn
from deeplake.util.exceptions import (
    CouldNotCreateNewDatasetException,
    InvalidKeyTypeError,
    MemoryDatasetCanNotBePickledError,
    PathNotEmptyException,
    TensorAlreadyExistsError,
    TensorDoesNotExistError,
    TensorGroupDoesNotExistError,
    InvalidTensorNameError,
    InvalidTensorGroupNameError,
    LockedException,
    TensorGroupAlreadyExistsError,
    ReadOnlyModeError,
    RenameError,
    EmptyCommitError,
    DatasetViewSavingError,
    SampleAppendingError,
    DatasetTooLargeToDelete,
    TensorTooLargeToDelete,
    GroupInfoNotSupportedError,
    TokenPermissionError,
    CheckoutError,
    DatasetCorruptError,
    BadRequestException,
    SampleAppendError,
    SampleExtendError,
    DatasetHandlerError,
)
from deeplake.util.keys import (
    dataset_exists,
    get_dataset_info_key,
    get_dataset_meta_key,
    tensor_exists,
    get_queries_key,
    get_queries_lock_key,
    get_sample_id_tensor_key,
    get_sample_info_tensor_key,
    get_sample_shape_tensor_key,
    get_downsampled_tensor_key,
    filter_name,
    get_dataset_linked_creds_key,
    get_tensor_meta_key,
    get_chunk_id_encoder_key,
    get_tensor_tile_encoder_key,
    get_creds_encoder_key,
)

from deeplake.util.path import get_path_from_storage, relpath
from deeplake.util.remove_cache import get_base_storage
from deeplake.util.diff import get_all_changes_string, get_changes_and_messages
from deeplake.util.version_control import (
    auto_checkout,
    checkout,
    delete_branch,
    commit,
    current_commit_has_change,
    load_meta,
    warn_node_checkout,
    load_version_info,
    save_version_info,
    replace_head,
    reset_and_checkout,
)
from deeplake.util.pretty_print import summary_dataset
from deeplake.core.dataset.view_entry import ViewEntry
from deeplake.core.dataset.invalid_view import InvalidView
from deeplake.hooks import dataset_read
from collections import defaultdict
from itertools import chain
import warnings
import jwt

_LOCKABLE_STORAGES = {S3Provider, GCSProvider, AzureProvider, LocalProvider}


def _load_tensor_metas(dataset):
    meta_keys = [
        get_tensor_meta_key(key, dataset.version_state["commit_id"])
        for key in dataset.meta.tensors
    ]
    for _ in dataset.storage.get_items(meta_keys):
        pass
    dataset._tensors()  # access all tensors to set chunk engines


class Dataset:
    def __init__(
        self,
        storage: LRUCache,
        index: Optional[Index] = None,
        group_index: str = "",
        read_only: Optional[bool] = None,
        public: Optional[bool] = False,
        token: Optional[str] = None,
        org_id: Optional[str] = None,
        verbose: bool = True,
        version_state: Optional[Dict[str, Any]] = None,
        path: Optional[Union[str, pathlib.Path]] = None,
        address: Optional[str] = None,
        is_iteration: bool = False,
        link_creds=None,
        pad_tensors: bool = False,
        lock_enabled: bool = True,
        lock_timeout: Optional[int] = 0,
        enabled_tensors: Optional[List[str]] = None,
        view_base: Optional["Dataset"] = None,
        libdeeplake_dataset=None,
        index_params: Optional[Dict[str, Union[int, str]]] = None,
        dataset_creds_key: Optional[str] = None,
        dataset_creds_key_org_id: Optional[str] = None,
        dataset_creds_key_token: Optional[str] = None,
        **kwargs,
    ):
        """Initializes a new or existing dataset.

        Args:
            storage (LRUCache): The storage provider used to access the dataset.
            index (Index, Optional): The Index object restricting the view of this dataset's tensors.
            group_index (str): Name of the group this dataset instance represents.
            read_only (bool, Optional): Opens dataset in read only mode if this is passed as True. Defaults to False.
                Datasets stored on Deep Lake cloud that your account does not have write access to will automatically open in read mode.
            public (bool, Optional): Applied only if storage is Deep Lake cloud storage and a new Dataset is being created. Defines if the dataset will have public access.
            token (str, Optional): Activeloop token, used for fetching credentials for Deep Lake datasets. This is Optional, tokens are normally autogenerated.
            org_id (str, Optional): Organization id to be used for enabling high-performance features. Only applicable for local datasets.
            verbose (bool): If ``True``, logs will be printed. Defaults to True.
            version_state (Dict[str, Any], Optional): The version state of the dataset, includes commit_id, commit_node, branch, branch_commit_map and commit_node_map.
            path (str, pathlib.Path): The path to the dataset.
            address (Optional[str]): The version address of the dataset.
            is_iteration (bool): If this Dataset is being used as an iterator.
            link_creds (LinkCreds, Optional): The LinkCreds object used to access tensors that have external data linked to them.
            pad_tensors (bool): If ``True``, shorter tensors will be padded to the length of the longest tensor.
            **kwargs: Passing subclass variables through without errors.
            lock_enabled (bool): Whether the dataset should be locked for writing. Only applicable for S3, Deep Lake storage and GCS datasets. No effect if read_only=True.
            lock_timeout (int): How many seconds to wait for a lock before throwing an exception. If None, wait indefinitely
            enabled_tensors (List[str], Optional): List of tensors that are enabled in this view. By default all tensors are enabled.
            view_base (Optional["Dataset"]): Base dataset of this view.
            libdeeplake_dataset : The libdeeplake dataset object corresponding to this dataset.
            index_params: (Dict[str, Union[int, str]] Optional) VDB index parameter. Defaults to ``None.``
            dataset_creds_key: (str, Optional) The key to use for fetching dataset credentials. Defaults to ``None``.
            dataset_creds_key_org_id: (str, Optional) If dataset_creds_key is set, the org_id the key lives in
            dataset_creds_key_token: (str, Optional) If dataset_creds_key is set, the token used to access the credentials

        Raises:
            ValueError: If an existing local path is given, it must be a directory.
            ImproperDatasetInitialization: Exactly one argument out of 'path' and 'storage' needs to be specified.
                This is raised if none of them are specified or more than one are specifed.
            InvalidHubPathException: If a Deep Lake cloud path (path starting with `hub://`) is specified and it isn't of the form `hub://username/datasetname`.
            AuthorizationException: If a Deep Lake cloud path (path starting with `hub://`) is specified and the user doesn't have access to the dataset.
            PathNotEmptyException: If the path to the dataset doesn't contain a Deep Lake dataset and is also not empty.
            LockedException: If read_only is False but the dataset is locked for writing by another machine.
            ReadOnlyModeError: If read_only is False but write access is not available.
        """
        d: Dict[str, Any] = {}
        d["_client"] = d["ds_name"] = None
        # uniquely identifies dataset
        d["path"] = convert_pathlib_to_string_if_needed(path) or get_path_from_storage(
            storage
        )
        d["storage"] = storage
        d["_read_only_error"] = read_only is False
        d["base_storage"] = get_base_storage(storage)
        d["_read_only"] = d["base_storage"].read_only
        d["_locked_out"] = False  # User requested write access but was denied
        d["is_iteration"] = is_iteration
        d["is_first_load"] = version_state is None
        d["_is_filtered_view"] = False
        d["index"] = index or Index()
        d["group_index"] = group_index
        d["_token"] = token
        d["org_id"] = org_id
        d["public"] = public
        d["verbose"] = verbose
        d["version_state"] = version_state or {}
        d["link_creds"] = link_creds
        d["enabled_tensors"] = enabled_tensors
        d["libdeeplake_dataset"] = libdeeplake_dataset
        d["index_params"] = index_params
        d["_info"] = None
        d["_ds_diff"] = None
        d["_view_id"] = str(uuid.uuid4())
        d["_view_base"] = view_base
        d["_view_use_parent_commit"] = False
        d["_update_hooks"] = {}
        d["_commit_hooks"] = {}
        d["_checkout_hooks"] = {}
        d["_parent_dataset"] = None
        d["_pad_tensors"] = pad_tensors
        d["_locking_enabled"] = lock_enabled
        d["_lock_timeout"] = lock_timeout
        d["_temp_tensors"] = []
        d["_vc_info_updated"] = True
        d["_query_string"] = None
        d["dataset_creds_key"] = dataset_creds_key
        d["dataset_creds_key_org_id"] = dataset_creds_key_org_id
        d["dataset_creds_key_token"] = dataset_creds_key_token
        dct = self.__dict__
        dct.update(d)

        try:
            self._set_derived_attributes(address=address)
        except LockedException:
            raise LockedException(
                "This dataset cannot be open for writing as it is locked by another machine. Try loading the dataset with `read_only=True`."
            )
        except ReadOnlyModeError as e:
            raise ReadOnlyModeError(
                "This dataset cannot be open for writing as you don't have permissions. Try loading the dataset with `read_only=True."
            )
        dct["enabled_tensors"] = (
            set(self._resolve_tensor_list(enabled_tensors, root=True))
            if enabled_tensors
            else None
        )
        self._first_load_init()
        self._initial_autoflush: List[bool] = (
            []
        )  # This is a stack to support nested with contexts

        self._indexing_history: List[int] = []

        if not self.read_only:
            for temp_tensor in self._temp_tensors:
                self._delete_tensor(temp_tensor, large_ok=True)
            self._temp_tensors = []

        if self.is_first_load:
            _load_tensor_metas(self)

    def _lock_lost_handler(self):
        """This is called when lock is acquired but lost later on due to slow update."""
        self.read_only = True
        if self.verbose:
            always_warn(
                "Unable to update dataset lock as another machine has locked it for writing or deleted / overwriten it. Switching to read only mode."
            )
        self._locked_out = True

    def __enter__(self):
        self._initial_autoflush.append(self.storage.autoflush)
        self.storage.autoflush = False
        return self

    def __exit__(self, exc_type, exc_val, exc_tb):
        autoflush = self._initial_autoflush.pop()
        if not self._read_only and autoflush:
            if self._vc_info_updated:
                self._flush_vc_info()
            spinner(self.storage.flush)()
        self.storage.autoflush = autoflush

    def maybe_flush(self):
        if not self._read_only:
            if self.storage.autoflush:
                if self._vc_info_updated:
                    self._flush_vc_info()
                self.storage.flush()

    @property
    def username(self) -> str:
        if not self.token:
            return "public"

        try:
            return jwt.decode(self.token, options={"verify_signature": False})["id"]
        except DecodeError:
            return "public"

    @property
    def num_samples(self) -> int:
        """Returns the length of the smallest tensor.
        Ignores any applied indexing and returns the total length.
        """
        return min(
            map(
                len,
                filter(
                    lambda t: t.key not in self.meta.hidden_tensors,
                    self.version_state["full_tensors"].values(),
                ),
            ),
            default=0,
        )

    @property
    def meta(self) -> DatasetMeta:
        """Returns the metadata of the dataset."""
        return self.version_state["meta"]

    @property
    def client(self):
        """Returns the client of the dataset."""
        return self._client

    def __len__(self, warn: bool = True):
        """Returns the length (number of rows) of the shortest tensor in the dataset."""
        tensor_lengths = [len(tensor) for tensor in self.tensors.values()]
        pad_tensors = self._pad_tensors
        if (
            warn
            and not pad_tensors
            and min(tensor_lengths, default=0) != max(tensor_lengths, default=0)
        ):
            warning(
                "The length of tensors in the dataset is different. The len(ds) returns the length of the "
                "smallest tensor in the dataset. If you want the length of the longest tensor in the dataset use "
                "ds.max_len."
            )
        length_fn = max if pad_tensors else min
        return length_fn(tensor_lengths, default=0)

    @property
    def max_len(self):
        """Returns the length (number of rows) of the longest tensor in the dataset."""
        return (
            max([len(tensor) for tensor in self.tensors.values()])
            if self.tensors
            else 0
        )

    @property
    def min_len(self):
        """Returns the length (number of rows) of the shortest tensor in the dataset."""
        return (
            min([len(tensor) for tensor in self.tensors.values()])
            if self.tensors
            else 0
        )

    def __getstate__(self) -> Dict[str, Any]:
        """Returns a dict that can be pickled and used to restore this dataset.

        Note:
            Pickling a dataset does not copy the dataset, it only saves attributes that can be used to restore the dataset.
            If you pickle a local dataset and try to access it on a machine that does not have the data present, the dataset will not work.
        """
        if self.path.startswith("mem://"):
            raise MemoryDatasetCanNotBePickledError
        keys = [
            "path",
            "_read_only",
            "index",
            "group_index",
            "public",
            "storage",
            "_token",
            "verbose",
            "version_state",
            "org_id",
            "ds_name",
            "_is_filtered_view",
            "_view_id",
            "_view_use_parent_commit",
            "_parent_dataset",
            "_pad_tensors",
            "_locking_enabled",
            "_lock_timeout",
            "enabled_tensors",
            "is_iteration",
        ]
        state = {k: getattr(self, k) for k in keys}
        state["link_creds"] = self.link_creds
        return state

    def __setstate__(self, state: Dict[str, Any]):
        """Restores dataset from a pickled state.

        Args:
            state (dict): The pickled state used to restore the dataset.
        """
        state["is_first_load"] = True
        state["_info"] = None
        state["_read_only_error"] = False
        state["_initial_autoflush"] = []
        state["_ds_diff"] = None
        state["_view_base"] = None
        state["_update_hooks"] = {}
        state["_commit_hooks"] = {}
        state["_checkout_hooks"] = {}
        state["_client"] = state["org_id"] = state["ds_name"] = None
        state["_temp_tensors"] = []
        state["libdeeplake_dataset"] = None
        state["_vc_info_updated"] = False
        state["_locked_out"] = False
        self.__dict__.update(state)
        self.__dict__["base_storage"] = get_base_storage(self.storage)
        # clear cache while restoring
        self.storage.clear_cache_without_flush()
        self._set_derived_attributes(verbose=False)
        self._indexing_history = []

    def _reload_version_state(self):
        version_state = self.version_state
        # share version state if at HEAD
        if (
            not self._view_use_parent_commit
            and self._view_base
            and version_state["commit_node"].is_head_node
        ):
            uid = self._view_id

            def commit_hook():
                del self._view_base._commit_hooks[uid]
                del self._view_base._checkout_hooks[uid]
                del self._view_base._update_hooks[uid]
                self._view_use_parent_commit = True
                self._reload_version_state()

            def checkout_hook():
                del self._view_base._commit_hooks[uid]
                del self._view_base._checkout_hooks[uid]
                del self._view_base._update_hooks[uid]
                self.__class__ = InvalidView
                self.__init__(reason="checkout")

            def update_hook():
                del self._view_base._commit_hooks[uid]
                del self._view_base._checkout_hooks[uid]
                del self._view_base._update_hooks[uid]
                self.__class__ = InvalidView
                self.__init__(reason="update")

            if not self.is_iteration:
                self._view_base._commit_hooks[uid] = commit_hook
                self._view_base._checkout_hooks[uid] = checkout_hook
                self._view_base._update_hooks[uid] = update_hook
            return version_state
        vs_copy = {}
        vs_copy["branch"] = version_state["branch"]
        # share branch_commit_map and commit_node_map
        vs_copy["branch_commit_map"] = version_state["branch_commit_map"]
        vs_copy["commit_node_map"] = version_state["commit_node_map"]
        commit_node = version_state["commit_node"]
        if self._view_use_parent_commit:
            vs_copy["commit_node"] = commit_node.parent
        else:
            vs_copy["commit_node"] = commit_node
        vs_copy["commit_id"] = vs_copy["commit_node"].commit_id
        vs_copy["tensor_names"] = version_state["tensor_names"].copy()
        vs_copy["meta"] = DatasetMeta()
        vs_copy["meta"].__setstate__(version_state["meta"].__getstate__())
        self.version_state = vs_copy
        vs_copy["full_tensors"] = {
            key: Tensor(key, self) for key in version_state["full_tensors"]
        }
        self._view_base = None

    def __getitem__(
        self,
        item: Union[
            str, int, slice, List[int], Tuple[Union[int, slice, Tuple[int]]], Index
        ],
        is_iteration: bool = False,
    ):
        is_iteration = is_iteration or self.is_iteration
        if isinstance(item, str):
            fullpath = posixpath.join(self.group_index, item)
            enabled_tensors = self.enabled_tensors
            if enabled_tensors is None or fullpath in enabled_tensors:
                tensor = self._get_tensor_from_root(fullpath)
                if tensor is not None:
                    index = self.index
                    if index.is_trivial() and is_iteration == tensor.is_iteration:
                        return tensor
                    return tensor.__getitem__(index, is_iteration=is_iteration)
            if self._has_group_in_root(fullpath):
                ret = self.__class__(
                    storage=self.storage,
                    index=self.index,
                    group_index=posixpath.join(self.group_index, item),
                    read_only=self.read_only,
                    token=self._token,
                    verbose=False,
                    version_state=self.version_state,
                    path=self.path,
                    is_iteration=is_iteration,
                    link_creds=self.link_creds,
                    pad_tensors=self._pad_tensors,
                    enabled_tensors=self.enabled_tensors,
                    view_base=self._view_base or self,
                    libdeeplake_dataset=self.libdeeplake_dataset,
                )
            elif "/" in item:
                splt = posixpath.split(item)
                ret = self[splt[0]][splt[1]]
            else:
                raise TensorDoesNotExistError(item)
        elif isinstance(item, (int, slice, list, tuple, Index, type(Ellipsis))):
            if (
                isinstance(item, list)
                and len(item)
                and (
                    isinstance(item[0], str)
                    or (
                        isinstance(item[0], (list, tuple))
                        and len(item[0])
                        and isinstance(item[0][0], str)
                    )
                )
            ):
                group_index = self.group_index
                enabled_tensors = [
                    posixpath.join(
                        group_index, (x if isinstance(x, str) else "/".join(x))
                    )
                    for x in item
                ]
                for x in enabled_tensors:
                    enabled_tensors.extend(
                        self[relpath(x, self.group_index)].meta.links.keys()
                    )

                ret = self.__class__(
                    storage=self.storage,
                    index=self.index,
                    group_index=self.group_index,
                    read_only=self._read_only,
                    token=self._token,
                    verbose=False,
                    version_state=self.version_state,
                    path=self.path,
                    is_iteration=is_iteration,
                    link_creds=self.link_creds,
                    pad_tensors=self._pad_tensors,
                    enabled_tensors=enabled_tensors,
                    view_base=self._view_base or self,
                    libdeeplake_dataset=self.libdeeplake_dataset,
                )
            elif isinstance(item, tuple) and len(item) and isinstance(item[0], str):
                ret = self
                for x in item:
                    ret = self[x]
                return ret
            else:
                if not is_iteration and isinstance(item, int):
                    is_iteration = check_if_iteration(self._indexing_history, item)
                    if is_iteration and deeplake.constants.SHOW_ITERATION_WARNING:
                        warnings.warn(
                            "Indexing by integer in a for loop, like `for i in range(len(ds)): ... ds[i]` can be quite slow. Use `for i, sample in enumerate(ds)` instead."
                        )

                ret = self.__class__(
                    storage=self.storage,
                    index=self.index[item],
                    group_index=self.group_index,
                    read_only=self._read_only,
                    token=self._token,
                    verbose=False,
                    version_state=self.version_state,
                    path=self.path,
                    is_iteration=is_iteration,
                    link_creds=self.link_creds,
                    pad_tensors=self._pad_tensors,
                    enabled_tensors=self.enabled_tensors,
                    view_base=self._view_base or self,
                    libdeeplake_dataset=self.libdeeplake_dataset,
                )
        else:
            raise InvalidKeyTypeError(item)
        if hasattr(self, "_view_entry"):
            ret._view_entry = self._view_entry
        return ret

    def __setitem__(self, item: str, value: Any):
        if not isinstance(item, str):
            raise TypeError("Datasets do not support item assignment")
        tensor = self[item]
        if isinstance(tensor, Dataset):
            raise TypeError("Tensor groups do not support item assignment")
        tensor.index = Index()
        tensor._update(self.index, value)

    @invalid_view_op
    def create_tensor(
        self,
        name: str,
        htype: str = UNSPECIFIED,
        dtype: Union[str, np.dtype] = UNSPECIFIED,
        sample_compression: str = UNSPECIFIED,
        chunk_compression: str = UNSPECIFIED,
        hidden: bool = False,
        create_sample_info_tensor: bool = True,
        create_shape_tensor: bool = True,
        create_id_tensor: bool = True,
        verify: bool = True,
        exist_ok: bool = False,
        verbose: bool = True,
        downsampling: Optional[Tuple[int, int]] = None,
        tiling_threshold: Optional[int] = None,
        **kwargs,
    ):
        """Creates a new tensor in the Deep Lake dataset. Specifying the tensor's htype is highly recommended for complex data such as images, video, dicom, text, json, etc.
        Specifying htype is not necessary for simple numeric date such as arrays and scalars.

        Examples:
            >>> # Create dataset
            >>> ds = deeplake.empty("path/to/dataset")

            >>> # Create tensors
            >>> with ds:
            >>>     ds.create_tensor("images", htype="image", sample_compression="jpg")
            >>>     ds.create_tensor("videos", htype="video", sample_compression="mp4")
            >>>     ds.create_tensor("data")
            >>>     ds.create_tensor("point_clouds", htype="point_cloud")
            >>>
            >>>     # Append data
            >>>     ds.images.append(np.ones((400, 400, 3), dtype='uint8'))
            >>>     ds.videos.append(deeplake.read("videos/sample_video.mp4"))
            >>>     ds.data.append(np.zeros((100, 100, 2)))

        Args:
            name (str): The name of the tensor to be created.
            htype (str):
                - The class of data for the tensor. Specifying ``htype`` is highly recommended for complex data such as images, video, dicom, text, json, etc. Specifying htype is not necessary for simple numeric date such as arrays and scalars.
                - The defaults for other parameters are determined in terms of this value, thus improving error checking and visualization.
                - For example, ``htype="image"`` would have ``dtype`` default to ``uint8``.
                - These defaults can be overridden by explicitly passing any of the other parameters to this function.
                - May also modify the defaults for other parameters.
            dtype (str): Optionally override this tensor's ``dtype``. All subsequent samples are required to have this ``dtype``. Specifying ``dtype`` is typically not necessary unless you are dealing with mixed numerical data in a single tensor (column).
            sample_compression (str): All samples will be compressed in the provided format. If ``None``, samples are uncompressed. For ``link[]`` tensors, ``sample_compression`` is used only for optimizing dataset views.
            chunk_compression (str): All chunks will be compressed in the provided format. If ``None``, chunks are uncompressed. For ``link[]`` tensors, ``chunk_compression`` is used only for optimizing dataset views.
            hidden (bool): If ``True``, the tensor will be hidden from ds.tensors but can still be accessed via ``ds[tensor_name]``.
            create_sample_info_tensor (bool): If ``True``, meta data of individual samples will be saved in a hidden tensor. This data can be accessed via :attr:`tensor[i].sample_info <deeplake.core.tensor.Tensor.sample_info>`.
            create_shape_tensor (bool): If ``True``, an associated tensor containing shapes of each sample will be created.
            create_id_tensor (bool): If ``True``, an associated tensor containing unique ids for each sample will be created. This is useful for merge operations.
            verify (bool): Valid only for link htypes. If ``True``, all links will be verified before they are added to the tensor.
                If ``False``, links will be added without verification but note that ``create_shape_tensor`` and ``create_sample_info_tensor`` will be set to ``False``.
            exist_ok (bool): If ``True``, the group is created if it does not exist. if ``False``, an error is raised if the group already exists.
            verbose (bool): Shows warnings if ``True``.
            downsampling (tuple[int, int]): If not ``None``, the tensor will be downsampled by the provided factors. For example, ``(2, 5)`` will downsample the tensor by a factor of 2 in both dimensions and create 5 layers of downsampled tensors.
                Only support for image and mask htypes.
            tiling_threshold (Optional, int): In bytes. Tiles large images if their size exceeds this threshold. Set to -1 to disable tiling.
            **kwargs:
                - ``htype`` defaults can be overridden by passing any of the compatible parameters.
                - To see all htypes and their correspondent arguments, check out :ref:`Htypes`.

        Returns:
            Tensor: The new tensor, which can be accessed by ``dataset[name]`` or ``dataset.name``.

        Raises:
            TensorAlreadyExistsError: If the tensor already exists and ``exist_ok`` is ``False``.
            TensorGroupAlreadyExistsError: Duplicate tensor groups are not allowed.
            InvalidTensorNameError: If ``name`` is in dataset attributes.
            NotImplementedError: If trying to override ``chunk_compression``.
            TensorMetaInvalidHtype: If invalid htype is specified.
            ValueError: If an illegal argument is specified.
        """

        deeplake_reporter.feature_report(
            feature_name="create_tensor",
            parameters={
                "name": name,
                "htype": htype,
                "dtype": dtype,
                "sample_compression": sample_compression,
                "chunk_compression": chunk_compression,
            },
        )

        return self._create_tensor(
            name,
            htype,
            dtype,
            sample_compression,
            chunk_compression,
            hidden,
            create_sample_info_tensor,
            create_shape_tensor,
            create_id_tensor,
            verify,
            exist_ok,
            verbose,
            downsampling,
            tiling_threshold=tiling_threshold,
            **kwargs,
        )

    @invalid_view_op
    def _create_tensor(
        self,
        name: str,
        htype: str = UNSPECIFIED,
        dtype: Union[str, np.dtype] = UNSPECIFIED,
        sample_compression: str = UNSPECIFIED,
        chunk_compression: str = UNSPECIFIED,
        hidden: bool = False,
        create_sample_info_tensor: bool = True,
        create_shape_tensor: bool = True,
        create_id_tensor: bool = True,
        verify: bool = True,
        exist_ok: bool = False,
        verbose: bool = True,
        downsampling: Optional[Tuple[int, int]] = None,
        **kwargs,
    ):
        # if not the head node, checkout to an auto branch that is newly created
        auto_checkout(self)

        name = filter_name(name, self.group_index)
        key = self.version_state["tensor_names"].get(name)
        is_sequence, is_link, htype = parse_complex_htype(htype)
        if key:
            if not exist_ok:
                raise TensorAlreadyExistsError(name)
            tensor = self.root[key]
            current_config = tensor._config
            new_config = {
                "htype": htype,
                "dtype": dtype,
                "sample_compression": COMPRESSION_ALIASES.get(
                    sample_compression, sample_compression
                ),
                "chunk_compression": COMPRESSION_ALIASES.get(
                    chunk_compression, chunk_compression
                ),
                "hidden": hidden,
                "is_link": is_link,
                "is_sequence": is_sequence,
            }
            base_config = HTYPE_CONFIGURATIONS.get(htype, {}).copy()
            for key in new_config:
                if new_config[key] == UNSPECIFIED:
                    new_config[key] = base_config.get(key) or UNSPECIFIED
            if current_config != new_config:
                raise ValueError(
                    f"Tensor {name} already exists with different configuration. "
                    f"Current config: {current_config}. "
                    f"New config: {new_config}"
                )
            return tensor
        elif name in self.version_state["full_tensors"]:
            key = f"{name}_{uuid.uuid4().hex[:4]}"
        else:
            key = name

        if name in self._groups:
            raise TensorGroupAlreadyExistsError(name)

        tensor_name = posixpath.split(name)[1]
        if not tensor_name or tensor_name in dir(self):
            raise InvalidTensorNameError(tensor_name)

        downsampling_factor, number_of_layers = validate_downsampling(downsampling)
        kwargs["is_sequence"] = kwargs.get("is_sequence") or is_sequence
        kwargs["is_link"] = kwargs.get("is_link") or is_link
        kwargs["verify"] = verify
        if kwargs["is_link"] and not kwargs["verify"]:
            create_shape_tensor = False
            create_sample_info_tensor = False

        if not self._is_root():
            return self.root._create_tensor(
                name=key,
                htype=htype,
                dtype=dtype,
                sample_compression=sample_compression,
                chunk_compression=chunk_compression,
                hidden=hidden,
                create_sample_info_tensor=create_sample_info_tensor,
                create_shape_tensor=create_shape_tensor,
                create_id_tensor=create_id_tensor,
                exist_ok=exist_ok,
                downsampling=downsampling,
                **kwargs,
            )

        if "/" in name:
            self._create_group(posixpath.split(name)[0])

        # Seperate meta and info

        htype_config = HTYPE_CONFIGURATIONS.get(htype, {}).copy()
        info_keys = htype_config.pop("_info", [])
        info_kwargs = {}
        meta_kwargs = {}
        for k, v in kwargs.items():
            if k in info_keys:
                verify_htype_key_value(htype, k, v)
                info_kwargs[k] = v
            else:
                meta_kwargs[k] = v

        # Set defaults
        for k in info_keys:
            if k not in info_kwargs:
                if k == "class_names":
                    info_kwargs[k] = htype_config[k].copy()
                else:
                    info_kwargs[k] = htype_config[k]

        create_tensor(
            key,
            self.storage,
            htype=htype,
            dtype=dtype,
            sample_compression=sample_compression,
            chunk_compression=chunk_compression,
            version_state=self.version_state,
            hidden=hidden,
            overwrite=True,
            **meta_kwargs,
        )
        meta: DatasetMeta = self.meta
        ffw_dataset_meta(meta)
        meta.add_tensor(name, key, hidden=hidden)
        tensor = Tensor(key, self)  # type: ignore
        tensor.meta.name = name
        self.version_state["full_tensors"][key] = tensor
        self.version_state["tensor_names"][name] = key
        if info_kwargs:
            tensor.info.update(info_kwargs)
        self.storage.maybe_flush()
        if create_sample_info_tensor and htype in (
            "image",
            "audio",
            "video",
            "dicom",
            "point_cloud",
            "mesh",
            "nifti",
        ):
            self._create_sample_info_tensor(name)
        if create_shape_tensor and htype not in ("text", "json", "tag"):
            self._create_sample_shape_tensor(name, htype=htype)
        if create_id_tensor:
            self._create_sample_id_tensor(name)
        if downsampling:
            downsampling_htypes = {
                "image",
                "image.rgb",
                "image.gray",
                "binary_mask",
                "segment_mask",
            }
            if htype not in downsampling_htypes:
                warnings.warn(
                    f"Downsampling is only supported for tensor with htypes {downsampling_htypes}, got {htype}. Skipping downsampling."
                )
            else:
                self._create_downsampled_tensor(
                    name,
                    htype,
                    dtype,
                    sample_compression,
                    chunk_compression,
                    meta_kwargs,
                    downsampling_factor,
                    number_of_layers,
                )
        return tensor

    def _create_sample_shape_tensor(self, tensor: str, htype: str):
        shape_tensor = get_sample_shape_tensor_key(tensor)
        self._create_tensor(
            shape_tensor,
            dtype="int64",
            hidden=True,
            create_id_tensor=False,
            create_sample_info_tensor=False,
            create_shape_tensor=False,
            max_chunk_size=SAMPLE_INFO_TENSOR_MAX_CHUNK_SIZE,
        )
        if htype == "list":
            extend_f = "extend_len"
            update_f = "update_len"
        else:
            extend_f = "extend_shape"
            update_f = "update_shape"
        self._link_tensors(
            tensor,
            shape_tensor,
            extend_f=extend_f,
            update_f=update_f,
            flatten_sequence=True,
        )

    def _create_sample_id_tensor(self, tensor: str):
        id_tensor = get_sample_id_tensor_key(tensor)
        self._create_tensor(
            id_tensor,
            hidden=True,
            create_id_tensor=False,
            create_sample_info_tensor=False,
            create_shape_tensor=False,
        )
        self._link_tensors(
            tensor,
            id_tensor,
            extend_f="extend_id",
            flatten_sequence=False,
        )

    def _create_sample_info_tensor(self, tensor: str):
        sample_info_tensor = get_sample_info_tensor_key(tensor)
        self._create_tensor(
            sample_info_tensor,
            htype="json",
            max_chunk_size=SAMPLE_INFO_TENSOR_MAX_CHUNK_SIZE,
            hidden=True,
            create_id_tensor=False,
            create_sample_info_tensor=False,
            create_shape_tensor=False,
        )
        self._link_tensors(
            tensor,
            sample_info_tensor,
            "extend_info",
            "update_info",
            flatten_sequence=True,
        )

    def _create_downsampled_tensor(
        self,
        tensor: str,
        htype: str,
        dtype: Union[str, np.dtype],
        sample_compression: str,
        chunk_compression: str,
        meta_kwargs: Dict[str, Any],
        downsampling_factor: int,
        number_of_layers: int,
    ):
        downsampled_tensor = get_downsampled_tensor_key(tensor, downsampling_factor)
        if number_of_layers == 1:
            downsampling = None
        else:
            downsampling = (downsampling_factor, number_of_layers - 1)
        meta_kwargs = meta_kwargs.copy()
        meta_kwargs.pop("is_link", None)
        new_tensor = self._create_tensor(
            downsampled_tensor,
            htype=htype,
            dtype=dtype,
            sample_compression=sample_compression,
            chunk_compression=chunk_compression,
            hidden=True,
            create_id_tensor=False,
            create_sample_info_tensor=False,
            create_shape_tensor=False,
            downsampling=downsampling,
            **meta_kwargs,
        )
        new_tensor.info.downsampling_factor = downsampling_factor
        self._link_tensors(
            tensor,
            downsampled_tensor,
            extend_f=f"extend_downsample",
            update_f=f"update_downsample",
            flatten_sequence=True,
        )

    def _hide_tensor(self, tensor: str):
        self._tensors()[tensor].meta.set_hidden(True)
        self.meta._hide_tensor(tensor)
        self.storage.maybe_flush()

    @invalid_view_op
    def delete_tensor(self, name: str, large_ok: bool = False):
        """Delete a tensor from the dataset.

        Examples:

            >>> ds.delete_tensor("images/cats")

        Args:
            name (str): The name of tensor to be deleted.
            large_ok (bool): Delete tensors larger than 1 GB. Disabled by default.

        Returns:
            None

        Raises:
            TensorDoesNotExistError: If tensor of name ``name`` does not exist in the dataset.
            TensorTooLargeToDelete: If the tensor is larger than 1 GB and ``large_ok`` is ``False``.
        """

        deeplake_reporter.feature_report(
            feature_name="delete_tensor",
            parameters={"name": name, "large_ok": large_ok},
        )

        return self._delete_tensor(name, large_ok)

    @invalid_view_op
    def _delete_tensor(self, name: str, large_ok: bool = False):
        auto_checkout(self)

        name = filter_name(name, self.group_index)
        key = self.version_state["tensor_names"].get(name)

        if not key:
            raise TensorDoesNotExistError(name)

        if not tensor_exists(key, self.storage, self.version_state["commit_id"]):
            raise TensorDoesNotExistError(name)

        if not self._is_root():
            return self.root._delete_tensor(name, large_ok)

        if not large_ok:
            chunk_engine = self.version_state["full_tensors"][key].chunk_engine
            size_approx = chunk_engine.num_samples * chunk_engine.min_chunk_size
            if size_approx > deeplake.constants.DELETE_SAFETY_SIZE:
                raise TensorTooLargeToDelete(name)

        with self:
            meta = self.meta
            key = self.version_state["tensor_names"].pop(name)
            if key not in meta.hidden_tensors:
                tensor_diff = Tensor(key, self).chunk_engine.commit_diff
                # if tensor was created in this commit, there's no diff for deleting it.
                if not tensor_diff.created:
                    self._dataset_diff.tensor_deleted(name)
            delete_tensor(key, self)
            self.version_state["full_tensors"].pop(key)
            ffw_dataset_meta(meta)
            meta.delete_tensor(name)

        for t_name in [
            func(name)
            for func in (
                get_sample_id_tensor_key,
                get_sample_info_tensor_key,
                get_sample_shape_tensor_key,
            )
        ]:
            t_key = self.meta.tensor_names.get(t_name)
            if t_key and tensor_exists(
                t_key, self.storage, self.version_state["commit_id"]
            ):
                self._delete_tensor(t_name, large_ok=True)

        self.storage.flush()

    @invalid_view_op
    def delete_group(self, name: str, large_ok: bool = False):
        """Delete a tensor group from the dataset.

        Examples:
            >>> ds.delete_group("images/dogs")

        Args:
            name (str): The name of tensor group to be deleted.
            large_ok (bool): Delete tensor groups larger than 1 GB. Disabled by default.

        Returns:
            None

        Raises:
            TensorGroupDoesNotExistError: If tensor group of name ``name`` does not exist in the dataset.
        """

        deeplake_reporter.feature_report(
            feature_name="delete_group",
            parameters={"name": name, "large_ok": large_ok},
        )

        return self._delete_group(name, large_ok)

    @invalid_view_op
    def _delete_group(self, name: str, large_ok: bool = False):
        auto_checkout(self)

        full_path = filter_name(name, self.group_index)

        if full_path not in self._groups:
            raise TensorGroupDoesNotExistError(name)

        if not self._is_root():
            return self.root._delete_group(full_path, large_ok)

        if not large_ok:
            size_approx = self[name].size_approx()
            if size_approx > deeplake.constants.DELETE_SAFETY_SIZE:
                logger.info(
                    f"Group {name} was too large to delete. Try again with large_ok=True."
                )
                return

        with self:
            meta = self.meta
            ffw_dataset_meta(meta)
            tensors = [
                posixpath.join(name, tensor)
                for tensor in self[name]._all_tensors_filtered(include_hidden=True)
            ]
            meta.delete_group(name)
            for tensor in tensors:
                key = self.version_state["tensor_names"].pop(tensor)
                if key not in meta.hidden_tensors:
                    tensor_diff = Tensor(key, self).chunk_engine.commit_diff
                    # if tensor was created in this commit, there's no diff for deleting it.
                    if not tensor_diff.created:
                        self._dataset_diff.tensor_deleted(name)
                delete_tensor(key, self)
                self.version_state["full_tensors"].pop(key)

        self.storage.maybe_flush()

    @invalid_view_op
    def create_tensor_like(
        self, name: str, source: "Tensor", unlink: bool = False
    ) -> "Tensor":
        """Creates a tensor with the same properties as ``source``. No samples or data copied, other than the tensor meta/info.

        Examples:
            >>> ds.create_tensor_like("cats", ds["images"])

        Args:
            name (str): Name for the new tensor.
            source (Tensor): Tensor who's meta/info will be copied. May or may not be contained in the same dataset.
            unlink (bool): Whether to unlink linked tensors.

        Returns:
            Tensor: New Tensor object.
        """

        deeplake_reporter.feature_report(
            feature_name="create_tensor_like",
            parameters={"name": name, "unlink": unlink},
        )

        info = source.info.__getstate__().copy()
        meta = source.meta.__getstate__().copy()
        if unlink:
            meta["is_link"] = False
        del meta["min_shape"]
        del meta["max_shape"]
        del meta["length"]
        del meta["version"]
        del meta["name"]
        del meta["links"]
        if "vdb_indexes" in meta:
            del meta["vdb_indexes"]
        meta["dtype"] = np.dtype(meta["typestr"]) if meta["typestr"] else meta["dtype"]

        destination_tensor = self._create_tensor(
            name,
            verbose=False,
            create_id_tensor=bool(source._sample_id_tensor),
            create_shape_tensor=bool(source._sample_shape_tensor),
            create_sample_info_tensor=bool(source._sample_info_tensor),
            **meta,
        )
        destination_tensor.info.update(info)
        return destination_tensor

    def _rename_tensor(self, name, new_name):
        tensor = self[name]
        tensor.meta.name = new_name
        tensor.meta.is_dirty = True
        key = self.version_state["tensor_names"].pop(name)
        meta = self.meta
        if key not in meta.hidden_tensors:
            tensor_diff = tensor.chunk_engine.commit_diff
            # if tensor was created in this commit, tensor name has to be updated without adding it to diff.
            if not tensor_diff.created:
                self._dataset_diff.tensor_renamed(name, new_name)
        self.version_state["tensor_names"][new_name] = key
        ffw_dataset_meta(meta)
        meta.rename_tensor(name, new_name)

        for func in (
            get_sample_id_tensor_key,
            get_sample_info_tensor_key,
            get_sample_shape_tensor_key,
        ):
            t_old, t_new = map(func, (name, new_name))
            t_key = self.meta.tensor_names.get(t_old)
            if t_key and tensor_exists(
                t_key, self.storage, self.version_state["commit_id"]
            ):
                self._rename_tensor(t_old, t_new)

        return tensor

    def rename_tensor(self, name: str, new_name: str) -> "Tensor":
        """Renames tensor with name ``name`` to ``new_name``

        Args:
            name (str): Name of tensor to be renamed.
            new_name (str): New name of tensor.

        Returns:
            Tensor: Renamed tensor.

        Raises:
            TensorDoesNotExistError: If tensor of name ``name`` does not exist in the dataset.
            TensorAlreadyExistsError: Duplicate tensors are not allowed.
            TensorGroupAlreadyExistsError: Duplicate tensor groups are not allowed.
            InvalidTensorNameError: If ``new_name`` is in dataset attributes.
            RenameError: If ``new_name`` points to a group different from ``name``.
        """
        deeplake_reporter.feature_report(
            feature_name="rename_tensor",
            parameters={"name": name, "new_name": new_name},
        )

        auto_checkout(self)

        if name not in self._tensors():
            raise TensorDoesNotExistError(name)

        name = filter_name(name, self.group_index)
        new_name = filter_name(new_name, self.group_index)

        if posixpath.split(name)[0] != posixpath.split(new_name)[0]:
            raise RenameError("New name of tensor cannot point to a different group")

        if new_name in self.version_state["tensor_names"]:
            raise TensorAlreadyExistsError(new_name)

        if new_name in self._groups:
            raise TensorGroupAlreadyExistsError(new_name)

        new_tensor_name = posixpath.split(new_name)[1]
        if not new_tensor_name or new_tensor_name in dir(self):
            raise InvalidTensorNameError(new_name)

        tensor = self.root._rename_tensor(name, new_name)

        self.storage.maybe_flush()
        return tensor

    def rename_group(self, name: str, new_name: str) -> None:
        """Renames group with name ``name`` to ``new_name``

        Args:
            name (str): Name of group to be renamed.
            new_name (str): New name of group.

        Raises:
            TensorGroupDoesNotExistError: If tensor group of name ``name`` does not exist in the dataset.
            TensorAlreadyExistsError: Duplicate tensors are not allowed.
            TensorGroupAlreadyExistsError: Duplicate tensor groups are not allowed.
            InvalidTensorGroupNameError: If ``name`` is in dataset attributes.
            RenameError: If ``new_name`` points to a group different from ``name``.
        """

        deeplake_reporter.feature_report(
            feature_name="rename_group",
            parameters={"name": name, "new_name": new_name},
        )
        auto_checkout(self)

        name = filter_name(name, self.group_index)
        new_name = filter_name(new_name, self.group_index)

        if name not in self._groups:
            raise TensorGroupDoesNotExistError(name)

        if posixpath.split(name)[0] != posixpath.split(new_name)[0]:
            raise RenameError("Names does not match.")

        if new_name in self.version_state["tensor_names"]:
            raise TensorAlreadyExistsError(new_name)

        if new_name in self._groups:
            raise TensorGroupAlreadyExistsError(new_name)

        new_tensor_name = posixpath.split(new_name)[1]
        if not new_tensor_name or new_tensor_name in dir(self):
            raise InvalidTensorGroupNameError(new_name)

        meta = self.meta
        meta.rename_group(name, new_name)

        root = self.root
        for tensor in filter(
            lambda x: x.startswith(name),
            map(lambda y: y.meta.name or y.key, self.tensors.values()),
        ):
            root._rename_tensor(
                tensor,
                posixpath.join(new_name, relpath(tensor, name)),
            )

        self.storage.maybe_flush()

    def __getattr__(self, key):
        try:
            return self.__getitem__(key)
        except TensorDoesNotExistError as ke:
            raise AttributeError(
                f"'{self.__class__}' object has no attribute '{key}'"
            ) from ke

    def __setattr__(self, name: str, value):
        try:
            # Dataset is not fully loaded if meta is not in version_state
            if "meta" in self.version_state:
                return self.__setitem__(name, value)
            raise TensorDoesNotExistError(name)
        except TensorDoesNotExistError:
            if isinstance(value, (np.ndarray, np.generic)):
                raise TypeError(
                    "Setting tensor attributes directly is not supported. To add a tensor, use the `create_tensor` method."
                    + "To add data to a tensor, use the `append` and `extend` methods."
                )
        return super().__setattr__(name, value)

    def __iter__(self):
        dataset_read(self)
        for i in range(self.__len__(warn=False)):
            yield self.__getitem__(
                i, is_iteration=not isinstance(self.index.values[0], list)
            )

    def _get_commit_id_for_address(self, address, version_state):
        if address in version_state["branch_commit_map"]:
            branch = address
            commit_id = version_state["branch_commit_map"][branch]
        elif address in version_state["commit_node_map"]:
            commit_id = address
        else:
            raise CheckoutError(
                f"Address {address} not found. Ensure the commit id / branch name is correct."
            )
        return commit_id

    def _load_version_info(self, address=None):
        """Loads data from version_control_file otherwise assume it doesn't exist and load all empty"""
        if self.version_state:
            return

        if address is None:
            address = "main"

        version_state = {}
        try:
            try:
                version_info = load_version_info(self.storage)
            except Exception as e:
                version_info = rebuild_version_info(self.storage)
                if version_info is None:
                    raise e
            version_state["branch_commit_map"] = version_info["branch_commit_map"]
            version_state["commit_node_map"] = version_info["commit_node_map"]

            commit_id = self._get_commit_id_for_address(address, version_state)

            version_state["commit_id"] = commit_id
            version_state["commit_node"] = version_state["commit_node_map"][commit_id]
            version_state["branch"] = version_state["commit_node"].branch
        except Exception as e:
            if isinstance(e, CheckoutError):
                raise e from None
            if address != "main":
                raise CheckoutError(
                    f"Address {address} not found. Ensure the commit id / branch name is correct."
                )
            branch = "main"
            version_state["branch"] = branch
            version_state["branch_commit_map"] = {}
            version_state["commit_node_map"] = {}
            # used to identify that this is the first commit so its data will not be in similar directory structure to the rest
            commit_id = FIRST_COMMIT_ID
            commit_node = CommitNode(branch, commit_id)
            version_state["commit_id"] = commit_id
            version_state["commit_node"] = commit_node
            version_state["branch_commit_map"][branch] = commit_id
            version_state["commit_node_map"][commit_id] = commit_node
        # keeps track of the full unindexed tensors
        version_state["full_tensors"] = {}
        version_state["tensor_names"] = {}
        self.__dict__["version_state"] = version_state

    def _load_link_creds(self):
        if self.link_creds is not None:
            return

        link_creds_key = get_dataset_linked_creds_key()
        try:
            data_bytes = self.storage[link_creds_key]
        except KeyError:
            data_bytes = None
        if data_bytes is None:
            link_creds = LinkCreds()
        else:
            link_creds = LinkCreds.frombuffer(data_bytes)
        self.link_creds = link_creds

    def regenerate_vdb_indexes(self):
        tensors = self.tensors

        for _, tensor in tensors.items():
            is_embedding = tensor.htype == "embedding"
            has_vdb_indexes = hasattr(tensor.meta, "vdb_indexes")
            try:
                vdb_index_ids_present = len(tensor.meta.vdb_indexes) > 0
            except AttributeError:
                vdb_index_ids_present = False

            if is_embedding and has_vdb_indexes and vdb_index_ids_present:
                tensor._regenerate_vdb_indexes()

    def _lock(self, err=False, verbose=True):
        if not self.is_head_node or not self._locking_enabled:
            return True
        storage = self.base_storage
        if storage.read_only and not self._locked_out:
            if err:
                raise ReadOnlyModeError()
            return False

        if isinstance(storage, tuple(_LOCKABLE_STORAGES)) and (
            not self.read_only or self._locked_out
        ):
            if not deeplake.constants.LOCKS_ENABLED:
                return True
            try:
                # temporarily disable read only on base storage, to try to acquire lock, if exception, it will be again made readonly
                storage.disable_readonly()
                lock_dataset(
                    self,
                    lock_lost_callback=self._lock_lost_handler,
                )
            except LockedException as e:
                self._set_read_only(True, False)
                self.__dict__["_locked_out"] = True
                if err:
                    raise e
                if verbose and self.verbose:
                    always_warn(
                        "Checking out dataset in read only mode as another machine has locked this version for writing."
                    )
                return False
        return True

    def _unlock(self):
        unlock_dataset(self)

    def __del__(self):
        if self._view_base:
            view_id = self._view_id
            try:
                del self._view_base._commit_hooks[view_id]
            except KeyError:
                pass

            try:
                del self._view_base._checkout_hooks[view_id]
            except KeyError:
                pass

            try:
                del self._view_base._update_hooks[view_id]
            except KeyError:
                pass
        try:
            self._unlock()
        except Exception:  # python shutting down
            pass

    @spinner
    @invalid_view_op
    def commit(self, message: Optional[str] = None, allow_empty=False) -> str:
        """Stores a snapshot of the current state of the dataset.

        Args:
            message (str, Optional): Used to describe the commit.
            allow_empty (bool): If ``True``, commit even if there are no changes.

        Returns:
            str: the commit id of the saved commit that can be used to access the snapshot.

        Raises:
            Exception: If dataset is a filtered view.
            EmptyCommitError: if there are no changes and user does not forced to commit unchanged data.

        Note:
            - Commiting from a non-head node in any branch, will lead to an automatic checkout to a new branch.
            - This same behaviour will happen if new samples are added or existing samples are updated from a non-head node.
        """

        # do not store commit message
        deeplake_reporter.feature_report(
            feature_name="commit", parameters={"allow_empty": allow_empty}
        )

        if not allow_empty and not self.has_head_changes:
            raise EmptyCommitError(
                "There are no changes, commit is not done. Try again with allow_empty=True."
            )

        return self._commit(message, None, False)

    @spinner
    @invalid_view_op
    @suppress_iteration_warning
    def merge(
        self,
        target_id: str,
        conflict_resolution: Optional[str] = None,
        delete_removed_tensors: bool = False,
        force: bool = False,
    ):
        """Merges the target_id into the current dataset.

        Args:
            target_id (str): The commit_id or branch to merge.
            conflict_resolution (str, Optional):
                - The strategy to use to resolve merge conflicts.
                - Conflicts are scenarios where both the current dataset and the target id have made changes to the same sample/s since their common ancestor.
                - Must be one of the following
                    - None - this is the default value, will raise an exception if there are conflicts.
                    - "ours" - during conflicts, values from the current dataset will be used.
                    - "theirs" - during conflicts, values from target id will be used.
            delete_removed_tensors (bool): If ``True``, deleted tensors will be deleted from the dataset.
            force (bool):
                - Forces merge.
                - ``force=True`` will have these effects in the following cases of merge conflicts:
                    - If tensor is renamed on target but is missing from HEAD, renamed tensor will be registered as a new tensor on current branch.
                    - If tensor is renamed on both target and current branch, tensor on target will be registered as a new tensor on current branch.
                    - If tensor is renamed on target and a new tensor of the new name was created on the current branch, they will be merged.

        Raises:
            Exception: if dataset is a filtered view.
            ValueError: if the conflict resolution strategy is not one of the None, "ours", or "theirs".
        """

        deeplake_reporter.feature_report(
            feature_name="merge",
            parameters={
                "target_id": target_id,
                "conflict_resolution": conflict_resolution,
                "delete_removed_tensors": delete_removed_tensors,
                "force": force,
            },
        )

        if self._is_filtered_view:
            raise Exception(
                "Cannot perform version control operations on a filtered dataset view."
            )

        if conflict_resolution not in [None, "ours", "theirs"]:
            raise ValueError(
                f"conflict_resolution must be one of None, 'ours', or 'theirs'. Got {conflict_resolution}"
            )

        try_flushing(self)

        target_commit = target_id
        try:
            target_commit = self.version_state["branch_commit_map"][target_id]
        except KeyError:
            pass
        if (
            isinstance(self.base_storage, tuple(_LOCKABLE_STORAGES))
            and not deeplake.constants.LOCKS_ENABLED
        ):
            lock_dataset(self, version=target_commit)
            locked = True
        else:
            locked = False
        self._initial_autoflush.append(self.storage.autoflush)
        self.storage.autoflush = False
        try:
            merge(self, target_id, conflict_resolution, delete_removed_tensors, force)
        finally:
            if locked:
                unlock_dataset(self, version=target_commit)
            self.storage.autoflush = self._initial_autoflush.pop()
            self.storage.maybe_flush()

    def _commit(
        self,
        message: Optional[str] = None,
        hash: Optional[str] = None,
        flush_version_control_info: bool = True,
        *,
        is_checkpoint: bool = False,
        total_samples_processed: int = 0,
    ) -> str:
        if self._is_filtered_view:
            raise Exception(
                "Cannot perform version control operations on a filtered dataset view."
            )

        try_flushing(self)

        self._initial_autoflush.append(self.storage.autoflush)
        self.storage.autoflush = False
        try:
            self._unlock()
            commit(
                self,
                message,
                hash,
                flush_version_control_info,
                is_checkpoint=is_checkpoint,
                total_samples_processed=total_samples_processed,
            )
            if not flush_version_control_info:
                self.__dict__["_vc_info_updated"] = True
            self._lock()
        finally:
            self.storage.autoflush = self._initial_autoflush.pop()
        self._info = None
        self._ds_diff = None
        [f() for f in list(self._commit_hooks.values())]
        self.maybe_flush()
        return self.commit_id  # type: ignore

    @invalid_view_op
    def checkout(
        self, address: str, create: bool = False, reset: bool = False
    ) -> Optional[str]:
        """Checks out to a specific commit_id or branch. If ``create = True``, creates a new branch with name ``address``.

        Args:
            address (str): The commit_id or branch to checkout to.
            create (bool): If ``True``, creates a new branch with name as address.
            reset (bool): If checkout fails due to a corrupted HEAD state of the branch, setting ``reset=True`` will
                          reset HEAD changes and attempt the checkout again.

        Returns:
            Optional[str]: The commit_id of the dataset after checkout.

        Raises:
            CheckoutError: If ``address`` could not be found.
            ReadOnlyModeError: If branch creation or reset is attempted in read-only mode.
            DatasetCorruptError: If checkout failed due to dataset corruption and ``reset`` is not ``True``.
            Exception: If the dataset is a filtered view.

        Examples:

            >>> ds = deeplake.empty("../test/test_ds")
            >>> ds.create_tensor("abc")
            Tensor(key='abc')
            >>> ds.abc.append([1, 2, 3])
            >>> first_commit = ds.commit()
            >>> ds.checkout("alt", create=True)
            'firstdbf9474d461a19e9333c2fd19b46115348f'
            >>> ds.abc.append([4, 5, 6])
            >>> ds.abc.numpy()
            array([[1, 2, 3],
                   [4, 5, 6]])
            >>> ds.checkout(first_commit)
            'firstdbf9474d461a19e9333c2fd19b46115348f'
            >>> ds.abc.numpy()
            array([[1, 2, 3]])

        Note:
            Checkout from a head node in any branch that contains uncommitted data will lead to an automatic commit before the checkout.
        """

        # do not store address
        deeplake_reporter.feature_report(
            feature_name="checkout",
            parameters={"create": create, "reset": reset},
        )

        try:
            ret = self._checkout(address, create, None, False)
            integrity_check(self)
            return ret
        except (ReadOnlyModeError, CheckoutError) as e:
            raise e from None
        except Exception as e:
            if create:
                raise e
            if not reset:
                if isinstance(e, DatasetCorruptError):
                    raise DatasetCorruptError(
                        message=e.message,
                        action="Try using `reset=True` to reset HEAD changes and load the previous commit.",
                        cause=e.__cause__,
                    )
                raise DatasetCorruptError(
                    "Exception occured (see Traceback). The branch you are checking out to maybe corrupted."
                    "Try using `reset=True` to reset HEAD changes and load the previous commit."
                    "This will delete all uncommitted changes on the branch you are trying to load."
                ) from e
            if self.read_only:
                raise ReadOnlyModeError("Cannot reset HEAD in read-only mode.")
            return reset_and_checkout(self, address, e)

    def _checkout(
        self,
        address: str,
        create: bool = False,
        hash: Optional[str] = None,
        verbose: bool = True,
        flush_version_control_info: bool = False,
    ) -> Optional[str]:
        if self._is_filtered_view:
            raise Exception(
                "Cannot perform version control operations on a filtered dataset view."
            )
        read_only = self._read_only
        if read_only and create:
            raise ReadOnlyModeError()
        try_flushing(self)
        self._initial_autoflush.append(self.storage.autoflush)
        self.storage.autoflush = False
        try:
            self._unlock()
            checkout(self, address, create, hash, flush_version_control_info)
            if not flush_version_control_info and create:
                self.__dict__["_vc_info_updated"] = True
        finally:
            self._set_read_only(read_only, err=True)
            self.storage.autoflush = self._initial_autoflush.pop()
        self._info = None
        self._ds_diff = None

        [f() for f in list(self._checkout_hooks.values())]

        commit_node = self.version_state["commit_node"]
        if self.verbose:
            warn_node_checkout(commit_node, create)
        if create:
            self.maybe_flush()
        return self.commit_id

    @invalid_view_op
    def delete_branch(self, name: str) -> None:
        """
        Deletes the branch and cleans up any unneeded data.
        Branches can only be deleted if there are no sub-branches and if it has never been merged into another branch.

        Args:
            name (str): The branch to delete.

        Raises:
            CommitError: If ``branch`` could not be found.
            ReadOnlyModeError: If branch deletion is attempted in read-only mode.
            Exception: If you have the given branch currently checked out.

        Examples:

            >>> ds = deeplake.empty("../test/test_ds")
            >>> ds.create_tensor("abc")
            Tensor(key='abc')
            >>> ds.abc.append([1, 2, 3])
            >>> first_commit = ds.commit()
            >>> ds.checkout("alt", create=True)
            'firstdbf9474d461a19e9333c2fd19b46115348f'
            >>> ds.abc.append([4, 5, 6])
            >>> ds.abc.numpy()
            array([[1, 2, 3],
                   [4, 5, 6]])
            >>> ds.checkout(first_commit)
            'firstdbf9474d461a19e9333c2fd19b46115348f'
            >>> ds.delete_branch("alt")
        """
        deeplake_reporter.feature_report(
            feature_name="branch_delete",
            parameters={},
        )

        self._delete_branch(name)
        integrity_check(self)

    def _delete_branch(self, name: str) -> None:
        if self._is_filtered_view:
            raise Exception(
                "Cannot perform version control operations on a filtered dataset view."
            )
        read_only = self._read_only
        if read_only:
            raise ReadOnlyModeError()
        try_flushing(self)
        self._initial_autoflush.append(self.storage.autoflush)
        self.storage.autoflush = False
        try:
            self._unlock()
            delete_branch(self, name)
        finally:
            self._set_read_only(read_only, err=True)
            self.storage.autoflush = self._initial_autoflush.pop()

    @invalid_view_op
    def _squash_main(self) -> None:
        """
        DEPRECATED: This method is deprecated and will be removed in a future release.

        Squashes all commits in current branch into one commit.
        NOTE: This cannot be run if there are any branches besides ``main``

        Raises:
            ReadOnlyModeError: If branch deletion is attempted in read-only mode.
            VersionControlError: If the branch cannot be squashed.
            Exception: If the dataset is filtered view.
        """
        if self._is_filtered_view:
            raise Exception(
                "Cannot perform version control operations on a filtered dataset view."
            )
        read_only = self._read_only
        if read_only:
            raise ReadOnlyModeError()

        try_flushing(self)

        self._initial_autoflush.append(self.storage.autoflush)
        self.storage.autoflush = False
        try:
            self._unlock()
            _squash_main(self)
        finally:
            self._set_read_only(read_only, err=True)
            self.libdeeplake_dataset = None
            self.storage.autoflush = self._initial_autoflush.pop()

    def log(self):
        """Displays the details of all the past commits."""

        deeplake_reporter.feature_report(feature_name="log", parameters={})

        commit_node = self.version_state["commit_node"]
        print("---------------\nDeep Lake Version Log\n---------------\n")
        print(f"Current Branch: {self.version_state['branch']}")
        if self.has_head_changes:
            print("** There are uncommitted changes on this branch.")
        print()
        while commit_node:
            if not commit_node.is_head_node:
                print(f"{commit_node}\n")
            commit_node = commit_node.parent

    def diff(
        self, id_1: Optional[str] = None, id_2: Optional[str] = None, as_dict=False
    ) -> Optional[Dict]:
        """Returns/displays the differences between commits/branches.

        For each tensor this contains information about the sample indexes that were added/modified as well as whether the tensor was created.

        Args:
            id_1 (str, Optional): The first commit_id or branch name.
            id_2 (str, Optional): The second commit_id or branch name.
            as_dict (bool, Optional): If ``True``, returns the diff as lists of commit wise dictionaries.

        Returns:
            Optional[Dict]

        Raises:
            ValueError: If ``id_1`` is None and ``id_2`` is not None.

        Note:
            - If both ``id_1`` and ``id_2`` are None, the differences between the current state and the previous commit will be calculated. If you're at the head of the branch, this will show the uncommitted changes, if any.
            - If only ``id_1`` is provided, the differences between the current state and id_1 will be calculated. If you're at the head of the branch, this will take into account the uncommitted changes, if any.
            - If only ``id_2`` is provided, a ValueError will be raised.
            - If both ``id_1`` and ``id_2`` are provided, the differences between ``id_1`` and ``id_2`` will be calculated.

        Note:
            A dictionary of the differences between the commits/branches is returned if ``as_dict`` is ``True``.
            The dictionary will always have 2 keys, "dataset" and "tensors". The values corresponding to these keys are detailed below:

                - If ``id_1`` and ``id_2`` are None, both the keys will have a single list as their value. This list will contain a dictionary describing changes compared to the previous commit.
                - If only ``id_1`` is provided, both keys will have a tuple of 2 lists as their value. The lists will contain dictionaries describing commitwise differences between commits. The 2 lists will range from current state and ``id_1`` to most recent common ancestor the commits respectively.
                - If only ``id_2`` is provided, a ValueError will be raised.
                - If both ``id_1`` and ``id_2`` are provided, both keys will have a tuple of 2 lists as their value. The lists will contain dictionaries describing commitwise differences between commits. The 2 lists will range from ``id_1`` and ``id_2`` to most recent common ancestor the commits respectively.

            ``None`` is returned if ``as_dict`` is ``False``.
        """

        deeplake_reporter.feature_report(
            feature_name="diff", parameters={"as_dict": str(as_dict)}
        )

        version_state, storage = self.version_state, self.storage
        res = get_changes_and_messages(version_state, storage, id_1, id_2)
        if as_dict:
            dataset_changes_1 = res[0]
            dataset_changes_2 = res[1]
            tensor_changes_1 = res[2]
            tensor_changes_2 = res[3]
            changes = {}
            if id_1 is None and id_2 is None:
                changes["dataset"] = dataset_changes_1
                changes["tensor"] = tensor_changes_1
                return changes
            changes["dataset"] = dataset_changes_1, dataset_changes_2
            changes["tensor"] = tensor_changes_1, tensor_changes_2
            return changes
        all_changes = get_all_changes_string(*res)
        print(all_changes)
        return None

    def _populate_meta(self, address: Optional[str] = None, verbose=True):
        """Populates the meta information for the dataset."""
        if address is None:
            commit_id = self._get_commit_id_for_address("main", self.version_state)
        else:
            commit_id = self._get_commit_id_for_address(address, self.version_state)

        if dataset_exists(self.storage, commit_id):
            load_meta(self)

        elif not self.storage.empty():
            # dataset does not exist, but the path was not empty
            raise PathNotEmptyException

        else:
            if self.read_only:
                # cannot create a new dataset when in read_only mode.
                raise CouldNotCreateNewDatasetException(self.path)
            meta = DatasetMeta()
            key = get_dataset_meta_key(self.version_state["commit_id"])
            self.version_state["meta"] = meta
            self.storage.register_deeplake_object(key, meta)
            self._register_dataset()
            self.flush()

    def _register_dataset(self):
        if not self.__dict__["org_id"]:
            self.org_id = os.environ.get(ENV_HUB_DEV_USERNAME)

    def _send_query_progress(self, *args, **kwargs):
        """overridden in DeepLakeCloudDataset"""

    def _send_compute_progress(self, *args, **kwargs):
        """overridden in DeepLakeCloudDataset"""

    def _send_pytorch_progress(self, *args, **kwargs):
        """overridden in DeepLakeCloudDataset"""

    def _send_filter_progress(self, *args, **kwargs):
        """overridden in DeepLakeCloudDataset"""

    def _send_commit_event(self, *args, **kwargs):
        """overridden in DeepLakeCloudDataset"""

    def _send_dataset_creation_event(self, *args, **kwargs):
        """overridden in DeepLakeCloudDataset"""

    def _send_branch_creation_event(self, *args, **kwargs):
        """overridden in DeepLakeCloudDataset"""

    def _send_branch_deletion_event(self, *args, **kwargs):
        """overridden in DeepLakeCloudDataset"""

    def _first_load_init(self, verbose=True):
        """overridden in DeepLakeCloudDataset"""

    @property
    def read_only(self):
        """Returns True if dataset is in read-only mode and False otherwise."""
        return self._read_only

    @property
    def is_head_node(self):
        """Returns True if the current commit is the head node of the branch and False otherwise."""
        commit_node = self.version_state["commit_node"]
        return not commit_node.children

    @property
    def has_head_changes(self):
        """Returns True if currently at head node and uncommitted changes are present."""
        return self.is_head_node and current_commit_has_change(
            self.version_state, self.storage
        )

    def _set_read_only(self, value: bool, err: bool):
        storage = self.storage
        self.__dict__["_read_only"] = value

        if value:
            storage.enable_readonly()
            if isinstance(storage, LRUCache) and storage.next_storage is not None:
                storage.next_storage.enable_readonly()
            self._unlock()
        else:
            try:
                locked = self._lock(err=err)
                if locked:
                    self.storage.disable_readonly()
                    if (
                        isinstance(storage, LRUCache)
                        and storage.next_storage is not None
                    ):
                        storage.next_storage.disable_readonly()
                else:
                    self.__dict__["_read_only"] = True
            except LockedException as e:
                self.__dict__["_read_only"] = True
                if err:
                    raise e

    @read_only.setter
    @invalid_view_op
    def read_only(self, value: bool):
        self._set_read_only(value, True)

    @property
    def allow_delete(self) -> bool:
        """Returns True if dataset can be deleted from storage. Whether it can be deleted or not is stored in the database_meta.json and can be changed with `allow_delete = True|False`"""
        return self.meta.allow_delete

    @allow_delete.setter
    def allow_delete(self, value: bool):
        self.meta.allow_delete = value
        self.flush()

    def pytorch(
        self,
        transform: Optional[Callable] = None,
        tensors: Optional[Sequence[str]] = None,
        num_workers: int = 1,
        batch_size: int = 1,
        drop_last: bool = False,
        collate_fn: Optional[Callable] = None,
        pin_memory: bool = False,
        shuffle: bool = False,
        buffer_size: int = 2048,
        use_local_cache: bool = False,
        progressbar: bool = False,
        return_index: bool = True,
        pad_tensors: bool = False,
        transform_kwargs: Optional[Dict[str, Any]] = None,
        decode_method: Optional[Dict[str, str]] = None,
        cache_size: int = 32 * MB,
        *args,
        **kwargs,
    ):
        """Creates a PyTorch Dataloader from the Deep Lake dataset. During iteration, the data from all tensors will be streamed on-the-fly from the storage location.
        Understanding the parameters below is critical for achieving fast streaming for your use-case

        Args:
            *args: Additional args to be passed to torch_dataset
            **kwargs: Additional kwargs to be passed to torch_dataset
            transform (Callable, Optional): Transformation function to be applied to each sample.
            tensors (List, Optional): List of tensors to load. If ``None``, all tensors are loaded. Defaults to ``None``.
                For datasets with many tensors, its extremely important to stream only the data that is needed for training the model, in order to avoid bottlenecks associated with streaming unused data.
                For example, if you have a dataset that has ``image``, ``label``, and ``metadata`` tensors, if ``tensors=["image", "label"]``, the Data Loader will only stream the ``image`` and ``label`` tensors.
            num_workers (int): The number of workers to use for fetching data in parallel.
            batch_size (int): Number of samples per batch to load. Default value is 1.
            drop_last (bool): Set to True to drop the last incomplete batch, if the dataset size is not divisible by the batch size.
                if ``False`` and the size of dataset is not divisible by the batch size, then the last batch will be smaller. Default value is ``False``.
                Read torch.utils.data.DataLoader docs for more details.
            collate_fn (Callable, Optional): merges a list of samples to form a mini-batch of Tensor(s). Used when using batched loading from a map-style dataset.
                Read torch.utils.data.DataLoader docs for more details.
            pin_memory (bool): If ``True``, the data loader will copy Tensors into CUDA pinned memory before returning them. Default value is ``False``.
                Read torch.utils.data.DataLoader docs for more details.
            shuffle (bool): If ``True``, the data loader will shuffle the data indices. Default value is False. Details about how Deep Lake shuffles data can be found at `Shuffling in ds.pytorch() <https://docs.activeloop.ai/how-it-works/shuffling-in-ds.pytorch>`_
            buffer_size (int): The size of the buffer used to shuffle the data in MBs. Defaults to 2048 MB. Increasing the buffer_size will increase the extent of shuffling.
            use_local_cache (bool): If ``True``, the data loader will use a local cache to store data. The default cache location is ~/.activeloop/cache, but it can be changed by setting the ``LOCAL_CACHE_PREFIX`` environment variable. This is useful when the dataset can fit on the machine and we don't want to fetch the data multiple times for each iteration. Default value is ``False``
            progressbar (bool): If ``True``, tqdm will be wrapped around the returned dataloader. Default value is True.
            return_index (bool): If ``True``, the returned dataloader will have a key "index" that contains the index of the sample(s) in the original dataset. Default value is True.
            pad_tensors (bool): If ``True``, shorter tensors will be padded to the length of the longest tensor. Default value is False.
            transform_kwargs (optional, Dict[str, Any]): Additional kwargs to be passed to ``transform``.
            decode_method (Dict[str, str], Optional): The method for decoding the Deep Lake tensor data, the result of which is passed to the transform. Decoding occurs outside of the transform so that it can be performed in parallel and as rapidly as possible as per Deep Lake optimizations.

                - Supported decode methods are:
                    :'numpy': Default behaviour. Returns samples as numpy arrays, the same as ds.tensor[i].numpy()
                    :'tobytes': Returns raw bytes of the samples the same as ds.tensor[i].tobytes()
                    :'data': Returns a dictionary with keys,values depending on htype, the same as ds.tensor[i].data()
                    :'pil': Returns samples as PIL images. Especially useful when transformation use torchvision transforms, that
                            require PIL images as input. Only supported for tensors with ``sample_compression='jpeg'`` or ``'png'``.

            cache_size (int): The size of the cache per tensor in MBs. Defaults to max(maximum chunk size of tensor, 32 MB).

        ..
            # noqa: DAR101

        Returns:
            A torch.utils.data.DataLoader object.

        Raises:
            EmptyTensorError: If one or more tensors being passed to pytorch are empty.

        Note:
            Pytorch does not support uint16, uint32, uint64 dtypes. These are implicitly type casted to int32, int64 and int64 respectively.
            This spins up it's own workers to fetch data.
        """
        from deeplake.integrations import dataset_to_pytorch as to_pytorch

        deeplake_reporter.feature_report(
            feature_name="pytorch",
            parameters={
                "tensors": tensors,
                "num_workers": num_workers,
                "batch_size": batch_size,
                "drop_last": drop_last,
                "pin_memory": pin_memory,
                "shuffle": shuffle,
                "buffer_size": buffer_size,
                "use_local_cache": use_local_cache,
                "progressbar": progressbar,
                "return_index": return_index,
                "pad_tensors": pad_tensors,
                "decode_method": decode_method,
            },
        )

        if transform and transform_kwargs:
            transform = partial(transform, **transform_kwargs)

        dataloader = to_pytorch(
            self,
            *args,
            transform=transform,
            tensors=tensors,
            num_workers=num_workers,
            batch_size=batch_size,
            drop_last=drop_last,
            collate_fn=collate_fn,
            pin_memory=pin_memory,
            shuffle=shuffle,
            buffer_size=buffer_size,
            use_local_cache=use_local_cache,
            return_index=return_index,
            pad_tensors=pad_tensors,
            decode_method=decode_method,
            cache_size=cache_size,
            **kwargs,
        )

        if progressbar:
            dataloader = tqdm(
                dataloader, desc=self.path, total=self.__len__(warn=False) // batch_size
            )
        dataset_read(self)
        return dataloader

    def dataloader(self, ignore_errors: bool = False, verbose: bool = False):
        """Returns a :class:`~deeplake.enterprise.dataloader.DeepLakeDataLoader` object.

        Args:
            ignore_errors (bool): If ``True``, the data loader will ignore errors appeared during data iteration otherwise it will collect the statistics and report appeared errors. Default value is ``False``
            verbose (bool): If ``True``, the data loader will dump verbose logs of it's steps. Default value is ``False``

        Returns:
            ~deeplake.enterprise.dataloader.DeepLakeDataLoader: A :class:`deeplake.enterprise.dataloader.DeepLakeDataLoader` object.
        
        Examples:

            Creating a simple dataloader object which returns a batch of numpy arrays

            >>> import deeplake
            >>> ds_train = deeplake.load('hub://activeloop/fashion-mnist-train')
            >>> train_loader = ds_train.dataloader().numpy()
            >>> for i, data in enumerate(train_loader):
            ...     # custom logic on data
            ...     pass


            Creating dataloader with custom transformation and batch size

            >>> import deeplake
            >>> import torch
            >>> from torchvision import datasets, transforms, models
            >>> 
            >>> ds_train = deeplake.load('hub://activeloop/fashion-mnist-train')
            >>> tform = transforms.Compose([
            ...     transforms.ToPILImage(), # Must convert to PIL image for subsequent operations to run
            ...     transforms.RandomRotation(20), # Image augmentation
            ...     transforms.ToTensor(), # Must convert to pytorch tensor for subsequent operations to run
            ...     transforms.Normalize([0.5], [0.5]),
            ... ])
            ...
            >>> batch_size = 32
            >>> # create dataloader by chaining with transform function and batch size and returns batch of pytorch tensors
            >>> train_loader = ds_train.dataloader()\\
            ...     .transform({'images': tform, 'labels': None})\\
            ...     .batch(batch_size)\\
            ...     .shuffle()\\
            ...     .pytorch()
            ...
            >>> # loop over the elements
            >>> for i, data in enumerate(train_loader):
            ...     # custom logic on data
            ...     pass

            Creating dataloader and chaining with query

            >>> ds = deeplake.load('hub://activeloop/coco-train')
            >>> train_loader = ds_train.dataloader()\\
            ...     .query("(select * where contains(categories, 'car') limit 1000) union (select * where contains(categories, 'motorcycle') limit 1000)")\\
            ...     .pytorch()
            ...
            >>> # loop over the elements
            >>> for i, data in enumerate(train_loader):
            ...     # custom logic on data
            ...     pass

        """
        from deeplake.enterprise.dataloader import dataloader

        deeplake_reporter.feature_report(feature_name="dataloader", parameters={})

        return dataloader(self, ignore_errors=ignore_errors, verbose=verbose)

    def filter(
        self,
        function: Union[Callable, str],
        num_workers: int = 0,
        scheduler: str = "threaded",
        progressbar: bool = True,
        save_result: bool = False,
        result_path: Optional[str] = None,
        result_ds_args: Optional[dict] = None,
    ):
        """Filters the dataset in accordance of filter function ``f(x: sample) -> bool``

        Args:
            function (Callable, str): Filter function that takes sample as argument and returns ``True`` / ``False``
                if sample should be included in result. Also supports simplified expression evaluations.
                See :class:`deeplake.core.query.query.DatasetQuery` for more details.
            num_workers (int): Level of parallelization of filter evaluations.
                0 indicates in-place for-loop evaluation, multiprocessing is used otherwise.
            scheduler (str): Scheduler to use for multiprocessing evaluation.
                "threaded" is default.
            progressbar (bool): Display progress bar while filtering. ``True`` is default.
            save_result (bool): If ``True``, result of the filter will be saved to a dataset asynchronously.
            result_path (Optional, str): Path to save the filter result. Only applicable if ``save_result`` is True.
            result_ds_args (Optional, dict): Additional args for result dataset. Only applicable if ``save_result`` is True.

        Returns:
            View of Dataset with elements that satisfy filter function.


        Example:
            Return dataset view where all the samples have label equals to 2:

            >>> dataset.filter(lambda sample: sample.labels.numpy() == 2)


            Append one dataset onto another (only works if their structure is identical):

            >>> @deeplake.compute
            >>> def dataset_append(sample_in, sample_out):
            >>>
            >>>     sample_out.append(sample_in.tensors)
            >>>
            >>>     return sample_out
            >>>
            >>>
            >>> dataset_append().eval(
            >>>                 ds_in,
            >>>                 ds_out,
            >>>                 num_workers = 2
            >>>            )
        """
        from deeplake.core.query import filter_dataset, query_dataset

        deeplake_reporter.feature_report(
            feature_name="filter",
            parameters={
                "num_workers": num_workers,
                "scheduler": scheduler,
                "progressbar": progressbar,
                "save_result": save_result,
            },
        )

        fn = query_dataset if isinstance(function, str) else filter_dataset
        ret = fn(
            self,
            function,
            num_workers=num_workers,
            scheduler=scheduler,
            progressbar=progressbar,
            save_result=save_result,
            result_path=result_path,
            result_ds_args=result_ds_args,
        )
        dataset_read(self)
        return ret

    def query(
        self,
        query_string: str,
        runtime: Optional[Dict] = None,
        return_data: bool = False,
    ):
        """Returns a sliced :class:`~deeplake.core.dataset.Dataset` with given query results.

        It allows to run SQL like queries on dataset and extract results. See supported keywords and the Tensor Query Language documentation
        :ref:`here <tql>`.


        Args:
            query_string (str): An SQL string adjusted with new functionalities to run on the given :class:`~deeplake.core.dataset.Dataset` object
            runtime (Optional[Dict]): Runtime parameters for query execution. Supported keys: {"tensor_db": True or False}.
            return_data (bool): Defaults to ``False``. Whether to return raw data along with the view.

        Raises:
            ValueError: if ``return_data`` is True and runtime is not {"tensor_db": true}

        Returns:
            Dataset: A :class:`~deeplake.core.dataset.Dataset` object.

        Examples:

            Query from dataset all the samples with lables other than ``5``

            >>> import deeplake
            >>> ds = deeplake.load('hub://activeloop/fashion-mnist-train')
            >>> query_ds = ds.query("select * where labels != 5")

            Query from dataset first appeard ``1000`` samples where the ``categories`` is ``car`` and ``1000`` samples where the ``categories`` is ``motorcycle``

            >>> ds_train = deeplake.load('hub://activeloop/coco-train')
            >>> query_ds_train = ds_train.query("(select * where contains(categories, 'car') limit 1000) union (select * where contains(categories, 'motorcycle') limit 1000)")

        """

        deeplake_reporter.feature_report(
            feature_name="query",
            parameters={
                "query_string": query_string[0:100],
                "runtime": runtime,
            },
        )

        runtime = parse_runtime_parameters(self.path, runtime)
        if runtime["tensor_db"]:
            client = DeepLakeBackendClient(token=self._token)
            org_id, ds_name = self.path[6:].split("/")
            response = client.remote_query(org_id, ds_name, query_string)
            indices = response["indices"]
            view = self[indices]

            if return_data:
                data = response["data"]
                return view, data

            return view

        if return_data:
            raise ValueError(
                "`return_data` is only applicable when running queries using the Managed Tensor Database. Please specify `runtime = {'tensor_db': True}`"
            )

        from deeplake.enterprise import query

        result = query(self, query_string)

        if len(query_string) > QUERY_MESSAGE_MAX_SIZE:
            message = query_string[: QUERY_MESSAGE_MAX_SIZE - 3] + "..."
        else:
            message = query_string
        result._query_string = message

        return result

    def sample_by(
        self,
        weights: Union[str, list, tuple],
        replace: Optional[bool] = True,
        size: Optional[int] = None,
    ):
        """Returns a sliced :class:`~deeplake.core.dataset.Dataset` with given weighted sampler applied.

        Args:
            weights: (Union[str, list, tuple]): If it's string then tql will be run to calculate the weights based on the expression. list and tuple will be treated as the list of the weights per sample.
            replace: Optional[bool] If true the samples can be repeated in the result view. Defaults to ``True``
            size: Optional[int] The length of the result view. Defaults to length of the dataset.


        Returns:
            Dataset: A deeplake.Dataset object.

        Examples:

            Sample the dataset with ``labels == 5`` twice more than ``labels == 6``

            >>> from deeplake.experimental import query
            >>> ds = deeplake.load('hub://activeloop/fashion-mnist-train')
            >>> sampled_ds = ds.sample_by("max_weight(labels == 5: 10, labels == 6: 5)")

            Sample the dataset treating `labels` tensor as weights.

            >>> import deeplake
            >>> ds = deeplake.load('hub://activeloop/fashion-mnist-train')
            >>> sampled_ds = ds.sample_by("max_weight(labels == 5: 10, labels == 6: 5"))

            Sample the dataset with the given weights;

            >>> ds = deeplake.load('hub://activeloop/coco-train')
            >>> weights = list()
            >>> for i in range(len(ds)):
            ...     weights.append(i % 5)
            ...
            >>> sampled_ds = ds.sample_by(weights, replace=False)

        """
        from deeplake.enterprise import sample_by

        deeplake_reporter.feature_report(
            feature_name="sample_by",
            parameters={
                "replace": replace,
                "size": size,
            },
        )

        return sample_by(self, weights, replace, size)

    def _get_total_meta(self):
        """Returns tensor metas all together"""
        return {
            tensor_key: tensor_value.meta
            for tensor_key, tensor_value in self.version_state["full_tensors"].items()
        }

    def _set_derived_attributes(
        self, verbose: bool = True, address: Optional[str] = None
    ):
        """Sets derived attributes during init and unpickling."""
        if self.is_first_load:
            self.storage.autoflush = True
            self._load_version_info(address)
            self._load_link_creds()
            self._set_read_only(
                self._read_only, err=self._read_only_error
            )  # TODO: weird fix for dataset unpickling
            self._populate_meta(
                address, verbose
            )  # TODO: use the same scheme as `load_info`
            if self.index.is_trivial():
                self.index = Index.from_json(self.meta.default_index)
        elif not self._read_only:
            self._lock(verbose=verbose)  # for ref counting

        if not self.is_first_load and not self.group_index:
            self._reload_version_state()

        if not self.is_iteration and not self.index.is_trivial():
            group_index = self.group_index
            group_filter = (
                lambda t: (not group_index or t.key.startswith(group_index + "/"))
                and t.key not in self.meta.hidden_tensors
            )
            group_tensors = filter(
                group_filter, self.version_state["full_tensors"].values()
            )
            max_tensor_length = max(map(len, group_tensors), default=0)
            self.index.validate(max_tensor_length)

    @property
    def info(self):
        """Returns the information about the dataset."""
        if self.group_index:
            raise GroupInfoNotSupportedError
        if self._info is None:
            path = get_dataset_info_key(self.version_state["commit_id"])
            self.__dict__["_info"] = load_info(path, self)  # type: ignore
        return self._info

    @info.setter
    def info(self, value):
        if isinstance(value, dict):
            info = self.info
            info.replace_with(value)
        else:
            raise TypeError("Info must be set with type Dict")

    @property
    def _dataset_diff(self):
        if self._ds_diff is None:
            self.__dict__["_ds_diff"] = load_dataset_diff(self)
        return self._ds_diff

    def tensorflow(
        self,
        tensors: Optional[Sequence[str]] = None,
        tobytes: Union[bool, Sequence[str]] = False,
        fetch_chunks: bool = True,
    ):
        """Converts the dataset into a tensorflow compatible format.

        See https://www.tensorflow.org/api_docs/python/tf/data/Dataset

        Args:
            tensors (List, Optional): Optionally provide a list of tensor names in the ordering that your training script expects. For example, if you have a dataset that has "image" and "label" tensors, if ``tensors=["image", "label"]``, your training script should expect each batch will be provided as a tuple of (image, label).
            tobytes (bool): If ``True``, samples will not be decompressed and their raw bytes will be returned instead of numpy arrays. Can also be a list of tensors, in which case those tensors alone will not be decompressed.
            fetch_chunks: See fetch_chunks argument in deeplake.core.tensor.Tensor.numpy()

        Returns:
            tf.data.Dataset object that can be used for tensorflow training.
        """
        deeplake_reporter.feature_report(
            feature_name="tensorflow",
            parameters={
                "tensors": tensors,
                "tobytes": tobytes,
                "fetch_chunks": fetch_chunks,
            },
        )

        dataset_read(self)
        return dataset_to_tensorflow(
            self, tensors=tensors, tobytes=tobytes, fetch_chunks=fetch_chunks
        )

    @spinner
    def flush(self):
        """
        Writes all the data that has been changed/assigned from the cache layers (if any) to the underlying storage.

        NOTE: The high-level APIs flush the cache automatically and users generally do not have explicitly run the ``flush`` command.
        """
        self._flush_vc_info()
        self.storage.flush()

    def _flush_vc_info(self):
        if self._vc_info_updated:
            save_version_info(self.version_state, self.storage)
            for node in self.version_state["commit_node_map"].values():
                if node._info_updated:
                    save_commit_info(node, self.storage)
            self.__dict__["_vc_info_updated"] = False

    def clear_cache(self):
        """
        Flushes (see :func:`Dataset.flush`) the contents of the cache layers (if any) and then deletes contents of all the layers of it.
        This doesn't delete data from the actual storage.
        This is useful if you have multiple datasets with memory caches open, taking up too much RAM, or when local cache is no longer needed for certain datasets and is taking up storage space.

        NOTE: The high-level APIs clear the cache automatically and users generally do not have explicitly run the ``clear_cache`` command.
        """

        if hasattr(self.storage, "clear_cache"):
            self.storage.clear_cache()

    def size_approx(self):
        """Estimates the size in bytes of the dataset.
        Includes only content, so will generally return an under-estimate.
        """
        tensors = self.version_state["full_tensors"].values()
        chunk_engines = [tensor.chunk_engine for tensor in tensors]
        size = sum(c.num_chunks * c.min_chunk_size for c in chunk_engines)
        for group in self._groups_filtered:
            size += self[group].size_approx()
        return size

    @invalid_view_op
    def rename(self, path: Union[str, pathlib.Path]):
        """Renames the dataset to `path`.

        Example:

            >>> ds = deeplake.load("hub://username/dataset")
            >>> ds.rename("hub://username/renamed_dataset")

        Args:
            path (str, pathlib.Path): New path to the dataset.

        Raises:
            RenameError: If ``path`` points to a different directory.
        """

        deeplake_reporter.feature_report(feature_name="rename", parameters={})

        path = convert_pathlib_to_string_if_needed(path)
        path = path.rstrip("/")
        if posixpath.split(path)[0] != posixpath.split(self.path)[0]:
            raise RenameError
        self.base_storage.rename(path)
        self.path = path

    @invalid_view_op
    def delete(self, large_ok=False):
        """Deletes the entire dataset from the underlying storage and cache layers (if any).
        This is an **IRREVERSIBLE** operation. Data once deleted can not be recovered.

        Args:
            large_ok (bool): Delete datasets larger than 1 GB. Defaults to ``False``.

        Raises:
            DatasetTooLargeToDelete: If the dataset is larger than 1 GB and ``large_ok`` is ``False``.
            DatasetHandlerError: If the dataset is marked as allow_delete=False.
        """

        deeplake_reporter.feature_report(
            feature_name="delete", parameters={"large_ok": large_ok}
        )

        if not self.allow_delete:
            raise DatasetHandlerError(
                "The dataset is marked as allow_delete=false. To delete this dataset, you must first run `allow_delete = True` on the dataset."
            )

        if hasattr(self, "_view_entry"):
            self._view_entry.delete()
            return
        if hasattr(self, "_vds"):
            self._vds.delete(large_ok=large_ok)
            return
        if not large_ok:
            size = self.size_approx()
            if size > deeplake.constants.DELETE_SAFETY_SIZE:
                raise DatasetTooLargeToDelete(self.path)

        self._unlock()

        # Clear out the associated index.
        tensor_dict = self.tensors
        for key, tensor in tensor_dict.items():
            if tensor.htype == "embedding" and hasattr(tensor.meta, "vdb_indexes"):
                indexes = tensor.meta.get_vdb_index_ids()
                for id in indexes:
                    tensor.delete_vdb_index(id)

        self.storage.clear()

    def summary(self, force: bool = False):
        """Prints a summary of the dataset, including the tensor names and their lengths, shapes, htypes, dtypes, compressions, and other relevant information.

        Args:
            force (bool): Dataset views with more than 10000 samples might take several seconds of minutes to summarize. If `force=True`,
                the summary will be printed regardless. An error will be raised otherwise.

        Raises:
            ValueError: If the dataset view might take a long time to summarize and `force=False`
        """

        deeplake_reporter.feature_report(feature_name="summary", parameters={})

        if (
            not self.index.is_trivial()
            and self.max_len >= deeplake.constants.VIEW_SUMMARY_SAFE_LIMIT
            and not force
        ):
            raise ValueError(
                "Dataset views with more than 10000 samples might take a long time to summarize. Use `force=True` to override."
            )

        pretty_print = summary_dataset(self)

        print(self)
        print(pretty_print)

    def __str__(self):
        path_str = ""
        if self.path:
            path_str = f"path='{self.path}', "

        mode_str = ""
        if self.read_only:
            mode_str = f"read_only=True, "

        if not self.allow_delete:
            mode_str = f"allow_delete=False, "

        index_str = f"index={self.index}, "
        if self.index.is_trivial():
            index_str = ""

        group_index_str = (
            f"group_index='{self.group_index}', " if self.group_index else ""
        )

        return f"Dataset({path_str}{mode_str}{index_str}{group_index_str}tensors={self._all_tensors_filtered(include_hidden=False, include_disabled=False)})"

    __repr__ = __str__

    def _get_tensor_from_root(self, name: str) -> Optional[Tensor]:
        """Gets a tensor from the root dataset.
        Acesses storage only for the first call.
        """
        key = self.version_state["tensor_names"].get(name)
        return self.version_state["full_tensors"].get(key)

    def _has_group_in_root(self, name: str) -> bool:
        """Checks if a group exists in the root dataset.
        This is faster than checking ``if group in self._groups:``
        """
        return name in self.version_state["meta"].groups

    @property
    def token(self):
        """Get attached token of the dataset"""
        return self._token or os.environ.get(DEEPLAKE_AUTH_TOKEN)

    @token.setter
    def token(self, new_token: str):
        """Set token to dataset"""
        self._token = new_token

    def set_token(self, new_token: str):
        """Method to set a new token"""
        self._token = new_token

    @property
    def _ungrouped_tensors(self) -> Dict[str, Tensor]:
        """Top level tensors in this group that do not belong to any sub groups"""
        return {
            posixpath.basename(k): self.version_state["full_tensors"][v]
            for k, v in self.version_state["tensor_names"].items()
            if posixpath.dirname(k) == self.group_index
        }

    def _all_tensors_filtered(
        self, include_hidden: bool = True, include_disabled=True
    ) -> List[str]:
        """Names of all tensors belonging to this group, including those within sub groups"""
        hidden_tensors = self.meta.hidden_tensors
        tensor_names = self.version_state["tensor_names"]
        enabled_tensors = self.enabled_tensors
        return [
            relpath(t, self.group_index)
            for t in tensor_names
            if (not self.group_index or t.startswith(self.group_index + "/"))
            and (include_hidden or tensor_names[t] not in hidden_tensors)
            and (include_disabled or enabled_tensors is None or t in enabled_tensors)
        ]

    def _tensors(
        self, include_hidden: bool = True, include_disabled=True
    ) -> Dict[str, Tensor]:
        """All tensors belonging to this group, including those within sub groups. Always returns the sliced tensors."""
        version_state = self.version_state
        index = self.index
        group_index = self.group_index
        all_tensors = self._all_tensors_filtered(include_hidden, include_disabled)
        return {
            t: version_state["full_tensors"][
                version_state["tensor_names"][posixpath.join(group_index, t)]
            ][index]
            for t in all_tensors
        }

    @property
    def tensors(self) -> Dict[str, Tensor]:
        """All tensors belonging to this group, including those within sub groups. Always returns the sliced tensors."""
        return self._tensors(include_hidden=False, include_disabled=False)

    @property
    def branches(self):
        """Lists all the branches of the dataset.

        Returns:
            List of branches.
        """
        return list(self.version_state["branch_commit_map"])

    @property
    def commits(self) -> List[Dict]:
        """Lists all the commits leading to the current dataset state.

        Returns:
            List of dictionaries containing commit information.
        """
        commits = []
        commit_node = self.version_state["commit_node"]
        while commit_node:
            if not commit_node.is_head_node:
                commit_info = {
                    "commit": commit_node.commit_id,
                    "author": commit_node.commit_user_name,
                    "time": str(commit_node.commit_time)[:-7],
                    "message": commit_node.commit_message,
                }
                commits.append(commit_info)
            commit_node = commit_node.parent
        return commits

    def get_commit_details(self, commit_id) -> Dict:
        """Get details of a particular commit.

        Args:
            commit_id (str): commit id of the commit.

        Returns:
            Dict: Dictionary of details with keys - ``commit``, ``author``, ``time``, ``message``.

        Raises:
            KeyError: If given ``commit_id`` is was not found in the dataset.
        """
        commit_node: CommitNode = self.version_state["commit_node_map"].get(commit_id)
        if commit_node is None:
            raise KeyError(f"Commit {commit_id} not found in dataset.")

        time = str(commit_node.commit_time)[:-7] if commit_node.commit_time else None
        return {
            "commit": commit_node.commit_id,
            "author": commit_node.commit_user_name,
            "time": time,
            "message": commit_node.commit_message,
        }

    @property
    def _groups(self) -> List[str]:
        """Names of all groups in the root dataset"""
        return self.meta.groups  # type: ignore

    @property
    def _groups_filtered(self) -> List[str]:
        """Names of all sub groups in this group"""
        groups_filtered = []
        for g in self._groups:
            dirname, basename = posixpath.split(g)
            if dirname == self.group_index:
                groups_filtered.append(basename)
        return groups_filtered

    @property
    def groups(self) -> Dict[str, "Dataset"]:
        """All sub groups in this group"""
        return {g: self[g] for g in self._groups_filtered}

    @property
    def commit_id(self) -> Optional[str]:
        """The lasted committed commit id of the dataset. If there are no commits, this returns ``None``."""
        commit_node = self.version_state["commit_node"]
        if not commit_node.is_head_node:
            return commit_node.commit_id

        parent = commit_node.parent

        if parent is None:
            return None
        else:
            return parent.commit_id

    @property
    def pending_commit_id(self) -> str:
        """The commit_id of the next commit that will be made to the dataset.
        If you're not at the head of the current branch, this will be the same as the commit_id.
        """
        return self.version_state["commit_id"]

    @property
    def branch(self) -> str:
        """The current branch of the dataset"""
        return self.version_state["branch"]

    def _is_root(self) -> bool:
        return not self.group_index

    @property
    def parent(self):
        """Returns the parent of this group. Returns None if this is the root dataset."""
        if self._is_root():
            return None
        autoflush = self.storage.autoflush
        ds = self.__class__(
            storage=self.storage,
            index=self.index,
            group_index=posixpath.dirname(self.group_index),
            read_only=self.read_only,
            public=self.public,
            token=self._token,
            verbose=self.verbose,
            version_state=self.version_state,
            path=self.path,
            link_creds=self.link_creds,
            libdeeplake_dataset=self.libdeeplake_dataset,
        )
        self.storage.autoflush = autoflush
        return ds

    @property
    def root(self):
        """Returns the root dataset of a group."""
        if self._is_root():
            return self
        autoflush = self.storage.autoflush
        ds = self.__class__(
            storage=self.storage,
            index=self.index,
            group_index="",
            read_only=self.read_only,
            public=self.public,
            token=self._token,
            verbose=self.verbose,
            version_state=self.version_state,
            path=self.path,
            link_creds=self.link_creds,
            view_base=self._view_base,
            libdeeplake_dataset=self.libdeeplake_dataset,
        )
        self.storage.autoflush = autoflush
        return ds

    @property
    def no_view_dataset(self):
        """Returns the same dataset without slicing."""
        if self.index is None or self.index.is_trivial():
            return self
        return self.__class__(
            storage=self.storage,
            index=None,
            group_index=self.group_index,
            read_only=self.read_only,
            public=self.public,
            token=self._token,
            verbose=False,
            version_state=self.version_state,
            path=self.path,
            link_creds=self.link_creds,
            pad_tensors=self._pad_tensors,
            enabled_tensors=self.enabled_tensors,
            libdeeplake_dataset=self.libdeeplake_dataset,
        )

    def _create_group(self, name: str) -> "Dataset":
        """Internal method used by `create_group` and `create_tensor`."""
        meta: DatasetMeta = self.version_state["meta"]
        if not name or name in dir(self):
            raise InvalidTensorGroupNameError(name)
        fullname = name
        while name:
            if name in self.version_state["full_tensors"]:
                raise TensorAlreadyExistsError(name)
            meta.add_group(name)
            name, _ = posixpath.split(name)
        return self[fullname]

    def create_group(self, name: str, exist_ok=False) -> "Dataset":
        """Creates a tensor group, which is a collection of tensors that can be reference together.
        Groups are recommended for use-cases with many tensors in order to organize and reference data more easily.

        Args:
            name: The name of the group to create.
            exist_ok: If ``True``, the group is created if it does not exist. If ``False``, an error is raised if the group already exists.
                Defaults to ``False``.

        Returns:
            The created group.

        Raises:
            TensorGroupAlreadyExistsError: If the group already exists and ``exist_ok`` is False.

        Examples:

            >>> ds.create_group("images")
            >>> ds.images.create_tensor("left_camera", htype = "image", "sample_compression" = "jpeg")
            >>> ds.images.create_tensor("center_camera", htype = "image", "sample_compression" = "jpeg")
            >>> ds.images.create_tensor("right_camera", htype = "image", "sample_compression" = "jpeg")

            >>> # Data from a tensors in groups is referenced using:
            >>> ds.images.right_camera[0].numpy()
            >>> # OR
            >>> ds["images/right_camera"].numpy()

            >>> # "/" Notation can also be used to create groups with ``create_tensor``
            >>> ds.create_tensor("images/right_camera", htype = "image", "sample_compression" = "jpeg")
        """

        deeplake_reporter.feature_report(
            feature_name="create_group",
            parameters={
                "name": name,
                "exist_ok": exist_ok,
            },
        )

        full_name = filter_name(name, self.group_index)
        if full_name in self._groups:
            if not exist_ok:
                raise TensorGroupAlreadyExistsError(name)
            return self[name]

        return self.root._create_group(full_name)

    def rechunk(
        self,
        tensors: Optional[Union[str, List[str]]] = None,
        num_workers: int = 0,
        scheduler: str = "threaded",
        progressbar: bool = True,
    ):
        """Rewrites the underlying chunks to make their sizes optimal.
        This is usually needed in cases where a lot of updates have been made to the data.

        Args:
            tensors (str, List[str], Optional): Name/names of the tensors to rechunk.
                If None, all tensors in the dataset are rechunked.
            num_workers (int): The number of workers to use for rechunking. Defaults to 0. When set to 0, it will always use serial processing, irrespective of the scheduler.
            scheduler (str): The scheduler to be used for rechunking. Supported values include: 'serial', 'threaded', 'processed' and 'ray'.
                Defaults to 'threaded'.
            progressbar (bool): Displays a progress bar If ``True`` (default).
        """

        if tensors is None:
            tensors = list(self.tensors)
        elif isinstance(tensors, str):
            tensors = [tensors]

        # identity function that rechunks
        @deeplake.compute
        def rechunking(sample_in, samples_out):
            for tensor in tensors:
                samples_out[tensor].extend(sample_in[tensor])

        rechunking().eval(
            self,
            num_workers=num_workers,
            scheduler=scheduler,
            progressbar=progressbar,
            skip_ok=True,
            extend_only=True,
            disable_label_sync=True,
            disable_rechunk=True,
        )

    # the below methods are used by cloudpickle dumps
    def __origin__(self):
        return None

    def __values__(self):
        return None

    def __type__(self):
        return None

    def __union_params__(self):
        return None

    def __tuple_params__(self):
        return None

    def __result__(self):
        return None

    def __args__(self):
        return None

    def __bool__(self):
        return True

    def _append_or_extend(
        self,
        sample: Dict[str, Any],
        extend: bool = False,
        skip_ok: bool = False,
        append_empty: bool = False,
    ):
        """Append or extend samples to mutliple tensors at once. This method expects all tensors being updated to be of the same length.

        Args:
            extend (bool): Extends if True. Appends if False.
            sample (dict): Dictionary with tensor names as keys and samples as values.
            skip_ok (bool): Skip tensors not in ``sample`` if set to ``True``.
            append_empty (bool): Append empty samples to tensors not specified in ``sample`` if set to ``True``. If True, ``skip_ok`` is ignored.

        Raises:
            KeyError: If any tensor in the dataset is not a key in ``sample`` and ``skip_ok`` is ``False``.
            TensorDoesNotExistError: If tensor in ``sample`` does not exist.
            ValueError: If all tensors being updated are not of the same length.
            NotImplementedError: If an error occurs while writing tiles.
            Exception: Error while attempting to rollback appends.
            SampleAppendingError: Error that occurs when someone tries to append a tensor value directly to the dataset without specifying tensor name.

        """
        tensors = self.tensors
        if isinstance(sample, Dataset):
            sample = sample.tensors
        if not isinstance(sample, dict):
            raise SampleAppendingError()

        skipped_tensors = [k for k in tensors if k not in sample]
        if skipped_tensors and not skip_ok and not append_empty:
            raise KeyError(
                f"Required tensors not provided: {skipped_tensors}. Pass either `skip_ok=True` to skip tensors or `append_empty=True` to append empty samples to unspecified tensors."
            )
        for k in sample:
            if k not in tensors:
                raise TensorDoesNotExistError(k)
        tensors_to_check_length = tensors if append_empty else sample
        if len(set(map(len, (tensors[k] for k in tensors_to_check_length)))) != 1:
            raise ValueError(
                "When appending using Dataset.append or Dataset.extend, all tensors being updated are expected to have the same length."
            )
        if extend:
            sample_lens = set(map(len, sample.values()))
            if sample_lens == {0}:
                return
            if len(sample_lens) > 1 and not append_empty:
                raise ValueError(
                    "All tensors have to be extended to the same length. Specify `append_empty=True` to pad tensors receiving fewer samples."
                )
            max_len = max(sample_lens)
        [f() for f in list(self._update_hooks.values())]
        tensors_appended = []
        with self:
            for k in tensors:
                extend_extra_nones = 0
                if k in sample:
                    v = sample[k]
                    if extend:
                        extend_extra_nones = max(max_len - len(v), 0)
                else:
                    if skip_ok:
                        continue
                    else:
                        if extend:
                            v = [None] * max_len
                        else:
                            v = None
                try:
                    tensor = tensors[k]
                    enc = tensor.chunk_engine.chunk_id_encoder
                    num_chunks = enc.num_chunks
                    num_samples = tensor.meta.length
                    if extend:
                        tensor._extend(v)
                        if extend_extra_nones:
                            tensor._extend([None] * extend_extra_nones)
                    else:
                        tensor._append(v)
                    tensors_appended.append(k)
                except Exception as e:
                    if extend:
                        raise NotImplementedError(
                            "Unable to recover from error while extending multiple tensors with numpy arrays."
                        )
                    new_num_chunks = enc.num_chunks
                    num_chunks_added = new_num_chunks - num_chunks
                    if num_chunks_added > 1:
                        # This is unlikely to happen, i.e the sample passed the validation
                        # steps and tiling but some error occured while writing tiles to chunks
                        raise NotImplementedError(
                            "Unable to recover from error while writing tiles."
                        ) from e
                    elif num_chunks_added == 1:
                        enc._encoded = enc._encoded[:-1]
                        diff = tensor.meta.length - num_samples
                        tensor.meta.update_length(-diff)
                    for k in tensors_appended:
                        try:
                            self[k].pop()
                        except Exception as e2:
                            raise Exception(
                                "Error while attempting to rollback appends"
                            ) from e2
                    raise e

    def extend(
        self,
        samples: Dict[str, Any],
        skip_ok: bool = False,
        append_empty: bool = False,
        ignore_errors: bool = False,
        progressbar: bool = False,
    ):
        """Appends multiple samples (rows) to mutliple tensors at once. This method expects all tensors being updated to be of the same length.

        Args:
            samples (Dict[str, Any]): Dictionary with tensor names as keys and data as values. The values can be a sequence (i.e. a list) or a single numpy array (the first axis in the array is treated as the row axis).
            skip_ok (bool): Skip tensors not in ``samples`` if set to True.
            append_empty (bool): Append empty samples to tensors not specified in ``sample`` if set to ``True``. If True, ``skip_ok`` is ignored.
            ignore_errors (bool): Skip samples that cause errors while extending, if set to ``True``.
            progressbar (bool): Displays a progress bar if set to ``True``.

        Raises:
            KeyError: If any tensor in the dataset is not a key in ``samples`` and ``skip_ok`` is ``False``.
            TensorDoesNotExistError: If tensor in ``samples`` does not exist.
            ValueError: If all tensors being updated are not of the same length.
            NotImplementedError: If an error occurs while writing tiles.
            SampleExtendError: If the extend failed while appending a sample.
            Exception: Error while attempting to rollback appends.

        Examples:

            >>> ds = deeplake.empty("../test/test_ds")

            >>> with ds:
            >>>     ds.create_tensor('data')
            >>>     ds.create_tensor('labels')

            >>>     # This operation will append 4 samples (rows) to the Deep Lake dataset
            >>>     ds.extend({"data": [1, 2, 3, 4], "labels":["table", "chair", "desk", "table"]})

        """
        extend = False
        if isinstance(samples, Dataset):
            samples = samples.tensors
            extend = True
        elif set(map(type, samples.values())) == {np.ndarray}:
            extend = True
        if not samples:
            return
        n = len(samples[next(iter(samples.keys()))])
        for v in samples.values():
            if len(v) != n:
                sizes = {k: len(v) for (k, v) in samples.items()}
                raise ValueError(
                    f"Incoming samples are not of equal lengths. Incoming sample sizes: {sizes}"
                )
        len_ds = self.__len__(warn=False)
        new_row_ids = list(range(len_ds, len_ds + n))
        [f() for f in list(self._update_hooks.values())]
        if extend:
            if ignore_errors:
                warnings.warn(
                    "`ignore_errors` argument will be ignored while extending with numpy arrays or tensors."
                )
            self._append_or_extend(
                samples,
                extend=True,
                skip_ok=skip_ok,
                append_empty=append_empty,
            )
        else:
            with self:
                if progressbar:
                    indices = tqdm(range(n))
                else:
                    indices = range(n)
                for i in indices:
                    try:
                        self._append_or_extend(
                            {k: v[i] for k, v in samples.items()},
                            extend=False,
                            skip_ok=skip_ok,
                            append_empty=append_empty,
                        )
                    except Exception as e:
                        if ignore_errors:
                            continue
                        else:
                            if isinstance(e, SampleAppendError):
                                raise SampleExtendError(str(e)) from e.__cause__
                            raise e
        index_maintenance.index_operation_dataset(
            self, dml_type=_INDEX_OPERATION_MAPPING["ADD"], rowids=new_row_ids
        )

    @invalid_view_op
    def append(
        self,
        sample: Dict[str, Any],
        skip_ok: bool = False,
        append_empty: bool = False,
    ):
        """Append a single sample (row) to multiple tensors at once.

        Args:
            sample (dict): Dictionary with tensor names as keys and samples as values.
            skip_ok (bool): Skip tensors not in ``sample`` if set to ``True``.
            append_empty (bool): Append empty samples to tensors not specified in ``sample`` if set to ``True``. If True, ``skip_ok`` is ignored.

        Raises:
            KeyError: If any tensor in the dataset is not a key in ``sample`` and ``skip_ok`` is ``False``.
            TensorDoesNotExistError: If tensor in ``sample`` does not exist.
            ValueError: If all tensors being updated are not of the same length.
            NotImplementedError: If an error occurs while writing tiles.
            Exception: Error while attempting to rollback appends.
            SampleAppendingError: Error that occurs when someone tries to append a tensor value directly to the dataset without specifying tensor name.

        Examples:

            >>> ds = deeplake.empty("../test/test_ds")

            >>> with ds:
            >>>     ds.create_tensor('data')
            >>>     ds.create_tensor('labels')

            >>>     # This operation will append 1 sample (row) to the Deep Lake dataset
            >>>     ds.append({"data": 1, "labels": "table"})

        """
        new_row_ids = [self.__len__(warn=False)]
        self._append_or_extend(
            sample,
            extend=False,
            skip_ok=skip_ok,
            append_empty=append_empty,
        )
        index_maintenance.index_operation_dataset(
            self, dml_type=_INDEX_OPERATION_MAPPING["ADD"], rowids=new_row_ids
        )

    def update(self, sample: Dict[str, Any]):
        """Update existing samples in the dataset with new values.

        Examples:

            >>> ds[0].update({"images": deeplake.read("new_image.png"), "labels": 1})

            >>> new_images = [deeplake.read(f"new_image_{i}.png") for i in range(3)]
            >>> ds[:3].update({"images": new_images, "labels": [1, 2, 3]})

        Args:
            sample (dict): Dictionary with tensor names as keys and samples as values.

        Raises:
            ValueError: If partial update of a sample is attempted.
            Exception: Error while attempting to rollback updates.
        """
        if len(self.index) > 1:
            raise ValueError(
                "Cannot make partial updates to samples using `ds.update`. Use `ds.tensor[index] = value` instead."
            )

        def get_sample_from_engine(
            engine, idx, is_link, compression, dtype, decompress
        ):
            # tiled data will always be decompressed
            decompress = decompress or engine._is_tiled_sample(idx)
            if is_link:
                creds_key = engine.creds_key(idx)
                item = engine.get_path(idx)
                return LinkedSample(item, creds_key)
            item = engine.get_single_sample(idx, self.index, decompress=decompress)
            shape = engine.read_shape_for_sample(idx)
            return engine._get_sample_object(
                item, shape, compression, dtype, decompress
            )

        # remove update hooks from view base so that the view is not invalidated
        if self._view_base:
            saved_update_hooks = self._view_base._update_hooks
            self._view_base._update_hooks = {}
        idx = self.index.values[0].value
        with self:
            saved = defaultdict(list)
            try:
                for k, v in sample.items():
                    tensor_meta = self[k].meta
                    dtype = tensor_meta.dtype
                    sample_compression = tensor_meta.sample_compression
                    chunk_compression = tensor_meta.chunk_compression

                    compression = sample_compression or chunk_compression

                    engine = self[k].chunk_engine

                    decompress = chunk_compression is not None or engine.is_text_like

                    for idx in self.index.values[0].indices(self[k].num_samples):
                        if tensor_meta.is_sequence:
                            old_sample = []
                            for i in range(*engine.sequence_encoder[idx]):
                                item = get_sample_from_engine(
                                    engine,
                                    i,
                                    tensor_meta.is_link,
                                    compression,
                                    dtype,
                                    decompress,
                                )
                                old_sample.append(item)
                        else:
                            old_sample = get_sample_from_engine(
                                engine,
                                idx,
                                tensor_meta.is_link,
                                compression,
                                dtype,
                                decompress,
                            )

                        saved[k].append(old_sample)
                    self[k] = v
                # Regenerate Index
                index_maintenance.index_operation_dataset(
                    self,
                    dml_type=_INDEX_OPERATION_MAPPING["UPDATE"],
                    rowids=list(self.index.values[0].indices(self.__len__(warn=False))),
                )
            except Exception as e:
                for k, v in saved.items():
                    # squeeze
                    if len(v) == 1:
                        v = v[0]
                    try:
                        self[k] = v
                    except Exception as e2:
                        raise Exception(
                            "Error while attempting to rollback updates"
                        ) from e2
                # in case of error, regenerate index again to avoid index corruption
                index_maintenance.index_operation_dataset(
                    self,
                    dml_type=_INDEX_OPERATION_MAPPING["UPDATE"],
                    rowids=list(self.index.values[0].indices(self.__len__(warn=False))),
                )
                raise e
            finally:
                # restore update hooks
                if self._view_base:
                    self._view_base._update_hooks = saved_update_hooks

    def _view_hash(self) -> str:
        """Generates a unique hash for a filtered dataset view."""
        return hash_inputs(
            self.path,
            *[e.value for e in self.index.values],
            self.pending_commit_id,
            getattr(self, "_query", None),
            getattr(self, "_tql_query", None),
        )

    def _get_view_info(
        self,
        id: Optional[str] = None,
        message: Optional[str] = None,
        copy: bool = False,
    ):
        if self.has_head_changes and not self.is_optimized:
            raise DatasetViewSavingError(
                "The dataset's HEAD node has uncommitted changes. Please create a commit on"
                " the dataset object [ds.commit(<insert optional message>)] prior to saving the view."
            )
        commit_id = self.commit_id
        tm = getattr(self, "_created_at", time())
        id = self._view_hash() if id is None else id
        info = {
            "id": id,
            "virtual-datasource": not copy,
            "source-dataset": self.path,
            "source-dataset-version": commit_id,
            "created_at": tm,
        }
        if message is not None:
            info["message"] = message
        query = getattr(self, "_query", None)
        if query:
            info["query"] = query
            info["source-dataset-index"] = getattr(self, "_source_ds_idx", None)
        tql_query = getattr(self, "_tql_query", None)
        if tql_query:
            info["tql_query"] = tql_query
            info["source-dataset-index"] = getattr(self, "_source_ds_idx", None)
        if not (query or tql_query):
            info["source-dataset-index"] = self.index.to_json()
        return info

    def _lock_queries_json(self):
        class _LockQueriesJson:
            def __enter__(self2):
                storage = self.base_storage
                self2.storage_read_only = storage.read_only
                if self._locked_out:
                    # Ignore storage level lock since we have file level lock
                    storage.read_only = False
                lock = Lock(storage, get_queries_lock_key())
                lock.acquire(timeout=10)
                self2.lock = lock

            def __exit__(self2, *_, **__):
                self2.lock.release()
                self.base_storage.read_only = self2.storage_read_only

        return _LockQueriesJson()

    def _write_queries_json(self, data: dict):
        read_only = self.base_storage.read_only
        self.base_storage.disable_readonly()
        try:
            self.base_storage[get_queries_key()] = json.dumps(data).encode("utf-8")
        finally:
            if read_only:
                self.base_storage.enable_readonly()

    def _append_to_queries_json(self, info: dict):
        with self._lock_queries_json():
            qjson = self._read_queries_json()
            idx = None
            for i in range(len(qjson)):
                if qjson[i]["id"] == info["id"]:
                    idx = i
                    break
            if idx is None:
                qjson.append(info)
            else:
                qjson[idx] = info
            self._write_queries_json(qjson)

    def _read_queries_json(self) -> list:
        try:
            return json.loads(self.base_storage[get_queries_key()].decode("utf-8"))
        except KeyError:
            return []

    def _read_view_info(self, id: str):
        for info in self._read_queries_json():
            if info["id"] == id:
                return info
        raise KeyError(f"View with id {id} not found.")

    def _write_vds(
        self,
        vds,
        info: dict,
        copy: Optional[bool] = False,
        tensors: Optional[List[str]] = None,
        num_workers: Optional[int] = 0,
        scheduler: str = "threaded",
        ignore_errors: bool = False,
        unlink=True,
    ):
        """Writes the indices of this view to a vds."""
        vds._allow_view_updates = True
        try:
            with vds:
                if copy:
                    self._copy(
                        vds,
                        tensors=tensors,
                        num_workers=num_workers,
                        scheduler=scheduler,
                        unlink=unlink,
                        create_vds_index_tensor=True,
                        ignore_errors=ignore_errors,
                    )
                else:
                    vds.create_tensor(
                        "VDS_INDEX",
                        dtype="uint64",
                        create_shape_tensor=False,
                        create_id_tensor=False,
                        create_sample_info_tensor=False,
                    ).extend(
                        np.array(
                            tuple(self.index.values[0].indices(self.num_samples)),
                            dtype="uint64",
                        ),
                        progressbar=True,
                    )
                    info["first-index-subscriptable"] = self.index.subscriptable_at(0)
                    if len(self.index) > 1:
                        info["sub-sample-index"] = Index(
                            self.index.values[1:]
                        ).to_json()
                vds.info.update(info)
        finally:
            try:
                delattr(vds, "_allow_view_updates")
            except AttributeError:  # Attribute already deleted by _copy()
                pass

    def _save_view_in_subdir(
        self,
        id: Optional[str],
        message: Optional[str],
        copy: bool,
        tensors: Optional[List[str]],
        num_workers: int,
        scheduler: str,
        ignore_errors: bool,
    ):
        """Saves this view under ".queries" sub directory of same storage."""
        info = self._get_view_info(id, message, copy)
        hash = info["id"]
        # creating sub-view of optimized view
        if self.is_optimized:
            view_entry = self._view_entry
            ds = view_entry._src_ds.no_view_dataset

            if copy:
                view_info = view_entry.info
                info["source-dataset"] = ds.path
                info["source-dataset-version"] = view_info["source-dataset-version"]
                if "source-dataset-index" in view_info:
                    original_idx = Index.from_json(view_info["source-dataset-index"])
                    combined_idx = original_idx[self.index]
                    info["source-dataset-index"] = combined_idx.to_json()
            else:
                info["source-dataset-version"] = (
                    info["source-dataset-version"] or FIRST_COMMIT_ID
                )
        else:
            ds = self
        path = f".queries/{hash}"
        vds = ds._sub_ds(path, empty=True, verbose=False)
        self._write_vds(vds, info, copy, tensors, num_workers, scheduler, ignore_errors)
        ds._append_to_queries_json(info)
        return vds

    def _save_view_in_path(
        self,
        path: str,
        id: Optional[str],
        message: Optional[str],
        copy: bool,
        tensors: Optional[List[str]],
        num_workers: int,
        scheduler: str,
        ignore_errors: bool,
        **ds_args,
    ):
        """Saves this view at a given dataset path"""
        if os.path.abspath(path) == os.path.abspath(self.path):
            raise DatasetViewSavingError("Rewriting parent dataset is not allowed.")
        try:
            vds = deeplake.empty(path, **ds_args)
        except Exception as e:
            raise DatasetViewSavingError from e
        info = self._get_view_info(id, message, copy)
        self._write_vds(vds, info, copy, tensors, num_workers, scheduler, ignore_errors)
        return vds

    def save_view(
        self,
        message: Optional[str] = None,
        path: Optional[Union[str, pathlib.Path]] = None,
        id: Optional[str] = None,
        optimize: bool = False,
        tensors: Optional[List[str]] = None,
        num_workers: int = 0,
        scheduler: str = "threaded",
        verbose: bool = True,
        ignore_errors: bool = False,
        **ds_args,
    ) -> str:
        """Saves a dataset view as a virtual dataset (VDS)

        Examples:

            >>> # Save to specified path
            >>> vds_path = ds[:10].save_view(path="views/first_10", id="first_10")
            >>> vds_path
            views/first_10

            >>> # Path unspecified
            >>> vds_path = ds[:100].save_view(id="first_100", message="first 100 samples")
            >>> # vds_path = path/to/dataset

            >>> # Random id
            >>> vds_path = ds[:100].save_view()
            >>> # vds_path = path/to/dataset/.queries/92f41922ed0471ec2d27690b7351fc96bea060e6c5ee22b14f7ffa5f291aa068

            See :func:`Dataset.get_view` to learn how to load views by id.
            These virtual datasets can also be loaded from their path like normal datasets.

        Args:
            message (Optional, str): Custom user message.
            path (Optional, str, pathlib.Path): - The VDS will be saved as a standalone dataset at the specified path.
                - If not specified, the VDS is saved under ``.queries`` subdirectory of the source dataset's storage.
            id (Optional, str): Unique id for this view. Random id will be generated if not specified.
            optimize (bool):
                - If ``True``, the dataset view will be optimized by copying and rechunking the required data. This is necessary to achieve fast streaming speeds when training models using the dataset view. The optimization process will take some time, depending on the size of the data.
                - You can also choose to optimize the saved view later by calling its :meth:`ViewEntry.optimize` method.
            tensors (List, optional): Names of tensors (and groups) to be copied. If not specified all tensors are copied.
            num_workers (int): Number of workers to be used for optimization process. Applicable only if ``optimize=True``. Defaults to 0.
            scheduler (str): The scheduler to be used for optimization. Supported values include: 'serial', 'threaded', 'processed' and 'ray'. Only applicable if ``optimize=True``. Defaults to 'threaded'.
            verbose (bool): If ``True``, logs will be printed. Defaults to ``True``.
            ignore_errors (bool): Skip samples that cause errors while saving views. Only applicable if ``optimize=True``. Defaults to ``False``.
            ds_args (dict): Additional args for creating VDS when path is specified. (See documentation for :func:`deeplake.dataset()`)

        Returns:
            str: Path to the saved VDS.

        Raises:
            ReadOnlyModeError: When attempting to save a view inplace and the user doesn't have write access.
            DatasetViewSavingError: If HEAD node has uncommitted changes.
            TypeError: If ``id`` is not of type ``str``.

        Note:
            Specifying ``path`` makes the view external. External views cannot be accessed using the parent dataset's :func:`Dataset.get_view`,
            :func:`Dataset.load_view`, :func:`Dataset.delete_view` methods. They have to be loaded using :func:`deeplake.load`.
        """

        deeplake_reporter.feature_report(
            feature_name="save_view",
            parameters={
                "id": id,
                "optimize": optimize,
                "tensors": tensors,
                "num_workers": num_workers,
                "scheduler": scheduler,
                "verbose": verbose,
            },
        )

        if id is not None and not isinstance(id, str):
            raise TypeError(f"id {id} is of type {type(id)}, expected `str`.")
        return self._save_view(
            path,
            id,
            message or self._query_string,
            optimize,
            tensors,
            num_workers,
            scheduler,
            verbose,
            False,
            ignore_errors,
            **ds_args,
        )

    def _save_view(
        self,
        path: Optional[Union[str, pathlib.Path]] = None,
        id: Optional[str] = None,
        message: Optional[str] = None,
        optimize: bool = False,
        tensors: Optional[List[str]] = None,
        num_workers: int = 0,
        scheduler: str = "threaded",
        verbose: bool = True,
        _ret_ds: bool = False,
        ignore_errors: bool = False,
        **ds_args,
    ) -> Union[str, Any]:
        """Saves a dataset view as a virtual dataset (VDS)

        Args:
            path (Optional, str, pathlib.Path): If specified, the VDS will saved as a standalone dataset at the specified path. If not,
                the VDS is saved under `.queries` subdirectory of the source dataset's storage.
            id (Optional, str): Unique id for this view.
            message (Optional, message): Custom user message.
            optimize (bool): Whether the view should be optimized by copying the required data. Default False.
            tensors (Optional, List[str]): Tensors to be copied if `optimize` is True. By default all tensors are copied.
            num_workers (int): Number of workers to be used if `optimize` is True.
            scheduler (str): The scheduler to be used for optimization. Supported values include: 'serial', 'threaded', 'processed' and 'ray'.
                Only applicable if ``optimize=True``. Defaults to 'threaded'.
            verbose (bool): If ``True``, logs will be printed. Defaults to ``True``.
            _ret_ds (bool): If ``True``, the VDS is retured as such without converting it to a view. If ``False``, the VDS path is returned.
                Default False.
            ignore_errors (bool): Skip samples that cause errors while saving views. Only applicable if ``optimize=True``. Defaults to ``False``.
            ds_args (dict): Additional args for creating VDS when path is specified. (See documentation for `deeplake.dataset()`)

        Returns:
            If ``_ret_ds`` is ``True``, the VDS is returned, else path to the VDS is returned.

        Raises:
            ReadOnlyModeError: When attempting to save a view inplace and the user doesn't have write access.
            NotImplementedError: When attempting to save in-memory datasets.
        """

        path = convert_pathlib_to_string_if_needed(path)
        ds_args["verbose"] = False
        vds = None
        if path is None and hasattr(self, "_vds"):
            vds = self._vds
            vds_id = vds.info["id"]
            if id is not None and vds_id != id:
                vds = None
                warnings.warn(
                    f"This view is already saved with id '{vds_id}'. A copy of this view will be created with the provided id '{id}'"
                )
        base = self._view_base or self
        if not base._read_only:
            base.flush()
        if vds is None:
            if path is None:
                if isinstance(self, MemoryProvider):
                    raise NotImplementedError(
                        "Saving views inplace is not supported for in-memory datasets."
                    )

                if self.read_only and not base._locked_out and not self.is_optimized:
                    if isinstance(self, deeplake.core.dataset.DeepLakeCloudDataset):
                        try:
                            with self._temp_write_access():
                                vds = self._save_view_in_subdir(
                                    id,
                                    message,
                                    optimize,
                                    tensors,
                                    num_workers,
                                    scheduler,
                                    ignore_errors,
                                )
                        except ReadOnlyModeError as e:
                            raise ReadOnlyModeError(
                                "Cannot save a view in this dataset because you are not a member of its organization."
                                "Please specify a `path` in order to save the view at a custom location."
                            ) from e
                    else:
                        raise ReadOnlyModeError(
                            "Cannot save view in read only dataset. Specify a path to save the view in a different location."
                        )
                else:
                    vds = self._save_view_in_subdir(
                        id,
                        message,
                        optimize,
                        tensors,
                        num_workers,
                        scheduler,
                        ignore_errors,
                    )
            else:
                vds = self._save_view_in_path(
                    path,
                    id,
                    message,
                    optimize,
                    tensors,
                    num_workers,
                    scheduler,
                    ignore_errors,
                    **ds_args,
                )
        if verbose and self.verbose:
            log_visualizer_link(vds.path, self.path)
        if _ret_ds:
            return vds
        return vds.path

    def _get_view(self, inherit_creds=True, creds: Optional[Dict] = None):
        """Returns a view for this VDS. Only works if this Dataset is a virtual dataset.

        Returns:
            A view of the source dataset based on the indices from VDS.

        Args:
            inherit_creds (bool): Whether to inherit creds from the parent dataset in which this vds is stored. Default True.
            creds (optional, Dict): Creds for the source dataset. Used only if inherit_creds is False.

        Raises:
            Exception: If this is not a VDS.
        """

        try:
            commit_id = self.info["source-dataset-version"]
        except KeyError:
            raise Exception("Dataset._get_view() works only for virtual datasets.")
        ds = (
            self._parent_dataset[Index()]
            if (inherit_creds and self._parent_dataset)
            else deeplake.load(
                self.info["source-dataset"],
                verbose=False,
                creds=creds,
                read_only=True,
                token=self._token,
            )
        )

        ds.index = Index()
        ds.version_state = ds.version_state.copy()
        ds._checkout(commit_id, verbose=False)
        first_index_subscriptable = self.info.get("first-index-subscriptable", True)
        if first_index_subscriptable:
            index_entries = [IndexEntry(self.VDS_INDEX.numpy().reshape(-1).tolist())]
        else:
            index_entries = [IndexEntry(int(self.VDS_INDEX.numpy()))]
        sub_sample_index = self.info.get("sub-sample-index")
        if sub_sample_index:
            index_entries += Index.from_json(sub_sample_index).values
        ret = ds[Index(index_entries)]
        ret._vds = self
        return ret

    def _get_empty_vds(
        self,
        vds_path: Optional[Union[str, pathlib.Path]] = None,
        query: Optional[str] = None,
        **vds_args,
    ):
        """Returns an empty VDS with this dataset as the source dataset. Internal.

        Args:
            vds_path (Optional, str, pathlib.Path): If specified, the vds will be sved at this path. Else the vds will be saved under `.queries` subdirectory.
            query (Optional, str): Query string associated with this view.
            vds_args (dict): Additional args for creating vds when path is specified.

        Returns:
            Empty VDS with this dataset as the source dataset.
        """
        view = self[:0]
        vds_path = convert_pathlib_to_string_if_needed(vds_path)
        if query:
            view._query = query
        return view._save_view(vds_path, _ret_ds=True, **vds_args)

    def get_views(self, commit_id: Optional[str] = None) -> List[ViewEntry]:
        """Returns list of views stored in this Dataset.

        Args:
            commit_id (str, optional): - Commit from which views should be returned.
                - If not specified, views from all commits are returned.

        Returns:
            List[ViewEntry]: List of :class:`ViewEntry` instances.
        """
        queries = self._read_queries_json()
        if commit_id is not None:
            queries = filter(
                lambda x: x["source-dataset-version"] == commit_id, queries
            )
        return list(map(partial(ViewEntry, dataset=self), queries))

    def get_view(self, id: str) -> ViewEntry:
        """Returns the dataset view corresponding to ``id``.

        Examples:
            >>> # save view
            >>> ds[:100].save_view(id="first_100")
            >>> # load view
            >>> first_100 = ds.get_view("first_100").load()
            >>> # 100
            >>> print(len(first_100))

            See :func:`Dataset.save_view` to learn more about saving views.

        Args:
            id (str): id of required view.

        Returns:
            ViewEntry

        Raises:
            KeyError: If no such view exists.
        """
        queries = self._read_queries_json()
        for q in queries:
            if q["id"] == id:
                return ViewEntry(q, self)
        raise KeyError(f"No view with id {id} found in the dataset.")

    def load_view(
        self,
        id: str,
        optimize: Optional[bool] = False,
        tensors: Optional[List[str]] = None,
        num_workers: int = 0,
        scheduler: str = "threaded",
        progressbar: Optional[bool] = True,
    ):
        """Loads the view and returns the :class:`~deeplake.core.dataset.dataset.Dataset` by id. Equivalent to ds.get_view(id).load().

        Args:
            id (str): id of the view to be loaded.
            optimize (bool): If ``True``, the dataset view is optimized by copying and rechunking the required data before loading. This is
                necessary to achieve fast streaming speeds when training models using the dataset view. The optimization process will
                take some time, depending on the size of the data.
            tensors (Optional, List[str]): Tensors to be copied if `optimize` is True. By default all tensors are copied.
            num_workers (int): Number of workers to be used for the optimization process. Only applicable if `optimize=True`. Defaults to 0.
            scheduler (str): The scheduler to be used for optimization. Supported values include: 'serial', 'threaded', 'processed' and 'ray'.
                Only applicable if `optimize=True`. Defaults to 'threaded'.
            progressbar (bool): Whether to use progressbar for optimization. Only applicable if `optimize=True`. Defaults to True.

        Returns:
            Dataset: The loaded view.

        Raises:
            KeyError: if view with given id does not exist.
        """
        deeplake_reporter.feature_report(
            feature_name="load_view",
            parameters={
                "id": id,
                "optimize": optimize,
                "tensors": tensors,
                "num_workers": num_workers,
                "scheduler": scheduler,
            },
        )

        view = self.get_view(id)
        if optimize:
            return view.optimize(
                tensors=tensors,
                num_workers=num_workers,
                scheduler=scheduler,
                progressbar=progressbar,
            ).load()
        return view.load()

    def delete_view(self, id: str):
        """Deletes the view with given view id.

        Args:
            id (str): Id of the view to delete.

        Raises:
            KeyError: if view with given id does not exist.
        """

        deeplake_reporter.feature_report(
            feature_name="delete_view",
            parameters={"id": id},
        )

        try:
            with self._lock_queries_json():
                qjson = self._read_queries_json()
                for i, q in enumerate(qjson):
                    if q["id"] == id:
                        qjson.pop(i)
                        self.base_storage.subdir(
                            ".queries/" + (q.get("path") or q["id"])
                        ).clear()
                        self._write_queries_json(qjson)
                        return
        # not enough permissions to acquire lock
        except TokenPermissionError:
            pass

        raise KeyError(f"No view with id {id} found in the dataset.")

    def _sub_ds(
        self,
        path,
        empty=False,
        memory_cache_size: int = DEFAULT_MEMORY_CACHE_SIZE,
        local_cache_size: int = DEFAULT_LOCAL_CACHE_SIZE,
        read_only=None,
        lock=True,
        verbose=True,
        token=None,
    ):
        """Loads a nested dataset. Internal.

        Args:
            path (str): Path to sub directory
            empty (bool): If ``True``, all contents of the sub directory is cleared before initializing the sub dataset.
            memory_cache_size (int): Memory cache size for the sub dataset.
            local_cache_size (int): Local storage cache size for the sub dataset.
            read_only (bool): Loads the sub dataset in read only mode if ``True``. Default ``False``.
            lock (bool): Whether the dataset should be locked for writing. Only applicable for S3, Deep Lake and GCS datasets. No effect if ``read_only=True``.
            verbose (bool): If ``True``, logs will be printed. Defaults to ``True``.
            token (Optional[str]): Token of source dataset.

        Returns:
            Sub dataset

        Note:
            Virtual datasets are returned as such, they are not converted to views.
        """
        sub_storage = self.base_storage.subdir(path, read_only=read_only)

        if empty:
            sub_storage.clear()

        if self.path.startswith("hub://"):
            path = posixpath.join(self.path, path)
            cls = deeplake.core.dataset.DeepLakeCloudDataset
        else:
            path = sub_storage.root
            cls = deeplake.core.dataset.Dataset

        ret = cls(
            generate_chain(
                sub_storage,
                memory_cache_size * MB,
                local_cache_size * MB,
            ),
            path=path,
            token=token,
            read_only=read_only,
            lock=lock,
            verbose=verbose,
        )
        ret._parent_dataset = self
        return ret

    def _link_tensors(
        self,
        src: str,
        dest: str,
        extend_f: str,
        update_f: Optional[str] = None,
        flatten_sequence: Optional[bool] = None,
    ):
        """Internal. Links a source tensor to a destination tensor. Appends / updates made to the source tensor will be reflected in the destination tensor.

        Args:
            src (str): Name of the source tensor.
            dest (str): Name of the destination tensor.
            extend_f (str): Name of the linked tensor transform to be used for extending the destination tensor. This transform should be defined in `deeplake.core.tensor_link` module.
            update_f (str): Name of the linked tensor transform to be used for updating items in the destination tensor. This transform should be defined in `deeplake.core.tensor_link` module.
            flatten_sequence (bool, Optional): Whether appends and updates should be done per item or per sequence if the source tensor is a sequence tensor.

        Raises:
            TensorDoesNotExistError: If source or destination tensors do not exist in this dataset.
            ValueError: If source tensor is a sequence tensor and `flatten_sequence` argument is not specified.
        """
        assert self._is_root()
        tensors = self._tensors()
        if src not in tensors:
            raise TensorDoesNotExistError(src)
        if dest not in tensors:
            raise TensorDoesNotExistError(dest)
        src_tensor = self[src]
        dest_key = self.version_state["tensor_names"][dest]
        if flatten_sequence is None:
            if src_tensor.is_sequence:
                raise ValueError(
                    "`flatten_sequence` arg must be specified when linking a sequence tensor."
                )
            flatten_sequence = False
        src_tensor.meta.add_link(dest_key, extend_f, update_f, flatten_sequence)
        self.storage.maybe_flush()

    def _resolve_tensor_list(self, keys: List[str], root: bool = False) -> List[str]:
        ret = []
        for k in keys:
            fullpath = k if root else posixpath.join(self.group_index, k)
            if (
                self.version_state["tensor_names"].get(fullpath)
                in self.version_state["full_tensors"]
            ):
                ret.append(k)
            else:
                enabled_tensors = self.enabled_tensors
                if fullpath[-1] != "/":
                    fullpath = fullpath + "/"
                hidden = self.meta.hidden_tensors
                ret += filter(
                    lambda t: t.startswith(fullpath)
                    and t not in hidden
                    and (enabled_tensors is None or t in enabled_tensors),
                    self.version_state["tensor_names"],
                )
        return ret

    def _copy(
        self,
        dest: Union[str, pathlib.Path],
        runtime: Optional[Dict] = None,
        tensors: Optional[List[str]] = None,
        overwrite: bool = False,
        creds=None,
        token=None,
        num_workers: int = 0,
        scheduler="threaded",
        progressbar=True,
        public: bool = False,
        unlink: bool = False,
        create_vds_index_tensor: bool = False,
        ignore_errors: bool = False,
        verbose: bool = True,
    ):
        if isinstance(dest, str):
            path = dest
        else:
            path = dest.path

        dest_ds = deeplake.api.dataset.dataset._like(
            dest,
            self,
            runtime=runtime,
            tensors=tensors,
            creds=creds,
            token=token,
            overwrite=overwrite,
            public=public,
            unlink=(
                [
                    t
                    for t in self.tensors
                    if (
                        self.tensors[t].base_htype != "video"
                        or deeplake.constants._UNLINK_VIDEOS
                    )
                ]
                if unlink
                else False
            ),
            verbose=verbose,
        )

        # dest_ds needs link creds of source dataset for copying linked tensors
        dest_ds.link_creds = LinkCreds()
        dest_ds.link_creds.__setstate__(self.link_creds.__getstate__())
        save_link_creds(dest_ds.link_creds, dest_ds.storage)

        def _is_unlink_tensor(tensor):
            if (
                unlink
                and tensor.is_link
                and (tensor.base_htype != "video" or deeplake.constants._UNLINK_VIDEOS)
            ):
                return True

        # If we have to unlink any tensor, we will use sample-by-sample append implementation (_copy_tensor_append)
        # Otherwise, we will use extend-by-whole-slice implementation (_copy_tensor_extend)
        extend_only = not any(
            _is_unlink_tensor(self[tensor_name]) for tensor_name in dest_ds.tensors
        )

        def _copy_tensor_extend(sample_in, sample_out):
            for tensor_name in dest_ds.tensors:
                sample_out[tensor_name].extend(sample_in[tensor_name])

        def _copy_tensor_append(sample_in, sample_out):
            for tensor_name in dest_ds.tensors:
                src = sample_in[tensor_name]
                if _is_unlink_tensor(src):
                    if len(sample_in.index) > 1:
                        sample_out[tensor_name].append(src)
                    else:
                        idx = sample_in.index.values[0].value
                        sample_out[tensor_name].append(
                            src.chunk_engine.get_deeplake_read_sample(idx)
                        )
                else:
                    sample_out[tensor_name].append(src)

        if not self.index.subscriptable_at(0):
            old_first_index = self.index.values[0]
            new_first_index = IndexEntry(
                slice(old_first_index.value, old_first_index.value + 1)
            )
            self.index.values[0] = new_first_index
            reset_index = True
        else:
            reset_index = False
        try:
            deeplake.compute(
                _copy_tensor_extend if extend_only else _copy_tensor_append,
                name="copy transform",
            )().eval(
                self,
                dest_ds,
                num_workers=num_workers,
                scheduler=scheduler,
                progressbar=progressbar,
                skip_ok=True,
                check_lengths=False,
                ignore_errors=ignore_errors,
                disable_label_sync=True,
                extend_only=extend_only,
            )

            dest_ds.flush()
            if create_vds_index_tensor:
                with dest_ds:
                    try:
                        dest_ds._allow_view_updates = True
                        dest_ds.create_tensor(
                            "VDS_INDEX",
                            dtype=np.uint64,
                            hidden=True,
                            create_shape_tensor=False,
                            create_id_tensor=False,
                            create_sample_info_tensor=False,
                        )
                        dest_ds.VDS_INDEX.extend(list(self.sample_indices))
                    finally:
                        delattr(dest_ds, "_allow_view_updates")
        finally:
            if reset_index:
                dest_ds.meta.default_index = Index([IndexEntry(0)]).to_json()
                dest_ds.meta.is_dirty = True
                dest_ds.flush()
                dest_ds = dest_ds[0]
                self.index.values[0] = old_first_index

            # Actual credentials should be removed from dest_ds after copy
            dest_ds.link_creds = None
            dest_ds._load_link_creds()
        return dest_ds

    def copy(
        self,
        dest: Union[str, pathlib.Path],
        runtime: Optional[dict] = None,
        tensors: Optional[List[str]] = None,
        overwrite: bool = False,
        creds=None,
        token=None,
        num_workers: int = 0,
        scheduler="threaded",
        progressbar=True,
        public: bool = False,
    ):
        """Copies this dataset or dataset view to ``dest``. Version control history is not included, and this operation copies data from the latest commit on the main branch.

        Args:
            dest (str, pathlib.Path): Destination dataset or path to copy to. If a Dataset instance is provided, it is expected to be empty.
            tensors (List[str], optional): Names of tensors (and groups) to be copied. If not specified all tensors are copied.
            runtime (dict): Parameters for Activeloop DB Engine. Only applicable for hub://... paths.
            overwrite (bool): If ``True`` and a dataset exists at `destination`, it will be overwritten. Defaults to False.
            creds (dict, Optional): creds required to create / overwrite datasets at `dest`.
            token (str, Optional): token used to for fetching credentials to `dest`.
            num_workers (int): The number of workers to use for copying. Defaults to 0. When set to 0, it will always use serial processing, irrespective of the scheduler.
            scheduler (str): The scheduler to be used for copying. Supported values include: 'serial', 'threaded', 'processed' and 'ray'.
                Defaults to 'threaded'.
            progressbar (bool): Displays a progress bar If ``True`` (default).
            public (bool): Defines if the dataset will have public access. Applicable only if Deep Lake cloud storage is used and a new Dataset is being created. Defaults to False.

        Returns:
            Dataset: New dataset object.

        Raises:
            DatasetHandlerError: If a dataset already exists at destination path and overwrite is False.
        """

        deeplake_reporter.feature_report(
            feature_name="copy",
            parameters={
                "tensors": tensors,
                "overwrite": overwrite,
                "num_workers": num_workers,
                "scheduler": scheduler,
                "progressbar": progressbar,
                "public": public,
            },
        )

        return self._copy(
            dest,
            runtime,
            tensors,
            overwrite,
            creds,
            token,
            num_workers,
            scheduler,
            progressbar,
            public,
        )

    @invalid_view_op
    @spinner
    def reset(self, force: bool = False):
        """Resets the uncommitted changes present in the branch.

        Note:
            The uncommitted data is deleted from underlying storage, this is not a reversible operation.
        """

        deeplake_reporter.feature_report(
            feature_name="reset",
            parameters={"force": force},
        )

        storage, version_state = self.storage, self.version_state
        if version_state["commit_node"].children:
            print("You are not at the head node of the branch, cannot reset.")
            return
        if not self.has_head_changes and not force:
            print("There are no uncommitted changes on this branch.")
            return

        if self.commit_id is None:
            storage.clear()
            self._populate_meta()
            load_meta(self)
        else:
            parent_commit_id = self.commit_id
            reset_commit_id = self.pending_commit_id

            # checkout to get list of tensors in previous commit, needed for copying metas and create_commit_chunk_set
            self.checkout(parent_commit_id)

            new_commit_id = replace_head(storage, version_state, reset_commit_id)

            self.checkout(new_commit_id)

    def fix_vc(self):
        """Rebuilds version control info. To be used when the version control info is corrupted."""
        version_info = rebuild_version_info(self.storage)
        self.version_state["commit_node_map"] = version_info["commit_node_map"]
        self.version_state["branch_commit_map"] = version_info["branch_commit_map"]

    def connect(
        self,
        creds_key: Optional[str] = None,
        dest_path: Optional[str] = None,
        org_id: Optional[str] = None,
        ds_name: Optional[str] = None,
        token: Optional[str] = None,
    ):
        """Connect a Deep Lake dataset stored in your cloud to the Deep Lake App.

        Examples:
<<<<<<< HEAD
            >>> # create/load an s3 dataset
            >>> s3_ds = deeplake.dataset("s3://bucket/dataset")
            >>> ds = s3_ds.connect(dest_path="hub://my_org/dataset", creds_key="my_managed_credentials_key", token="my_activeloop_token")
            >>> # or
            >>> ds = s3_ds.connect(org_id="my_org", creds_key="my_managed_credentials_key", token="my_activeloop_token")

        Args:
            creds_key (str): The managed credentials to be used for accessing the source path. Optional if the dataset was orginally loaded with a creds_key
            dest_path (str, optional): The full path to where the connected Deep Lake dataset will reside. Can be:
                a Deep Lake path like ``hub://organization/dataset``
            org_id (str, optional): The organization to where the connected Deep Lake dataset will be added.
            ds_name (str, optional): The name of the connected Deep Lake dataset. Will be infered from ``dest_path`` or ``src_path`` if not provided.
=======
            >>> # Load an s3 dataset
            >>> s3_ds = deeplake.load("s3://bucket/dataset")
            >>>
            >>> # Specify the org_id and managed creds_key, and the dataset name is inferred from the currently storage location path
            >>> ds = s3_ds.connect(org_id="my_org_id", creds_key="managed_creds_key")
            >>>
            >>> # Or if you want to explicitly specify the full path, which contains the org_id
            >>> ds = s3_ds.connect(dest_path="hub://my_org/dataset", creds_key="managed_creds_key")


        Args:
            creds_key (str): The managed credentials to be used for accessing the source path.
            dest_path (str, optional): The full path to which the connected Deep Lake dataset will reside. Can be:
                a Deep Lake path like ``hub://<org_id>/<dataset_name>``
            org_id (str, optional): The organization to which the connected Deep Lake dataset will be added. The dataset name will be the same as parent folder for the dataset in the cloud storage location.
            ds_name (str, optional): The name of the connected Deep Lake dataset. Will be infered from ``dest_path`` or storage location path if not provided.
>>>>>>> 3b05926f
            token (str, optional): Activeloop token used to fetch the managed credentials.

        Raises:
            InvalidSourcePathError: If the dataset's path is not a valid s3, gcs or azure path.
            InvalidDestinationPathError: If ``dest_path``, or ``org_id`` and ``ds_name`` do not form a valid Deep Lake path.
            TokenPermissionError: If the user does not have permission to create a dataset in the specified organization.
        """
        if creds_key is None:
            creds_key = self.dataset_creds_key
            if creds_key is None:
                raise ValueError(
                    "The creds_key argument must be provided as the dataset was not loaded with a creds_key."
                )

            if org_id is None and dest_path is None:
                org_id = self.dataset_creds_key_org_id

            if token is None:
                token = self.dataset_creds_key_token

        try:
            path = connect_dataset_entry(
                src_path=self.path,
                dest_path=dest_path,
                org_id=org_id,
                ds_name=ds_name,
                creds_key=creds_key,
                token=token,
            )
        except BadRequestException:
            check_param = "organization id" if org_id else "dataset path"
            raise TokenPermissionError(
                "You do not have permission to create a dataset in the specified "
                + check_param
                + "."
                + " Please check the "
                + check_param
                + " and make sure"
                + "that you have sufficient permissions to the organization."
            )
        self.__class__ = (
            deeplake.core.dataset.deeplake_cloud_dataset.DeepLakeCloudDataset
        )
        self._token = token
        self.path = path
        self.public = False
        self._load_link_creds()
        self._first_load_init(verbose=False)

        base_storage = get_base_storage(self.storage)
        if base_storage is not None and isinstance(base_storage, S3Provider):
            base_storage.creds_used = "PLATFORM"

    def add_creds_key(self, creds_key: str, managed: bool = False):
        """Adds a new creds key to the dataset. These keys are used for tensors that are linked to external data.

        Examples:

            >>> # create/load a dataset
            >>> ds = deeplake.empty("path/to/dataset")
            >>> # add a new creds key
            >>> ds.add_creds_key("my_s3_key")

        Args:
            creds_key (str): The key to be added.
            managed (bool):
                - If ``True``, the creds corresponding to the key will be fetched from Activeloop platform.
                - Defaults to ``False``.

        Raises:
            ValueError: If the dataset is not connected to Activeloop platform and ``managed`` is ``True``.

        Note:
            ``managed`` parameter is applicable only for datasets that are connected to `Activeloop platform <https://app.activeloop.ai>`_.
        """
        if managed:
            raise ValueError(
                "Managed creds are not supported for datasets that are not connected to activeloop platform."
            )
        self.link_creds.add_creds_key(creds_key)
        save_link_creds(self.link_creds, self.storage)

    def populate_creds(
        self,
        creds_key: str,
        creds: Optional[dict] = None,
        from_environment: bool = False,
    ):
        """Populates the creds key added in add_creds_key with the given creds. These creds are used to fetch the external data.
        This needs to be done everytime the dataset is reloaded for datasets that contain links to external data.

        Examples:

            >>> # create/load a dataset
            >>> ds = deeplake.dataset("path/to/dataset")
            >>> # add a new creds key
            >>> ds.add_creds_key("my_s3_key")
            >>> # populate the creds
            >>> ds.populate_creds("my_s3_key", {"aws_access_key_id": "my_access_key", "aws_secret_access_key": "my_secret_key"})
            >>> # or
            >>> ds.populate_creds("my_s3_key", from_environment=True)

        """
        if creds and from_environment:
            raise ValueError(
                "Only one of creds or from_environment can be provided. Both cannot be provided at the same time."
            )
        if from_environment:
            creds = {}
        self.link_creds.populate_creds(creds_key, creds)

    def update_creds_key(
        self,
        creds_key: str,
        new_creds_key: Optional[str] = None,
        managed: Optional[bool] = None,
    ):
        """Updates the name and/or management status of a creds key.

        Args:
            creds_key (str): The key whose name and/or management status is to be changed.
            new_creds_key (str, optional): The new key to replace the old key. If not provided, the old key will be used.
            managed (bool): The target management status. If ``True``, the creds corresponding to the key will be fetched from activeloop platform.

        Raises:
            ValueError: If the dataset is not connected to activeloop platform.
            ValueError: If both ``new_creds_key`` and ``managed`` are ``None``.
            KeyError: If the creds key is not present in the dataset.

        Examples:

            >>> # create/load a dataset
            >>> ds = deeplake.dataset("path/to/dataset")
            >>> # add a new creds key
            >>> ds.add_creds_key("my_s3_key")
            >>> # Populate the name added with creds dictionary
            >>> # These creds are only present temporarily and will have to be repopulated on every reload
            >>> ds.populate_creds("my_s3_key", {})
            >>> # Rename the key and change the management status of the key to True. Before doing this, ensure that the creds have been created on activeloop platform
            >>> # Now, this key will no longer use the credentials populated in the previous step but will instead fetch them from activeloop platform
            >>> # These creds don't have to be populated again on every reload and will be fetched every time the dataset is loaded
            >>> ds.update_creds_key("my_s3_key", "my_managed_key", True)

        """
        if new_creds_key is None and managed is None:
            raise ValueError(
                "Atleast one of new_creds_key or managed must be provided."
            )
        if managed:
            raise ValueError(
                "Managed creds are not supported for datasets that are not connected to activeloop platform."
            )
        replaced_indices = self.link_creds.replace_creds(creds_key, new_creds_key)
        save_link_creds(
            self.link_creds, self.storage, replaced_indices=replaced_indices
        )

    def get_creds_keys(self) -> Set[str]:
        """Returns the set of creds keys added to the dataset. These are used to fetch external data in linked tensors"""
        return set(self.link_creds.creds_keys)

    def get_managed_creds_keys(self) -> List[str]:
        """Returns the list of creds keys added to the dataset that are managed by Activeloop platform. These are used to fetch external data in linked tensors."""
        raise ValueError(
            "Managed creds are not supported for datasets that are not connected to activeloop platform."
        )

    def visualize(
        self, width: Union[int, str, None] = None, height: Union[int, str, None] = None
    ):
        """
        Visualizes the dataset in the Jupyter notebook.

        Args:
            width: Union[int, str, None] Optional width of the visualizer canvas.
            height: Union[int, str, None] Optional height of the visualizer canvas.

        Raises:
            Exception: If the dataset is not a Deep Lake cloud dataset and the visualization is attempted in colab.
        """
        from deeplake.visualizer import visualize

        deeplake_reporter.feature_report(
            feature_name="visualize", parameters={"width": width, "height": height}
        )

        if is_colab():
            provider = self.storage.next_storage
            if isinstance(provider, S3Provider):
                creds = {
                    "aws_access_key_id": provider.aws_access_key_id,
                    "aws_secret_access_key": provider.aws_secret_access_key,
                    "aws_session_token": provider.aws_session_token,
                    "aws_region": provider.aws_region,
                    "endpoint_url": provider.endpoint_url,
                }
                visualize(
                    provider.path,
                    link_creds=self.link_creds,
                    token=self.token,
                    creds=creds,
                )
            else:
                raise Exception(
                    "Cannot visualize non Deep Lake cloud dataset in Colab."
                )
        else:
            visualize(
                self.storage, link_creds=self.link_creds, width=width, height=height
            )

    def __contains__(self, tensor: str):
        return tensor in self.tensors

    def _optimize_and_copy_view(
        self,
        info,
        path: str,
        tensors: Optional[List[str]] = None,
        external=False,
        unlink=True,
        num_workers=0,
        scheduler="threaded",
        progressbar=True,
    ):
        tql_query = info.get("tql_query")
        vds = self._sub_ds(".queries/" + path, verbose=False)
        view = vds._get_view(not external)
        new_path = path + "_OPTIMIZED"
        if tql_query is not None:
            view = view.query(tql_query)
            view.indra_ds.materialize(new_path, tensors, True)
            optimized = self._sub_ds(".queries/" + new_path, empty=False, verbose=False)
        else:
            optimized = self._sub_ds(".queries/" + new_path, empty=True, verbose=False)
            view._copy(
                optimized,
                tensors=tensors,
                overwrite=True,
                unlink=unlink,
                create_vds_index_tensor=True,
                num_workers=num_workers,
                scheduler=scheduler,
                progressbar=progressbar,
            )
        optimized.info.update(vds.info.__getstate__())
        return (vds, optimized, new_path)

    def _optimize_saved_view(
        self,
        id: str,
        tensors: Optional[List[str]] = None,
        external=False,
        unlink=True,
        num_workers=0,
        scheduler="threaded",
        progressbar=True,
    ):
        try:
            with self._temp_write_access():
                with self._lock_queries_json():
                    qjson = self._read_queries_json()
                    idx = -1
                    for i in range(len(qjson)):
                        if qjson[i]["id"] == id:
                            idx = i
                            break
                    if idx == -1:
                        raise KeyError(f"View with id {id} not found.")
                    info = qjson[i]
                    if not info["virtual-datasource"]:
                        # Already optimized
                        return info
                    path = info.get("path", info["id"])
                    old, new, new_path = self._optimize_and_copy_view(
                        info,
                        path,
                        tensors=tensors,
                        unlink=unlink,
                        num_workers=num_workers,
                        scheduler=scheduler,
                        progressbar=progressbar,
                    )
                    new.info["virtual-datasource"] = False
                    new.info["path"] = new_path
                    new.flush()
                    info["virtual-datasource"] = False
                    info["path"] = new_path
                    self._write_queries_json(qjson)
                old.base_storage.disable_readonly()
                try:
                    old.base_storage.clear()
                except Exception as e:
                    warnings.warn(
                        f"Error while deleting old view after writing optimized version: {e}"
                    )
                return info
        except ReadOnlyModeError as e:
            raise ReadOnlyModeError(
                f"You do not have permission to materialize views in this dataset ({self.path})."
            ) from e

    def _sample_indices(self, maxlen: int):
        vds_index = self._tensors(include_hidden=True).get("VDS_INDEX")
        if vds_index:
            return vds_index.numpy().reshape(-1).tolist()
        return self.index.values[0].indices(maxlen)

    @property
    def sample_indices(self):
        """Returns all the indices pointed to by this dataset view."""
        return self._sample_indices(min(t.num_samples for t in self.tensors.values()))

    def _enable_padding(self):
        self._pad_tensors = True

    def _disable_padding(self):
        self._pad_tensors = False

    def _pop(self, index: List[int]):
        """Removes elements at the given indices."""
        with self:
            for tensor in self.tensors.values():
                tensor._pop(index)

    @invalid_view_op
    def pop(self, index: Optional[int] = None):
        """
        Removes a sample from all the tensors of the dataset.
        For any tensor if the index >= len(tensor), the sample won't be popped from it.

        Args:
            index (int, Optional): The index of the sample to be removed. If it is ``None``, the index becomes the ``length of the longest tensor - 1``.

        Raises:
            ValueError: If duplicate indices are provided.
            IndexError: If the index is out of range.
        """
        if index is None:
            index = [self.max_len - 1]

        if not isinstance(index, list):
            index = [index]

        if not index:
            return

        if len(set(index)) != len(index):
            raise ValueError("Duplicate indices are not allowed.")

        max_len = self.max_len
        if max_len == 0:
            raise IndexError("Can't pop from empty dataset.")

        for idx in index:
            if idx < 0:
                raise IndexError("Pop doesn't support negative indices.")
            elif idx >= max_len:
                raise IndexError(
                    f"Index {idx} is out of range. The longest tensor has {max_len} samples."
                )

        index = sorted(index, reverse=True)

        self._pop(index)
        row_ids = index[:]

        index_maintenance.index_operation_dataset(
            self,
            dml_type=_INDEX_OPERATION_MAPPING["REMOVE"],
            rowids=row_ids,
        )

    @property
    def is_view(self) -> bool:
        """Returns ``True`` if this dataset is a view and ``False`` otherwise."""
        return (
            not self.index.is_trivial()
            or hasattr(self, "_vds")
            or hasattr(self, "_view_entry")
        )

    @property
    def is_optimized(self) -> bool:
        return not getattr(getattr(self, "_view_entry", None), "virtual", True)

    @property
    def min_view(self):
        """Returns a view of the dataset in which all tensors are sliced to have the same length as
        the shortest tensor.

        Example:

            Creating a dataset with 5 images and 4 labels. ``ds.min_view`` will return a view in which tensors are
            sliced to have 4 samples.

            >>> import deeplake
            >>> ds = deeplake.dataset("../test/test_ds", overwrite=True)
            >>> ds.create_tensor("images", htype="link[image]", sample_compression="jpg")
            >>> ds.create_tensor("labels", htype="class_label")
            >>> ds.images.extend([deeplake.link("https://picsum.photos/20/20") for _ in range(5)])
            >>> ds.labels.extend([0, 1, 2, 1])
            >>> len(ds.images)
            5
            >>> len(ds.labels)
            4
            >>> for i, sample in enumerate(ds.max_view):
            ...     print(sample["images"].shape, sample["labels"].numpy())
            ...
            (20, 20, 3) [0]
            (20, 20, 3) [1]
            (20, 20, 3) [2]
            (20, 20, 3) [1]

        """
        min_length = min(map(len, self.tensors.values()))
        return self[:min_length]

    @property
    def max_view(self):
        """Returns a view of the dataset in which shorter tensors are padded with ``None`` s to have the same length as
        the longest tensor.

        Example:

            Creating a dataset with 5 images and 4 labels. ``ds.max_view`` will return a view with ``labels`` tensor
            padded to have 5 samples.

            >>> import deeplake
            >>> ds = deeplake.dataset("../test/test_ds", overwrite=True)
            >>> ds.create_tensor("images", htype="link[image]", sample_compression="jpg")
            >>> ds.create_tensor("labels", htype="class_label")
            >>> ds.images.extend([deeplake.link("https://picsum.photos/20/20") for _ in range(5)])
            >>> ds.labels.extend([0, 1, 2, 1])
            >>> len(ds.images)
            5
            >>> len(ds.labels)
            4
            >>> for i, sample in enumerate(ds.max_view):
            ...     print(sample["images"].shape, sample["labels"].numpy())
            ...
            (20, 20, 3) [0]
            (20, 20, 3) [1]
            (20, 20, 3) [2]
            (20, 20, 3) [1]
            (20, 20, 3) [None]
        """
        return self.__class__(
            storage=self.storage,
            index=self.index,
            group_index=self.group_index,
            read_only=self.read_only,
            token=self._token,
            verbose=False,
            version_state=self.version_state,
            path=self.path,
            link_creds=self.link_creds,
            pad_tensors=True,
            enabled_tensors=self.enabled_tensors,
            libdeeplake_dataset=self.libdeeplake_dataset,
        )

    def random_split(self, lengths: Sequence[Union[int, float]]):
        """Splits the dataset into non-overlapping :class:`~deeplake.core.dataset.Dataset` objects of given lengths.
        If a list of fractions that sum up to 1 is given, the lengths will be computed automatically as floor(frac * len(dataset)) for each fraction provided.

        After computing the lengths, if there are any remainders, 1 count will be distributed in round-robin fashion to the lengths until there are no remainders left.

        Example:

            >>> import deeplake
            >>> ds = deeplake.dataset("../test/test_ds", overwrite=True)
            >>> ds.create_tensor("labels", htype="class_label")
            >>> ds.labels.extend([0, 1, 2, 1, 3])
            >>> len(ds)
            5
            >>> train_ds, val_ds = ds.random_split([0.8, 0.2])
            >>> len(train_ds)
            4
            >>> len(val_ds)
            1
            >>> train_ds, val_ds = ds.random_split([3, 2])
            >>> len(train_ds)
            3
            >>> len(val_ds)
            2
            >> train_loader = train_ds.pytorch(batch_size=2, shuffle=True)
            >> val_loader = val_ds.pytorch(batch_size=2, shuffle=False)

        Args:
            lengths (Sequence[Union[int, float]]): lengths or fractions of splits to be produced.

        Returns:
            Tuple[Dataset, ...]: a tuple of datasets of the given lengths.

        Raises:
            ValueError: If the sum of the lengths is not equal to the length of the dataset.
            ValueError: If the dataset has variable length tensors.
            ValueError: If lengths are floats and one or more of them are not between 0 and 1.

        """
        if self.max_len != self.min_len:
            raise ValueError(
                "Random_split is not supported for datasets with variable length tensors."
            )
        return create_random_split_views(self, lengths)

    def _temp_write_access(self):
        # Defined in DeepLakeCloudDataset
        return memoryview(b"")  # No-op context manager

    def _get_storage_repository(self) -> Optional[str]:
        return getattr(self.base_storage, "repository", None)<|MERGE_RESOLUTION|>--- conflicted
+++ resolved
@@ -4431,37 +4431,20 @@
         """Connect a Deep Lake dataset stored in your cloud to the Deep Lake App.
 
         Examples:
-<<<<<<< HEAD
-            >>> # create/load an s3 dataset
-            >>> s3_ds = deeplake.dataset("s3://bucket/dataset")
-            >>> ds = s3_ds.connect(dest_path="hub://my_org/dataset", creds_key="my_managed_credentials_key", token="my_activeloop_token")
-            >>> # or
-            >>> ds = s3_ds.connect(org_id="my_org", creds_key="my_managed_credentials_key", token="my_activeloop_token")
+            >>> # Load an s3 dataset
+            >>> s3_ds = deeplake.load("s3://bucket/dataset", creds={"creds_key": "managed_creds_key"}, org_id="my_org_id")
+            >>> ds = s3_ds.connect()
+            >>>
+            >>> # Or if you want to explicitly specify the full path, which contains the org_id
+            >>> ds = s3_ds.connect(dest_path="hub://my_org/dataset")
+
 
         Args:
             creds_key (str): The managed credentials to be used for accessing the source path. Optional if the dataset was orginally loaded with a creds_key
-            dest_path (str, optional): The full path to where the connected Deep Lake dataset will reside. Can be:
-                a Deep Lake path like ``hub://organization/dataset``
-            org_id (str, optional): The organization to where the connected Deep Lake dataset will be added.
-            ds_name (str, optional): The name of the connected Deep Lake dataset. Will be infered from ``dest_path`` or ``src_path`` if not provided.
-=======
-            >>> # Load an s3 dataset
-            >>> s3_ds = deeplake.load("s3://bucket/dataset")
-            >>>
-            >>> # Specify the org_id and managed creds_key, and the dataset name is inferred from the currently storage location path
-            >>> ds = s3_ds.connect(org_id="my_org_id", creds_key="managed_creds_key")
-            >>>
-            >>> # Or if you want to explicitly specify the full path, which contains the org_id
-            >>> ds = s3_ds.connect(dest_path="hub://my_org/dataset", creds_key="managed_creds_key")
-
-
-        Args:
-            creds_key (str): The managed credentials to be used for accessing the source path.
             dest_path (str, optional): The full path to which the connected Deep Lake dataset will reside. Can be:
                 a Deep Lake path like ``hub://<org_id>/<dataset_name>``
             org_id (str, optional): The organization to which the connected Deep Lake dataset will be added. The dataset name will be the same as parent folder for the dataset in the cloud storage location.
             ds_name (str, optional): The name of the connected Deep Lake dataset. Will be infered from ``dest_path`` or storage location path if not provided.
->>>>>>> 3b05926f
             token (str, optional): Activeloop token used to fetch the managed credentials.
 
         Raises:
