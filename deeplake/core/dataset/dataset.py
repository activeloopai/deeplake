--- conflicted
+++ resolved
@@ -3566,32 +3566,6 @@
         unlink: bool = False,
         create_vds_index_tensor: bool = False,
     ):
-<<<<<<< HEAD
-=======
-        """Copies this dataset or dataset view to `dest`. Version control history is not included.
-
-        Args:
-            dest (str, pathlib.Path): Destination dataset or path to copy to. If a Dataset instance is provided, it is expected to be empty.
-            runtime (dict): Parameters for Activeloop DB Engine. Only applicable for hub:// paths.
-            tensors (List[str], optional): Names of tensors (and groups) to be copied. If not specified all tensors are copied.
-            overwrite (bool): If ``True`` and a dataset exists at `destination`, it will be overwritten. Defaults to False.
-            creds (dict, Optional): creds required to create / overwrite datasets at `dest`.
-            token (str, Optional): token used to for fetching credentials to `dest`.
-            num_workers (int): The number of workers to use for copying. Defaults to 0. When set to 0, it will always use serial processing, irrespective of the scheduler.
-            scheduler (str): The scheduler to be used for copying. Supported values include: 'serial', 'threaded', 'processed' and 'ray'.
-                Defaults to 'threaded'.
-            progressbar (bool): Displays a progress bar If ``True`` (default).
-            public (bool): Defines if the dataset will have public access. Applicable only if Deep Lake cloud storage is used and a new Dataset is being created. Defaults to False.
-            unlink (bool): Whether to copy the data from source for linked tensors. Does not apply for linked video tensors.
-            create_vds_index_tensor (bool): If ``True``, a hidden tensor called "VDS_INDEX" is created which contains the sample indices in the source view.
-
-        Returns:
-            Dataset: New dataset object.
-
-        Raises:
-            DatasetHandlerError: If a dataset already exists at destination path and overwrite is False.
-        """
->>>>>>> 68cdcca7
         if isinstance(dest, str):
             path = dest
         else:
