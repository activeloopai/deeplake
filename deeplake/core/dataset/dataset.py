--- conflicted
+++ resolved
@@ -2128,7 +2128,6 @@
             >>> query_ds_train = ds_train.query("(select * where contains(categories, 'car') limit 1000) union (select * where contains(categories, 'motorcycle') limit 1000)")
 
         """
-<<<<<<< HEAD
 
         deeplake_reporter.feature_report(
             feature_name="query",
@@ -2138,10 +2137,8 @@
         )
 
         if runtime is not None and runtime.get("db_engine", False):
-=======
         runtime = parse_runtime_parameters(self.path, runtime)
         if runtime["tensor_db"]:
->>>>>>> 25364a96
             client = DeepLakeBackendClient(token=self._token)
             org_id, ds_name = self.path[6:].split("/")
             response = client.remote_query(org_id, ds_name, query_string)
