# type: ignore
import os
import uuid
import json
import posixpath
from logging import warning
from typing import Any, Callable, Dict, List, Optional, Sequence, Tuple, Union, Set
from functools import partial

import pathlib
import numpy as np
from time import time, sleep
from tqdm import tqdm

import deeplake
from deeplake.core.index.index import IndexEntry
from deeplake.core.link_creds import LinkCreds
from deeplake.core.sample import Sample
from deeplake.core.linked_sample import LinkedSample
from deeplake.util.connect_dataset import connect_dataset_entry
from deeplake.util.downsample import validate_downsampling
from deeplake.util.version_control import (
    save_version_info,
    integrity_check,
    save_commit_info,
    rebuild_version_info,
    _squash_main,
)
from deeplake.util.invalid_view_op import invalid_view_op
from deeplake.util.spinner import spinner
from deeplake.util.iteration_warning import (
    suppress_iteration_warning,
    check_if_iteration,
)
from deeplake.util.tensor_db import parse_runtime_parameters
from deeplake.api.info import load_info
from deeplake.client.log import logger
from deeplake.client.utils import read_token
from deeplake.client.client import DeepLakeBackendClient
from deeplake.constants import (
    FIRST_COMMIT_ID,
    DEFAULT_MEMORY_CACHE_SIZE,
    DEFAULT_LOCAL_CACHE_SIZE,
    MB,
    SAMPLE_INFO_TENSOR_MAX_CHUNK_SIZE,
    DEFAULT_READONLY,
    ENV_HUB_DEV_USERNAME,
    QUERY_MESSAGE_MAX_SIZE,
)
from deeplake.core.fast_forwarding import ffw_dataset_meta
from deeplake.core.index import Index
from deeplake.core.lock import lock_dataset, unlock_dataset, Lock
from deeplake.core.meta.dataset_meta import DatasetMeta
from deeplake.core.storage import (
    LRUCache,
    S3Provider,
    GCSProvider,
    MemoryProvider,
    LocalProvider,
    AzureProvider,
)
from deeplake.core.tensor import Tensor, create_tensor, delete_tensor
from deeplake.core.version_control.commit_node import CommitNode  # type: ignore
from deeplake.core.version_control.dataset_diff import load_dataset_diff
from deeplake.htype import (
    HTYPE_CONFIGURATIONS,
    UNSPECIFIED,
    verify_htype_key_value,
)
from deeplake.compression import COMPRESSION_ALIASES
from deeplake.integrations import dataset_to_tensorflow
from deeplake.util.bugout_reporter import deeplake_reporter, feature_report_path
from deeplake.util.dataset import try_flushing
from deeplake.util.cache_chain import generate_chain
from deeplake.util.hash import hash_inputs
from deeplake.util.htype import parse_complex_htype
from deeplake.util.link import save_link_creds
from deeplake.util.merge import merge
from deeplake.util.notebook import is_colab
from deeplake.util.path import (
    convert_pathlib_to_string_if_needed,
)
from deeplake.util.scheduling import create_random_split_views
from deeplake.util.logging import log_visualizer_link
from deeplake.util.warnings import always_warn
from deeplake.util.exceptions import (
    CouldNotCreateNewDatasetException,
    InvalidKeyTypeError,
    MemoryDatasetCanNotBePickledError,
    PathNotEmptyException,
    TensorAlreadyExistsError,
    TensorDoesNotExistError,
    TensorGroupDoesNotExistError,
    InvalidTensorNameError,
    InvalidTensorGroupNameError,
    LockedException,
    TensorGroupAlreadyExistsError,
    ReadOnlyModeError,
    RenameError,
    EmptyCommitError,
    DatasetViewSavingError,
    SampleAppendingError,
    DatasetTooLargeToDelete,
    TensorTooLargeToDelete,
    GroupInfoNotSupportedError,
    TokenPermissionError,
    CheckoutError,
    DatasetCorruptError,
    BadRequestException,
    SampleAppendError,
    SampleExtendError,
)
from deeplake.util.keys import (
    dataset_exists,
    get_dataset_info_key,
    get_dataset_meta_key,
    tensor_exists,
    get_queries_key,
    get_queries_lock_key,
    get_sample_id_tensor_key,
    get_sample_info_tensor_key,
    get_sample_shape_tensor_key,
    get_downsampled_tensor_key,
    filter_name,
    get_dataset_linked_creds_key,
)

from deeplake.util.path import get_path_from_storage, relpath
from deeplake.util.remove_cache import get_base_storage
from deeplake.util.diff import get_all_changes_string, get_changes_and_messages
from deeplake.util.version_control import (
    auto_checkout,
    checkout,
    delete_branch,
    commit,
    current_commit_has_change,
    load_meta,
    warn_node_checkout,
    load_version_info,
    save_version_info,
    replace_head,
    reset_and_checkout,
)
from deeplake.util.pretty_print import summary_dataset
from deeplake.core.dataset.view_entry import ViewEntry
from deeplake.core.dataset.invalid_view import InvalidView
from deeplake.hooks import dataset_read
from collections import defaultdict
from itertools import chain
import warnings
import jwt


_LOCKABLE_STORAGES = {S3Provider, GCSProvider, AzureProvider, LocalProvider}


class Dataset:
    def __init__(
        self,
        storage: LRUCache,
        index: Optional[Index] = None,
        group_index: str = "",
        read_only: Optional[bool] = None,
        public: Optional[bool] = False,
        token: Optional[str] = None,
        org_id: Optional[str] = None,
        verbose: bool = True,
        version_state: Optional[Dict[str, Any]] = None,
        path: Optional[Union[str, pathlib.Path]] = None,
        address: Optional[str] = None,
        is_iteration: bool = False,
        link_creds=None,
        pad_tensors: bool = False,
        lock_enabled: bool = True,
        lock_timeout: Optional[int] = 0,
        enabled_tensors: Optional[List[str]] = None,
        view_base: Optional["Dataset"] = None,
        libdeeplake_dataset=None,
        **kwargs,
    ):
        """Initializes a new or existing dataset.

        Args:
            storage (LRUCache): The storage provider used to access the dataset.
            index (Index, Optional): The Index object restricting the view of this dataset's tensors.
            group_index (str): Name of the group this dataset instance represents.
            read_only (bool, Optional): Opens dataset in read only mode if this is passed as True. Defaults to False.
                Datasets stored on Deep Lake cloud that your account does not have write access to will automatically open in read mode.
            public (bool, Optional): Applied only if storage is Deep Lake cloud storage and a new Dataset is being created. Defines if the dataset will have public access.
            token (str, Optional): Activeloop token, used for fetching credentials for Deep Lake datasets. This is Optional, tokens are normally autogenerated.
            org_id (str, Optional): Organization id to be used for enabling enterprise features. Only applicable for local datasets.
            verbose (bool): If ``True``, logs will be printed. Defaults to True.
            version_state (Dict[str, Any], Optional): The version state of the dataset, includes commit_id, commit_node, branch, branch_commit_map and commit_node_map.
            path (str, pathlib.Path): The path to the dataset.
            address (Optional[str]): The version address of the dataset.
            is_iteration (bool): If this Dataset is being used as an iterator.
            link_creds (LinkCreds, Optional): The LinkCreds object used to access tensors that have external data linked to them.
            pad_tensors (bool): If ``True``, shorter tensors will be padded to the length of the longest tensor.
            **kwargs: Passing subclass variables through without errors.
            lock_enabled (bool): Whether the dataset should be locked for writing. Only applicable for S3, Deep Lake storage and GCS datasets. No effect if read_only=True.
            lock_timeout (int): How many seconds to wait for a lock before throwing an exception. If None, wait indefinitely
            enabled_tensors (List[str], Optional): List of tensors that are enabled in this view. By default all tensors are enabled.
            view_base (Optional["Dataset"]): Base dataset of this view.
            libdeeplake_dataset : The libdeeplake dataset object corresponding to this dataset.

        Raises:
            ValueError: If an existing local path is given, it must be a directory.
            ImproperDatasetInitialization: Exactly one argument out of 'path' and 'storage' needs to be specified.
                This is raised if none of them are specified or more than one are specifed.
            InvalidHubPathException: If a Deep Lake cloud path (path starting with `hub://`) is specified and it isn't of the form `hub://username/datasetname`.
            AuthorizationException: If a Deep Lake cloud path (path starting with `hub://`) is specified and the user doesn't have access to the dataset.
            PathNotEmptyException: If the path to the dataset doesn't contain a Deep Lake dataset and is also not empty.
            LockedException: If read_only is False but the dataset is locked for writing by another machine.
            ReadOnlyModeError: If read_only is False but write access is not available.
        """
        d: Dict[str, Any] = {}
        d["_client"] = d["ds_name"] = None
        # uniquely identifies dataset
        d["path"] = convert_pathlib_to_string_if_needed(path) or get_path_from_storage(
            storage
        )
        d["storage"] = storage
        d["_read_only_error"] = read_only is False
        d["base_storage"] = get_base_storage(storage)
        d["_read_only"] = d["base_storage"].read_only
        d["_locked_out"] = False  # User requested write access but was denied
        d["is_iteration"] = is_iteration
        d["is_first_load"] = version_state is None
        d["_is_filtered_view"] = False
        d["index"] = index or Index()
        d["group_index"] = group_index
        d["_token"] = token
        d["org_id"] = org_id
        d["public"] = public
        d["verbose"] = verbose
        d["version_state"] = version_state or {}
        d["link_creds"] = link_creds
        d["libdeeplake_dataset"] = libdeeplake_dataset
        d["_info"] = None
        d["_ds_diff"] = None
        d["_view_id"] = str(uuid.uuid4())
        d["_view_base"] = view_base
        d["_view_use_parent_commit"] = False
        d["_update_hooks"] = {}
        d["_commit_hooks"] = {}
        d["_checkout_hooks"] = {}
        d["_parent_dataset"] = None
        d["_pad_tensors"] = pad_tensors
        d["_locking_enabled"] = lock_enabled
        d["_lock_timeout"] = lock_timeout
        d["_temp_tensors"] = []
        d["_vc_info_updated"] = True
        d["_query_string"] = None
        dct = self.__dict__
        dct.update(d)

        try:
            self._set_derived_attributes(address=address)
        except LockedException:
            raise LockedException(
                "This dataset cannot be open for writing as it is locked by another machine. Try loading the dataset with `read_only=True`."
            )
        except ReadOnlyModeError as e:
            raise ReadOnlyModeError(
                "This dataset cannot be open for writing as you don't have permissions. Try loading the dataset with `read_only=True."
            )
        dct["enabled_tensors"] = (
            set(self._resolve_tensor_list(enabled_tensors, root=True))
            if enabled_tensors
            else None
        )
        self._first_load_init()
        self._initial_autoflush: List[
            bool
        ] = []  # This is a stack to support nested with contexts
        self._indexing_history: List[int] = []

        if not self.read_only:
            for temp_tensor in self._temp_tensors:
                self._delete_tensor(temp_tensor, large_ok=True)
            self._temp_tensors = []

    def _lock_lost_handler(self):
        """This is called when lock is acquired but lost later on due to slow update."""
        self.read_only = True
        if self.verbose:
            always_warn(
                "Unable to update dataset lock as another machine has locked it for writing or deleted / overwriten it. Switching to read only mode."
            )
        self._locked_out = True

    def __enter__(self):
        self._initial_autoflush.append(self.storage.autoflush)
        self.storage.autoflush = False
        return self

    def __exit__(self, exc_type, exc_val, exc_tb):
        autoflush = self._initial_autoflush.pop()
        if not self._read_only and autoflush:
            if self._vc_info_updated:
                self._flush_vc_info()
            spinner(self.storage.flush)()
        self.storage.autoflush = autoflush

    def maybe_flush(self):
        if not self._read_only:
            if self.storage.autoflush:
                if self._vc_info_updated:
                    self._flush_vc_info()
                self.storage.flush()

    @property
    def num_samples(self) -> int:
        """Returns the length of the smallest tensor.
        Ignores any applied indexing and returns the total length.
        """
        return min(
            map(
                len,
                filter(
                    lambda t: t.key not in self.meta.hidden_tensors,
                    self.version_state["full_tensors"].values(),
                ),
            ),
            default=0,
        )

    @property
    def meta(self) -> DatasetMeta:
        """Returns the metadata of the dataset."""
        return self.version_state["meta"]

    @property
    def client(self):
        """Returns the client of the dataset."""
        return self._client

    def __len__(self, warn: bool = True):
        """Returns the length of the smallest tensor."""
        tensor_lengths = [len(tensor) for tensor in self.tensors.values()]
        pad_tensors = self._pad_tensors
        if (
            warn
            and not pad_tensors
            and min(tensor_lengths, default=0) != max(tensor_lengths, default=0)
        ):
            warning(
                "The length of tensors in the dataset is different. The len(ds) returns the length of the "
                "smallest tensor in the dataset. If you want the length of the longest tensor in the dataset use "
                "ds.max_len."
            )
        length_fn = max if pad_tensors else min
        return length_fn(tensor_lengths, default=0)

    @property
    def max_len(self):
        """Return the maximum length of the tensor."""
        return max([len(tensor) for tensor in self.tensors.values()])

    @property
    def min_len(self):
        """Return the minimum length of the tensor."""
        return min([len(tensor) for tensor in self.tensors.values()])

    def __getstate__(self) -> Dict[str, Any]:
        """Returns a dict that can be pickled and used to restore this dataset.

        Note:
            Pickling a dataset does not copy the dataset, it only saves attributes that can be used to restore the dataset.
            If you pickle a local dataset and try to access it on a machine that does not have the data present, the dataset will not work.
        """
        if self.path.startswith("mem://"):
            raise MemoryDatasetCanNotBePickledError
        keys = [
            "path",
            "_read_only",
            "index",
            "group_index",
            "public",
            "storage",
            "_token",
            "verbose",
            "version_state",
            "org_id",
            "ds_name",
            "_is_filtered_view",
            "_view_id",
            "_view_use_parent_commit",
            "_parent_dataset",
            "_pad_tensors",
            "_locking_enabled",
            "_lock_timeout",
            "enabled_tensors",
            "is_iteration",
        ]
        state = {k: getattr(self, k) for k in keys}
        state["link_creds"] = self.link_creds
        return state

    def __setstate__(self, state: Dict[str, Any]):
        """Restores dataset from a pickled state.

        Args:
            state (dict): The pickled state used to restore the dataset.
        """
        state["is_first_load"] = True
        state["_info"] = None
        state["_read_only_error"] = False
        state["_initial_autoflush"] = []
        state["_ds_diff"] = None
        state["_view_base"] = None
        state["_update_hooks"] = {}
        state["_commit_hooks"] = {}
        state["_checkout_hooks"] = {}
        state["_client"] = state["org_id"] = state["ds_name"] = None
        state["_temp_tensors"] = []
        state["libdeeplake_dataset"] = None
        state["_vc_info_updated"] = False
        state["_locked_out"] = False
        self.__dict__.update(state)
        self.__dict__["base_storage"] = get_base_storage(self.storage)
        # clear cache while restoring
        self.storage.clear_cache_without_flush()
        self._set_derived_attributes(verbose=False)
        self._indexing_history = []

    def _reload_version_state(self):
        version_state = self.version_state
        # share version state if at HEAD
        if (
            not self._view_use_parent_commit
            and self._view_base
            and version_state["commit_node"].is_head_node
        ):
            uid = self._view_id

            def commit_hook():
                del self._view_base._commit_hooks[uid]
                del self._view_base._checkout_hooks[uid]
                del self._view_base._update_hooks[uid]
                self._view_use_parent_commit = True
                self._reload_version_state()

            def checkout_hook():
                del self._view_base._commit_hooks[uid]
                del self._view_base._checkout_hooks[uid]
                del self._view_base._update_hooks[uid]
                self.__class__ = InvalidView
                self.__init__(reason="checkout")

            def update_hook():
                del self._view_base._commit_hooks[uid]
                del self._view_base._checkout_hooks[uid]
                del self._view_base._update_hooks[uid]
                self.__class__ = InvalidView
                self.__init__(reason="update")

            self._view_base._commit_hooks[uid] = commit_hook
            self._view_base._checkout_hooks[uid] = checkout_hook
            self._view_base._update_hooks[uid] = update_hook
            return version_state
        vs_copy = {}
        vs_copy["branch"] = version_state["branch"]
        # share branch_commit_map and commit_node_map
        vs_copy["branch_commit_map"] = version_state["branch_commit_map"]
        vs_copy["commit_node_map"] = version_state["commit_node_map"]
        commit_node = version_state["commit_node"]
        if self._view_use_parent_commit:
            vs_copy["commit_node"] = commit_node.parent
        else:
            vs_copy["commit_node"] = commit_node
        vs_copy["commit_id"] = vs_copy["commit_node"].commit_id
        vs_copy["tensor_names"] = version_state["tensor_names"].copy()
        vs_copy["meta"] = DatasetMeta()
        vs_copy["meta"].__setstate__(version_state["meta"].__getstate__())
        self.version_state = vs_copy
        vs_copy["full_tensors"] = {
            key: Tensor(key, self) for key in version_state["full_tensors"]
        }
        self._view_base = None

    def __getitem__(
        self,
        item: Union[
            str, int, slice, List[int], Tuple[Union[int, slice, Tuple[int]]], Index
        ],
        is_iteration: bool = False,
    ):
        is_iteration = is_iteration or self.is_iteration
        if isinstance(item, str):
            fullpath = posixpath.join(self.group_index, item)
            enabled_tensors = self.enabled_tensors
            if enabled_tensors is None or fullpath in enabled_tensors:
                tensor = self._get_tensor_from_root(fullpath)
                if tensor is not None:
                    index = self.index
                    if index.is_trivial() and is_iteration == tensor.is_iteration:
                        return tensor
                    return tensor.__getitem__(index, is_iteration=is_iteration)
            if self._has_group_in_root(fullpath):
                ret = self.__class__(
                    storage=self.storage,
                    index=self.index,
                    group_index=posixpath.join(self.group_index, item),
                    read_only=self.read_only,
                    token=self._token,
                    verbose=False,
                    version_state=self.version_state,
                    path=self.path,
                    is_iteration=is_iteration,
                    link_creds=self.link_creds,
                    pad_tensors=self._pad_tensors,
                    enabled_tensors=self.enabled_tensors,
                    view_base=self._view_base or self,
                    libdeeplake_dataset=self.libdeeplake_dataset,
                )
            elif "/" in item:
                splt = posixpath.split(item)
                ret = self[splt[0]][splt[1]]
            else:
                raise TensorDoesNotExistError(item)
        elif isinstance(item, (int, slice, list, tuple, Index, type(Ellipsis))):
            if (
                isinstance(item, list)
                and len(item)
                and (
                    isinstance(item[0], str)
                    or (
                        isinstance(item[0], (list, tuple))
                        and len(item[0])
                        and isinstance(item[0][0], str)
                    )
                )
            ):
                group_index = self.group_index
                enabled_tensors = [
                    posixpath.join(
                        group_index, (x if isinstance(x, str) else "/".join(x))
                    )
                    for x in item
                ]
                for x in enabled_tensors:
                    enabled_tensors.extend(
                        self[relpath(x, self.group_index)].meta.links.keys()
                    )

                ret = self.__class__(
                    storage=self.storage,
                    index=self.index,
                    group_index=self.group_index,
                    read_only=self._read_only,
                    token=self._token,
                    verbose=False,
                    version_state=self.version_state,
                    path=self.path,
                    is_iteration=is_iteration,
                    link_creds=self.link_creds,
                    pad_tensors=self._pad_tensors,
                    enabled_tensors=enabled_tensors,
                    view_base=self._view_base or self,
                    libdeeplake_dataset=self.libdeeplake_dataset,
                )
            elif isinstance(item, tuple) and len(item) and isinstance(item[0], str):
                ret = self
                for x in item:
                    ret = self[x]
                return ret
            else:
                if not is_iteration and isinstance(item, int):
                    is_iteration = check_if_iteration(self._indexing_history, item)
                    if is_iteration and deeplake.constants.SHOW_ITERATION_WARNING:
                        warnings.warn(
                            "Indexing by integer in a for loop, like `for i in range(len(ds)): ... ds[i]` can be quite slow. Use `for i, sample in enumerate(ds)` instead."
                        )

                ret = self.__class__(
                    storage=self.storage,
                    index=self.index[item],
                    group_index=self.group_index,
                    read_only=self._read_only,
                    token=self._token,
                    verbose=False,
                    version_state=self.version_state,
                    path=self.path,
                    is_iteration=is_iteration,
                    link_creds=self.link_creds,
                    pad_tensors=self._pad_tensors,
                    enabled_tensors=self.enabled_tensors,
                    view_base=self._view_base or self,
                    libdeeplake_dataset=self.libdeeplake_dataset,
                )
        else:
            raise InvalidKeyTypeError(item)
        if hasattr(self, "_view_entry"):
            ret._view_entry = self._view_entry
        return ret

    def __setitem__(self, item: str, value: Any):
        if not isinstance(item, str):
            raise TypeError("Datasets do not support item assignment")
        tensor = self[item]
        tensor.index = Index()
        tensor[self.index] = value

    @invalid_view_op
    def create_tensor(
        self,
        name: str,
        htype: str = UNSPECIFIED,
        dtype: Union[str, np.dtype] = UNSPECIFIED,
        sample_compression: str = UNSPECIFIED,
        chunk_compression: str = UNSPECIFIED,
        hidden: bool = False,
        create_sample_info_tensor: bool = True,
        create_shape_tensor: bool = True,
        create_id_tensor: bool = True,
        verify: bool = True,
        exist_ok: bool = False,
        verbose: bool = True,
        downsampling: Optional[Tuple[int, int]] = None,
        tiling_threshold: Optional[int] = None,
        **kwargs,
    ):
        """Creates a new tensor in the dataset.

        Examples:
            >>> # create dataset
            >>> ds = deeplake.dataset("path/to/dataset")

            >>> # create tensors
            >>> ds.create_tensor("images", htype="image", sample_compression="jpg")
            >>> ds.create_tensor("videos", htype="video", sample_compression="mp4")
            >>> ds.create_tensor("data")
            >>> ds.create_tensor("point_clouds", htype="point_cloud")

            >>> # append data
            >>> ds.images.append(np.ones((400, 400, 3), dtype='uint8'))
            >>> ds.videos.append(deeplake.read("videos/sample_video.mp4"))
            >>> ds.data.append(np.zeros((100, 100, 2)))

        Args:
            name (str): The name of the tensor to be created.
            htype (str):
                - The class of data for the tensor.
                - The defaults for other parameters are determined in terms of this value.
                - For example, ``htype="image"`` would have ``dtype`` default to ``uint8``.
                - These defaults can be overridden by explicitly passing any of the other parameters to this function.
                - May also modify the defaults for other parameters.
            dtype (str): Optionally override this tensor's ``dtype``. All subsequent samples are required to have this ``dtype``.
            sample_compression (str): All samples will be compressed in the provided format. If ``None``, samples are uncompressed. For ``link[]`` tensors, ``sample_compression`` is used only for optimizing dataset views.
            chunk_compression (str): All chunks will be compressed in the provided format. If ``None``, chunks are uncompressed. For ``link[]`` tensors, ``chunk_compression`` is used only for optimizing dataset views.
            hidden (bool): If ``True``, the tensor will be hidden from ds.tensors but can still be accessed via ``ds[tensor_name]``.
            create_sample_info_tensor (bool): If ``True``, meta data of individual samples will be saved in a hidden tensor. This data can be accessed via :attr:`tensor[i].sample_info <deeplake.core.tensor.Tensor.sample_info>`.
            create_shape_tensor (bool): If ``True``, an associated tensor containing shapes of each sample will be created.
            create_id_tensor (bool): If ``True``, an associated tensor containing unique ids for each sample will be created. This is useful for merge operations.
            verify (bool): Valid only for link htypes. If ``True``, all links will be verified before they are added to the tensor.
                If ``False``, links will be added without verification but note that ``create_shape_tensor`` and ``create_sample_info_tensor`` will be set to ``False``.
            exist_ok (bool): If ``True``, the group is created if it does not exist. if ``False``, an error is raised if the group already exists.
            verbose (bool): Shows warnings if ``True``.
            downsampling (tuple[int, int]): If not ``None``, the tensor will be downsampled by the provided factors. For example, ``(2, 5)`` will downsample the tensor by a factor of 2 in both dimensions and create 5 layers of downsampled tensors.
                Only support for image and mask htypes.
            tiling_threshold (Optional, int): In bytes. Tiles large images if their size exceeds this threshold. Set to -1 to disable tiling.
            **kwargs:
                - ``htype`` defaults can be overridden by passing any of the compatible parameters.
                - To see all htypes and their correspondent arguments, check out :ref:`Htypes`.

        Returns:
            Tensor: The new tensor, which can be accessed by ``dataset[name]`` or ``dataset.name``.

        Raises:
            TensorAlreadyExistsError: If the tensor already exists and ``exist_ok`` is ``False``.
            TensorGroupAlreadyExistsError: Duplicate tensor groups are not allowed.
            InvalidTensorNameError: If ``name`` is in dataset attributes.
            NotImplementedError: If trying to override ``chunk_compression``.
            TensorMetaInvalidHtype: If invalid htype is specified.
            ValueError: If an illegal argument is specified.
        """

        deeplake_reporter.feature_report(
            feature_name="create_tensor",
            parameters={
                "name": name,
                "htype": htype,
                "dtype": dtype,
                "sample_compression": sample_compression,
                "chunk_compression": chunk_compression,
            },
        )

        return self._create_tensor(
            name,
            htype,
            dtype,
            sample_compression,
            chunk_compression,
            hidden,
            create_sample_info_tensor,
            create_shape_tensor,
            create_id_tensor,
            verify,
            exist_ok,
            verbose,
            downsampling,
            tiling_threshold=tiling_threshold,
            **kwargs,
        )

    @invalid_view_op
    def _create_tensor(
        self,
        name: str,
        htype: str = UNSPECIFIED,
        dtype: Union[str, np.dtype] = UNSPECIFIED,
        sample_compression: str = UNSPECIFIED,
        chunk_compression: str = UNSPECIFIED,
        hidden: bool = False,
        create_sample_info_tensor: bool = True,
        create_shape_tensor: bool = True,
        create_id_tensor: bool = True,
        verify: bool = True,
        exist_ok: bool = False,
        verbose: bool = True,
        downsampling: Optional[Tuple[int, int]] = None,
        **kwargs,
    ):
        # if not the head node, checkout to an auto branch that is newly created
        auto_checkout(self)

        name = filter_name(name, self.group_index)
        key = self.version_state["tensor_names"].get(name)
        is_sequence, is_link, htype = parse_complex_htype(htype)
        if key:
            if not exist_ok:
                raise TensorAlreadyExistsError(name)
            tensor = self.root[key]
            current_config = tensor._config
            new_config = {
                "htype": htype,
                "dtype": dtype,
                "sample_compression": COMPRESSION_ALIASES.get(
                    sample_compression, sample_compression
                ),
                "chunk_compression": COMPRESSION_ALIASES.get(
                    chunk_compression, chunk_compression
                ),
                "hidden": hidden,
                "is_link": is_link,
                "is_sequence": is_sequence,
            }
            base_config = HTYPE_CONFIGURATIONS.get(htype, {}).copy()
            for key in new_config:
                if new_config[key] == UNSPECIFIED:
                    new_config[key] = base_config.get(key) or UNSPECIFIED
            if current_config != new_config:
                raise ValueError(
                    f"Tensor {name} already exists with different configuration. "
                    f"Current config: {current_config}. "
                    f"New config: {new_config}"
                )
            return tensor
        elif name in self.version_state["full_tensors"]:
            key = f"{name}_{uuid.uuid4().hex[:4]}"
        else:
            key = name

        if name in self._groups:
            raise TensorGroupAlreadyExistsError(name)

        tensor_name = posixpath.split(name)[1]
        if not tensor_name or tensor_name in dir(self):
            raise InvalidTensorNameError(tensor_name)

        downsampling_factor, number_of_layers = validate_downsampling(downsampling)
        kwargs["is_sequence"] = kwargs.get("is_sequence") or is_sequence
        kwargs["is_link"] = kwargs.get("is_link") or is_link
        kwargs["verify"] = verify
        if kwargs["is_link"] and not kwargs["verify"]:
            create_shape_tensor = False
            create_sample_info_tensor = False

        if not self._is_root():
            return self.root._create_tensor(
                name=key,
                htype=htype,
                dtype=dtype,
                sample_compression=sample_compression,
                chunk_compression=chunk_compression,
                hidden=hidden,
                create_sample_info_tensor=create_sample_info_tensor,
                create_shape_tensor=create_shape_tensor,
                create_id_tensor=create_id_tensor,
                exist_ok=exist_ok,
                downsampling=downsampling,
                **kwargs,
            )

        if "/" in name:
            self._create_group(posixpath.split(name)[0])

        # Seperate meta and info

        htype_config = HTYPE_CONFIGURATIONS.get(htype, {}).copy()
        info_keys = htype_config.pop("_info", [])
        info_kwargs = {}
        meta_kwargs = {}
        for k, v in kwargs.items():
            if k in info_keys:
                verify_htype_key_value(htype, k, v)
                info_kwargs[k] = v
            else:
                meta_kwargs[k] = v

        # Set defaults
        for k in info_keys:
            if k not in info_kwargs:
                if k == "class_names":
                    info_kwargs[k] = htype_config[k].copy()
                else:
                    info_kwargs[k] = htype_config[k]

        create_tensor(
            key,
            self.storage,
            htype=htype,
            dtype=dtype,
            sample_compression=sample_compression,
            chunk_compression=chunk_compression,
            version_state=self.version_state,
            hidden=hidden,
            overwrite=True,
            **meta_kwargs,
        )
        meta: DatasetMeta = self.meta
        ffw_dataset_meta(meta)
        meta.add_tensor(name, key, hidden=hidden)
        tensor = Tensor(key, self)  # type: ignore
        tensor.meta.name = name
        self.version_state["full_tensors"][key] = tensor
        self.version_state["tensor_names"][name] = key
        if info_kwargs:
            tensor.info.update(info_kwargs)
        self.storage.maybe_flush()
        if create_sample_info_tensor and htype in (
            "image",
            "audio",
            "video",
            "dicom",
            "point_cloud",
            "mesh",
            "nifti",
        ):
            self._create_sample_info_tensor(name)
        if create_shape_tensor and htype not in ("text", "json"):
            self._create_sample_shape_tensor(name, htype=htype)
        if create_id_tensor:
            self._create_sample_id_tensor(name)
        if downsampling:
            downsampling_htypes = {
                "image",
                "image.rgb",
                "image.gray",
                "binary_mask",
                "segment_mask",
            }
            if htype not in downsampling_htypes:
                warnings.warn(
                    f"Downsampling is only supported for tensor with htypes {downsampling_htypes}, got {htype}. Skipping downsampling."
                )
            else:
                self._create_downsampled_tensor(
                    name,
                    htype,
                    dtype,
                    sample_compression,
                    chunk_compression,
                    meta_kwargs,
                    downsampling_factor,
                    number_of_layers,
                )
        return tensor

    def _create_sample_shape_tensor(self, tensor: str, htype: str):
        shape_tensor = get_sample_shape_tensor_key(tensor)
        self._create_tensor(
            shape_tensor,
            dtype="int64",
            hidden=True,
            create_id_tensor=False,
            create_sample_info_tensor=False,
            create_shape_tensor=False,
            max_chunk_size=SAMPLE_INFO_TENSOR_MAX_CHUNK_SIZE,
        )
        if htype == "list":
            extend_f = "extend_len"
            update_f = "update_len"
        else:
            extend_f = "extend_shape"
            update_f = "update_shape"
        self._link_tensors(
            tensor,
            shape_tensor,
            extend_f=extend_f,
            update_f=update_f,
            flatten_sequence=True,
        )

    def _create_sample_id_tensor(self, tensor: str):
        id_tensor = get_sample_id_tensor_key(tensor)
        self._create_tensor(
            id_tensor,
            hidden=True,
            create_id_tensor=False,
            create_sample_info_tensor=False,
            create_shape_tensor=False,
        )
        self._link_tensors(
            tensor,
            id_tensor,
            extend_f="extend_id",
            flatten_sequence=False,
        )

    def _create_sample_info_tensor(self, tensor: str):
        sample_info_tensor = get_sample_info_tensor_key(tensor)
        self._create_tensor(
            sample_info_tensor,
            htype="json",
            max_chunk_size=SAMPLE_INFO_TENSOR_MAX_CHUNK_SIZE,
            hidden=True,
            create_id_tensor=False,
            create_sample_info_tensor=False,
            create_shape_tensor=False,
        )
        self._link_tensors(
            tensor,
            sample_info_tensor,
            "extend_info",
            "update_info",
            flatten_sequence=True,
        )

    def _create_downsampled_tensor(
        self,
        tensor: str,
        htype: str,
        dtype: Union[str, np.dtype],
        sample_compression: str,
        chunk_compression: str,
        meta_kwargs: Dict[str, Any],
        downsampling_factor: int,
        number_of_layers: int,
    ):
        downsampled_tensor = get_downsampled_tensor_key(tensor, downsampling_factor)
        if number_of_layers == 1:
            downsampling = None
        else:
            downsampling = (downsampling_factor, number_of_layers - 1)
        meta_kwargs = meta_kwargs.copy()
        meta_kwargs.pop("is_link", None)
        new_tensor = self._create_tensor(
            downsampled_tensor,
            htype=htype,
            dtype=dtype,
            sample_compression=sample_compression,
            chunk_compression=chunk_compression,
            hidden=True,
            create_id_tensor=False,
            create_sample_info_tensor=False,
            create_shape_tensor=False,
            downsampling=downsampling,
            **meta_kwargs,
        )
        new_tensor.info.downsampling_factor = downsampling_factor
        self._link_tensors(
            tensor,
            downsampled_tensor,
            extend_f=f"extend_downsample",
            update_f=f"update_downsample",
            flatten_sequence=True,
        )

    def _hide_tensor(self, tensor: str):
        self._tensors()[tensor].meta.set_hidden(True)
        self.meta._hide_tensor(tensor)
        self.storage.maybe_flush()

    @invalid_view_op
    def delete_tensor(self, name: str, large_ok: bool = False):
        """Delete a tensor from the dataset.

        Examples:

            >>> ds.delete_tensor("images/cats")

        Args:
            name (str): The name of tensor to be deleted.
            large_ok (bool): Delete tensors larger than 1 GB. Disabled by default.

        Returns:
            None

        Raises:
            TensorDoesNotExistError: If tensor of name ``name`` does not exist in the dataset.
            TensorTooLargeToDelete: If the tensor is larger than 1 GB and ``large_ok`` is ``False``.
        """

        deeplake_reporter.feature_report(
            feature_name="delete_tensor",
            parameters={"name": name, "large_ok": large_ok},
        )

        return self._delete_tensor(name, large_ok)

    @invalid_view_op
    def _delete_tensor(self, name: str, large_ok: bool = False):
        auto_checkout(self)

        name = filter_name(name, self.group_index)
        key = self.version_state["tensor_names"].get(name)

        if not key:
            raise TensorDoesNotExistError(name)

        if not tensor_exists(key, self.storage, self.version_state["commit_id"]):
            raise TensorDoesNotExistError(name)

        if not self._is_root():
            return self.root._delete_tensor(name, large_ok)

        if not large_ok:
            chunk_engine = self.version_state["full_tensors"][key].chunk_engine
            size_approx = chunk_engine.num_samples * chunk_engine.min_chunk_size
            if size_approx > deeplake.constants.DELETE_SAFETY_SIZE:
                raise TensorTooLargeToDelete(name)

        with self:
            meta = self.meta
            key = self.version_state["tensor_names"].pop(name)
            if key not in meta.hidden_tensors:
                tensor_diff = Tensor(key, self).chunk_engine.commit_diff
                # if tensor was created in this commit, there's no diff for deleting it.
                if not tensor_diff.created:
                    self._dataset_diff.tensor_deleted(name)
            delete_tensor(key, self)
            self.version_state["full_tensors"].pop(key)
            ffw_dataset_meta(meta)
            meta.delete_tensor(name)

        for t_name in [
            func(name)
            for func in (
                get_sample_id_tensor_key,
                get_sample_info_tensor_key,
                get_sample_shape_tensor_key,
            )
        ]:
            t_key = self.meta.tensor_names.get(t_name)
            if t_key and tensor_exists(
                t_key, self.storage, self.version_state["commit_id"]
            ):
                self._delete_tensor(t_name, large_ok=True)

        self.storage.flush()

    @invalid_view_op
    def delete_group(self, name: str, large_ok: bool = False):
        """Delete a tensor group from the dataset.

        Examples:
            >>> ds.delete_group("images/dogs")

        Args:
            name (str): The name of tensor group to be deleted.
            large_ok (bool): Delete tensor groups larger than 1 GB. Disabled by default.

        Returns:
            None

        Raises:
            TensorGroupDoesNotExistError: If tensor group of name ``name`` does not exist in the dataset.
        """

        deeplake_reporter.feature_report(
            feature_name="delete_group",
            parameters={"name": name, "large_ok": large_ok},
        )

        return self._delete_group(name, large_ok)

    @invalid_view_op
    def _delete_group(self, name: str, large_ok: bool = False):
        auto_checkout(self)

        full_path = filter_name(name, self.group_index)

        if full_path not in self._groups:
            raise TensorGroupDoesNotExistError(name)

        if not self._is_root():
            return self.root._delete_group(full_path, large_ok)

        if not large_ok:
            size_approx = self[name].size_approx()
            if size_approx > deeplake.constants.DELETE_SAFETY_SIZE:
                logger.info(
                    f"Group {name} was too large to delete. Try again with large_ok=True."
                )
                return

        with self:
            meta = self.meta
            ffw_dataset_meta(meta)
            tensors = [
                posixpath.join(name, tensor)
                for tensor in self[name]._all_tensors_filtered(include_hidden=True)
            ]
            meta.delete_group(name)
            for tensor in tensors:
                key = self.version_state["tensor_names"].pop(tensor)
                if key not in meta.hidden_tensors:
                    tensor_diff = Tensor(key, self).chunk_engine.commit_diff
                    # if tensor was created in this commit, there's no diff for deleting it.
                    if not tensor_diff.created:
                        self._dataset_diff.tensor_deleted(name)
                delete_tensor(key, self)
                self.version_state["full_tensors"].pop(key)

        self.storage.maybe_flush()

    @invalid_view_op
    def create_tensor_like(
        self, name: str, source: "Tensor", unlink: bool = False
    ) -> "Tensor":
        """Copies the ``source`` tensor's meta information and creates a new tensor with it. No samples are copied, only the meta/info for the tensor is.

        Examples:
            >>> ds.create_tensor_like("cats", ds["images"])

        Args:
            name (str): Name for the new tensor.
            source (Tensor): Tensor who's meta/info will be copied. May or may not be contained in the same dataset.
            unlink (bool): Whether to unlink linked tensors.

        Returns:
            Tensor: New Tensor object.
        """

        deeplake_reporter.feature_report(
            feature_name="create_tensor_like",
            parameters={"name": name, "unlink": unlink},
        )

        info = source.info.__getstate__().copy()
        meta = source.meta.__getstate__().copy()
        if unlink:
            meta["is_link"] = False
        del meta["min_shape"]
        del meta["max_shape"]
        del meta["length"]
        del meta["version"]
        del meta["name"]
        del meta["links"]
        meta["dtype"] = np.dtype(meta["typestr"]) if meta["typestr"] else meta["dtype"]

        destination_tensor = self._create_tensor(
            name,
            verbose=False,
            create_id_tensor=bool(source._sample_id_tensor),
            create_shape_tensor=bool(source._sample_shape_tensor),
            create_sample_info_tensor=bool(source._sample_info_tensor),
            **meta,
        )
        destination_tensor.info.update(info)
        return destination_tensor

    def _rename_tensor(self, name, new_name):
        tensor = self[name]
        tensor.meta.name = new_name
        tensor.meta.is_dirty = True
        key = self.version_state["tensor_names"].pop(name)
        meta = self.meta
        if key not in meta.hidden_tensors:
            tensor_diff = tensor.chunk_engine.commit_diff
            # if tensor was created in this commit, tensor name has to be updated without adding it to diff.
            if not tensor_diff.created:
                self._dataset_diff.tensor_renamed(name, new_name)
        self.version_state["tensor_names"][new_name] = key
        ffw_dataset_meta(meta)
        meta.rename_tensor(name, new_name)

        for func in (
            get_sample_id_tensor_key,
            get_sample_info_tensor_key,
            get_sample_shape_tensor_key,
        ):
            t_old, t_new = map(func, (name, new_name))
            t_key = self.meta.tensor_names.get(t_old)
            if t_key and tensor_exists(
                t_key, self.storage, self.version_state["commit_id"]
            ):
                self._rename_tensor(t_old, t_new)

        return tensor

    def rename_tensor(self, name: str, new_name: str) -> "Tensor":
        """Renames tensor with name ``name`` to ``new_name``

        Args:
            name (str): Name of tensor to be renamed.
            new_name (str): New name of tensor.

        Returns:
            Tensor: Renamed tensor.

        Raises:
            TensorDoesNotExistError: If tensor of name ``name`` does not exist in the dataset.
            TensorAlreadyExistsError: Duplicate tensors are not allowed.
            TensorGroupAlreadyExistsError: Duplicate tensor groups are not allowed.
            InvalidTensorNameError: If ``new_name`` is in dataset attributes.
            RenameError: If ``new_name`` points to a group different from ``name``.
        """
        deeplake_reporter.feature_report(
            feature_name="rename_tensor",
            parameters={"name": name, "new_name": new_name},
        )

        auto_checkout(self)

        if name not in self._tensors():
            raise TensorDoesNotExistError(name)

        name = filter_name(name, self.group_index)
        new_name = filter_name(new_name, self.group_index)

        if posixpath.split(name)[0] != posixpath.split(new_name)[0]:
            raise RenameError("New name of tensor cannot point to a different group")

        if new_name in self.version_state["tensor_names"]:
            raise TensorAlreadyExistsError(new_name)

        if new_name in self._groups:
            raise TensorGroupAlreadyExistsError(new_name)

        new_tensor_name = posixpath.split(new_name)[1]
        if not new_tensor_name or new_tensor_name in dir(self):
            raise InvalidTensorNameError(new_name)

        tensor = self.root._rename_tensor(name, new_name)

        self.storage.maybe_flush()
        return tensor

    def rename_group(self, name: str, new_name: str) -> None:
        """Renames group with name ``name`` to ``new_name``

        Args:
            name (str): Name of group to be renamed.
            new_name (str): New name of group.

        Raises:
            TensorGroupDoesNotExistError: If tensor group of name ``name`` does not exist in the dataset.
            TensorAlreadyExistsError: Duplicate tensors are not allowed.
            TensorGroupAlreadyExistsError: Duplicate tensor groups are not allowed.
            InvalidTensorGroupNameError: If ``name`` is in dataset attributes.
            RenameError: If ``new_name`` points to a group different from ``name``.
        """

        deeplake_reporter.feature_report(
            feature_name="rename_group",
            parameters={"name": name, "new_name": new_name},
        )
        auto_checkout(self)

        name = filter_name(name, self.group_index)
        new_name = filter_name(new_name, self.group_index)

        if name not in self._groups:
            raise TensorGroupDoesNotExistError(name)

        if posixpath.split(name)[0] != posixpath.split(new_name)[0]:
            raise RenameError("Names does not match.")

        if new_name in self.version_state["tensor_names"]:
            raise TensorAlreadyExistsError(new_name)

        if new_name in self._groups:
            raise TensorGroupAlreadyExistsError(new_name)

        new_tensor_name = posixpath.split(new_name)[1]
        if not new_tensor_name or new_tensor_name in dir(self):
            raise InvalidTensorGroupNameError(new_name)

        meta = self.meta
        meta.rename_group(name, new_name)

        root = self.root
        for tensor in filter(
            lambda x: x.startswith(name),
            map(lambda y: y.meta.name or y.key, self.tensors.values()),
        ):
            root._rename_tensor(
                tensor,
                posixpath.join(new_name, relpath(tensor, name)),
            )

        self.storage.maybe_flush()

    def __getattr__(self, key):
        try:
            return self.__getitem__(key)
        except TensorDoesNotExistError as ke:
            raise AttributeError(
                f"'{self.__class__}' object has no attribute '{key}'"
            ) from ke

    def __setattr__(self, name: str, value):
        if isinstance(value, (np.ndarray, np.generic)):
            raise TypeError(
                "Setting tensor attributes directly is not supported. To add a tensor, use the `create_tensor` method."
                + "To add data to a tensor, use the `append` and `extend` methods."
            )
        else:
            return super().__setattr__(name, value)

    def __iter__(self):
        dataset_read(self)
        for i in range(len(self)):
            yield self.__getitem__(
                i, is_iteration=not isinstance(self.index.values[0], list)
            )

    def _get_commit_id_for_address(self, address, version_state):
        if address in version_state["branch_commit_map"]:
            branch = address
            commit_id = version_state["branch_commit_map"][branch]
        elif address in version_state["commit_node_map"]:
            commit_id = address
        else:
            raise CheckoutError(
                f"Address {address} not found. Ensure the commit id / branch name is correct."
            )
        return commit_id

    def _load_version_info(self, address=None):
        """Loads data from version_control_file otherwise assume it doesn't exist and load all empty"""
        if self.version_state:
            return

        if address is None:
            address = "main"

        version_state = {}
        try:
            try:
                version_info = load_version_info(self.storage)
            except Exception as e:
                version_info = rebuild_version_info(self.storage)
                if version_info is None:
                    raise e
            version_state["branch_commit_map"] = version_info["branch_commit_map"]
            version_state["commit_node_map"] = version_info["commit_node_map"]

            commit_id = self._get_commit_id_for_address(address, version_state)

            version_state["commit_id"] = commit_id
            version_state["commit_node"] = version_state["commit_node_map"][commit_id]
            version_state["branch"] = version_state["commit_node"].branch
        except Exception as e:
            if isinstance(e, CheckoutError):
                raise e from None
            if address != "main":
                raise CheckoutError(
                    f"Address {address} not found. Ensure the commit id / branch name is correct."
                )
            branch = "main"
            version_state["branch"] = branch
            version_state["branch_commit_map"] = {}
            version_state["commit_node_map"] = {}
            # used to identify that this is the first commit so its data will not be in similar directory structure to the rest
            commit_id = FIRST_COMMIT_ID
            commit_node = CommitNode(branch, commit_id)
            version_state["commit_id"] = commit_id
            version_state["commit_node"] = commit_node
            version_state["branch_commit_map"][branch] = commit_id
            version_state["commit_node_map"][commit_id] = commit_node
        # keeps track of the full unindexed tensors
        version_state["full_tensors"] = {}
        version_state["tensor_names"] = {}
        self.__dict__["version_state"] = version_state

    def _load_link_creds(self):
        if self.link_creds is not None:
            return

        link_creds_key = get_dataset_linked_creds_key()
        try:
            data_bytes = self.storage[link_creds_key]
        except KeyError:
            data_bytes = None
        if data_bytes is None:
            link_creds = LinkCreds()
        else:
            link_creds = LinkCreds.frombuffer(data_bytes)
        self.link_creds = link_creds

    def _lock(self, err=False, verbose=True):
        if not self.is_head_node or not self._locking_enabled:
            return True
        storage = self.base_storage
        if storage.read_only and not self._locked_out:
            if err:
                raise ReadOnlyModeError()
            return False

        if isinstance(storage, tuple(_LOCKABLE_STORAGES)) and (
            not self.read_only or self._locked_out
        ):
            if not deeplake.constants.LOCKS_ENABLED:
                return True
            try:
                # temporarily disable read only on base storage, to try to acquire lock, if exception, it will be again made readonly
                storage.disable_readonly()
                lock_dataset(
                    self,
                    lock_lost_callback=self._lock_lost_handler,
                )
            except LockedException as e:
                self._set_read_only(True, False)
                self.__dict__["_locked_out"] = True
                if err:
                    raise e
                if verbose and self.verbose:
                    always_warn(
                        "Checking out dataset in read only mode as another machine has locked this version for writing."
                    )
                return False
        return True

    def _unlock(self):
        unlock_dataset(self)

    def __del__(self):
        if self._view_base:
            view_id = self._view_id
            try:
                del self._view_base._commit_hooks[view_id]
            except KeyError:
                pass

            try:
                del self._view_base._checkout_hooks[view_id]
            except KeyError:
                pass

            try:
                del self._view_base._update_hooks[view_id]
            except KeyError:
                pass
        try:
            self._unlock()
        except Exception:  # python shutting down
            pass

    @spinner
    @invalid_view_op
    def commit(self, message: Optional[str] = None, allow_empty=False) -> str:
        """Stores a snapshot of the current state of the dataset.

        Args:
            message (str, Optional): Used to describe the commit.
            allow_empty (bool): If ``True``, commit even if there are no changes.

        Returns:
            str: the commit id of the saved commit that can be used to access the snapshot.

        Raises:
            Exception: If dataset is a filtered view.
            EmptyCommitError: if there are no changes and user does not forced to commit unchanged data.

        Note:
            - Commiting from a non-head node in any branch, will lead to an automatic checkout to a new branch.
            - This same behaviour will happen if new samples are added or existing samples are updated from a non-head node.
        """

        # do not store commit message
        deeplake_reporter.feature_report(
            feature_name="commit", parameters={"allow_empty": allow_empty}
        )

        if not allow_empty and not self.has_head_changes:
            raise EmptyCommitError(
                "There are no changes, commit is not done. Try again with allow_empty=True."
            )

        return self._commit(message, None, False)

    @spinner
    @invalid_view_op
    @suppress_iteration_warning
    def merge(
        self,
        target_id: str,
        conflict_resolution: Optional[str] = None,
        delete_removed_tensors: bool = False,
        force: bool = False,
    ):
        """Merges the target_id into the current dataset.

        Args:
            target_id (str): The commit_id or branch to merge.
            conflict_resolution (str, Optional):
                - The strategy to use to resolve merge conflicts.
                - Conflicts are scenarios where both the current dataset and the target id have made changes to the same sample/s since their common ancestor.
                - Must be one of the following
                    - None - this is the default value, will raise an exception if there are conflicts.
                    - "ours" - during conflicts, values from the current dataset will be used.
                    - "theirs" - during conflicts, values from target id will be used.
            delete_removed_tensors (bool): If ``True``, deleted tensors will be deleted from the dataset.
            force (bool):
                - Forces merge.
                - ``force=True`` will have these effects in the following cases of merge conflicts:
                    - If tensor is renamed on target but is missing from HEAD, renamed tensor will be registered as a new tensor on current branch.
                    - If tensor is renamed on both target and current branch, tensor on target will be registered as a new tensor on current branch.
                    - If tensor is renamed on target and a new tensor of the new name was created on the current branch, they will be merged.

        Raises:
            Exception: if dataset is a filtered view.
            ValueError: if the conflict resolution strategy is not one of the None, "ours", or "theirs".
        """

        deeplake_reporter.feature_report(
            feature_name="merge",
            parameters={
                "target_id": target_id,
                "conflict_resolution": conflict_resolution,
                "delete_removed_tensors": delete_removed_tensors,
                "force": force,
            },
        )

        if self._is_filtered_view:
            raise Exception(
                "Cannot perform version control operations on a filtered dataset view."
            )

        if conflict_resolution not in [None, "ours", "theirs"]:
            raise ValueError(
                f"conflict_resolution must be one of None, 'ours', or 'theirs'. Got {conflict_resolution}"
            )

        try_flushing(self)

        target_commit = target_id
        try:
            target_commit = self.version_state["branch_commit_map"][target_id]
        except KeyError:
            pass
        if (
            isinstance(self.base_storage, tuple(_LOCKABLE_STORAGES))
            and not deeplake.constants.LOCKS_ENABLED
        ):
            lock_dataset(self, version=target_commit)
            locked = True
        else:
            locked = False
        self._initial_autoflush.append(self.storage.autoflush)
        self.storage.autoflush = False
        try:
            merge(self, target_id, conflict_resolution, delete_removed_tensors, force)
        finally:
            if locked:
                unlock_dataset(self, version=target_commit)
            self.storage.autoflush = self._initial_autoflush.pop()
            self.storage.maybe_flush()

    def _commit(
        self,
        message: Optional[str] = None,
        hash: Optional[str] = None,
        flush_version_control_info: bool = True,
        *,
        is_checkpoint: bool = False,
        total_samples_processed: int = 0,
    ) -> str:
        if self._is_filtered_view:
            raise Exception(
                "Cannot perform version control operations on a filtered dataset view."
            )

        try_flushing(self)

        self._initial_autoflush.append(self.storage.autoflush)
        self.storage.autoflush = False
        try:
            self._unlock()
            commit(
                self,
                message,
                hash,
                flush_version_control_info,
                is_checkpoint=is_checkpoint,
                total_samples_processed=total_samples_processed,
            )
            if not flush_version_control_info:
                self.__dict__["_vc_info_updated"] = True
            self._lock()
        finally:
            self.storage.autoflush = self._initial_autoflush.pop()
        self._info = None
        self._ds_diff = None
        [f() for f in list(self._commit_hooks.values())]
        self.maybe_flush()
        return self.commit_id  # type: ignore

    @invalid_view_op
    def checkout(
        self, address: str, create: bool = False, reset: bool = False
    ) -> Optional[str]:
        """Checks out to a specific commit_id or branch. If ``create = True``, creates a new branch with name ``address``.

        Args:
            address (str): The commit_id or branch to checkout to.
            create (bool): If ``True``, creates a new branch with name as address.
            reset (bool): If checkout fails due to a corrupted HEAD state of the branch, setting ``reset=True`` will
                          reset HEAD changes and attempt the checkout again.

        Returns:
            Optional[str]: The commit_id of the dataset after checkout.

        Raises:
            CheckoutError: If ``address`` could not be found.
            ReadOnlyModeError: If branch creation or reset is attempted in read-only mode.
            DatasetCorruptError: If checkout failed due to dataset corruption and ``reset`` is not ``True``.
            Exception: If the dataset is a filtered view.

        Examples:

            >>> ds = deeplake.empty("../test/test_ds")
            >>> ds.create_tensor("abc")
            Tensor(key='abc')
            >>> ds.abc.append([1, 2, 3])
            >>> first_commit = ds.commit()
            >>> ds.checkout("alt", create=True)
            'firstdbf9474d461a19e9333c2fd19b46115348f'
            >>> ds.abc.append([4, 5, 6])
            >>> ds.abc.numpy()
            array([[1, 2, 3],
                   [4, 5, 6]])
            >>> ds.checkout(first_commit)
            'firstdbf9474d461a19e9333c2fd19b46115348f'
            >>> ds.abc.numpy()
            array([[1, 2, 3]])

        Note:
            Checkout from a head node in any branch that contains uncommitted data will lead to an automatic commit before the checkout.
        """

        # do not store address
        deeplake_reporter.feature_report(
            feature_name="checkout",
            parameters={"create": create, "reset": reset},
        )

        try:
            ret = self._checkout(address, create, None, False)
            integrity_check(self)
            return ret
        except (ReadOnlyModeError, CheckoutError) as e:
            raise e from None
        except Exception as e:
            if create:
                raise e
            if not reset:
                if isinstance(e, DatasetCorruptError):
                    raise DatasetCorruptError(
                        message=e.message,
                        action="Try using `reset=True` to reset HEAD changes and load the previous commit.",
                        cause=e.__cause__,
                    )
                raise DatasetCorruptError(
                    "Exception occured (see Traceback). The branch you are checking out to maybe corrupted."
                    "Try using `reset=True` to reset HEAD changes and load the previous commit."
                    "This will delete all uncommitted changes on the branch you are trying to load."
                ) from e
            if self.read_only:
                raise ReadOnlyModeError("Cannot reset HEAD in read-only mode.")
            return reset_and_checkout(self, address, e)

    def _checkout(
        self,
        address: str,
        create: bool = False,
        hash: Optional[str] = None,
        verbose: bool = True,
        flush_version_control_info: bool = False,
    ) -> Optional[str]:
        if self._is_filtered_view:
            raise Exception(
                "Cannot perform version control operations on a filtered dataset view."
            )
        read_only = self._read_only
        if read_only and create:
            raise ReadOnlyModeError()
        try_flushing(self)
        self._initial_autoflush.append(self.storage.autoflush)
        self.storage.autoflush = False
        try:
            self._unlock()
            checkout(self, address, create, hash, flush_version_control_info)
            if not flush_version_control_info and create:
                self.__dict__["_vc_info_updated"] = True
        finally:
            self._set_read_only(read_only, err=True)
            self.storage.autoflush = self._initial_autoflush.pop()
        self._info = None
        self._ds_diff = None

        [f() for f in list(self._checkout_hooks.values())]

        commit_node = self.version_state["commit_node"]
        if self.verbose:
            warn_node_checkout(commit_node, create)
        if create:
            self.maybe_flush()
        return self.commit_id

    @invalid_view_op
    def delete_branch(self, name: str) -> None:
        """
        Deletes the branch and cleans up any unneeded data.
        Branches can only be deleted if there are no sub-branches and if it has never been merged into another branch.

        Args:
            name (str): The branch to delete.

        Raises:
            CommitError: If ``branch`` could not be found.
            ReadOnlyModeError: If branch deletion is attempted in read-only mode.
            Exception: If you have the given branch currently checked out.

        Examples:

            >>> ds = deeplake.empty("../test/test_ds")
            >>> ds.create_tensor("abc")
            Tensor(key='abc')
            >>> ds.abc.append([1, 2, 3])
            >>> first_commit = ds.commit()
            >>> ds.checkout("alt", create=True)
            'firstdbf9474d461a19e9333c2fd19b46115348f'
            >>> ds.abc.append([4, 5, 6])
            >>> ds.abc.numpy()
            array([[1, 2, 3],
                   [4, 5, 6]])
            >>> ds.checkout(first_commit)
            'firstdbf9474d461a19e9333c2fd19b46115348f'
            >>> ds.delete_branch("alt")
        """
        deeplake_reporter.feature_report(
            feature_name="branch_delete",
            parameters={},
        )

        self._delete_branch(name)
        integrity_check(self)

    def _delete_branch(self, name: str) -> None:
        if self._is_filtered_view:
            raise Exception(
                "Cannot perform version control operations on a filtered dataset view."
            )
        read_only = self._read_only
        if read_only:
            raise ReadOnlyModeError()
        try_flushing(self)
        self._initial_autoflush.append(self.storage.autoflush)
        self.storage.autoflush = False
        try:
            self._unlock()
            delete_branch(self, name)
        finally:
            self._set_read_only(read_only, err=True)
            self.storage.autoflush = self._initial_autoflush.pop()

    @invalid_view_op
    def _squash_main(self) -> None:
        """
        DEPRECATED: This method is deprecated and will be removed in a future release.

        Squashes all commits in current branch into one commit.
        NOTE: This cannot be run if there are any branches besides ``main``

        Raises:
            ReadOnlyModeError: If branch deletion is attempted in read-only mode.
            VersionControlError: If the branch cannot be squashed.
            Exception: If the dataset is filtered view.
        """
        if self._is_filtered_view:
            raise Exception(
                "Cannot perform version control operations on a filtered dataset view."
            )
        read_only = self._read_only
        if read_only:
            raise ReadOnlyModeError()

        try_flushing(self)

        self._initial_autoflush.append(self.storage.autoflush)
        self.storage.autoflush = False
        try:
            self._unlock()
            _squash_main(self)
        finally:
            self._set_read_only(read_only, err=True)
            self.libdeeplake_dataset = None
            self.storage.autoflush = self._initial_autoflush.pop()

    def log(self):
        """Displays the details of all the past commits."""

        deeplake_reporter.feature_report(feature_name="log", parameters={})

        commit_node = self.version_state["commit_node"]
        print("---------------\nDeep Lake Version Log\n---------------\n")
        print(f"Current Branch: {self.version_state['branch']}")
        if self.has_head_changes:
            print("** There are uncommitted changes on this branch.")
        print()
        while commit_node:
            if not commit_node.is_head_node:
                print(f"{commit_node}\n")
            commit_node = commit_node.parent

    def diff(
        self, id_1: Optional[str] = None, id_2: Optional[str] = None, as_dict=False
    ) -> Optional[Dict]:
        """Returns/displays the differences between commits/branches.

        For each tensor this contains information about the sample indexes that were added/modified as well as whether the tensor was created.

        Args:
            id_1 (str, Optional): The first commit_id or branch name.
            id_2 (str, Optional): The second commit_id or branch name.
            as_dict (bool, Optional): If ``True``, returns the diff as lists of commit wise dictionaries.

        Returns:
            Optional[Dict]

        Raises:
            ValueError: If ``id_1`` is None and ``id_2`` is not None.

        Note:
            - If both ``id_1`` and ``id_2`` are None, the differences between the current state and the previous commit will be calculated. If you're at the head of the branch, this will show the uncommitted changes, if any.
            - If only ``id_1`` is provided, the differences between the current state and id_1 will be calculated. If you're at the head of the branch, this will take into account the uncommitted changes, if any.
            - If only ``id_2`` is provided, a ValueError will be raised.
            - If both ``id_1`` and ``id_2`` are provided, the differences between ``id_1`` and ``id_2`` will be calculated.

        Note:
            A dictionary of the differences between the commits/branches is returned if ``as_dict`` is ``True``.
            The dictionary will always have 2 keys, "dataset" and "tensors". The values corresponding to these keys are detailed below:

                - If ``id_1`` and ``id_2`` are None, both the keys will have a single list as their value. This list will contain a dictionary describing changes compared to the previous commit.
                - If only ``id_1`` is provided, both keys will have a tuple of 2 lists as their value. The lists will contain dictionaries describing commitwise differences between commits. The 2 lists will range from current state and ``id_1`` to most recent common ancestor the commits respectively.
                - If only ``id_2`` is provided, a ValueError will be raised.
                - If both ``id_1`` and ``id_2`` are provided, both keys will have a tuple of 2 lists as their value. The lists will contain dictionaries describing commitwise differences between commits. The 2 lists will range from ``id_1`` and ``id_2`` to most recent common ancestor the commits respectively.

            ``None`` is returned if ``as_dict`` is ``False``.
        """

        deeplake_reporter.feature_report(
            feature_name="diff", parameters={"as_dict": str(as_dict)}
        )

        version_state, storage = self.version_state, self.storage
        res = get_changes_and_messages(version_state, storage, id_1, id_2)
        if as_dict:
            dataset_changes_1 = res[0]
            dataset_changes_2 = res[1]
            tensor_changes_1 = res[2]
            tensor_changes_2 = res[3]
            changes = {}
            if id_1 is None and id_2 is None:
                changes["dataset"] = dataset_changes_1
                changes["tensor"] = tensor_changes_1
                return changes
            changes["dataset"] = dataset_changes_1, dataset_changes_2
            changes["tensor"] = tensor_changes_1, tensor_changes_2
            return changes
        all_changes = get_all_changes_string(*res)
        print(all_changes)
        return None

    def _populate_meta(self, address: Optional[str] = None, verbose=True):
        """Populates the meta information for the dataset."""
        if address is None:
            commit_id = self._get_commit_id_for_address("main", self.version_state)
        else:
            commit_id = self._get_commit_id_for_address(address, self.version_state)

        if dataset_exists(self.storage, commit_id):
            load_meta(self)

        elif not self.storage.empty():
            # dataset does not exist, but the path was not empty
            raise PathNotEmptyException

        else:
            if self.read_only:
                # cannot create a new dataset when in read_only mode.
                raise CouldNotCreateNewDatasetException(self.path)
            meta = DatasetMeta()
            key = get_dataset_meta_key(self.version_state["commit_id"])
            self.version_state["meta"] = meta
            self.storage.register_deeplake_object(key, meta)
            self._register_dataset()
            self.flush()

    def _register_dataset(self):
        if not self.__dict__["org_id"]:
            self.org_id = os.environ.get(ENV_HUB_DEV_USERNAME)

    def _send_query_progress(self, *args, **kwargs):
        """overridden in DeepLakeCloudDataset"""

    def _send_compute_progress(self, *args, **kwargs):
        """overridden in DeepLakeCloudDataset"""

    def _send_pytorch_progress(self, *args, **kwargs):
        """overridden in DeepLakeCloudDataset"""

    def _send_filter_progress(self, *args, **kwargs):
        """overridden in DeepLakeCloudDataset"""

    def _send_commit_event(self, *args, **kwargs):
        """overridden in DeepLakeCloudDataset"""

    def _send_dataset_creation_event(self, *args, **kwargs):
        """overridden in DeepLakeCloudDataset"""

    def _send_branch_creation_event(self, *args, **kwargs):
        """overridden in DeepLakeCloudDataset"""

    def _send_branch_deletion_event(self, *args, **kwargs):
        """overridden in DeepLakeCloudDataset"""

    def _first_load_init(self, verbose=True):
        """overridden in DeepLakeCloudDataset"""

    @property
    def read_only(self):
        """Returns True if dataset is in read-only mode and False otherwise."""
        return self._read_only

    @property
    def is_head_node(self):
        """Returns True if the current commit is the head node of the branch and False otherwise."""
        commit_node = self.version_state["commit_node"]
        return not commit_node.children

    @property
    def has_head_changes(self):
        """Returns True if currently at head node and uncommitted changes are present."""
        return self.is_head_node and current_commit_has_change(
            self.version_state, self.storage
        )

    def _set_read_only(self, value: bool, err: bool):
        storage = self.storage
        self.__dict__["_read_only"] = value

        if value:
            storage.enable_readonly()
            if isinstance(storage, LRUCache) and storage.next_storage is not None:
                storage.next_storage.enable_readonly()
            self._unlock()
        else:
            try:
                locked = self._lock(err=err)
                if locked:
                    self.storage.disable_readonly()
                    if (
                        isinstance(storage, LRUCache)
                        and storage.next_storage is not None
                    ):
                        storage.next_storage.disable_readonly()
                else:
                    self.__dict__["_read_only"] = True
            except LockedException as e:
                self.__dict__["_read_only"] = True
                if err:
                    raise e

    @read_only.setter
    @invalid_view_op
    def read_only(self, value: bool):
        self._set_read_only(value, True)

    def pytorch(
        self,
        transform: Optional[Callable] = None,
        tensors: Optional[Sequence[str]] = None,
        num_workers: int = 1,
        batch_size: int = 1,
        drop_last: bool = False,
        collate_fn: Optional[Callable] = None,
        pin_memory: bool = False,
        shuffle: bool = False,
        buffer_size: int = 2048,
        use_local_cache: bool = False,
        progressbar: bool = False,
        return_index: bool = True,
        pad_tensors: bool = False,
        transform_kwargs: Optional[Dict[str, Any]] = None,
        decode_method: Optional[Dict[str, str]] = None,
        cache_size: int = 32 * MB,
        *args,
        **kwargs,
    ):
        """Converts the dataset into a pytorch Dataloader.

        Args:
            *args: Additional args to be passed to torch_dataset
            **kwargs: Additional kwargs to be passed to torch_dataset
            transform (Callable, Optional): Transformation function to be applied to each sample.
            tensors (List, Optional): Optionally provide a list of tensor names in the ordering that your training script expects. For example, if you have a dataset that has "image" and "label" tensors, if ``tensors=["image", "label"]``, your training script should expect each batch will be provided as a tuple of (image, label).
            num_workers (int): The number of workers to use for fetching data in parallel.
            batch_size (int): Number of samples per batch to load. Default value is 1.
            drop_last (bool): Set to True to drop the last incomplete batch, if the dataset size is not divisible by the batch size.
                if ``False`` and the size of dataset is not divisible by the batch size, then the last batch will be smaller. Default value is ``False``.
                Read torch.utils.data.DataLoader docs for more details.
            collate_fn (Callable, Optional): merges a list of samples to form a mini-batch of Tensor(s). Used when using batched loading from a map-style dataset.
                Read torch.utils.data.DataLoader docs for more details.
            pin_memory (bool): If ``True``, the data loader will copy Tensors into CUDA pinned memory before returning them. Default value is ``False``.
                Read torch.utils.data.DataLoader docs for more details.
            shuffle (bool): If ``True``, the data loader will shuffle the data indices. Default value is False. Details about how Deep Lake shuffles data can be found at `Shuffling in ds.pytorch() <https://docs.activeloop.ai/how-it-works/shuffling-in-ds.pytorch>`_
            buffer_size (int): The size of the buffer used to shuffle the data in MBs. Defaults to 2048 MB. Increasing the buffer_size will increase the extent of shuffling.
            use_local_cache (bool): If ``True``, the data loader will use a local cache to store data. The default cache location is ~/.activeloop/cache, but it can be changed by setting the ``LOCAL_CACHE_PREFIX`` environment variable. This is useful when the dataset can fit on the machine and we don't want to fetch the data multiple times for each iteration. Default value is ``False``
            progressbar (bool): If ``True``, tqdm will be wrapped around the returned dataloader. Default value is True.
            return_index (bool): If ``True``, the returned dataloader will have a key "index" that contains the index of the sample(s) in the original dataset. Default value is True.
            pad_tensors (bool): If ``True``, shorter tensors will be padded to the length of the longest tensor. Default value is False.
            transform_kwargs (optional, Dict[str, Any]): Additional kwargs to be passed to ``transform``.
            decode_method (Dict[str, str], Optional): A dictionary of decode methods for each tensor. Defaults to ``None``.

                - Supported decode methods are:

                    :'numpy': Default behaviour. Returns samples as numpy arrays.
                    :'tobytes': Returns raw bytes of the samples.
                    :'pil': Returns samples as PIL images. Especially useful when transformation use torchvision transforms, that
                            require PIL images as input. Only supported for tensors with ``sample_compression='jpeg'`` or ``'png'``.
            cache_size (int): The size of the cache per tensor in MBs. Defaults to max(maximum chunk size of tensor, 32 MB).

        ..
            # noqa: DAR101

        Returns:
            A torch.utils.data.DataLoader object.

        Raises:
            EmptyTensorError: If one or more tensors being passed to pytorch are empty.

        Note:
            Pytorch does not support uint16, uint32, uint64 dtypes. These are implicitly type casted to int32, int64 and int64 respectively.
            This spins up it's own workers to fetch data.
        """
        from deeplake.integrations import dataset_to_pytorch as to_pytorch

        deeplake_reporter.feature_report(
            feature_name="pytorch",
            parameters={
                "tensors": tensors,
                "num_workers": num_workers,
                "batch_size": batch_size,
                "drop_last": drop_last,
                "pin_memory": pin_memory,
                "shuffle": shuffle,
                "buffer_size": buffer_size,
                "use_local_cache": use_local_cache,
                "progressbar": progressbar,
                "return_index": return_index,
                "pad_tensors": pad_tensors,
                "decode_method": decode_method,
            },
        )

        if transform and transform_kwargs:
            transform = partial(transform, **transform_kwargs)

        dataloader = to_pytorch(
            self,
            *args,
            transform=transform,
            tensors=tensors,
            num_workers=num_workers,
            batch_size=batch_size,
            drop_last=drop_last,
            collate_fn=collate_fn,
            pin_memory=pin_memory,
            shuffle=shuffle,
            buffer_size=buffer_size,
            use_local_cache=use_local_cache,
            return_index=return_index,
            pad_tensors=pad_tensors,
            decode_method=decode_method,
            cache_size=cache_size,
            **kwargs,
        )

        if progressbar:
            dataloader = tqdm(dataloader, desc=self.path, total=len(self) // batch_size)
        dataset_read(self)
        return dataloader

    def dataloader(self, ignore_errors: bool = False, verbose: bool = False):
        """Returns a :class:`~deeplake.enterprise.DeepLakeDataLoader` object. To use this, install deeplake with ``pip install deeplake[enterprise]``.

        Args:
            ignore_errors (bool): If ``True``, the data loader will ignore errors appeared during data iteration otherwise it will collect the statistics and report appeared errors. Default value is ``False``
            verbose (bool): If ``True``, the data loader will dump verbose logs of it's steps. Default value is ``False``

        Returns:
            ~deeplake.enterprise.DeepLakeDataLoader: A :class:`deeplake.enterprise.DeepLakeDataLoader` object.
        
        Examples:

            Creating a simple dataloader object which returns a batch of numpy arrays

            >>> import deeplake
            >>> ds_train = deeplake.load('hub://activeloop/fashion-mnist-train')
            >>> train_loader = ds_train.dataloader().numpy()
            >>> for i, data in enumerate(train_loader):
            ...     # custom logic on data
            ...     pass


            Creating dataloader with custom transformation and batch size

            >>> import deeplake
            >>> import torch
            >>> from torchvision import datasets, transforms, models
            >>> 
            >>> ds_train = deeplake.load('hub://activeloop/fashion-mnist-train')
            >>> tform = transforms.Compose([
            ...     transforms.ToPILImage(), # Must convert to PIL image for subsequent operations to run
            ...     transforms.RandomRotation(20), # Image augmentation
            ...     transforms.ToTensor(), # Must convert to pytorch tensor for subsequent operations to run
            ...     transforms.Normalize([0.5], [0.5]),
            ... ])
            ...
            >>> batch_size = 32
            >>> # create dataloader by chaining with transform function and batch size and returns batch of pytorch tensors
            >>> train_loader = ds_train.dataloader()\\
            ...     .transform({'images': tform, 'labels': None})\\
            ...     .batch(batch_size)\\
            ...     .shuffle()\\
            ...     .pytorch()
            ...
            >>> # loop over the elements
            >>> for i, data in enumerate(train_loader):
            ...     # custom logic on data
            ...     pass

            Creating dataloader and chaining with query

            >>> ds = deeplake.load('hub://activeloop/coco-train')
            >>> train_loader = ds_train.dataloader()\\
            ...     .query("(select * where contains(categories, 'car') limit 1000) union (select * where contains(categories, 'motorcycle') limit 1000)")\\
            ...     .pytorch()
            ...
            >>> # loop over the elements
            >>> for i, data in enumerate(train_loader):
            ...     # custom logic on data
            ...     pass

        """
        from deeplake.enterprise import dataloader

        deeplake_reporter.feature_report(feature_name="dataloader", parameters={})

<<<<<<< HEAD
        return dataloader(self, ignore_errors=ignore_errors,  verbose=verbose)
=======
        return dataloader(self, ignore_errors=ignore_errors, verbose=verbose)
>>>>>>> c6d34898

    def filter(
        self,
        function: Union[Callable, str],
        num_workers: int = 0,
        scheduler: str = "threaded",
        progressbar: bool = True,
        save_result: bool = False,
        result_path: Optional[str] = None,
        result_ds_args: Optional[dict] = None,
    ):
        """Filters the dataset in accordance of filter function ``f(x: sample) -> bool``

        Args:
            function (Callable, str): Filter function that takes sample as argument and returns ``True`` / ``False``
                if sample should be included in result. Also supports simplified expression evaluations.
                See :class:`deeplake.core.query.query.DatasetQuery` for more details.
            num_workers (int): Level of parallelization of filter evaluations.
                0 indicates in-place for-loop evaluation, multiprocessing is used otherwise.
            scheduler (str): Scheduler to use for multiprocessing evaluation.
                "threaded" is default.
            progressbar (bool): Display progress bar while filtering. ``True`` is default.
            save_result (bool): If ``True``, result of the filter will be saved to a dataset asynchronously.
            result_path (Optional, str): Path to save the filter result. Only applicable if ``save_result`` is True.
            result_ds_args (Optional, dict): Additional args for result dataset. Only applicable if ``save_result`` is True.

        Returns:
            View of Dataset with elements that satisfy filter function.


        Example:
            Following filters are identical and return dataset view where all the samples have label equals to 2.

            >>> dataset.filter(lambda sample: sample.labels.numpy() == 2)
            >>> dataset.filter('labels == 2')
        """
        from deeplake.core.query import filter_dataset, query_dataset

        deeplake_reporter.feature_report(
            feature_name="filter",
            parameters={
                "num_workers": num_workers,
                "scheduler": scheduler,
                "progressbar": progressbar,
                "save_result": save_result,
            },
        )

        fn = query_dataset if isinstance(function, str) else filter_dataset
        ret = fn(
            self,
            function,
            num_workers=num_workers,
            scheduler=scheduler,
            progressbar=progressbar,
            save_result=save_result,
            result_path=result_path,
            result_ds_args=result_ds_args,
        )
        dataset_read(self)
        return ret

    def query(
        self,
        query_string: str,
        runtime: Optional[Dict] = None,
        return_data: bool = False,
    ):
        """Returns a sliced :class:`~deeplake.core.dataset.Dataset` with given query results. To use this, install deeplake with ``pip install deeplake[enterprise]``.

        It allows to run SQL like queries on dataset and extract results. See supported keywords and the Tensor Query Language documentation
        :ref:`here <tql>`.


        Args:
            query_string (str): An SQL string adjusted with new functionalities to run on the given :class:`~deeplake.core.dataset.Dataset` object
            runtime (Optional[Dict]): Runtime parameters for query execution. Supported keys: {"tensor_db": True or False}.
            return_data (bool): Defaults to ``False``. Whether to return raw data along with the view.

        Raises:
            ValueError: if ``return_data`` is True and runtime is not {"tensor_db": true}

        Returns:
            Dataset: A :class:`~deeplake.core.dataset.Dataset` object.

        Examples:

            Query from dataset all the samples with lables other than ``5``

            >>> import deeplake
            >>> ds = deeplake.load('hub://activeloop/fashion-mnist-train')
            >>> query_ds = ds.query("select * where labels != 5")

            Query from dataset first appeard ``1000`` samples where the ``categories`` is ``car`` and ``1000`` samples where the ``categories`` is ``motorcycle``

            >>> ds_train = deeplake.load('hub://activeloop/coco-train')
            >>> query_ds_train = ds_train.query("(select * where contains(categories, 'car') limit 1000) union (select * where contains(categories, 'motorcycle') limit 1000)")

        """

        deeplake_reporter.feature_report(
            feature_name="query",
            parameters={
                "query_string": query_string[0:100],
                "runtime": runtime,
            },
        )

        runtime = parse_runtime_parameters(self.path, runtime)
        if runtime["tensor_db"]:
            client = DeepLakeBackendClient(token=self._token)
            org_id, ds_name = self.path[6:].split("/")
            response = client.remote_query(org_id, ds_name, query_string)
            indices = response["indices"]
            view = self[indices]

            if return_data:
                data = response["data"]
                return view, data

            return view

        if return_data:
            raise ValueError(
                "`return_data` is only applicable when running queries using the Managed Tensor Database. Please specify `runtime = {'tensor_db': True}`"
            )

        from deeplake.enterprise import query

        result = query(self, query_string)

        if len(query_string) > QUERY_MESSAGE_MAX_SIZE:
            message = query_string[: QUERY_MESSAGE_MAX_SIZE - 3] + "..."
        else:
            message = query_string
        result._query_string = message

        return result

    def sample_by(
        self,
        weights: Union[str, list, tuple],
        replace: Optional[bool] = True,
        size: Optional[int] = None,
    ):
        """Returns a sliced :class:`~deeplake.core.dataset.Dataset` with given weighted sampler applied.
        To use this, install deeplake with ``pip install deeplake[enterprise]``.

        Args:
            weights: (Union[str, list, tuple]): If it's string then tql will be run to calculate the weights based on the expression. list and tuple will be treated as the list of the weights per sample.
            replace: Optional[bool] If true the samples can be repeated in the result view. Defaults to ``True``
            size: Optional[int] The length of the result view. Defaults to length of the dataset.


        Returns:
            Dataset: A deeplake.Dataset object.

        Examples:

            Sample the dataset with ``labels == 5`` twice more than ``labels == 6``

            >>> from deeplake.experimental import query
            >>> ds = deeplake.load('hub://activeloop/fashion-mnist-train')
            >>> sampled_ds = ds.sample_by("max_weight(labels == 5: 10, labels == 6: 5)")

            Sample the dataset treating `labels` tensor as weights.

            >>> import deeplake
            >>> ds = deeplake.load('hub://activeloop/fashion-mnist-train')
            >>> sampled_ds = ds.sample_by("max_weight(labels == 5: 10, labels == 6: 5"))

            Sample the dataset with the given weights;

            >>> ds = deeplake.load('hub://activeloop/coco-train')
            >>> weights = list()
            >>> for i in range(len(ds)):
            ...     weights.append(i % 5)
            ...
            >>> sampled_ds = ds.sample_by(weights, replace=False)

        """
        from deeplake.enterprise import sample_by

        deeplake_reporter.feature_report(
            feature_name="sample_by",
            parameters={
                "replace": replace,
                "size": size,
            },
        )

        return sample_by(self, weights, replace, size)

    def _get_total_meta(self):
        """Returns tensor metas all together"""
        return {
            tensor_key: tensor_value.meta
            for tensor_key, tensor_value in self.version_state["full_tensors"].items()
        }

    def _set_derived_attributes(
        self, verbose: bool = True, address: Optional[str] = None
    ):
        """Sets derived attributes during init and unpickling."""
        if self.is_first_load:
            self.storage.autoflush = True
            self._load_version_info(address)
            self._load_link_creds()
            self._set_read_only(
                self._read_only, err=self._read_only_error
            )  # TODO: weird fix for dataset unpickling
            self._populate_meta(
                address, verbose
            )  # TODO: use the same scheme as `load_info`
            if self.index.is_trivial():
                self.index = Index.from_json(self.meta.default_index)
        elif not self._read_only:
            self._lock(verbose=verbose)  # for ref counting

        if not self.is_first_load and not self.group_index:
            self._reload_version_state()

        if not self.is_iteration:
            group_index = self.group_index
            group_filter = (
                lambda t: (not group_index or t.key.startswith(group_index + "/"))
                and t.key not in self.meta.hidden_tensors
            )
            group_tensors = filter(
                group_filter, self.version_state["full_tensors"].values()
            )
            max_tensor_length = max(map(len, group_tensors), default=0)
            self.index.validate(max_tensor_length)

    @property
    def info(self):
        """Returns the information about the dataset."""
        if self.group_index:
            raise GroupInfoNotSupportedError
        if self._info is None:
            path = get_dataset_info_key(self.version_state["commit_id"])
            self.__dict__["_info"] = load_info(path, self)  # type: ignore
        return self._info

    @info.setter
    def info(self, value):
        if isinstance(value, dict):
            info = self.info
            info.replace_with(value)
        else:
            raise TypeError("Info must be set with type Dict")

    @property
    def _dataset_diff(self):
        if self._ds_diff is None:
            self.__dict__["_ds_diff"] = load_dataset_diff(self)
        return self._ds_diff

    def tensorflow(
        self,
        tensors: Optional[Sequence[str]] = None,
        tobytes: Union[bool, Sequence[str]] = False,
        fetch_chunks: bool = True,
    ):
        """Converts the dataset into a tensorflow compatible format.

        See https://www.tensorflow.org/api_docs/python/tf/data/Dataset

        Args:
            tensors (List, Optional): Optionally provide a list of tensor names in the ordering that your training script expects. For example, if you have a dataset that has "image" and "label" tensors, if ``tensors=["image", "label"]``, your training script should expect each batch will be provided as a tuple of (image, label).
            tobytes (bool): If ``True``, samples will not be decompressed and their raw bytes will be returned instead of numpy arrays. Can also be a list of tensors, in which case those tensors alone will not be decompressed.
            fetch_chunks: See fetch_chunks argument in deeplake.core.tensor.Tensor.numpy()

        Returns:
            tf.data.Dataset object that can be used for tensorflow training.
        """
        deeplake_reporter.feature_report(
            feature_name="tensorflow",
            parameters={
                "tensors": tensors,
                "tobytes": tobytes,
                "fetch_chunks": fetch_chunks,
            },
        )

        dataset_read(self)
        return dataset_to_tensorflow(
            self, tensors=tensors, tobytes=tobytes, fetch_chunks=fetch_chunks
        )

    @spinner
    def flush(self):
        """Necessary operation after writes if caches are being used.
        Writes all the dirty data from the cache layers (if any) to the underlying storage.
        Here dirty data corresponds to data that has been changed/assigned and but hasn't yet been sent to the
        underlying storage.
        """
        self._flush_vc_info()
        self.storage.flush()

    def _flush_vc_info(self):
        if self._vc_info_updated:
            save_version_info(self.version_state, self.storage)
            for node in self.version_state["commit_node_map"].values():
                if node._info_updated:
                    save_commit_info(node, self.storage)
            self.__dict__["_vc_info_updated"] = False

    def clear_cache(self):
        """
        - Flushes (see :func:`Dataset.flush`) the contents of the cache layers (if any) and then deletes contents of all the layers of it.
        - This doesn't delete data from the actual storage.
        - This is useful if you have multiple datasets with memory caches open, taking up too much RAM.
        - Also useful when local cache is no longer needed for certain datasets and is taking up storage space.
        """
        if hasattr(self.storage, "clear_cache"):
            self.storage.clear_cache()

    def size_approx(self):
        """Estimates the size in bytes of the dataset.
        Includes only content, so will generally return an under-estimate.
        """
        tensors = self.version_state["full_tensors"].values()
        chunk_engines = [tensor.chunk_engine for tensor in tensors]
        size = sum(c.num_chunks * c.min_chunk_size for c in chunk_engines)
        for group in self._groups_filtered:
            size += self[group].size_approx()
        return size

    @invalid_view_op
    def rename(self, path: Union[str, pathlib.Path]):
        """Renames the dataset to `path`.

        Example:

            >>> ds = deeplake.load("hub://username/dataset")
            >>> ds.rename("hub://username/renamed_dataset")

        Args:
            path (str, pathlib.Path): New path to the dataset.

        Raises:
            RenameError: If ``path`` points to a different directory.
        """

        deeplake_reporter.feature_report(feature_name="rename", parameters={})

        path = convert_pathlib_to_string_if_needed(path)
        path = path.rstrip("/")
        if posixpath.split(path)[0] != posixpath.split(self.path)[0]:
            raise RenameError
        self.base_storage.rename(path)
        self.path = path

    @invalid_view_op
    def delete(self, large_ok=False):
        """Deletes the entire dataset from the cache layers (if any) and the underlying storage.
        This is an **IRREVERSIBLE** operation. Data once deleted can not be recovered.

        Args:
            large_ok (bool): Delete datasets larger than 1 GB. Defaults to ``False``.

        Raises:
            DatasetTooLargeToDelete: If the dataset is larger than 1 GB and ``large_ok`` is ``False``.
        """

        deeplake_reporter.feature_report(
            feature_name="delete", parameters={"large_ok": large_ok}
        )

        if hasattr(self, "_view_entry"):
            self._view_entry.delete()
            return
        if hasattr(self, "_vds"):
            self._vds.delete(large_ok=large_ok)
            return
        if not large_ok:
            size = self.size_approx()
            if size > deeplake.constants.DELETE_SAFETY_SIZE:
                raise DatasetTooLargeToDelete(self.path)

        self._unlock()
        self.storage.clear()

    def summary(self, force: bool = False):
        """Prints a summary of the dataset.

        Args:
            force (bool): Dataset views with more than 10000 samples might take a long time to summarize. If `force=True`,
                the summary will be printed regardless. An error will be raised otherwise.

        Raises:
            ValueError: If the dataset view might take a long time to summarize and `force=False`
        """

        deeplake_reporter.feature_report(feature_name="summary", parameters={})

        if (
            not self.index.is_trivial()
            and self.max_len >= deeplake.constants.VIEW_SUMMARY_SAFE_LIMIT
            and not force
        ):
            raise ValueError(
                "Dataset views with more than 10000 samples might take a long time to summarize. Use `force=True` to override."
            )

        pretty_print = summary_dataset(self)

        print(self)
        print(pretty_print)

    def __str__(self):
        path_str = ""
        if self.path:
            path_str = f"path='{self.path}', "

        mode_str = ""
        if self.read_only:
            mode_str = f"read_only=True, "

        index_str = f"index={self.index}, "
        if self.index.is_trivial():
            index_str = ""

        group_index_str = (
            f"group_index='{self.group_index}', " if self.group_index else ""
        )

        return f"Dataset({path_str}{mode_str}{index_str}{group_index_str}tensors={self._all_tensors_filtered(include_hidden=False, include_disabled=False)})"

    __repr__ = __str__

    def _get_tensor_from_root(self, name: str) -> Optional[Tensor]:
        """Gets a tensor from the root dataset.
        Acesses storage only for the first call.
        """
        key = self.version_state["tensor_names"].get(name)
        return self.version_state["full_tensors"].get(key)

    def _has_group_in_root(self, name: str) -> bool:
        """Checks if a group exists in the root dataset.
        This is faster than checking ``if group in self._groups:``
        """
        return name in self.version_state["meta"].groups

    @property
    def token(self):
        """Get attached token of the dataset"""
        return self._token

    @property
    def _ungrouped_tensors(self) -> Dict[str, Tensor]:
        """Top level tensors in this group that do not belong to any sub groups"""
        return {
            posixpath.basename(k): self.version_state["full_tensors"][v]
            for k, v in self.version_state["tensor_names"].items()
            if posixpath.dirname(k) == self.group_index
        }

    def _all_tensors_filtered(
        self, include_hidden: bool = True, include_disabled=True
    ) -> List[str]:
        """Names of all tensors belonging to this group, including those within sub groups"""
        hidden_tensors = self.meta.hidden_tensors
        tensor_names = self.version_state["tensor_names"]
        enabled_tensors = self.enabled_tensors
        return [
            relpath(t, self.group_index)
            for t in tensor_names
            if (not self.group_index or t.startswith(self.group_index + "/"))
            and (include_hidden or tensor_names[t] not in hidden_tensors)
            and (include_disabled or enabled_tensors is None or t in enabled_tensors)
        ]

    def _tensors(
        self, include_hidden: bool = True, include_disabled=True
    ) -> Dict[str, Tensor]:
        """All tensors belonging to this group, including those within sub groups. Always returns the sliced tensors."""
        version_state = self.version_state
        index = self.index
        group_index = self.group_index
        all_tensors = self._all_tensors_filtered(include_hidden, include_disabled)
        return {
            t: version_state["full_tensors"][
                version_state["tensor_names"][posixpath.join(group_index, t)]
            ][index]
            for t in all_tensors
        }

    @property
    def tensors(self) -> Dict[str, Tensor]:
        """All tensors belonging to this group, including those within sub groups. Always returns the sliced tensors."""
        return self._tensors(include_hidden=False, include_disabled=False)

    @property
    def branches(self):
        """Lists all the branches of the dataset.

        Returns:
            List of branches.
        """
        return list(self.version_state["branch_commit_map"])

    @property
    def commits(self) -> List[Dict]:
        """Lists all the commits leading to the current dataset state.

        Returns:
            List of dictionaries containing commit information.
        """
        commits = []
        commit_node = self.version_state["commit_node"]
        while commit_node:
            if not commit_node.is_head_node:
                commit_info = {
                    "commit": commit_node.commit_id,
                    "author": commit_node.commit_user_name,
                    "time": str(commit_node.commit_time)[:-7],
                    "message": commit_node.commit_message,
                }
                commits.append(commit_info)
            commit_node = commit_node.parent
        return commits

    def get_commit_details(self, commit_id) -> Dict:
        """Get details of a particular commit.

        Args:
            commit_id (str): commit id of the commit.

        Returns:
            Dict: Dictionary of details with keys - ``commit``, ``author``, ``time``, ``message``.

        Raises:
            KeyError: If given ``commit_id`` is was not found in the dataset.
        """
        commit_node: CommitNode = self.version_state["commit_node_map"].get(commit_id)
        if commit_node is None:
            raise KeyError(f"Commit {commit_id} not found in dataset.")

        time = str(commit_node.commit_time)[:-7] if commit_node.commit_time else None
        return {
            "commit": commit_node.commit_id,
            "author": commit_node.commit_user_name,
            "time": time,
            "message": commit_node.commit_message,
        }

    @property
    def _groups(self) -> List[str]:
        """Names of all groups in the root dataset"""
        return self.meta.groups  # type: ignore

    @property
    def _groups_filtered(self) -> List[str]:
        """Names of all sub groups in this group"""
        groups_filtered = []
        for g in self._groups:
            dirname, basename = posixpath.split(g)
            if dirname == self.group_index:
                groups_filtered.append(basename)
        return groups_filtered

    @property
    def groups(self) -> Dict[str, "Dataset"]:
        """All sub groups in this group"""
        return {g: self[g] for g in self._groups_filtered}

    @property
    def commit_id(self) -> Optional[str]:
        """The lasted committed commit id of the dataset. If there are no commits, this returns ``None``."""
        commit_node = self.version_state["commit_node"]
        if not commit_node.is_head_node:
            return commit_node.commit_id

        parent = commit_node.parent

        if parent is None:
            return None
        else:
            return parent.commit_id

    @property
    def pending_commit_id(self) -> str:
        """The commit_id of the next commit that will be made to the dataset.
        If you're not at the head of the current branch, this will be the same as the commit_id.
        """
        return self.version_state["commit_id"]

    @property
    def branch(self) -> str:
        """The current branch of the dataset"""
        return self.version_state["branch"]

    def _is_root(self) -> bool:
        return not self.group_index

    @property
    def parent(self):
        """Returns the parent of this group. Returns None if this is the root dataset."""
        if self._is_root():
            return None
        autoflush = self.storage.autoflush
        ds = self.__class__(
            storage=self.storage,
            index=self.index,
            group_index=posixpath.dirname(self.group_index),
            read_only=self.read_only,
            public=self.public,
            token=self._token,
            verbose=self.verbose,
            version_state=self.version_state,
            path=self.path,
            link_creds=self.link_creds,
            libdeeplake_dataset=self.libdeeplake_dataset,
        )
        self.storage.autoflush = autoflush
        return ds

    @property
    def root(self):
        """Returns the root dataset of a group."""
        if self._is_root():
            return self
        autoflush = self.storage.autoflush
        ds = self.__class__(
            storage=self.storage,
            index=self.index,
            group_index="",
            read_only=self.read_only,
            public=self.public,
            token=self._token,
            verbose=self.verbose,
            version_state=self.version_state,
            path=self.path,
            link_creds=self.link_creds,
            view_base=self._view_base,
            libdeeplake_dataset=self.libdeeplake_dataset,
        )
        self.storage.autoflush = autoflush
        return ds

    @property
    def no_view_dataset(self):
        """Returns the same dataset without slicing."""
        if self.index is None or self.index.is_trivial():
            return self
        return self.__class__(
            storage=self.storage,
            index=None,
            group_index=self.group_index,
            read_only=self.read_only,
            public=self.public,
            token=self._token,
            verbose=False,
            version_state=self.version_state,
            path=self.path,
            link_creds=self.link_creds,
            pad_tensors=self._pad_tensors,
            enabled_tensors=self.enabled_tensors,
            libdeeplake_dataset=self.libdeeplake_dataset,
        )

    def _create_group(self, name: str) -> "Dataset":
        """Internal method used by `create_group` and `create_tensor`."""
        meta: DatasetMeta = self.version_state["meta"]
        if not name or name in dir(self):
            raise InvalidTensorGroupNameError(name)
        fullname = name
        while name:
            if name in self.version_state["full_tensors"]:
                raise TensorAlreadyExistsError(name)
            meta.add_group(name)
            name, _ = posixpath.split(name)
        return self[fullname]

    def create_group(self, name: str, exist_ok=False) -> "Dataset":
        """Creates a tensor group. Intermediate groups in the path are also created.

        Args:
            name: The name of the group to create.
            exist_ok: If ``True``, the group is created if it does not exist. If ``False``, an error is raised if the group already exists.
                Defaults to ``False``.

        Returns:
            The created group.

        Raises:
            TensorGroupAlreadyExistsError: If the group already exists and ``exist_ok`` is False.

        Examples:

            >>> ds.create_group("images")
            >>> ds['images'].create_tensor("cats")

            >>> ds.create_groups("images/jpg/cats")
            >>> ds["images"].create_tensor("png")
            >>> ds["images/jpg"].create_group("dogs")
        """

        deeplake_reporter.feature_report(
            feature_name="create_group",
            parameters={
                "name": name,
                "exist_ok": exist_ok,
            },
        )

        full_name = filter_name(name, self.group_index)
        if full_name in self._groups:
            if not exist_ok:
                raise TensorGroupAlreadyExistsError(name)
            return self[name]

        return self.root._create_group(full_name)

    def rechunk(
        self,
        tensors: Optional[Union[str, List[str]]] = None,
        num_workers: int = 0,
        scheduler: str = "threaded",
        progressbar: bool = True,
    ):
        """Rewrites the underlying chunks to make their sizes optimal.
        This is usually needed in cases where a lot of updates have been made to the data.

        Args:
            tensors (str, List[str], Optional): Name/names of the tensors to rechunk.
                If None, all tensors in the dataset are rechunked.
            num_workers (int): The number of workers to use for rechunking. Defaults to 0. When set to 0, it will always use serial processing, irrespective of the scheduler.
            scheduler (str): The scheduler to be used for rechunking. Supported values include: 'serial', 'threaded', 'processed' and 'ray'.
                Defaults to 'threaded'.
            progressbar (bool): Displays a progress bar If ``True`` (default).
        """

        if tensors is None:
            tensors = list(self.tensors)
        elif isinstance(tensors, str):
            tensors = [tensors]

        # identity function that rechunks
        @deeplake.compute
        def rechunking(sample_in, samples_out):
            for tensor in tensors:
                samples_out[tensor].extend(sample_in[tensor])

        rechunking().eval(
            self,
            num_workers=num_workers,
            scheduler=scheduler,
            progressbar=progressbar,
            skip_ok=True,
            extend_only=True,
            disable_label_sync=True,
            disable_rechunk=True,
        )

    # the below methods are used by cloudpickle dumps
    def __origin__(self):
        return None

    def __values__(self):
        return None

    def __type__(self):
        return None

    def __union_params__(self):
        return None

    def __tuple_params__(self):
        return None

    def __result__(self):
        return None

    def __args__(self):
        return None

    def __bool__(self):
        return True

    def _append_or_extend(
        self,
        sample: Dict[str, Any],
        extend: bool = False,
        skip_ok: bool = False,
        append_empty: bool = False,
    ):
        """Append or extend samples to mutliple tensors at once. This method expects all tensors being updated to be of the same length.

        Args:
            extend (bool): Extends if True. Appends if False.
            sample (dict): Dictionary with tensor names as keys and samples as values.
            skip_ok (bool): Skip tensors not in ``sample`` if set to ``True``.
            append_empty (bool): Append empty samples to tensors not specified in ``sample`` if set to ``True``. If True, ``skip_ok`` is ignored.

        Raises:
            KeyError: If any tensor in the dataset is not a key in ``sample`` and ``skip_ok`` is ``False``.
            TensorDoesNotExistError: If tensor in ``sample`` does not exist.
            ValueError: If all tensors being updated are not of the same length.
            NotImplementedError: If an error occurs while writing tiles.
            Exception: Error while attempting to rollback appends.
            SampleAppendingError: Error that occurs when someone tries to append a tensor value directly to the dataset without specifying tensor name.

        Examples:

            >>> ds = deeplake.empty("../test/test_ds")
            >>> ds.create_tensor('data')
            Tensor(key='data')
            >>> ds.create_tensor('labels')
            Tensor(key='labels')
            >>> ds.append({"data": [1, 2, 3, 4], "labels":[0, 1, 2, 3]})

        """
        tensors = self.tensors
        if isinstance(sample, Dataset):
            sample = sample.tensors
        if not isinstance(sample, dict):
            raise SampleAppendingError()

        skipped_tensors = [k for k in tensors if k not in sample]
        if skipped_tensors and not skip_ok and not append_empty:
            raise KeyError(
                f"Required tensors not provided: {skipped_tensors}. Pass either `skip_ok=True` to skip tensors or `append_empty=True` to append empty samples to unspecified tensors."
            )
        for k in sample:
            if k not in tensors:
                raise TensorDoesNotExistError(k)
        tensors_to_check_length = tensors if append_empty else sample
        if len(set(map(len, (tensors[k] for k in tensors_to_check_length)))) != 1:
            raise ValueError(
                "When appending using Dataset.append or Dataset.extend, all tensors being updated are expected to have the same length."
            )
        if extend:
            sample_lens = set(map(len, sample.values()))
            if sample_lens == {0}:
                return
            if len(sample_lens) > 1 and not append_empty:
                raise ValueError(
                    "All tensors have to be extended to the same length. Specify `append_empty=True` to pad tensors receiving fewer samples."
                )
            max_len = max(sample_lens)
        [f() for f in list(self._update_hooks.values())]
        tensors_appended = []
        with self:
            for k in tensors:
                extend_extra_nones = 0
                if k in sample:
                    v = sample[k]
                    if extend:
                        extend_extra_nones = max(max_len - len(v), 0)
                else:
                    if skip_ok:
                        continue
                    else:
                        if extend:
                            v = [None] * max_len
                        else:
                            v = None
                try:
                    tensor = tensors[k]
                    enc = tensor.chunk_engine.chunk_id_encoder
                    num_chunks = enc.num_chunks
                    num_samples = tensor.meta.length
                    if extend:
                        tensor.extend(v)
                        if extend_extra_nones:
                            tensor.extend([None] * extend_extra_nones)
                    else:
                        tensor.append(v)
                    tensors_appended.append(k)
                except Exception as e:
                    if extend:
                        raise NotImplementedError(
                            "Unable to recover from error while extending multiple tensors with numpy arrays."
                        )
                    new_num_chunks = enc.num_chunks
                    num_chunks_added = new_num_chunks - num_chunks
                    if num_chunks_added > 1:
                        # This is unlikely to happen, i.e the sample passed the validation
                        # steps and tiling but some error occured while writing tiles to chunks
                        raise NotImplementedError(
                            "Unable to recover from error while writing tiles."
                        ) from e
                    elif num_chunks_added == 1:
                        enc._encoded = enc._encoded[:-1]
                        diff = tensor.meta.length - num_samples
                        tensor.meta.update_length(-diff)
                    for k in tensors_appended:
                        try:
                            self[k].pop()
                        except Exception as e2:
                            raise Exception(
                                "Error while attempting to rollback appends"
                            ) from e2
                    raise e

    def extend(
        self,
        samples: Dict[str, Any],
        skip_ok: bool = False,
        append_empty: bool = False,
        ignore_errors: bool = False,
        progressbar: bool = False,
    ):
        """Appends multiple rows of samples to mutliple tensors at once. This method expects all tensors being updated to be of the same length.

        Args:
            samples (Dict[str, Any]): Dictionary with tensor names as keys and samples as values.
            skip_ok (bool): Skip tensors not in ``samples`` if set to True.
            append_empty (bool): Append empty samples to tensors not specified in ``sample`` if set to ``True``. If True, ``skip_ok`` is ignored.
            ignore_errors (bool): Skip samples that cause errors while extending, if set to ``True``.
            progressbar (bool): Displays a progress bar if set to ``True``.

        Raises:
            KeyError: If any tensor in the dataset is not a key in ``samples`` and ``skip_ok`` is ``False``.
            TensorDoesNotExistError: If tensor in ``samples`` does not exist.
            ValueError: If all tensors being updated are not of the same length.
            NotImplementedError: If an error occurs while writing tiles.
            SampleExtendError: If the extend failed while appending a sample.
            Exception: Error while attempting to rollback appends.
        """
        extend = False
        if isinstance(samples, Dataset):
            samples = samples.tensors
            extend = True
        elif set(map(type, samples.values())) == {np.ndarray}:
            extend = True
        if not samples:
            return
        n = len(samples[next(iter(samples.keys()))])
        for v in samples.values():
            if len(v) != n:
                sizes = {k: len(v) for (k, v) in samples.items()}
                raise ValueError(
                    f"Incoming samples are not of equal lengths. Incoming sample sizes: {sizes}"
                )
        [f() for f in list(self._update_hooks.values())]
        if extend:
            if ignore_errors:
                warnings.warn(
                    "`ignore_errors` argument will be ignored while extending with numpy arrays or tensors."
                )
            return self._append_or_extend(
                samples, extend=True, skip_ok=skip_ok, append_empty=append_empty
            )
        with self:
            if progressbar:
                indices = tqdm(range(n))
            else:
                indices = range(n)
            for i in indices:
                try:
                    self.append(
                        {k: v[i] for k, v in samples.items()},
                        skip_ok=skip_ok,
                        append_empty=append_empty,
                    )
                except Exception as e:
                    if ignore_errors:
                        continue
                    else:
                        if isinstance(e, SampleAppendError):
                            raise SampleExtendError(str(e)) from e.__cause__
                        raise e

    @invalid_view_op
    def append(
        self, sample: Dict[str, Any], skip_ok: bool = False, append_empty: bool = False
    ):
        """Append samples to mutliple tensors at once. This method expects all tensors being updated to be of the same length.

        Args:
            sample (dict): Dictionary with tensor names as keys and samples as values.
            skip_ok (bool): Skip tensors not in ``sample`` if set to ``True``.
            append_empty (bool): Append empty samples to tensors not specified in ``sample`` if set to ``True``. If True, ``skip_ok`` is ignored.

        Raises:
            KeyError: If any tensor in the dataset is not a key in ``sample`` and ``skip_ok`` is ``False``.
            TensorDoesNotExistError: If tensor in ``sample`` does not exist.
            ValueError: If all tensors being updated are not of the same length.
            NotImplementedError: If an error occurs while writing tiles.
            Exception: Error while attempting to rollback appends.
            SampleAppendingError: Error that occurs when someone tries to append a tensor value directly to the dataset without specifying tensor name.

        Examples:

            >>> ds = deeplake.empty("../test/test_ds")
            >>> ds.create_tensor('data')
            Tensor(key='data')
            >>> ds.create_tensor('labels')
            Tensor(key='labels')
            >>> ds.append({"data": [1, 2, 3, 4], "labels":[0, 1, 2, 3]})

        """
        self._append_or_extend(
            sample, extend=False, skip_ok=skip_ok, append_empty=append_empty
        )

    def update(self, sample: Dict[str, Any]):
        """Update existing samples in the dataset with new values.

        Examples:

            >>> ds[0].update({"images": deeplake.read("new_image.png"), "labels": 1})

            >>> new_images = [deeplake.read(f"new_image_{i}.png") for i in range(3)]
            >>> ds[:3].update({"images": new_images, "labels": [1, 2, 3]})

        Args:
            sample (dict): Dictionary with tensor names as keys and samples as values.

        Raises:
            ValueError: If partial update of a sample is attempted.
            Exception: Error while attempting to rollback updates.
        """
        if len(self.index) > 1:
            raise ValueError(
                "Cannot make partial updates to samples using `ds.update`. Use `ds.tensor[index] = value` instead."
            )

        def get_sample_from_engine(
            engine, idx, is_link, compression, dtype, decompress
        ):
            # tiled data will always be decompressed
            decompress = decompress or engine._is_tiled_sample(idx)
            if is_link:
                creds_key = engine.creds_key(idx)
                item = engine.get_path(idx)
                return LinkedSample(item, creds_key)
            item = engine.get_single_sample(idx, self.index, decompress=decompress)
            shape = engine.read_shape_for_sample(idx)
            return engine._get_sample_object(
                item, shape, compression, dtype, decompress
            )

        # remove update hooks from view base so that the view is not invalidated
        if self._view_base:
            saved_update_hooks = self._view_base._update_hooks
            self._view_base._update_hooks = {}
        idx = self.index.values[0].value
        with self:
            saved = defaultdict(list)
            try:
                for k, v in sample.items():
                    tensor_meta = self[k].meta
                    dtype = tensor_meta.dtype
                    sample_compression = tensor_meta.sample_compression
                    chunk_compression = tensor_meta.chunk_compression

                    compression = sample_compression or chunk_compression

                    engine = self[k].chunk_engine

                    decompress = chunk_compression is not None or engine.is_text_like

                    for idx in self.index.values[0].indices(self[k].num_samples):
                        if tensor_meta.is_sequence:
                            old_sample = []
                            for i in range(*engine.sequence_encoder[idx]):
                                item = get_sample_from_engine(
                                    engine,
                                    i,
                                    tensor_meta.is_link,
                                    compression,
                                    dtype,
                                    decompress,
                                )
                                old_sample.append(item)
                        else:
                            old_sample = get_sample_from_engine(
                                engine,
                                idx,
                                tensor_meta.is_link,
                                compression,
                                dtype,
                                decompress,
                            )

                        saved[k].append(old_sample)
                    self[k] = v
            except Exception as e:
                for k, v in saved.items():
                    # squeeze
                    if len(v) == 1:
                        v = v[0]
                    try:
                        self[k] = v
                    except Exception as e2:
                        raise Exception(
                            "Error while attempting to rollback updates"
                        ) from e2
                raise e
            finally:
                # restore update hooks
                if self._view_base:
                    self._view_base._update_hooks = saved_update_hooks

    def _view_hash(self) -> str:
        """Generates a unique hash for a filtered dataset view."""
        return hash_inputs(
            self.path,
            *[e.value for e in self.index.values],
            self.pending_commit_id,
            getattr(self, "_query", None),
            getattr(self, "_tql_query", None),
        )

    def _get_view_info(
        self,
        id: Optional[str] = None,
        message: Optional[str] = None,
        copy: bool = False,
    ):
        if self.has_head_changes:
            raise DatasetViewSavingError(
                "HEAD node has uncommitted changes. Commit them before saving views."
            )
        commit_id = self.commit_id
        tm = getattr(self, "_created_at", time())
        id = self._view_hash() if id is None else id
        info = {
            "id": id,
            "virtual-datasource": not copy,
            "source-dataset": self.path,
            "source-dataset-version": commit_id,
            "created_at": tm,
        }
        if message is not None:
            info["message"] = message
        query = getattr(self, "_query", None)
        if query:
            info["query"] = query
            info["source-dataset-index"] = getattr(self, "_source_ds_idx", None)
        tql_query = getattr(self, "_tql_query", None)
        if tql_query:
            info["tql_query"] = tql_query
            info["source-dataset-index"] = getattr(self, "_source_ds_idx", None)
        return info

    def _lock_queries_json(self):
        class _LockQueriesJson:
            def __enter__(self2):
                storage = self.base_storage
                self2.storage_read_only = storage.read_only
                if self._locked_out:
                    # Ignore storage level lock since we have file level lock
                    storage.read_only = False
                lock = Lock(storage, get_queries_lock_key())
                lock.acquire(timeout=10)
                self2.lock = lock

            def __exit__(self2, *_, **__):
                self2.lock.release()
                self.base_storage.read_only = self2.storage_read_only

        return _LockQueriesJson()

    def _write_queries_json(self, data: dict):
        read_only = self.base_storage.read_only
        self.base_storage.disable_readonly()
        try:
            self.base_storage[get_queries_key()] = json.dumps(data).encode("utf-8")
        finally:
            if read_only:
                self.base_storage.enable_readonly()

    def _append_to_queries_json(self, info: dict):
        with self._lock_queries_json():
            qjson = self._read_queries_json()
            idx = None
            for i in range(len(qjson)):
                if qjson[i]["id"] == info["id"]:
                    idx = i
                    break
            if idx is None:
                qjson.append(info)
            else:
                qjson[idx] = info
            self._write_queries_json(qjson)

    def _read_queries_json(self) -> list:
        try:
            return json.loads(self.base_storage[get_queries_key()].decode("utf-8"))
        except KeyError:
            return []

    def _read_view_info(self, id: str):
        for info in self._read_queries_json():
            if info["id"] == id:
                return info
        raise KeyError(f"View with id {id} not found.")

    def _write_vds(
        self,
        vds,
        info: dict,
        copy: Optional[bool] = False,
        tensors: Optional[List[str]] = None,
        num_workers: Optional[int] = 0,
        scheduler: str = "threaded",
        ignore_errors: bool = False,
        unlink=True,
    ):
        """Writes the indices of this view to a vds."""
        vds._allow_view_updates = True
        try:
            with vds:
                if copy:
                    self._copy(
                        vds,
                        tensors=tensors,
                        num_workers=num_workers,
                        scheduler=scheduler,
                        unlink=unlink,
                        create_vds_index_tensor=True,
                        ignore_errors=ignore_errors,
                    )
                else:
                    vds.create_tensor(
                        "VDS_INDEX",
                        dtype="uint64",
                        create_shape_tensor=False,
                        create_id_tensor=False,
                        create_sample_info_tensor=False,
                    ).extend(
                        np.array(
                            tuple(self.index.values[0].indices(self.num_samples)),
                            dtype="uint64",
                        ),
                        progressbar=True,
                    )
                    info["first-index-subscriptable"] = self.index.subscriptable_at(0)
                    if len(self.index) > 1:
                        info["sub-sample-index"] = Index(
                            self.index.values[1:]
                        ).to_json()
                vds.info.update(info)
        finally:
            try:
                delattr(vds, "_allow_view_updates")
            except AttributeError:  # Attribute already deleted by _copy()
                pass

    def _save_view_in_subdir(
        self,
        id: Optional[str],
        message: Optional[str],
        copy: bool,
        tensors: Optional[List[str]],
        num_workers: int,
        scheduler: str,
        ignore_errors: bool,
    ):
        """Saves this view under ".queries" sub directory of same storage."""
        info = self._get_view_info(id, message, copy)
        hash = info["id"]
        path = f".queries/{hash}"
        vds = self._sub_ds(path, empty=True, verbose=False)
        self._write_vds(vds, info, copy, tensors, num_workers, scheduler, ignore_errors)
        self._append_to_queries_json(info)
        return vds

    def _save_view_in_path(
        self,
        path: str,
        id: Optional[str],
        message: Optional[str],
        copy: bool,
        tensors: Optional[List[str]],
        num_workers: int,
        scheduler: str,
        ignore_errors: bool,
        **ds_args,
    ):
        """Saves this view at a given dataset path"""
        if os.path.abspath(path) == os.path.abspath(self.path):
            raise DatasetViewSavingError("Rewriting parent dataset is not allowed.")
        try:
            vds = deeplake.empty(path, **ds_args)
        except Exception as e:
            raise DatasetViewSavingError from e
        info = self._get_view_info(id, message, copy)
        self._write_vds(vds, info, copy, tensors, num_workers, scheduler, ignore_errors)
        return vds

    def save_view(
        self,
        message: Optional[str] = None,
        path: Optional[Union[str, pathlib.Path]] = None,
        id: Optional[str] = None,
        optimize: bool = False,
        tensors: Optional[List[str]] = None,
        num_workers: int = 0,
        scheduler: str = "threaded",
        verbose: bool = True,
        ignore_errors: bool = False,
        **ds_args,
    ) -> str:
        """Saves a dataset view as a virtual dataset (VDS)

        Examples:

            >>> # Save to specified path
            >>> vds_path = ds[:10].save_view(path="views/first_10", id="first_10")
            >>> vds_path
            views/first_10

            >>> # Path unspecified
            >>> vds_path = ds[:100].save_view(id="first_100", message="first 100 samples")
            >>> # vds_path = path/to/dataset

            >>> # Random id
            >>> vds_path = ds[:100].save_view()
            >>> # vds_path = path/to/dataset/.queries/92f41922ed0471ec2d27690b7351fc96bea060e6c5ee22b14f7ffa5f291aa068

            See :func:`Dataset.get_view` to learn how to load views by id.
            These virtual datasets can also be loaded from their path like normal datasets.

        Args:
            message (Optional, str): Custom user message.
            path (Optional, str, pathlib.Path): - The VDS will be saved as a standalone dataset at the specified path.
                - If not specified, the VDS is saved under ``.queries`` subdirectory of the source dataset's storage.
            id (Optional, str): Unique id for this view. Random id will be generated if not specified.
            optimize (bool):
                - If ``True``, the dataset view will be optimized by copying and rechunking the required data. This is necessary to achieve fast streaming speeds when training models using the dataset view. The optimization process will take some time, depending on the size of the data.
                - You can also choose to optimize the saved view later by calling its :meth:`ViewEntry.optimize` method.
            tensors (List, optional): Names of tensors (and groups) to be copied. If not specified all tensors are copied.
            num_workers (int): Number of workers to be used for optimization process. Applicable only if ``optimize=True``. Defaults to 0.
            scheduler (str): The scheduler to be used for optimization. Supported values include: 'serial', 'threaded', 'processed' and 'ray'. Only applicable if ``optimize=True``. Defaults to 'threaded'.
            verbose (bool): If ``True``, logs will be printed. Defaults to ``True``.
            ignore_errors (bool): Skip samples that cause errors while saving views. Only applicable if ``optimize=True``. Defaults to ``False``.
            ds_args (dict): Additional args for creating VDS when path is specified. (See documentation for :func:`deeplake.dataset()`)

        Returns:
            str: Path to the saved VDS.

        Raises:
            ReadOnlyModeError: When attempting to save a view inplace and the user doesn't have write access.
            DatasetViewSavingError: If HEAD node has uncommitted changes.
            TypeError: If ``id`` is not of type ``str``.

        Note:
            Specifying ``path`` makes the view external. External views cannot be accessed using the parent dataset's :func:`Dataset.get_view`,
            :func:`Dataset.load_view`, :func:`Dataset.delete_view` methods. They have to be loaded using :func:`deeplake.load`.
        """

        deeplake_reporter.feature_report(
            feature_name="save_view",
            parameters={
                "id": id,
                "optimize": optimize,
                "tensors": tensors,
                "num_workers": num_workers,
                "scheduler": scheduler,
                "verbose": verbose,
            },
        )

        if id is not None and not isinstance(id, str):
            raise TypeError(f"id {id} is of type {type(id)}, expected `str`.")
        return self._save_view(
            path,
            id,
            message or self._query_string,
            optimize,
            tensors,
            num_workers,
            scheduler,
            verbose,
            False,
            ignore_errors,
            **ds_args,
        )

    def _save_view(
        self,
        path: Optional[Union[str, pathlib.Path]] = None,
        id: Optional[str] = None,
        message: Optional[str] = None,
        optimize: bool = False,
        tensors: Optional[List[str]] = None,
        num_workers: int = 0,
        scheduler: str = "threaded",
        verbose: bool = True,
        _ret_ds: bool = False,
        ignore_errors: bool = False,
        **ds_args,
    ) -> Union[str, Any]:
        """Saves a dataset view as a virtual dataset (VDS)

        Args:
            path (Optional, str, pathlib.Path): If specified, the VDS will saved as a standalone dataset at the specified path. If not,
                the VDS is saved under `.queries` subdirectory of the source dataset's storage.
            id (Optional, str): Unique id for this view.
            message (Optional, message): Custom user message.
            optimize (bool): Whether the view should be optimized by copying the required data. Default False.
            tensors (Optional, List[str]): Tensors to be copied if `optimize` is True. By default all tensors are copied.
            num_workers (int): Number of workers to be used if `optimize` is True.
            scheduler (str): The scheduler to be used for optimization. Supported values include: 'serial', 'threaded', 'processed' and 'ray'.
                Only applicable if ``optimize=True``. Defaults to 'threaded'.
            verbose (bool): If ``True``, logs will be printed. Defaults to ``True``.
            _ret_ds (bool): If ``True``, the VDS is retured as such without converting it to a view. If ``False``, the VDS path is returned.
                Default False.
            ignore_errors (bool): Skip samples that cause errors while saving views. Only applicable if ``optimize=True``. Defaults to ``False``.
            ds_args (dict): Additional args for creating VDS when path is specified. (See documentation for `deeplake.dataset()`)

        Returns:
            If ``_ret_ds`` is ``True``, the VDS is returned, else path to the VDS is returned.

        Raises:
            ReadOnlyModeError: When attempting to save a view inplace and the user doesn't have write access.
            NotImplementedError: When attempting to save in-memory datasets.
        """

        path = convert_pathlib_to_string_if_needed(path)
        ds_args["verbose"] = False
        vds = None
        if path is None and hasattr(self, "_vds"):
            vds = self._vds
            vds_id = vds.info["id"]
            if id is not None and vds_id != id:
                vds = None
                warnings.warn(
                    f"This view is already saved with id '{vds_id}'. A copy of this view will be created with the provided id '{id}'"
                )
        base = self._view_base or self
        if not base._read_only:
            base.flush()
        if vds is None:
            if path is None:
                if isinstance(self, MemoryProvider):
                    raise NotImplementedError(
                        "Saving views inplace is not supported for in-memory datasets."
                    )
                if self.read_only and not base._locked_out:
                    if isinstance(self, deeplake.core.dataset.DeepLakeCloudDataset):
                        try:
                            with self._temp_write_access():
                                vds = self._save_view_in_subdir(
                                    id,
                                    message,
                                    optimize,
                                    tensors,
                                    num_workers,
                                    scheduler,
                                    ignore_errors,
                                )
                        except ReadOnlyModeError as e:
                            raise ReadOnlyModeError(
                                "Cannot save a view in this dataset because you are not a member of its organization."
                                "Please specify a `path` in order to save the view at a custom location."
                            ) from e
                    else:
                        raise ReadOnlyModeError(
                            "Cannot save view in read only dataset. Speicify a path to save the view in a different location."
                        )
                else:
                    vds = self._save_view_in_subdir(
                        id,
                        message,
                        optimize,
                        tensors,
                        num_workers,
                        scheduler,
                        ignore_errors,
                    )
            else:
                vds = self._save_view_in_path(
                    path,
                    id,
                    message,
                    optimize,
                    tensors,
                    num_workers,
                    scheduler,
                    ignore_errors,
                    **ds_args,
                )
        if verbose and self.verbose:
            log_visualizer_link(vds.path, self.path)
        if _ret_ds:
            return vds
        return vds.path

    def _get_view(self, inherit_creds=True, creds: Optional[Dict] = None):
        """Returns a view for this VDS. Only works if this Dataset is a virtual dataset.

        Returns:
            A view of the source dataset based on the indices from VDS.

        Args:
            inherit_creds (bool): Whether to inherit creds from the parent dataset in which this vds is stored. Default True.
            creds (optional, Dict): Creds for the source dataset. Used only if inherit_creds is False.

        Raises:
            Exception: If this is not a VDS.
        """

        try:
            commit_id = self.info["source-dataset-version"]
        except KeyError:
            raise Exception("Dataset._get_view() works only for virtual datasets.")
        ds = (
            self._parent_dataset[Index()]
            if (inherit_creds and self._parent_dataset)
            else deeplake.load(
                self.info["source-dataset"],
                verbose=False,
                creds=creds,
                read_only=True,
                token=self._token,
            )
        )

        ds.index = Index()
        ds.version_state = ds.version_state.copy()
        ds._checkout(commit_id, verbose=False)
        first_index_subscriptable = self.info.get("first-index-subscriptable", True)
        if first_index_subscriptable:
            index_entries = [IndexEntry(self.VDS_INDEX.numpy().reshape(-1).tolist())]
        else:
            index_entries = [IndexEntry(int(self.VDS_INDEX.numpy()))]
        sub_sample_index = self.info.get("sub-sample-index")
        if sub_sample_index:
            index_entries += Index.from_json(sub_sample_index).values
        ret = ds[Index(index_entries)]
        ret._vds = self
        return ret

    def _get_empty_vds(
        self,
        vds_path: Optional[Union[str, pathlib.Path]] = None,
        query: Optional[str] = None,
        **vds_args,
    ):
        """Returns an empty VDS with this dataset as the source dataset. Internal.

        Args:
            vds_path (Optional, str, pathlib.Path): If specified, the vds will be sved at this path. Else the vds will be saved under `.queries` subdirectory.
            query (Optional, str): Query string associated with this view.
            vds_args (dict): Additional args for creating vds when path is specified.

        Returns:
            Empty VDS with this dataset as the source dataset.
        """
        view = self[:0]
        vds_path = convert_pathlib_to_string_if_needed(vds_path)
        if query:
            view._query = query
        return view._save_view(vds_path, _ret_ds=True, **vds_args)

    def get_views(self, commit_id: Optional[str] = None) -> List[ViewEntry]:
        """Returns list of views stored in this Dataset.

        Args:
            commit_id (str, optional): - Commit from which views should be returned.
                - If not specified, views from all commits are returned.

        Returns:
            List[ViewEntry]: List of :class:`ViewEntry` instances.
        """
        queries = self._read_queries_json()
        if commit_id is not None:
            queries = filter(
                lambda x: x["source-dataset-version"] == commit_id, queries
            )
        return list(map(partial(ViewEntry, dataset=self), queries))

    def get_view(self, id: str) -> ViewEntry:
        """Returns the dataset view corresponding to ``id``.

        Examples:
            >>> # save view
            >>> ds[:100].save_view(id="first_100")
            >>> # load view
            >>> first_100 = ds.get_view("first_100").load()
            >>> # 100
            >>> print(len(first_100))

            See :func:`Dataset.save_view` to learn more about saving views.

        Args:
            id (str): id of required view.

        Returns:
            ViewEntry

        Raises:
            KeyError: If no such view exists.
        """
        queries = self._read_queries_json()
        for q in queries:
            if q["id"] == id:
                return ViewEntry(q, self)
        raise KeyError(f"No view with id {id} found in the dataset.")

    def load_view(
        self,
        id: str,
        optimize: Optional[bool] = False,
        tensors: Optional[List[str]] = None,
        num_workers: int = 0,
        scheduler: str = "threaded",
        progressbar: Optional[bool] = True,
    ):
        """Loads the view and returns the :class:`~deeplake.core.dataset.dataset.Dataset` by id. Equivalent to ds.get_view(id).load().

        Args:
            id (str): id of the view to be loaded.
            optimize (bool): If ``True``, the dataset view is optimized by copying and rechunking the required data before loading. This is
                necessary to achieve fast streaming speeds when training models using the dataset view. The optimization process will
                take some time, depending on the size of the data.
            tensors (Optional, List[str]): Tensors to be copied if `optimize` is True. By default all tensors are copied.
            num_workers (int): Number of workers to be used for the optimization process. Only applicable if `optimize=True`. Defaults to 0.
            scheduler (str): The scheduler to be used for optimization. Supported values include: 'serial', 'threaded', 'processed' and 'ray'.
                Only applicable if `optimize=True`. Defaults to 'threaded'.
            progressbar (bool): Whether to use progressbar for optimization. Only applicable if `optimize=True`. Defaults to True.

        Returns:
            Dataset: The loaded view.

        Raises:
            KeyError: if view with given id does not exist.
        """
        deeplake_reporter.feature_report(
            feature_name="load_view",
            parameters={
                "id": id,
                "optimize": optimize,
                "tensors": tensors,
                "num_workers": num_workers,
                "scheduler": scheduler,
            },
        )

        view = self.get_view(id)
        if optimize:
            return view.optimize(
                tensors=tensors,
                num_workers=num_workers,
                scheduler=scheduler,
                progressbar=progressbar,
            ).load()
        return view.load()

    def delete_view(self, id: str):
        """Deletes the view with given view id.

        Args:
            id (str): Id of the view to delete.

        Raises:
            KeyError: if view with given id does not exist.
        """

        deeplake_reporter.feature_report(
            feature_name="delete_view",
            parameters={"id": id},
        )

        try:
            with self._lock_queries_json():
                qjson = self._read_queries_json()
                for i, q in enumerate(qjson):
                    if q["id"] == id:
                        qjson.pop(i)
                        self.base_storage.subdir(
                            ".queries/" + (q.get("path") or q["id"])
                        ).clear()
                        self._write_queries_json(qjson)
                        return
        # not enough permissions to acquire lock
        except TokenPermissionError:
            pass

        raise KeyError(f"No view with id {id} found in the dataset.")

    def _sub_ds(
        self,
        path,
        empty=False,
        memory_cache_size: int = DEFAULT_MEMORY_CACHE_SIZE,
        local_cache_size: int = DEFAULT_LOCAL_CACHE_SIZE,
        read_only=None,
        lock=True,
        verbose=True,
        token=None,
    ):
        """Loads a nested dataset. Internal.

        Args:
            path (str): Path to sub directory
            empty (bool): If ``True``, all contents of the sub directory is cleared before initializing the sub dataset.
            memory_cache_size (int): Memory cache size for the sub dataset.
            local_cache_size (int): Local storage cache size for the sub dataset.
            read_only (bool): Loads the sub dataset in read only mode if ``True``. Default ``False``.
            lock (bool): Whether the dataset should be locked for writing. Only applicable for S3, Deep Lake and GCS datasets. No effect if ``read_only=True``.
            verbose (bool): If ``True``, logs will be printed. Defaults to ``True``.
            token (Optional[str]): Token of source dataset.

        Returns:
            Sub dataset

        Note:
            Virtual datasets are returned as such, they are not converted to views.
        """
        sub_storage = self.base_storage.subdir(path, read_only=read_only)

        if empty:
            sub_storage.clear()

        if self.path.startswith("hub://"):
            path = posixpath.join(self.path, path)
            cls = deeplake.core.dataset.DeepLakeCloudDataset
        else:
            path = sub_storage.root
            cls = deeplake.core.dataset.Dataset

        ret = cls(
            generate_chain(
                sub_storage,
                memory_cache_size * MB,
                local_cache_size * MB,
            ),
            path=path,
            token=token,
            read_only=read_only,
            lock=lock,
            verbose=verbose,
        )
        ret._parent_dataset = self
        return ret

    def _link_tensors(
        self,
        src: str,
        dest: str,
        extend_f: str,
        update_f: Optional[str] = None,
        flatten_sequence: Optional[bool] = None,
    ):
        """Internal. Links a source tensor to a destination tensor. Appends / updates made to the source tensor will be reflected in the destination tensor.

        Args:
            src (str): Name of the source tensor.
            dest (str): Name of the destination tensor.
            extend_f (str): Name of the linked tensor transform to be used for extending the destination tensor. This transform should be defined in `deeplake.core.tensor_link` module.
            update_f (str): Name of the linked tensor transform to be used for updating items in the destination tensor. This transform should be defined in `deeplake.core.tensor_link` module.
            flatten_sequence (bool, Optional): Whether appends and updates should be done per item or per sequence if the source tensor is a sequence tensor.

        Raises:
            TensorDoesNotExistError: If source or destination tensors do not exist in this dataset.
            ValueError: If source tensor is a sequence tensor and `flatten_sequence` argument is not specified.
        """
        assert self._is_root()
        tensors = self._tensors()
        if src not in tensors:
            raise TensorDoesNotExistError(src)
        if dest not in tensors:
            raise TensorDoesNotExistError(dest)
        src_tensor = self[src]
        dest_key = self.version_state["tensor_names"][dest]
        if flatten_sequence is None:
            if src_tensor.is_sequence:
                raise ValueError(
                    "`flatten_sequence` arg must be specified when linking a sequence tensor."
                )
            flatten_sequence = False
        src_tensor.meta.add_link(dest_key, extend_f, update_f, flatten_sequence)
        self.storage.maybe_flush()

    def _resolve_tensor_list(self, keys: List[str], root: bool = False) -> List[str]:
        ret = []
        for k in keys:
            fullpath = k if root else posixpath.join(self.group_index, k)
            if (
                self.version_state["tensor_names"].get(fullpath)
                in self.version_state["full_tensors"]
            ):
                ret.append(k)
            else:
                enabled_tensors = self.enabled_tensors
                if fullpath[-1] != "/":
                    fullpath = fullpath + "/"
                hidden = self.meta.hidden_tensors
                ret += filter(
                    lambda t: t.startswith(fullpath)
                    and t not in hidden
                    and (enabled_tensors is None or t in enabled_tensors),
                    self.version_state["tensor_names"],
                )
        return ret

    def _copy(
        self,
        dest: Union[str, pathlib.Path],
        runtime: Optional[Dict] = None,
        tensors: Optional[List[str]] = None,
        overwrite: bool = False,
        creds=None,
        token=None,
        num_workers: int = 0,
        scheduler="threaded",
        progressbar=True,
        public: bool = False,
        unlink: bool = False,
        create_vds_index_tensor: bool = False,
        ignore_errors: bool = False,
        verbose: bool = True,
    ):
        if isinstance(dest, str):
            path = dest
        else:
            path = dest.path

        dest_ds = deeplake.api.dataset.dataset._like(
            dest,
            self,
            runtime=runtime,
            tensors=tensors,
            creds=creds,
            token=token,
            overwrite=overwrite,
            public=public,
            unlink=[
                t
                for t in self.tensors
                if (
                    self.tensors[t].base_htype != "video"
                    or deeplake.constants._UNLINK_VIDEOS
                )
            ]
            if unlink
            else False,
            verbose=verbose,
        )

        # dest_ds needs link creds of source dataset for copying linked tensors
        dest_ds.link_creds = LinkCreds()
        dest_ds.link_creds.__setstate__(self.link_creds.__getstate__())
        save_link_creds(dest_ds.link_creds, dest_ds.storage)

        def _is_unlink_tensor(tensor):
            if (
                unlink
                and tensor.is_link
                and (tensor.base_htype != "video" or deeplake.constants._UNLINK_VIDEOS)
            ):
                return True

        # If we have to unlink any tensor, we will use sample-by-sample append implementation (_copy_tensor_append)
        # Otherwise, we will use extend-by-whole-slice implementation (_copy_tensor_extend)
        extend_only = not any(
            _is_unlink_tensor(self[tensor_name]) for tensor_name in dest_ds.tensors
        )

        def _copy_tensor_extend(sample_in, sample_out):
            for tensor_name in dest_ds.tensors:
                sample_out[tensor_name].extend(sample_in[tensor_name])

        def _copy_tensor_append(sample_in, sample_out):
            for tensor_name in dest_ds.tensors:
                src = sample_in[tensor_name]
                if _is_unlink_tensor(src):
                    if len(sample_in.index) > 1:
                        sample_out[tensor_name].append(src)
                    else:
                        idx = sample_in.index.values[0].value
                        sample_out[tensor_name].append(
                            src.chunk_engine.get_deeplake_read_sample(idx)
                        )
                else:
                    sample_out[tensor_name].append(src)

        if not self.index.subscriptable_at(0):
            old_first_index = self.index.values[0]
            new_first_index = IndexEntry(
                slice(old_first_index.value, old_first_index.value + 1)
            )
            self.index.values[0] = new_first_index
            reset_index = True
        else:
            reset_index = False
        try:
            deeplake.compute(
                _copy_tensor_extend if extend_only else _copy_tensor_append,
                name="copy transform",
            )().eval(
                self,
                dest_ds,
                num_workers=num_workers,
                scheduler=scheduler,
                progressbar=progressbar,
                skip_ok=True,
                check_lengths=False,
                ignore_errors=ignore_errors,
                disable_label_sync=True,
                extend_only=extend_only,
            )

            dest_ds.flush()
            if create_vds_index_tensor:
                with dest_ds:
                    try:
                        dest_ds._allow_view_updates = True
                        dest_ds.create_tensor(
                            "VDS_INDEX",
                            dtype=np.uint64,
                            hidden=True,
                            create_shape_tensor=False,
                            create_id_tensor=False,
                            create_sample_info_tensor=False,
                        )
                        dest_ds.VDS_INDEX.extend(list(self.sample_indices))
                    finally:
                        delattr(dest_ds, "_allow_view_updates")
        finally:
            if reset_index:
                dest_ds.meta.default_index = Index([IndexEntry(0)]).to_json()
                dest_ds.meta.is_dirty = True
                dest_ds.flush()
                dest_ds = dest_ds[0]
                self.index.values[0] = old_first_index

            # Actual credentials should be removed from dest_ds after copy
            dest_ds.link_creds = None
            dest_ds._load_link_creds()
        return dest_ds

    def copy(
        self,
        dest: Union[str, pathlib.Path],
        runtime: Optional[dict] = None,
        tensors: Optional[List[str]] = None,
        overwrite: bool = False,
        creds=None,
        token=None,
        num_workers: int = 0,
        scheduler="threaded",
        progressbar=True,
        public: bool = False,
    ):
        """Copies this dataset or dataset view to ``dest``. Version control history is not included.

        Args:
            dest (str, pathlib.Path): Destination dataset or path to copy to. If a Dataset instance is provided, it is expected to be empty.
            tensors (List[str], optional): Names of tensors (and groups) to be copied. If not specified all tensors are copied.
            runtime (dict): Parameters for Activeloop DB Engine. Only applicable for hub:// paths.
            overwrite (bool): If ``True`` and a dataset exists at `destination`, it will be overwritten. Defaults to False.
            creds (dict, Optional): creds required to create / overwrite datasets at `dest`.
            token (str, Optional): token used to for fetching credentials to `dest`.
            num_workers (int): The number of workers to use for copying. Defaults to 0. When set to 0, it will always use serial processing, irrespective of the scheduler.
            scheduler (str): The scheduler to be used for copying. Supported values include: 'serial', 'threaded', 'processed' and 'ray'.
                Defaults to 'threaded'.
            progressbar (bool): Displays a progress bar If ``True`` (default).
            public (bool): Defines if the dataset will have public access. Applicable only if Deep Lake cloud storage is used and a new Dataset is being created. Defaults to False.

        Returns:
            Dataset: New dataset object.

        Raises:
            DatasetHandlerError: If a dataset already exists at destination path and overwrite is False.
        """

        deeplake_reporter.feature_report(
            feature_name="copy",
            parameters={
                "tensors": tensors,
                "overwrite": overwrite,
                "num_workers": num_workers,
                "scheduler": scheduler,
                "progressbar": progressbar,
                "public": public,
            },
        )

        return self._copy(
            dest,
            runtime,
            tensors,
            overwrite,
            creds,
            token,
            num_workers,
            scheduler,
            progressbar,
            public,
        )

    @invalid_view_op
    @spinner
    def reset(self, force: bool = False):
        """Resets the uncommitted changes present in the branch.

        Note:
            The uncommitted data is deleted from underlying storage, this is not a reversible operation.
        """

        deeplake_reporter.feature_report(
            feature_name="reset",
            parameters={"force": force},
        )

        storage, version_state = self.storage, self.version_state
        if version_state["commit_node"].children:
            print("You are not at the head node of the branch, cannot reset.")
            return
        if not self.has_head_changes and not force:
            print("There are no uncommitted changes on this branch.")
            return

        if self.commit_id is None:
            storage.clear()
            self._populate_meta()
            load_meta(self)
        else:
            parent_commit_id = self.commit_id
            reset_commit_id = self.pending_commit_id

            # checkout to get list of tensors in previous commit, needed for copying metas and create_commit_chunk_set
            self.checkout(parent_commit_id)

            new_commit_id = replace_head(storage, version_state, reset_commit_id)

            self.checkout(new_commit_id)

    def fix_vc(self):
        """Rebuilds version control info. To be used when the version control info is corrupted."""
        version_info = rebuild_version_info(self.storage)
        self.version_state["commit_node_map"] = version_info["commit_node_map"]
        self.version_state["branch_commit_map"] = version_info["branch_commit_map"]

    def connect(
        self,
        creds_key: str,
        dest_path: Optional[str] = None,
        org_id: Optional[str] = None,
        ds_name: Optional[str] = None,
        token: Optional[str] = None,
    ):
        """Connect a Deep Lake cloud dataset through a deeplake path.

        Examples:
            >>> # create/load an s3 dataset
            >>> s3_ds = deeplake.dataset("s3://bucket/dataset")
            >>> ds = s3_ds.connect(dest_path="hub://my_org/dataset", creds_key="my_managed_credentials_key", token="my_activeloop_token)
            >>> # or
            >>> ds = s3_ds.connect(org_id="my_org", creds_key="my_managed_credentials_key", token="my_activeloop_token")

        Args:
            creds_key (str): The managed credentials to be used for accessing the source path.
            dest_path (str, optional): The full path to where the connected Deep Lake dataset will reside. Can be:
                a Deep Lake path like ``hub://organization/dataset``
            org_id (str, optional): The organization to where the connected Deep Lake dataset will be added.
            ds_name (str, optional): The name of the connected Deep Lake dataset. Will be infered from ``dest_path`` or ``src_path`` if not provided.
            token (str, optional): Activeloop token used to fetch the managed credentials.

        Raises:
            InvalidSourcePathError: If the dataset's path is not a valid s3, gcs or azure path.
            InvalidDestinationPathError: If ``dest_path``, or ``org_id`` and ``ds_name`` do not form a valid Deep Lake path.
            TokenPermissionError: If the user does not have permission to create a dataset in the specified organization.
        """
        try:
            path = connect_dataset_entry(
                src_path=self.path,
                dest_path=dest_path,
                org_id=org_id,
                ds_name=ds_name,
                creds_key=creds_key,
                token=token,
            )
        except BadRequestException:
            check_param = "organization id" if org_id else "dataset path"
            raise TokenPermissionError(
                "You do not have permission to create a dataset in the specified "
                + check_param
                + "."
                + " Please check the "
                + check_param
                + " and make sure"
                + "that you have sufficient permissions to the organization."
            )
        self.__class__ = (
            deeplake.core.dataset.deeplake_cloud_dataset.DeepLakeCloudDataset
        )
        self._token = token
        self.path = path
        self.public = False
        self._load_link_creds()
        self._first_load_init(verbose=False)

        base_storage = get_base_storage(self.storage)
        if base_storage is not None and isinstance(base_storage, S3Provider):
            base_storage.creds_used = "PLATFORM"

    def add_creds_key(self, creds_key: str, managed: bool = False):
        """Adds a new creds key to the dataset. These keys are used for tensors that are linked to external data.

        Examples:

            >>> # create/load a dataset
            >>> ds = deeplake.empty("path/to/dataset")
            >>> # add a new creds key
            >>> ds.add_creds_key("my_s3_key")

        Args:
            creds_key (str): The key to be added.
            managed (bool):
                - If ``True``, the creds corresponding to the key will be fetched from Activeloop platform.
                - Defaults to ``False``.

        Raises:
            ValueError: If the dataset is not connected to Activeloop platform and ``managed`` is ``True``.

        Note:
            ``managed`` parameter is applicable only for datasets that are connected to `Activeloop platform <https://app.activeloop.ai>`_.
        """
        if managed:
            raise ValueError(
                "Managed creds are not supported for datasets that are not connected to activeloop platform."
            )
        self.link_creds.add_creds_key(creds_key)
        save_link_creds(self.link_creds, self.storage)

    def populate_creds(
        self,
        creds_key: str,
        creds: Optional[dict] = None,
        from_environment: bool = False,
    ):
        """Populates the creds key added in add_creds_key with the given creds. These creds are used to fetch the external data.
        This needs to be done everytime the dataset is reloaded for datasets that contain links to external data.

        Examples:

            >>> # create/load a dataset
            >>> ds = deeplake.dataset("path/to/dataset")
            >>> # add a new creds key
            >>> ds.add_creds_key("my_s3_key")
            >>> # populate the creds
            >>> ds.populate_creds("my_s3_key", {"aws_access_key_id": "my_access_key", "aws_secret_access_key": "my_secret_key"})
            >>> # or
            >>> ds.populate_creds("my_s3_key", from_environment=True)

        """
        if creds and from_environment:
            raise ValueError(
                "Only one of creds or from_environment can be provided. Both cannot be provided at the same time."
            )
        if from_environment:
            creds = {}
        self.link_creds.populate_creds(creds_key, creds)

    def update_creds_key(
        self,
        creds_key: str,
        new_creds_key: Optional[str] = None,
        managed: Optional[bool] = None,
    ):
        """Updates the name and/or management status of a creds key.

        Args:
            creds_key (str): The key whose name and/or management status is to be changed.
            new_creds_key (str, optional): The new key to replace the old key. If not provided, the old key will be used.
            managed (bool): The target management status. If ``True``, the creds corresponding to the key will be fetched from activeloop platform.

        Raises:
            ValueError: If the dataset is not connected to activeloop platform.
            ValueError: If both ``new_creds_key`` and ``managed`` are ``None``.
            KeyError: If the creds key is not present in the dataset.

        Examples:

            >>> # create/load a dataset
            >>> ds = deeplake.dataset("path/to/dataset")
            >>> # add a new creds key
            >>> ds.add_creds_key("my_s3_key")
            >>> # Populate the name added with creds dictionary
            >>> # These creds are only present temporarily and will have to be repopulated on every reload
            >>> ds.populate_creds("my_s3_key", {})
            >>> # Rename the key and change the management status of the key to True. Before doing this, ensure that the creds have been created on activeloop platform
            >>> # Now, this key will no longer use the credentials populated in the previous step but will instead fetch them from activeloop platform
            >>> # These creds don't have to be populated again on every reload and will be fetched every time the dataset is loaded
            >>> ds.update_creds_key("my_s3_key", "my_managed_key", True)

        """
        if new_creds_key is None and managed is None:
            raise ValueError(
                "Atleast one of new_creds_key or managed must be provided."
            )
        if managed:
            raise ValueError(
                "Managed creds are not supported for datasets that are not connected to activeloop platform."
            )
        replaced_indices = self.link_creds.replace_creds(creds_key, new_creds_key)
        save_link_creds(
            self.link_creds, self.storage, replaced_indices=replaced_indices
        )

    def get_creds_keys(self) -> Set[str]:
        """Returns the set of creds keys added to the dataset. These are used to fetch external data in linked tensors"""
        return set(self.link_creds.creds_keys)

    def get_managed_creds_keys(self) -> List[str]:
        """Returns the list of creds keys added to the dataset that are managed by Activeloop platform. These are used to fetch external data in linked tensors."""
        raise ValueError(
            "Managed creds are not supported for datasets that are not connected to activeloop platform."
        )

    def visualize(
        self, width: Union[int, str, None] = None, height: Union[int, str, None] = None
    ):
        """
        Visualizes the dataset in the Jupyter notebook.

        Args:
            width: Union[int, str, None] Optional width of the visualizer canvas.
            height: Union[int, str, None] Optional height of the visualizer canvas.

        Raises:
            Exception: If the dataset is not a Deep Lake cloud dataset and the visualization is attempted in colab.
        """
        from deeplake.visualizer import visualize

        deeplake_reporter.feature_report(
            feature_name="visualize", parameters={"width": width, "height": height}
        )

        if is_colab():
            provider = self.storage.next_storage
            if isinstance(provider, S3Provider):
                creds = {
                    "aws_access_key_id": provider.aws_access_key_id,
                    "aws_secret_access_key": provider.aws_secret_access_key,
                    "aws_session_token": provider.aws_session_token,
                    "aws_region": provider.aws_region,
                    "endpoint_url": provider.endpoint_url,
                }
                visualize(
                    provider.path,
                    link_creds=self.link_creds,
                    token=self.token,
                    creds=creds,
                )
            else:
                raise Exception(
                    "Cannot visualize non Deep Lake cloud dataset in Colab."
                )
        else:
            visualize(
                self.storage, link_creds=self.link_creds, width=width, height=height
            )

    def __contains__(self, tensor: str):
        return tensor in self.tensors

    def _optimize_saved_view(
        self,
        id: str,
        tensors: Optional[List[str]] = None,
        external=False,
        unlink=True,
        num_workers=0,
        scheduler="threaded",
        progressbar=True,
    ):
        try:
            with self._temp_write_access():
                with self._lock_queries_json():
                    qjson = self._read_queries_json()
                    idx = -1
                    for i in range(len(qjson)):
                        if qjson[i]["id"] == id:
                            idx = i
                            break
                    if idx == -1:
                        raise KeyError(f"View with id {id} not found.")
                    info = qjson[i]
                    if not info["virtual-datasource"]:
                        # Already optimized
                        return info
                    path = info.get("path", info["id"])
                    vds = self._sub_ds(".queries/" + path, verbose=False)
                    view = vds._get_view(not external)
                    new_path = path + "_OPTIMIZED"
                    optimized = self._sub_ds(
                        ".queries/" + new_path, empty=True, verbose=False
                    )
                    view._copy(
                        optimized,
                        tensors=tensors,
                        overwrite=True,
                        unlink=unlink,
                        create_vds_index_tensor=True,
                        num_workers=num_workers,
                        scheduler=scheduler,
                        progressbar=progressbar,
                    )
                    optimized.info.update(vds.info.__getstate__())
                    optimized.info["virtual-datasource"] = False
                    optimized.info["path"] = new_path
                    optimized.flush()
                    info["virtual-datasource"] = False
                    info["path"] = new_path
                    self._write_queries_json(qjson)
                vds.base_storage.disable_readonly()
                try:
                    vds.base_storage.clear()
                except Exception as e:
                    warnings.warn(
                        f"Error while deleting old view after writing optimized version: {e}"
                    )
                return info
        except ReadOnlyModeError as e:
            raise ReadOnlyModeError(
                f"You do not have permission to materialize views in this dataset ({self.path})."
            ) from e

    def _sample_indices(self, maxlen: int):
        vds_index = self._tensors(include_hidden=True).get("VDS_INDEX")
        if vds_index:
            return vds_index.numpy().reshape(-1).tolist()
        return self.index.values[0].indices(maxlen)

    @property
    def sample_indices(self):
        """Returns all the indices pointed to by this dataset view."""
        return self._sample_indices(min(t.num_samples for t in self.tensors.values()))

    def _enable_padding(self):
        self._pad_tensors = True

    def _disable_padding(self):
        self._pad_tensors = False

    @invalid_view_op
    def pop(self, index: Optional[int] = None):
        """
        Removes a sample from all the tensors of the dataset.
        For any tensor if the index >= len(tensor), the sample won't be popped from it.

        Args:
            index (int, Optional): The index of the sample to be removed. If it is ``None``, the index becomes the ``length of the longest tensor - 1``.

        Raises:
            IndexError: If the index is out of range.
        """
        max_len = max((t.num_samples for t in self.tensors.values()), default=0)
        if max_len == 0:
            raise IndexError("Can't pop from empty dataset.")

        if index is None:
            index = max_len - 1

        if index < 0:
            raise IndexError("Pop doesn't support negative indices.")
        elif index >= max_len:
            raise IndexError(
                f"Index {index} is out of range. The longest tensor has {max_len} samples."
            )

        with self:
            for tensor in self.tensors.values():
                if tensor.num_samples > index:
                    tensor.pop(index)

    @property
    def is_view(self) -> bool:
        """Returns ``True`` if this dataset is a view and ``False`` otherwise."""
        return (
            not self.index.is_trivial()
            or hasattr(self, "_vds")
            or hasattr(self, "_view_entry")
        )

    @property
    def is_optimized(self) -> bool:
        return not getattr(getattr(self, "_view_entry", None), "virtual", True)

    @property
    def min_view(self):
        """Returns a view of the dataset in which all tensors are sliced to have the same length as
        the shortest tensor.

        Example:

            Creating a dataset with 5 images and 4 labels. ``ds.min_view`` will return a view in which tensors are
            sliced to have 4 samples.

            >>> import deeplake
            >>> ds = deeplake.dataset("../test/test_ds", overwrite=True)
            >>> ds.create_tensor("images", htype="link[image]", sample_compression="jpg")
            >>> ds.create_tensor("labels", htype="class_label")
            >>> ds.images.extend([deeplake.link("https://picsum.photos/20/20") for _ in range(5)])
            >>> ds.labels.extend([0, 1, 2, 1])
            >>> len(ds.images)
            5
            >>> len(ds.labels)
            4
            >>> for i, sample in enumerate(ds.max_view):
            ...     print(sample["images"].shape, sample["labels"].numpy())
            ...
            (20, 20, 3) [0]
            (20, 20, 3) [1]
            (20, 20, 3) [2]
            (20, 20, 3) [1]

        """
        min_length = min(map(len, self.tensors.values()))
        return self[:min_length]

    @property
    def max_view(self):
        """Returns a view of the dataset in which shorter tensors are padded with ``None`` s to have the same length as
        the longest tensor.

        Example:

            Creating a dataset with 5 images and 4 labels. ``ds.max_view`` will return a view with ``labels`` tensor
            padded to have 5 samples.

            >>> import deeplake
            >>> ds = deeplake.dataset("../test/test_ds", overwrite=True)
            >>> ds.create_tensor("images", htype="link[image]", sample_compression="jpg")
            >>> ds.create_tensor("labels", htype="class_label")
            >>> ds.images.extend([deeplake.link("https://picsum.photos/20/20") for _ in range(5)])
            >>> ds.labels.extend([0, 1, 2, 1])
            >>> len(ds.images)
            5
            >>> len(ds.labels)
            4
            >>> for i, sample in enumerate(ds.max_view):
            ...     print(sample["images"].shape, sample["labels"].numpy())
            ...
            (20, 20, 3) [0]
            (20, 20, 3) [1]
            (20, 20, 3) [2]
            (20, 20, 3) [1]
            (20, 20, 3) [None]
        """
        return self.__class__(
            storage=self.storage,
            index=self.index,
            group_index=self.group_index,
            read_only=self.read_only,
            token=self._token,
            verbose=False,
            version_state=self.version_state,
            path=self.path,
            link_creds=self.link_creds,
            pad_tensors=True,
            enabled_tensors=self.enabled_tensors,
            libdeeplake_dataset=self.libdeeplake_dataset,
        )

    def random_split(self, lengths: Sequence[Union[int, float]]):
        """Splits the dataset into non-overlapping :class:`~deeplake.core.dataset.Dataset` objects of given lengths.
        If a list of fractions that sum up to 1 is given, the lengths will be computed automatically as floor(frac * len(dataset)) for each fraction provided.
        The split generated is only performant with enterprise dataloader which can be installed with ``pip install deeplake[enterprise]``.

        After computing the lengths, if there are any remainders, 1 count will be distributed in round-robin fashion to the lengths until there are no remainders left.

        Example:

            >>> import deeplake
            >>> ds = deeplake.dataset("../test/test_ds", overwrite=True)
            >>> ds.create_tensor("labels", htype="class_label")
            >>> ds.labels.extend([0, 1, 2, 1, 3])
            >>> len(ds)
            5
            >>> train_ds, val_ds = ds.random_split([0.8, 0.2])
            >>> len(train_ds)
            4
            >>> len(val_ds)
            1
            >>> train_ds, val_ds = ds.random_split([3, 2])
            >>> len(train_ds)
            3
            >>> len(val_ds)
            2
            >> train_loader = train_ds.pytorch(batch_size=2, shuffle=True)
            >> val_loader = val_ds.pytorch(batch_size=2, shuffle=False)

        Args:
            lengths (Sequence[Union[int, float]]): lengths or fractions of splits to be produced.

        Returns:
            Tuple[Dataset, ...]: a tuple of datasets of the given lengths.

        Raises:
            ValueError: If the sum of the lengths is not equal to the length of the dataset.
            ValueError: If the dataset has variable length tensors.
            ValueError: If lengths are floats and one or more of them are not between 0 and 1.

        """
        if self.max_len != self.min_len:
            raise ValueError(
                "Random_split is not supported for datasets with variable length tensors."
            )
        return create_random_split_views(self, lengths)

    def _temp_write_access(self):
        # Defined in DeepLakeCloudDataset
        return memoryview(b"")  # No-op context manager

    def _get_storage_repository(self) -> Optional[str]:
        return getattr(self.base_storage, "repository", None)<|MERGE_RESOLUTION|>--- conflicted
+++ resolved
@@ -2175,11 +2175,8 @@
 
         deeplake_reporter.feature_report(feature_name="dataloader", parameters={})
 
-<<<<<<< HEAD
-        return dataloader(self, ignore_errors=ignore_errors,  verbose=verbose)
-=======
+
         return dataloader(self, ignore_errors=ignore_errors, verbose=verbose)
->>>>>>> c6d34898
 
     def filter(
         self,
