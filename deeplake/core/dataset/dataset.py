# type: ignore
import os
import uuid
import sys
import json
import posixpath
from logging import warning
from typing import Any, Callable, Dict, List, Optional, Sequence, Tuple, Union
from functools import partial

import pathlib
import numpy as np
from time import time
from tqdm import tqdm  # type: ignore

import deeplake
from deeplake.core.index.index import IndexEntry
from deeplake.core.link_creds import LinkCreds
from deeplake.util.connect_dataset import connect_dataset_entry
from deeplake.util.invalid_view_op import invalid_view_op
from deeplake.util.iteration_warning import (
    suppress_iteration_warning,
    check_if_iteration,
)
from deeplake.api.info import load_info
from deeplake.client.log import logger
from deeplake.client.utils import get_user_name
from deeplake.constants import (
    FIRST_COMMIT_ID,
    DEFAULT_MEMORY_CACHE_SIZE,
    DEFAULT_LOCAL_CACHE_SIZE,
    MB,
    SAMPLE_INFO_TENSOR_MAX_CHUNK_SIZE,
    DEFAULT_READONLY,
)
from deeplake.core.fast_forwarding import ffw_dataset_meta
from deeplake.core.index import Index
from deeplake.core.lock import lock_dataset, unlock_dataset, Lock
from deeplake.core.meta.dataset_meta import DatasetMeta
from deeplake.core.storage import (
    LRUCache,
    S3Provider,
    GCSProvider,
    MemoryProvider,
)
from deeplake.core.tensor import Tensor, create_tensor, delete_tensor
from deeplake.core.version_control.commit_node import CommitNode  # type: ignore
from deeplake.core.version_control.dataset_diff import load_dataset_diff
from deeplake.htype import (
    HTYPE_CONFIGURATIONS,
    UNSPECIFIED,
    verify_htype_key_value,
)
from deeplake.integrations import dataset_to_tensorflow
from deeplake.util.bugout_reporter import deeplake_reporter, feature_report_path
from deeplake.util.dataset import try_flushing
from deeplake.util.cache_chain import generate_chain
from deeplake.util.hash import hash_inputs
from deeplake.util.htype import parse_complex_htype
from deeplake.util.link import save_link_creds
from deeplake.util.merge import merge
from deeplake.util.notebook import is_colab
from deeplake.util.path import (
    convert_pathlib_to_string_if_needed,
)
from deeplake.util.logging import log_visualizer_link
from deeplake.util.warnings import always_warn
from deeplake.util.exceptions import (
    CouldNotCreateNewDatasetException,
    InvalidKeyTypeError,
    MemoryDatasetCanNotBePickledError,
    PathNotEmptyException,
    TensorAlreadyExistsError,
    TensorDoesNotExistError,
    TensorGroupDoesNotExistError,
    InvalidTensorNameError,
    InvalidTensorGroupNameError,
    LockedException,
    TensorGroupAlreadyExistsError,
    ReadOnlyModeError,
    RenameError,
    EmptyCommitError,
    DatasetViewSavingError,
    DatasetHandlerError,
    SampleAppendingError,
    DatasetTooLargeToDelete,
    TensorTooLargeToDelete,
    GroupInfoNotSupportedError,
)
from deeplake.util.keys import (
    dataset_exists,
    get_dataset_info_key,
    get_dataset_meta_key,
    tensor_exists,
    get_queries_key,
    get_queries_lock_key,
    get_sample_id_tensor_key,
    get_sample_info_tensor_key,
    get_sample_shape_tensor_key,
    filter_name,
    get_tensor_meta_key,
    get_tensor_commit_diff_key,
    get_tensor_tile_encoder_key,
    get_tensor_info_key,
    get_tensor_commit_chunk_set_key,
    get_chunk_id_encoder_key,
    get_dataset_diff_key,
    get_sequence_encoder_key,
    get_dataset_linked_creds_key,
)
from deeplake.util.path import get_path_from_storage
from deeplake.util.remove_cache import get_base_storage
from deeplake.util.diff import get_all_changes_string, get_changes_and_messages
from deeplake.util.version_control import (
    auto_checkout,
    checkout,
    commit,
    current_commit_has_change,
    load_meta,
    warn_node_checkout,
    load_version_info,
    copy_metas,
    create_commit_chunk_sets,
)
from deeplake.util.pretty_print import summary_dataset
from deeplake.core.dataset.view_entry import ViewEntry
from deeplake.hooks import dataset_read
from itertools import chain
import warnings
import jwt
from deeplake.integrations.pytorch.dataset import TorchDataset


_LOCKABLE_STORAGES = {S3Provider, GCSProvider}


class Dataset:
    def __init__(
        self,
        storage: LRUCache,
        index: Optional[Index] = None,
        group_index: str = "",
        read_only: Optional[bool] = None,
        public: Optional[bool] = False,
        token: Optional[str] = None,
        verbose: bool = True,
        version_state: Optional[Dict[str, Any]] = None,
        path: Optional[Union[str, pathlib.Path]] = None,
        is_iteration: bool = False,
        link_creds=None,
        pad_tensors: bool = False,
        lock: bool = True,
        enabled_tensors: Optional[List[str]] = None,
        **kwargs,
    ):
        """Initializes a new or existing dataset.

        Args:
            storage (LRUCache): The storage provider used to access the dataset.
            index (Index, Optional): The Index object restricting the view of this dataset's tensors.
            group_index (str): Name of the group this dataset instance represents.
            read_only (bool, Optional): Opens dataset in read only mode if this is passed as True. Defaults to False.
                Datasets stored on Deep Lake cloud that your account does not have write access to will automatically open in read mode.
            public (bool, Optional): Applied only if storage is Deep Lake cloud storage and a new Dataset is being created. Defines if the dataset will have public access.
            token (str, Optional): Activeloop token, used for fetching credentials for Deep Lake datasets. This is Optional, tokens are normally autogenerated.
            verbose (bool): If ``True``, logs will be printed. Defaults to True.
            version_state (Dict[str, Any], Optional): The version state of the dataset, includes commit_id, commit_node, branch, branch_commit_map and commit_node_map.
            path (str, pathlib.Path): The path to the dataset.
            is_iteration (bool): If this Dataset is being used as an iterator.
            link_creds (LinkCreds, Optional): The LinkCreds object used to access tensors that have external data linked to them.
            pad_tensors (bool): If ``True``, shorter tensors will be padded to the length of the longest tensor.
            **kwargs: Passing subclass variables through without errors.
            lock (bool): Whether the dataset should be locked for writing. Only applicable for S3, Deep Lake storage and GCS datasets. No effect if read_only=True.
            enabled_tensors (List[str], Optional): List of tensors that are enabled in this view. By default all tensors are enabled.

        Raises:
            ValueError: If an existing local path is given, it must be a directory.
            ImproperDatasetInitialization: Exactly one argument out of 'path' and 'storage' needs to be specified.
                This is raised if none of them are specified or more than one are specifed.
            InvalidHubPathException: If a Deep Lake cloud path (path starting with `hub://`) is specified and it isn't of the form `hub://username/datasetname`.
            AuthorizationException: If a Deep Lake cloud path (path starting with `hub://`) is specified and the user doesn't have access to the dataset.
            PathNotEmptyException: If the path to the dataset doesn't contain a Deep Lake dataset and is also not empty.
            LockedException: If read_only is False but the dataset is locked for writing by another machine.
            ReadOnlyModeError: If read_only is False but write access is not available.
        """
        d: Dict[str, Any] = {}
        d["_client"] = d["org_id"] = d["ds_name"] = None
        # uniquely identifies dataset
        d["path"] = convert_pathlib_to_string_if_needed(path) or get_path_from_storage(
            storage
        )
        d["storage"] = storage
        d["_read_only_error"] = read_only is False
        d["_read_only"] = DEFAULT_READONLY if read_only is None else read_only
        d["base_storage"] = get_base_storage(storage)
        d["_locked_out"] = False  # User requested write access but was denied
        d["is_iteration"] = is_iteration
        d["is_first_load"] = version_state is None
        d["_is_filtered_view"] = False
        d["index"] = index or Index()
        d["group_index"] = group_index
        d["_token"] = token
        d["public"] = public
        d["verbose"] = verbose
        d["version_state"] = version_state or {}
        d["link_creds"] = link_creds
        d["_info"] = None
        d["_ds_diff"] = None
        d["_view_id"] = str(uuid.uuid4)
        d["_view_invalid"] = False
        d["_waiting_for_view_base_commit"] = False
        d["_new_view_base_commit"] = None
        d["_view_base"] = None
        d["_update_hooks"] = {}
        d["_commit_hooks"] = {}
        d["_parent_dataset"] = None
        d["_pad_tensors"] = pad_tensors
        d["_locking_enabled"] = lock
        d["_temp_tensors"] = []
        dct = self.__dict__
        dct.update(d)
        dct["enabled_tensors"] = (
            set(self._resolve_tensor_list(enabled_tensors, root=True))
            if enabled_tensors
            else None
        )
        try:
            self._set_derived_attributes()
        except LockedException:
            raise LockedException(
                "This dataset cannot be open for writing as it is locked by another machine. Try loading the dataset with `read_only=True`."
            )
        except ReadOnlyModeError as e:
            raise ReadOnlyModeError(
                "This dataset cannot be open for writing as you don't have permissions. Try loading the dataset with `read_only=True."
            )
        self._first_load_init()
        self._initial_autoflush: List[
            bool
        ] = []  # This is a stack to support nested with contexts
        self._indexing_history: List[int] = []

        for temp_tensor in self._temp_tensors:
            self.delete_tensor(temp_tensor)

    def _lock_lost_handler(self):
        """This is called when lock is acquired but lost later on due to slow update."""
        self.read_only = True
        if self.verbose:
            always_warn(
                "Unable to update dataset lock as another machine has locked it for writing or deleted / overwriten it. Switching to read only mode."
            )
        self._locked_out = True

    def __enter__(self):
        self._initial_autoflush.append(self.storage.autoflush)
        self.storage.autoflush = False
        return self

    def __exit__(self, exc_type, exc_val, exc_tb):
        self.storage.autoflush = self._initial_autoflush.pop()
        if not self._read_only:
            self.storage.maybe_flush()

    @property
    def num_samples(self) -> int:
        """Returns the length of the smallest tensor.
        Ignores any applied indexing and returns the total length.
        """
        return min(
            map(
                len,
                filter(
                    lambda t: t.key not in self.meta.hidden_tensors,
                    self.version_state["full_tensors"].values(),
                ),
            ),
            default=0,
        )

    @property
    def meta(self) -> DatasetMeta:
        """Returns the metadata of the dataset."""
        return self.version_state["meta"]

    @property
    def client(self):
        """Returns the client of the dataset."""
        return self._client

    def __len__(self, warn: bool = True):
        """Returns the length of the smallest tensor."""
        tensor_lengths = [len(tensor) for tensor in self.tensors.values()]
        pad_tensors = self._pad_tensors
        if not pad_tensors and min(tensor_lengths, default=0) != max(
            tensor_lengths, default=0
        ):
            warning(
                "The length of tensors in the dataset is different. The len(ds) returns the length of the "
                "smallest tensor in the dataset. If you want the length of the longest tensor in the dataset use "
                "ds.max_len."
            )
        length_fn = max if pad_tensors else min
        return length_fn(tensor_lengths, default=0)

    @property
    def max_len(self):
        """Return the maximum length of the tensor."""
        return max([len(tensor) for tensor in self.tensors.values()])

    @property
    def min_len(self):
        """Return the minimum length of the tensor."""
        return min([len(tensor) for tensor in self.tensors.values()])

    def __getstate__(self) -> Dict[str, Any]:
        """Returns a dict that can be pickled and used to restore this dataset.

        Note:
            Pickling a dataset does not copy the dataset, it only saves attributes that can be used to restore the dataset.
            If you pickle a local dataset and try to access it on a machine that does not have the data present, the dataset will not work.
        """
        if self.path.startswith("mem://"):
            raise MemoryDatasetCanNotBePickledError
        keys = [
            "path",
            "_read_only",
            "index",
            "group_index",
            "public",
            "storage",
            "_token",
            "verbose",
            "version_state",
            "org_id",
            "ds_name",
            "_is_filtered_view",
            "_view_id",
            "_view_invalid",
            "_new_view_base_commit",
            "_parent_dataset",
            "_pad_tensors",
            "_locking_enabled",
            "enabled_tensors",
        ]
        state = {k: getattr(self, k) for k in keys}
        state["link_creds"] = self.link_creds
        return state

    def __setstate__(self, state: Dict[str, Any]):
        """Restores dataset from a pickled state.

        Args:
            state (dict): The pickled state used to restore the dataset.
        """
        state["is_first_load"] = True
        state["_info"] = None
        state["is_iteration"] = False
        state["_read_only_error"] = False
        state["_initial_autoflush"] = []
        state["_ds_diff"] = None
        state["_view_base"] = None
        state["_update_hooks"] = {}
        state["_commit_hooks"] = {}
        state["_waiting_for_view_base_commit"] = False
        state["_client"] = state["org_id"] = state["ds_name"] = None
        self.__dict__.update(state)
        self.__dict__["base_storage"] = get_base_storage(self.storage)
        # clear cache while restoring
        self.storage.clear_cache_without_flush()
        self._set_derived_attributes(verbose=False)
        self._indexing_history = []

    def __getitem__(
        self,
        item: Union[
            str, int, slice, List[int], Tuple[Union[int, slice, Tuple[int]]], Index
        ],
        is_iteration: bool = False,
    ):
        is_iteration = is_iteration or self.is_iteration
        if isinstance(item, str):
            fullpath = posixpath.join(self.group_index, item)
            enabled_tensors = self.enabled_tensors
            if enabled_tensors is None or fullpath in enabled_tensors:
                tensor = self._get_tensor_from_root(fullpath)
                if tensor is not None:
                    index = self.index
                    if index.is_trivial() and is_iteration == tensor.is_iteration:
                        return tensor
                    return tensor.__getitem__(index, is_iteration=is_iteration)
            if self._has_group_in_root(fullpath):
                ret = self.__class__(
                    storage=self.storage,
                    index=self.index,
                    group_index=posixpath.join(self.group_index, item),
                    read_only=self.read_only,
                    token=self._token,
                    verbose=False,
                    version_state=self.version_state,
                    path=self.path,
                    link_creds=self.link_creds,
                    pad_tensors=self._pad_tensors,
                    enabled_tensors=self.enabled_tensors,
                )
            elif "/" in item:
                splt = posixpath.split(item)
                ret = self[splt[0]][splt[1]]
            else:
                raise TensorDoesNotExistError(item)
        elif isinstance(item, (int, slice, list, tuple, Index, type(Ellipsis))):
            if (
                isinstance(item, list)
                and len(item)
                and (
                    isinstance(item[0], str)
                    or (
                        isinstance(item[0], (list, tuple))
                        and len(item[0])
                        and isinstance(item[0][0], str)
                    )
                )
            ):
                group_index = self.group_index
                enabled_tensors = [
                    posixpath.join(
                        group_index, (x if isinstance(x, str) else "/".join(x))
                    )
                    for x in item
                ]
                ret = self.__class__(
                    storage=self.storage,
                    index=self.index,
                    group_index=self.group_index,
                    read_only=self._read_only,
                    token=self._token,
                    verbose=False,
                    version_state=self.version_state,
                    path=self.path,
                    is_iteration=is_iteration,
                    link_creds=self.link_creds,
                    pad_tensors=self._pad_tensors,
                    enabled_tensors=enabled_tensors,
                )
            elif isinstance(item, tuple) and len(item) and isinstance(item[0], str):
                ret = self
                for x in item:
                    ret = self[x]
                return ret
            else:
                if not is_iteration and isinstance(item, int):
                    is_iteration = check_if_iteration(self._indexing_history, item)
                    if is_iteration and deeplake.constants.SHOW_ITERATION_WARNING:
                        warnings.warn(
                            "Indexing by integer in a for loop, like `for i in range(len(ds)): ... ds[i]` can be quite slow. Use `for i, sample in enumerate(ds)` instead."
                        )
                ret = self.__class__(
                    storage=self.storage,
                    index=self.index[item],
                    group_index=self.group_index,
                    read_only=self._read_only,
                    token=self._token,
                    verbose=False,
                    version_state=self.version_state,
                    path=self.path,
                    is_iteration=is_iteration,
                    link_creds=self.link_creds,
                    pad_tensors=self._pad_tensors,
                    enabled_tensors=self.enabled_tensors,
                )
        else:
            raise InvalidKeyTypeError(item)
        ret._view_base = self._view_base or self
        if hasattr(self, "_view_entry"):
            ret._view_entry = self._view_entry
        return ret

    @invalid_view_op
    @deeplake_reporter.record_call
    def create_tensor(
        self,
        name: str,
        htype: str = UNSPECIFIED,
        dtype: Union[str, np.dtype] = UNSPECIFIED,
        sample_compression: str = UNSPECIFIED,
        chunk_compression: str = UNSPECIFIED,
        hidden: bool = False,
        create_sample_info_tensor: bool = True,
        create_shape_tensor: bool = True,
        create_id_tensor: bool = True,
        verify: bool = True,
        exist_ok: bool = False,
        **kwargs,
    ):
        """Creates a new tensor in the dataset.

        Examples:
            >>> # create dataset
            >>> ds = deeplake.dataset("path/to/dataset")

            >>> # create tensors
            >>> ds.create_tensor("images", htype="image", sample_compression="jpg")
            >>> ds.create_tensor("videos", htype="video", sample_compression="mp4")
            >>> ds.create_tensor("data")
            >>> ds.create_tensor("point_clouds", htype="point_cloud")

            >>> # append data
            >>> ds.images.append(np.ones((400, 400, 3), dtype='uint8'))
            >>> ds.videos.append(deeplake.read("videos/sample_video.mp4"))
            >>> ds.data.append(np.zeros((100, 100, 2)))

        Args:
            name (str): The name of the tensor to be created.
            htype (str):
                - The class of data for the tensor.
                - The defaults for other parameters are determined in terms of this value.
                - For example, ``htype="image"`` would have ``dtype`` default to ``uint8``.
                - These defaults can be overridden by explicitly passing any of the other parameters to this function.
                - May also modify the defaults for other parameters.
            dtype (str): Optionally override this tensor's ``dtype``. All subsequent samples are required to have this ``dtype``.
            sample_compression (str): All samples will be compressed in the provided format. If ``None``, samples are uncompressed. For ``link[]`` tensors, ``sample_compression`` is used only for optimizing dataset views.
            chunk_compression (str): All chunks will be compressed in the provided format. If ``None``, chunks are uncompressed. For ``link[]`` tensors, ``chunk_compression`` is used only for optimizing dataset views.
            hidden (bool): If ``True``, the tensor will be hidden from ds.tensors but can still be accessed via ``ds[tensor_name]``.
            create_sample_info_tensor (bool): If ``True``, meta data of individual samples will be saved in a hidden tensor. This data can be accessed via :attr:`tensor[i].sample_info <deeplake.core.tensor.Tensor.sample_info>`.
            create_shape_tensor (bool): If ``True``, an associated tensor containing shapes of each sample will be created.
            create_id_tensor (bool): If ``True``, an associated tensor containing unique ids for each sample will be created. This is useful for merge operations.
            verify (bool): Valid only for link htypes. If ``True``, all links will be verified before they are added to the tensor.
                ``verify`` is always ``True`` even if specified as ``False`` if ``create_shape_tensor`` or ``create_sample_info_tensor`` is ``True``.
            exist_ok (bool): If ``True``, the group is created if it does not exist. if ``False``, an error is raised if the group already exists.
            **kwargs:
                - ``htype`` defaults can be overridden by passing any of the compatible parameters.
                - To see all htypes and their correspondent arguments, check out :ref:`Htypes`.

        Returns:
            Tensor: The new tensor, which can be accessed by ``dataset[name]`` or ``dataset.name``.

        Raises:
            TensorAlreadyExistsError: If the tensor already exists and ``exist_ok`` is ``False``.
            TensorGroupAlreadyExistsError: Duplicate tensor groups are not allowed.
            InvalidTensorNameError: If ``name`` is in dataset attributes.
            NotImplementedError: If trying to override ``chunk_compression``.
            TensorMetaInvalidHtype: If invalid htype is specified.
            ValueError: If an illegal argument is specified.
        """
        # if not the head node, checkout to an auto branch that is newly created
        auto_checkout(self)

        name = filter_name(name, self.group_index)
        key = self.version_state["tensor_names"].get(name)
        is_sequence, is_link, htype = parse_complex_htype(htype)
        if key:
            if not exist_ok:
                raise TensorAlreadyExistsError(name)
            tensor = self.root[key]
            current_config = tensor._config
            new_config = {
                "htype": htype,
                "dtype": dtype,
                "sample_compression": sample_compression,
                "chunk_compression": chunk_compression,
                "hidden": hidden,
                "is_link": is_link,
                "is_sequence": is_sequence,
            }
            if current_config != new_config:
                raise ValueError(
                    f"Tensor {name} already exists with different configuration. "
                    f"Current config: {current_config}. "
                    f"New config: {new_config}"
                )
            return tensor
        elif name in self.version_state["full_tensors"]:
            key = f"{name}_{uuid.uuid4().hex[:4]}"
        else:
            key = name

        if name in self._groups:
            raise TensorGroupAlreadyExistsError(name)

        tensor_name = posixpath.split(name)[1]
        if not tensor_name or tensor_name in dir(self):
            raise InvalidTensorNameError(tensor_name)

        kwargs["is_sequence"] = kwargs.get("is_sequence") or is_sequence
        kwargs["is_link"] = kwargs.get("is_link") or is_link
        if not verify and (create_shape_tensor or create_sample_info_tensor):
            warnings.warn(
                "Setting `verify` to True. `verify`, `create_shape_tensor` and `create_sample_info_tensor` should all be False if you do not want to verify your link samples."
            )
        kwargs["verify"] = create_shape_tensor or create_sample_info_tensor or verify

        if not self._is_root():
            return self.root.create_tensor(
                name=key,
                htype=htype,
                dtype=dtype,
                sample_compression=sample_compression,
                chunk_compression=chunk_compression,
                hidden=hidden,
                create_sample_info_tensor=create_sample_info_tensor,
                create_shape_tensor=create_shape_tensor,
                create_id_tensor=create_id_tensor,
                exist_ok=exist_ok,
                **kwargs,
            )

        if "/" in name:
            self._create_group(posixpath.split(name)[0])

        # Seperate meta and info

        htype_config = HTYPE_CONFIGURATIONS.get(htype, {}).copy()
        info_keys = htype_config.pop("_info", [])
        info_kwargs = {}
        meta_kwargs = {}
        for k, v in kwargs.items():
            if k in info_keys:
                verify_htype_key_value(htype, k, v)
                info_kwargs[k] = v
            else:
                meta_kwargs[k] = v

        # Set defaults
        for k in info_keys:
            if k not in info_kwargs:
                if k == "class_names":
                    info_kwargs[k] = htype_config[k].copy()
                else:
                    info_kwargs[k] = htype_config[k]

        create_tensor(
            key,
            self.storage,
            htype=htype,
            dtype=dtype,
            sample_compression=sample_compression,
            chunk_compression=chunk_compression,
            version_state=self.version_state,
            hidden=hidden,
            overwrite=True,
            **meta_kwargs,
        )
        meta: DatasetMeta = self.meta
        ffw_dataset_meta(meta)
        meta.add_tensor(name, key, hidden=hidden)
        tensor = Tensor(key, self)  # type: ignore
        tensor.meta.name = name
        self.version_state["full_tensors"][key] = tensor
        self.version_state["tensor_names"][name] = key
        if info_kwargs:
            tensor.info.update(info_kwargs)
        self.storage.maybe_flush()
        if create_sample_info_tensor and htype in (
            "image",
            "audio",
            "video",
            "dicom",
            "point_cloud",
        ):
            self._create_sample_info_tensor(name)
        if create_shape_tensor and htype not in ("text", "json"):
            self._create_sample_shape_tensor(name, htype=htype)
        if create_id_tensor:
            self._create_sample_id_tensor(name)
        return tensor

    def _create_sample_shape_tensor(self, tensor: str, htype: str):
        shape_tensor = get_sample_shape_tensor_key(tensor)
        self.create_tensor(
            shape_tensor,
            hidden=True,
            create_id_tensor=False,
            create_sample_info_tensor=False,
            create_shape_tensor=False,
            max_chunk_size=SAMPLE_INFO_TENSOR_MAX_CHUNK_SIZE,
        )
        if htype == "list":
            extend_f = "extend_len"
            update_f = "update_len"
        else:
            extend_f = "extend_shape"
            update_f = "update_shape"
        self._link_tensors(
            tensor,
            shape_tensor,
            extend_f=extend_f,
            update_f=update_f,
            flatten_sequence=True,
        )

    def _create_sample_id_tensor(self, tensor: str):
        id_tensor = get_sample_id_tensor_key(tensor)
        self.create_tensor(
            id_tensor,
            hidden=True,
            create_id_tensor=False,
            create_sample_info_tensor=False,
            create_shape_tensor=False,
        )
        self._link_tensors(
            tensor,
            id_tensor,
            extend_f="extend_id",
            flatten_sequence=False,
        )

    def _create_sample_info_tensor(self, tensor: str):
        sample_info_tensor = get_sample_info_tensor_key(tensor)
        self.create_tensor(
            sample_info_tensor,
            htype="json",
            max_chunk_size=SAMPLE_INFO_TENSOR_MAX_CHUNK_SIZE,
            hidden=True,
            create_id_tensor=False,
            create_sample_info_tensor=False,
            create_shape_tensor=False,
        )
        self._link_tensors(
            tensor,
            sample_info_tensor,
            "extend_info",
            "update_info",
            flatten_sequence=True,
        )

    def _hide_tensor(self, tensor: str):
        self._tensors()[tensor].meta.set_hidden(True)
        self.meta._hide_tensor(tensor)
        self.storage.maybe_flush()

    @invalid_view_op
    @deeplake_reporter.record_call
    def delete_tensor(self, name: str, large_ok: bool = False):
        """Delete a tensor from the dataset.

        Examples:

            >>> ds.delete_tensor("images/cats")

        Args:
            name (str): The name of tensor to be deleted.
            large_ok (bool): Delete tensors larger than 1 GB. Disabled by default.

        Returns:
            None

        Raises:
            TensorDoesNotExistError: If tensor of name ``name`` does not exist in the dataset.
            TensorTooLargeToDelete: If the tensor is larger than 1 GB and ``large_ok`` is ``False``.
        """
        auto_checkout(self)

        name = filter_name(name, self.group_index)
        key = self.version_state["tensor_names"].get(name)

        if not key:
            raise TensorDoesNotExistError(name)

        if not tensor_exists(key, self.storage, self.version_state["commit_id"]):
            raise TensorDoesNotExistError(name)

        if not self._is_root():
            return self.root.delete_tensor(name, large_ok)

        if not large_ok:
            chunk_engine = self.version_state["full_tensors"][key].chunk_engine
            size_approx = chunk_engine.num_samples * chunk_engine.min_chunk_size
            if size_approx > deeplake.constants.DELETE_SAFETY_SIZE:
                raise TensorTooLargeToDelete(name)

        with self:
            meta = self.meta
            key = self.version_state["tensor_names"].pop(name)
            if key not in meta.hidden_tensors:
                tensor_diff = Tensor(key, self).chunk_engine.commit_diff
                # if tensor was created in this commit, there's no diff for deleting it.
                if not tensor_diff.created:
                    self._dataset_diff.tensor_deleted(name)
            delete_tensor(key, self)
            self.version_state["full_tensors"].pop(key)
            ffw_dataset_meta(meta)
            meta.delete_tensor(name)

        for t_name in [
            func(name)
            for func in (
                get_sample_id_tensor_key,
                get_sample_info_tensor_key,
                get_sample_shape_tensor_key,
            )
        ]:
            t_key = self.meta.tensor_names.get(t_name)
            if t_key and tensor_exists(
                t_key, self.storage, self.version_state["commit_id"]
            ):
                self.delete_tensor(t_name, large_ok=True)

        self.storage.flush()

    @invalid_view_op
    @deeplake_reporter.record_call
    def delete_group(self, name: str, large_ok: bool = False):
        """Delete a tensor group from the dataset.

        Examples:
            >>> ds.delete_group("images/dogs")

        Args:
            name (str): The name of tensor group to be deleted.
            large_ok (bool): Delete tensor groups larger than 1 GB. Disabled by default.

        Returns:
            None

        Raises:
            TensorGroupDoesNotExistError: If tensor group of name ``name`` does not exist in the dataset.
        """
        auto_checkout(self)

        full_path = filter_name(name, self.group_index)

        if full_path not in self._groups:
            raise TensorGroupDoesNotExistError(name)

        if not self._is_root():
            return self.root.delete_group(full_path, large_ok)

        if not large_ok:
            size_approx = self[name].size_approx()
            if size_approx > deeplake.constants.DELETE_SAFETY_SIZE:
                logger.info(
                    f"Group {name} was too large to delete. Try again with large_ok=True."
                )
                return

        with self:
            meta = self.meta
            ffw_dataset_meta(meta)
            tensors = [
                posixpath.join(name, tensor)
                for tensor in self[name]._all_tensors_filtered(include_hidden=True)
            ]
            meta.delete_group(name)
            for tensor in tensors:
                key = self.version_state["tensor_names"].pop(tensor)
                if key not in meta.hidden_tensors:
                    tensor_diff = Tensor(key, self).chunk_engine.commit_diff
                    # if tensor was created in this commit, there's no diff for deleting it.
                    if not tensor_diff.created:
                        self._dataset_diff.tensor_deleted(name)
                delete_tensor(key, self)
                self.version_state["full_tensors"].pop(key)

        self.storage.maybe_flush()

    @invalid_view_op
    @deeplake_reporter.record_call
    def create_tensor_like(
        self, name: str, source: "Tensor", unlink: bool = False
    ) -> "Tensor":
        """Copies the ``source`` tensor's meta information and creates a new tensor with it. No samples are copied, only the meta/info for the tensor is.

        Examples:
            >>> ds.create_tensor_like("cats", ds["images"])

        Args:
            name (str): Name for the new tensor.
            source (Tensor): Tensor who's meta/info will be copied. May or may not be contained in the same dataset.
            unlink (bool): Whether to unlink linked tensors.

        Returns:
            Tensor: New Tensor object.
        """

        info = source.info.__getstate__().copy()
        meta = source.meta.__getstate__().copy()
        if unlink:
            meta["is_link"] = False
        del meta["min_shape"]
        del meta["max_shape"]
        del meta["length"]
        del meta["version"]
        del meta["name"]

        destination_tensor = self.create_tensor(name, **meta)
        destination_tensor.info.update(info)
        return destination_tensor

    def _rename_tensor(self, name, new_name):
        tensor = self[name]
        tensor.meta.name = new_name
        key = self.version_state["tensor_names"].pop(name)
        meta = self.meta
        if key not in meta.hidden_tensors:
            tensor_diff = tensor.chunk_engine.commit_diff
            # if tensor was created in this commit, tensor name has to be updated without adding it to diff.
            if not tensor_diff.created:
                self._dataset_diff.tensor_renamed(name, new_name)
        self.version_state["tensor_names"][new_name] = key
        ffw_dataset_meta(meta)
        meta.rename_tensor(name, new_name)

        for func in (
            get_sample_id_tensor_key,
            get_sample_info_tensor_key,
            get_sample_shape_tensor_key,
        ):
            t_old, t_new = map(func, (name, new_name))
            t_key = self.meta.tensor_names.get(t_old)
            if t_key and tensor_exists(
                t_key, self.storage, self.version_state["commit_id"]
            ):
                self._rename_tensor(t_old, t_new)

        return tensor

    @deeplake_reporter.record_call
    def rename_tensor(self, name: str, new_name: str) -> "Tensor":
        """Renames tensor with name ``name`` to ``new_name``

        Args:
            name (str): Name of tensor to be renamed.
            new_name (str): New name of tensor.

        Returns:
            Tensor: Renamed tensor.

        Raises:
            TensorDoesNotExistError: If tensor of name ``name`` does not exist in the dataset.
            TensorAlreadyExistsError: Duplicate tensors are not allowed.
            TensorGroupAlreadyExistsError: Duplicate tensor groups are not allowed.
            InvalidTensorNameError: If ``new_name`` is in dataset attributes.
            RenameError: If ``new_name`` points to a group different from ``name``.
        """
        auto_checkout(self)

        if name not in self._tensors():
            raise TensorDoesNotExistError(name)

        name = filter_name(name, self.group_index)
        new_name = filter_name(new_name, self.group_index)

        if posixpath.split(name)[0] != posixpath.split(new_name)[0]:
            raise RenameError("New name of tensor cannot point to a different group")

        if new_name in self.version_state["tensor_names"]:
            raise TensorAlreadyExistsError(new_name)

        if new_name in self._groups:
            raise TensorGroupAlreadyExistsError(new_name)

        new_tensor_name = posixpath.split(new_name)[1]
        if not new_tensor_name or new_tensor_name in dir(self):
            raise InvalidTensorNameError(new_name)

        tensor = self.root._rename_tensor(name, new_name)

        self.storage.maybe_flush()
        return tensor

    @deeplake_reporter.record_call
    def rename_group(self, name: str, new_name: str) -> None:
        """Renames group with name ``name`` to ``new_name``

        Args:
            name (str): Name of group to be renamed.
            new_name (str): New name of group.

        Raises:
            TensorGroupDoesNotExistError: If tensor group of name ``name`` does not exist in the dataset.
            TensorAlreadyExistsError: Duplicate tensors are not allowed.
            TensorGroupAlreadyExistsError: Duplicate tensor groups are not allowed.
            InvalidTensorGroupNameError: If ``name`` is in dataset attributes.
            RenameError: If ``new_name`` points to a group different from ``name``.
        """
        auto_checkout(self)

        name = filter_name(name, self.group_index)
        new_name = filter_name(new_name, self.group_index)

        if name not in self._groups:
            raise TensorGroupDoesNotExistError(name)

        if posixpath.split(name)[0] != posixpath.split(new_name)[0]:
            raise RenameError("Names does not match.")

        if new_name in self.version_state["tensor_names"]:
            raise TensorAlreadyExistsError(new_name)

        if new_name in self._groups:
            raise TensorGroupAlreadyExistsError(new_name)

        new_tensor_name = posixpath.split(new_name)[1]
        if not new_tensor_name or new_tensor_name in dir(self):
            raise InvalidTensorGroupNameError(new_name)

        meta = self.meta
        meta.rename_group(name, new_name)

        root = self.root
        for tensor in filter(
            lambda x: x.startswith(name),
            map(lambda y: y.meta.name or y.key, self.tensors.values()),
        ):
            root._rename_tensor(
                tensor,
                posixpath.join(new_name, posixpath.relpath(tensor, name)),
            )

        self.storage.maybe_flush()

    def __getattr__(self, key):
        try:
            return self.__getitem__(key)
        except TensorDoesNotExistError as ke:
            raise AttributeError(
                f"'{self.__class__}' object has no attribute '{key}'"
            ) from ke

    def __setattr__(self, name: str, value):
        if isinstance(value, (np.ndarray, np.generic)):
            raise TypeError(
                "Setting tensor attributes directly is not supported. To add a tensor, use the `create_tensor` method."
                + "To add data to a tensor, use the `append` and `extend` methods."
            )
        else:
            return super().__setattr__(name, value)

    def __iter__(self):
        dataset_read(self)
        for i in range(len(self)):
            yield self.__getitem__(
                i, is_iteration=not isinstance(self.index.values[0], list)
            )

    def _load_version_info(self):
        """Loads data from version_control_file otherwise assume it doesn't exist and load all empty"""
        if self.version_state:
            return

        branch = "main"
        version_state = {"branch": branch}
        try:
            version_info = load_version_info(self.storage)
            version_state["branch_commit_map"] = version_info["branch_commit_map"]
            version_state["commit_node_map"] = version_info["commit_node_map"]
            commit_id = version_state["branch_commit_map"][branch]
            version_state["commit_id"] = commit_id
            version_state["commit_node"] = version_state["commit_node_map"][commit_id]
        except Exception:
            version_state["branch_commit_map"] = {}
            version_state["commit_node_map"] = {}
            # used to identify that this is the first commit so its data will not be in similar directory structure to the rest
            commit_id = FIRST_COMMIT_ID
            commit_node = CommitNode(branch, commit_id)
            version_state["commit_id"] = commit_id
            version_state["commit_node"] = commit_node
            version_state["branch_commit_map"][branch] = commit_id
            version_state["commit_node_map"][commit_id] = commit_node
        # keeps track of the full unindexed tensors
        version_state["full_tensors"] = {}
        version_state["tensor_names"] = {}
        self.__dict__["version_state"] = version_state

    def _load_link_creds(self):
        if self.link_creds is not None:
            return

        link_creds_key = get_dataset_linked_creds_key()
        try:
            data_bytes = self.storage[link_creds_key]
        except KeyError:
            data_bytes = None
        if data_bytes is None:
            link_creds = LinkCreds()
        else:
            link_creds = LinkCreds.frombuffer(data_bytes)
        self.link_creds = link_creds

    def _lock(self, err=False, verbose=True):
        if not self._locking_enabled:
            return True
        storage = self.base_storage
        if storage.read_only and not self._locked_out:
            if err:
                raise ReadOnlyModeError()
            return False

        if isinstance(storage, tuple(_LOCKABLE_STORAGES)) and (
            not self.read_only or self._locked_out
        ):
            try:
                # temporarily disable read only on base storage, to try to acquire lock, if exception, it will be again made readonly
                storage.disable_readonly()
                lock_dataset(
                    self,
                    lock_lost_callback=self._lock_lost_handler,
                )
            except LockedException as e:
                self._set_read_only(True, False)
                self.__dict__["_locked_out"] = True
                if err:
                    raise e
                if verbose and self.verbose:
                    always_warn(
                        "Checking out dataset in read only mode as another machine has locked this version for writing."
                    )
                return False
        return True

    def _unlock(self):
        unlock_dataset(self)

    def __del__(self):
        try:
            self._unlock()
        except Exception:  # python shutting down
            pass

    @invalid_view_op
    def commit(self, message: Optional[str] = None, allow_empty=False) -> str:
        """Stores a snapshot of the current state of the dataset.

        Args:
            message (str, Optional): Used to describe the commit.
            allow_empty (bool): If ``True``, commit even if there are no changes.

        Returns:
            str: the commit id of the saved commit that can be used to access the snapshot.

        Raises:
            Exception: If dataset is a filtered view.
            EmptyCommitError: if there are no changes and user does not forced to commit unchanged data.

        Note:
            - Commiting from a non-head node in any branch, will lead to an automatic checkout to a new branch.
            - This same behaviour will happen if new samples are added or existing samples are updated from a non-head node.
        """
        if not allow_empty and not self.has_head_changes:
            raise EmptyCommitError(
                "There are no changes, commit is not done. Try again with allow_empty=True."
            )

        return self._commit(message)

    @deeplake_reporter.record_call
    @invalid_view_op
    @suppress_iteration_warning
    def merge(
        self,
        target_id: str,
        conflict_resolution: Optional[str] = None,
        delete_removed_tensors: bool = False,
        force: bool = False,
    ):
        """Merges the target_id into the current dataset.

        Args:
            target_id (str): The commit_id or branch to merge.
            conflict_resolution (str, Optional):
                - The strategy to use to resolve merge conflicts.
                - Conflicts are scenarios where both the current dataset and the target id have made changes to the same sample/s since their common ancestor.
                - Must be one of the following
                    - None - this is the default value, will raise an exception if there are conflicts.
                    - "ours" - during conflicts, values from the current dataset will be used.
                    - "theirs" - during conflicts, values from target id will be used.
            delete_removed_tensors (bool): If ``True``, deleted tensors will be deleted from the dataset.
            force (bool):
                - Forces merge.
                - ``force=True`` will have these effects in the following cases of merge conflicts:
                    - If tensor is renamed on target but is missing from HEAD, renamed tensor will be registered as a new tensor on current branch.
                    - If tensor is renamed on both target and current branch, tensor on target will be registered as a new tensor on current branch.
                    - If tensor is renamed on target and a new tensor of the new name was created on the current branch, they will be merged.

        Raises:
            Exception: if dataset is a filtered view.
            ValueError: if the conflict resolution strategy is not one of the None, "ours", or "theirs".
        """
        if self._is_filtered_view:
            raise Exception(
                "Cannot perform version control operations on a filtered dataset view."
            )

        if conflict_resolution not in [None, "ours", "theirs"]:
            raise ValueError(
                f"conflict_resolution must be one of None, 'ours', or 'theirs'. Got {conflict_resolution}"
            )

        try_flushing(self)

        self._initial_autoflush.append(self.storage.autoflush)
        self.storage.autoflush = False

        merge(self, target_id, conflict_resolution, delete_removed_tensors, force)

        self.storage.autoflush = self._initial_autoflush.pop()

    def _commit(self, message: Optional[str] = None, hash: Optional[str] = None) -> str:
        if self._is_filtered_view:
            raise Exception(
                "Cannot perform version control operations on a filtered dataset view."
            )

        try_flushing(self)

        self._initial_autoflush.append(self.storage.autoflush)
        self.storage.autoflush = False
        try:
            self._unlock()
            commit(self, message, hash)
            self._lock()
        finally:
            self.storage.autoflush = self._initial_autoflush.pop()
        self._info = None
        self._ds_diff = None
        [f() for f in list(self._commit_hooks.values())]
        # do not store commit message
        deeplake_reporter.feature_report(feature_name="commit", parameters={})

        return self.commit_id  # type: ignore

    def checkout(self, address: str, create: bool = False) -> Optional[str]:
        """Checks out to a specific commit_id or branch. If ``create = True``, creates a new branch with name ``address``.

        Args:
            address (str): The commit_id or branch to checkout to.
            create (bool): If ``True``, creates a new branch with name as address.

        Returns:
            Optional[str]: The commit_id of the dataset after checkout.

        Raises:
            Exception: If the dataset is a filtered view.

        Examples:

            >>> ds = deeplake.empty("../test/test_ds")
            >>> ds.create_tensor("abc")
            Tensor(key='abc')
            >>> ds.abc.append([1, 2, 3])
            >>> first_commit = ds.commit()
            >>> ds.checkout("alt", create=True)
            'firstdbf9474d461a19e9333c2fd19b46115348f'
            >>> ds.abc.append([4, 5, 6])
            >>> ds.abc.numpy()
            array([[1, 2, 3],
                   [4, 5, 6]])
            >>> ds.checkout(first_commit)
            'firstdbf9474d461a19e9333c2fd19b46115348f'
            >>> ds.abc.numpy()
            array([[1, 2, 3]])

        Note:
            Checkout from a head node in any branch that contains uncommitted data will lead to an automatic commit before the checkout.
        """
        return self._checkout(address, create)

    def _checkout(
        self,
        address: str,
        create: bool = False,
        hash: Optional[str] = None,
        verbose=True,
    ) -> Optional[str]:
        if self._is_filtered_view:
            raise Exception(
                "Cannot perform version control operations on a filtered dataset view."
            )
        if self._locked_out:
            self.storage.disable_readonly()
            self._read_only = False
            self.base_storage.disable_readonly()
        try_flushing(self)
        self._initial_autoflush.append(self.storage.autoflush)
        self.storage.autoflush = False
        err = False
        try:
            self._unlock()
            checkout(self, address, create, hash)
        except Exception as e:
            err = True
            if self._locked_out:
                self.storage.enable_readonly()
                self._read_only = True
                self.base_storage.enable_readonly()
            raise e
        finally:
            if not (err and self._locked_out):
                self._lock(verbose=verbose)
            self.storage.autoflush = self._initial_autoflush.pop()
        self._info = None
        self._ds_diff = None

        # do not store address
        deeplake_reporter.feature_report(
            feature_name="checkout", parameters={"Create": str(create)}
        )
        commit_node = self.version_state["commit_node"]
        if self.verbose:
            warn_node_checkout(commit_node, create)

        return self.commit_id

    @deeplake_reporter.record_call
    def log(self):
        """Displays the details of all the past commits."""
        commit_node = self.version_state["commit_node"]
        print("---------------\nDeep Lake Version Log\n---------------\n")
        print(f"Current Branch: {self.version_state['branch']}")
        if self.has_head_changes:
            print("** There are uncommitted changes on this branch.")
        print()
        while commit_node:
            if not commit_node.is_head_node:
                print(f"{commit_node}\n")
            commit_node = commit_node.parent

    @deeplake_reporter.record_call
    def diff(
        self, id_1: Optional[str] = None, id_2: Optional[str] = None, as_dict=False
    ) -> Optional[Dict]:
        """Returns/displays the differences between commits/branches.

        For each tensor this contains information about the sample indexes that were added/modified as well as whether the tensor was created.

        Args:
            id_1 (str, Optional): The first commit_id or branch name.
            id_2 (str, Optional): The second commit_id or branch name.
            as_dict (bool, Optional): If ``True``, returns the diff as lists of commit wise dictionaries.

        Returns:
            Optional[Dict]

        Raises:
            ValueError: If ``id_1`` is None and ``id_2`` is not None.

        Note:
            - If both ``id_1`` and ``id_2`` are None, the differences between the current state and the previous commit will be calculated. If you're at the head of the branch, this will show the uncommitted changes, if any.
            - If only ``id_1`` is provided, the differences between the current state and id_1 will be calculated. If you're at the head of the branch, this will take into account the uncommitted changes, if any.
            - If only ``id_2`` is provided, a ValueError will be raised.
            - If both ``id_1`` and ``id_2`` are provided, the differences between ``id_1`` and ``id_2`` will be calculated.

        Note:
            A dictionary of the differences between the commits/branches is returned if ``as_dict`` is ``True``.
            The dictionary will always have 2 keys, "dataset" and "tensors". The values corresponding to these keys are detailed below:

                - If ``id_1`` and ``id_2`` are None, both the keys will have a single list as their value. This list will contain a dictionary describing changes compared to the previous commit.
                - If only ``id_1`` is provided, both keys will have a tuple of 2 lists as their value. The lists will contain dictionaries describing commitwise differences between commits. The 2 lists will range from current state and ``id_1`` to most recent common ancestor the commits respectively.
                - If only ``id_2`` is provided, a ValueError will be raised.
                - If both ``id_1`` and ``id_2`` are provided, both keys will have a tuple of 2 lists as their value. The lists will contain dictionaries describing commitwise differences between commits. The 2 lists will range from ``id_1`` and ``id_2`` to most recent common ancestor the commits respectively.

            ``None`` is returned if ``as_dict`` is ``False``.
        """
        version_state, storage = self.version_state, self.storage
        res = get_changes_and_messages(version_state, storage, id_1, id_2)
        if as_dict:
            dataset_changes_1 = res[0]
            dataset_changes_2 = res[1]
            tensor_changes_1 = res[2]
            tensor_changes_2 = res[3]
            changes = {}
            if id_1 is None and id_2 is None:
                changes["dataset"] = dataset_changes_1
                changes["tensor"] = tensor_changes_1
                return changes
            changes["dataset"] = dataset_changes_1, dataset_changes_2
            changes["tensor"] = tensor_changes_1, tensor_changes_2
            return changes
        all_changes = get_all_changes_string(*res)
        print(all_changes)
        return None

    def _populate_meta(self, verbose=True):
        """Populates the meta information for the dataset."""
        if dataset_exists(self.storage):
            if verbose and self.verbose:
                logger.info(f"{self.path} loaded successfully.")
            load_meta(self)

        elif not self.storage.empty():
            # dataset does not exist, but the path was not empty
            raise PathNotEmptyException

        else:
            if self.read_only:
                # cannot create a new dataset when in read_only mode.
                raise CouldNotCreateNewDatasetException(self.path)
            meta = DatasetMeta()
            key = get_dataset_meta_key(self.version_state["commit_id"])
            self.version_state["meta"] = meta
            self.storage.register_deeplake_object(key, meta)
            self._register_dataset()
            self.flush()

    def _register_dataset(self):
        """overridden in DeepLakeCloudDataset"""

    def _send_query_progress(self, *args, **kwargs):
        """overridden in DeepLakeCloudDataset"""

    def _send_compute_progress(self, *args, **kwargs):
        """overridden in DeepLakeCloudDataset"""

    def _send_pytorch_progress(self, *args, **kwargs):
        """overridden in DeepLakeCloudDataset"""

    def _send_filter_progress(self, *args, **kwargs):
        """overridden in DeepLakeCloudDataset"""

    def _send_commit_event(self, *args, **kwargs):
        """overridden in DeepLakeCloudDataset"""

    def _send_dataset_creation_event(self, *args, **kwargs):
        """overridden in DeepLakeCloudDataset"""

    def _send_branch_creation_event(self, *args, **kwargs):
        """overridden in DeepLakeCloudDataset"""

    def _first_load_init(self):
        """overridden in DeepLakeCloudDataset"""

    @property
    def read_only(self):
        """Returns True if dataset is in read-only mode and False otherwise."""
        return self._read_only

    @property
    def has_head_changes(self):
        """Returns True if currently at head node and uncommitted changes are present."""
        commit_node = self.version_state["commit_node"]
        return not commit_node.children and current_commit_has_change(
            self.version_state, self.storage
        )

    def _set_read_only(self, value: bool, err: bool):
        storage = self.storage
        self.__dict__["_read_only"] = value
        if value:
            storage.enable_readonly()
            if isinstance(storage, LRUCache) and storage.next_storage is not None:
                storage.next_storage.enable_readonly()
        else:
            try:
                locked = self._lock(err=err)
                if locked:
                    self.storage.disable_readonly()
                    if (
                        isinstance(storage, LRUCache)
                        and storage.next_storage is not None
                    ):
                        storage.next_storage.disable_readonly()
                else:
                    self.__dict__["_read_only"] = True
            except LockedException as e:
                self.__dict__["_read_only"] = True
                raise e

    @read_only.setter
    @invalid_view_op
    def read_only(self, value: bool):
        self._set_read_only(value, True)

    @deeplake_reporter.record_call
    def pytorch(
        self,
        *args,
        transform: Optional[Callable] = None,
        tensors: Optional[Sequence[str]] = None,
        num_workers: int = 1,
        batch_size: int = 1,
        drop_last: bool = False,
        collate_fn: Optional[Callable] = None,
        pin_memory: bool = False,
        shuffle: bool = False,
        buffer_size: int = 2048,
        use_local_cache: bool = False,
        use_progress_bar: bool = False,
        return_index: bool = True,
        pad_tensors: bool = False,
        transform_kwargs: Optional[Dict[str, Any]] = None,
<<<<<<< HEAD
        torch_dataset=TorchDataset,
        **kwargs,
=======
        decode_method: Optional[Dict[str, str]] = None,
>>>>>>> 9d2c9a33
    ):
        """Converts the dataset into a pytorch Dataloader.

        Args:
            transform (Callable, Optional): Transformation function to be applied to each sample.
            tensors (List, Optional): Optionally provide a list of tensor names in the ordering that your training script expects. For example, if you have a dataset that has "image" and "label" tensors, if ``tensors=["image", "label"]``, your training script should expect each batch will be provided as a tuple of (image, label).
            num_workers (int): The number of workers to use for fetching data in parallel.
            batch_size (int): Number of samples per batch to load. Default value is 1.
            drop_last (bool): Set to True to drop the last incomplete batch, if the dataset size is not divisible by the batch size.
                if ``False`` and the size of dataset is not divisible by the batch size, then the last batch will be smaller. Default value is ``False``.
                Read torch.utils.data.DataLoader docs for more details.
            collate_fn (Callable, Optional): merges a list of samples to form a mini-batch of Tensor(s). Used when using batched loading from a map-style dataset.
                Read torch.utils.data.DataLoader docs for more details.
            pin_memory (bool): If ``True``, the data loader will copy Tensors into CUDA pinned memory before returning them. Default value is ``False``.
                Read torch.utils.data.DataLoader docs for more details.
            shuffle (bool): If ``True``, the data loader will shuffle the data indices. Default value is False. Details about how Deep Lake shuffles data can be found at `Shuffling in ds.pytorch() <https://docs.activeloop.ai/how-it-works/shuffling-in-ds.pytorch>`_
            buffer_size (int): The size of the buffer used to shuffle the data in MBs. Defaults to 2048 MB. Increasing the buffer_size will increase the extent of shuffling.
            use_local_cache (bool): If ``True``, the data loader will use a local cache to store data. The default cache location is ~/.activeloop/cache, but it can be changed by setting the ``LOCAL_CACHE_PREFIX`` environment variable. This is useful when the dataset can fit on the machine and we don't want to fetch the data multiple times for each iteration. Default value is ``False``
            use_progress_bar (bool): If ``True``, tqdm will be wrapped around the returned dataloader. Default value is True.
            return_index (bool): If ``True``, the returned dataloader will have a key "index" that contains the index of the sample(s) in the original dataset. Default value is True.
            pad_tensors (bool): If ``True``, shorter tensors will be padded to the length of the longest tensor. Default value is False.
            transform_kwargs (optional, Dict[str, Any]): Additional kwargs to be passed to ``transform``.
            decode_method (Dict[str, str], Optional): A dictionary of decode methods for each tensor. Defaults to ``None``.

                - Supported decode methods are:

                    :'numpy': Default behaviour. Returns samples as numpy arrays.
                    :'tobytes': Returns raw bytes of the samples.
                    :'pil': Returns samples as PIL images. Especially useful when transformation use torchvision transforms, that
                            require PIL images as input. Only supported for tensors with ``sample_compression='jpeg'`` or ``'png'``.

        Returns:
            A torch.utils.data.DataLoader object.

        Raises:
            EmptyTensorError: If one or more tensors being passed to pytorch are empty.

        Note:
            Pytorch does not support uint16, uint32, uint64 dtypes. These are implicitly type casted to int32, int64 and int64 respectively.
            This spins up it's own workers to fetch data.
        """
        from deeplake.integrations import dataset_to_pytorch as to_pytorch

        if transform and transform_kwargs:
            transform = partial(transform, **transform_kwargs)

        dataloader = to_pytorch(
            self,
            *args,
            transform=transform,
            tensors=tensors,
            num_workers=num_workers,
            batch_size=batch_size,
            drop_last=drop_last,
            collate_fn=collate_fn,
            pin_memory=pin_memory,
            shuffle=shuffle,
            buffer_size=buffer_size,
            use_local_cache=use_local_cache,
            return_index=return_index,
            pad_tensors=pad_tensors,
<<<<<<< HEAD
            torch_dataset=torch_dataset,
            **kwargs,
=======
            decode_method=decode_method,
>>>>>>> 9d2c9a33
        )

        if use_progress_bar:
            dataloader = tqdm(dataloader, desc=self.path, total=len(self) // batch_size)
        dataset_read(self)
        return dataloader

    def dataloader(self):
        """Returns a :class:`~deeplake.enterprise.DeepLakeDataLoader` object. To use this, install deeplake with ``pip install deeplake[enterprise]``.

        Returns:
            ~deeplake.enterprise.DeepLakeDataLoader: A :class:`deeplake.enterprise.DeepLakeDataLoader` object.
        
        Examples:

            Creating a simple dataloader object which returns a batch of numpy arrays

            >>> import deeplake
            >>> ds_train = deeplake.load('hub://activeloop/fashion-mnist-train')
            >>> train_loader = ds_train.dataloader().numpy()
            >>> for i, data in enumerate(train_loader):
            ...     # custom logic on data
            ...     pass


            Creating dataloader with custom transformation and batch size

            >>> import deeplake
            >>> import torch
            >>> from torchvision import datasets, transforms, models
            >>> 
            >>> ds_train = deeplake.load('hub://activeloop/fashion-mnist-train')
            >>> tform = transforms.Compose([
            ...     transforms.ToPILImage(), # Must convert to PIL image for subsequent operations to run
            ...     transforms.RandomRotation(20), # Image augmentation
            ...     transforms.ToTensor(), # Must convert to pytorch tensor for subsequent operations to run
            ...     transforms.Normalize([0.5], [0.5]),
            ... ])
            ...
            >>> batch_size = 32
            >>> # create dataloader by chaining with transform function and batch size and returns batch of pytorch tensors
            >>> train_loader = ds_train.dataloader()\\
            ...     .transform({'images': tform, 'labels': None})\\
            ...     .batch(batch_size)\\
            ...     .shuffle()\\
            ...     .pytorch()
            ...
            >>> # loop over the elements
            >>> for i, data in enumerate(train_loader):
            ...     # custom logic on data
            ...     pass

            Creating dataloader and chaining with query

            >>> ds = deeplake.load('hub://activeloop/coco-train')
            >>> train_loader = ds_train.dataloader()\\
            ...     .query("(select * where contains(categories, 'car') limit 1000) union (select * where contains(categories, 'motorcycle') limit 1000)")\\
            ...     .pytorch()
            ...
            >>> # loop over the elements
            >>> for i, data in enumerate(train_loader):
            ...     # custom logic on data
            ...     pass

        **Restrictions**

        The new high performance C++ dataloader is part of our Growth and Enterprise Plan .

        - Users of our Community plan can create dataloaders on Activeloop datasets ("hub://activeloop/..." datasets).
        - To run queries on your own datasets, `upgrade your organization's plan <https://www.activeloop.ai/pricing/>`_.
        """
        from deeplake.enterprise import dataloader

        return dataloader(self)

    @deeplake_reporter.record_call
    def filter(
        self,
        function: Union[Callable, str],
        num_workers: int = 0,
        scheduler: str = "threaded",
        progressbar: bool = True,
        save_result: bool = False,
        result_path: Optional[str] = None,
        result_ds_args: Optional[dict] = None,
    ):
        """Filters the dataset in accordance of filter function ``f(x: sample) -> bool``

        Args:
            function (Callable, str): Filter function that takes sample as argument and returns ``True`` / ``False``
                if sample should be included in result. Also supports simplified expression evaluations.
                See :class:`deeplake.core.query.query.DatasetQuery` for more details.
            num_workers (int): Level of parallelization of filter evaluations.
                0 indicates in-place for-loop evaluation, multiprocessing is used otherwise.
            scheduler (str): Scheduler to use for multiprocessing evaluation.
                "threaded" is default.
            progressbar (bool): Display progress bar while filtering. ``True`` is default.
            save_result (bool): If ``True``, result of the filter will be saved to a dataset asynchronously.
            result_path (Optional, str): Path to save the filter result. Only applicable if ``save_result`` is True.
            result_ds_args (Optional, dict): Additional args for result dataset. Only applicable if ``save_result`` is True.

        Returns:
            View of Dataset with elements that satisfy filter function.


        Example:
            Following filters are identical and return dataset view where all the samples have label equals to 2.

            >>> dataset.filter(lambda sample: sample.labels.numpy() == 2)
            >>> dataset.filter('labels == 2')
        """
        from deeplake.core.query import filter_dataset, query_dataset

        fn = query_dataset if isinstance(function, str) else filter_dataset
        ret = fn(
            self,
            function,
            num_workers=num_workers,
            scheduler=scheduler,
            progressbar=progressbar,
            save_result=save_result,
            result_path=result_path,
            result_ds_args=result_ds_args,
        )
        dataset_read(self)
        return ret

    def query(self, query_string: str):
        """Returns a sliced :class:`~deeplake.core.dataset.Dataset` with given query results. To use this, install deeplake with ``pip install deeplake[enterprise]``.

        It allows to run SQL like queries on dataset and extract results. See supported keywords and the Tensor Query Language documentation
        :ref:`here <tql>`.


        Args:
            query_string (str): An SQL string adjusted with new functionalities to run on the given :class:`~deeplake.core.dataset.Dataset` object


        Returns:
            Dataset: A :class:`~deeplake.core.dataset.Dataset` object.

        Examples:

            Query from dataset all the samples with lables other than ``5``

            >>> import deeplake
            >>> ds = deeplake.load('hub://activeloop/fashion-mnist-train')
            >>> query_ds = ds.query("select * where labels != 5")

            Query from dataset first appeard ``1000`` samples where the ``categories`` is ``car`` and ``1000`` samples where the ``categories`` is ``motorcycle``

            >>> ds_train = deeplake.load('hub://activeloop/coco-train')
            >>> query_ds_train = ds_train.query("(select * where contains(categories, 'car') limit 1000) union (select * where contains(categories, 'motorcycle') limit 1000)")

        **Restrictions**

        Querying datasets is part of our Growth and Enterprise Plan .

        - Users of our Community plan can only perform queries on Activeloop datasets ("hub://activeloop/..." datasets).
        - To run queries on your own datasets, `upgrade your organization's plan <https://www.activeloop.ai/pricing/>`_.
        """
        from deeplake.enterprise import query

        return query(self, query_string)

    def sample_by(
        self,
        weights: Union[str, list, tuple],
        replace: Optional[bool] = True,
        size: Optional[int] = None,
    ):
        """Returns a sliced :class:`~deeplake.core.dataset.Dataset` with given weighted sampler applied.
        To use this, install deeplake with ``pip install deeplake[enterprise]``.

        Args:
            weights: (Union[str, list, tuple]): If it's string then tql will be run to calculate the weights based on the expression. list and tuple will be treated as the list of the weights per sample.
            replace: Optional[bool] If true the samples can be repeated in the result view. Defaults to ``True``
            size: Optional[int] The length of the result view. Defaults to length of the dataset.


        Returns:
            Dataset: A deeplake.Dataset object.

        Examples:

            Sample the dataset with ``labels == 5`` twice more than ``labels == 6``

            >>> from deeplake.experimental import query
            >>> ds = deeplake.load('hub://activeloop/fashion-mnist-train')
            >>> sampled_ds = ds.sample_by("max_weight(labels == 5: 10, labels == 6: 5)")

            Sample the dataset treating `labels` tensor as weights.

            >>> import deeplake
            >>> ds = deeplake.load('hub://activeloop/fashion-mnist-train')
            >>> sampled_ds = ds.sample_by("max_weight(labels == 5: 10, labels == 6: 5"))

            Sample the dataset with the given weights;

            >>> ds = deeplake.load('hub://activeloop/coco-train')
            >>> weights = list()
            >>> for i in range(len(ds)):
            ...     weights.append(i % 5)
            ...
            >>> sampled_ds = ds.sample_by(weights, replace=False)

        **Restrictions**

        Querying datasets is part of our Growth and Enterprise Plan .

        - Users of our Community plan can only use ``sample_by`` on Activeloop datasets ("hub://activeloop/..." datasets).
        - To use sampling functionality on your own datasets, `upgrade your organization's plan <https://www.activeloop.ai/pricing/>`_.
        """
        from deeplake.enterprise import sample_by

        return sample_by(self, weights, replace, size)

    def _get_total_meta(self):
        """Returns tensor metas all together"""
        return {
            tensor_key: tensor_value.meta
            for tensor_key, tensor_value in self.version_state["full_tensors"].items()
        }

    def _set_derived_attributes(self, verbose: bool = True):
        """Sets derived attributes during init and unpickling."""
        if self.is_first_load:
            self.storage.autoflush = True
            self._load_version_info()
            self._load_link_creds()
            self._set_read_only(
                self._read_only, err=self._read_only_error
            )  # TODO: weird fix for dataset unpickling
            self._populate_meta(verbose)  # TODO: use the same scheme as `load_info`
            if self.index.is_trivial():
                self.index = Index.from_json(self.meta.default_index)
        elif not self._read_only:
            self._lock(verbose=verbose)  # for ref counting

        if not self.is_iteration:
            group_index = self.group_index
            group_filter = (
                lambda t: (not group_index or t.key.startswith(group_index + "/"))
                and t.key not in self.meta.hidden_tensors
            )
            group_tensors = filter(
                group_filter, self.version_state["full_tensors"].values()
            )
            max_tensor_length = max(map(len, group_tensors), default=0)
            self.index.validate(max_tensor_length)

    @property
    def info(self):
        """Returns the information about the dataset."""
        if self.group_index:
            raise GroupInfoNotSupportedError
        if self._info is None:
            path = get_dataset_info_key(self.version_state["commit_id"])
            self.__dict__["_info"] = load_info(path, self)  # type: ignore
        return self._info

    @info.setter
    def info(self, value):
        if isinstance(value, dict):
            info = self.info
            info.replace_with(value)
        else:
            raise TypeError("Info must be set with type Dict")

    @property
    def _dataset_diff(self):
        if self._ds_diff is None:
            self.__dict__["_ds_diff"] = load_dataset_diff(self)
        return self._ds_diff

    @deeplake_reporter.record_call
    def tensorflow(
        self,
        tensors: Optional[Sequence[str]] = None,
        tobytes: Union[bool, Sequence[str]] = False,
        fetch_chunks: bool = True,
    ):
        """Converts the dataset into a tensorflow compatible format.

        See https://www.tensorflow.org/api_docs/python/tf/data/Dataset

        Args:
            tensors (List, Optional): Optionally provide a list of tensor names in the ordering that your training script expects. For example, if you have a dataset that has "image" and "label" tensors, if ``tensors=["image", "label"]``, your training script should expect each batch will be provided as a tuple of (image, label).
            tobytes (bool): If ``True``, samples will not be decompressed and their raw bytes will be returned instead of numpy arrays. Can also be a list of tensors, in which case those tensors alone will not be decompressed.
            fetch_chunks: See fetch_chunks argument in deeplake.core.tensor.Tensor.numpy()

        Returns:
            tf.data.Dataset object that can be used for tensorflow training.
        """
        dataset_read(self)
        return dataset_to_tensorflow(
            self, tensors=tensors, tobytes=tobytes, fetch_chunks=fetch_chunks
        )

    def flush(self):
        """Necessary operation after writes if caches are being used.
        Writes all the dirty data from the cache layers (if any) to the underlying storage.
        Here dirty data corresponds to data that has been changed/assigned and but hasn't yet been sent to the
        underlying storage.
        """
        self.storage.flush()

    def clear_cache(self):
        """
        - Flushes (see :func:`Dataset.flush`) the contents of the cache layers (if any) and then deletes contents of all the layers of it.
        - This doesn't delete data from the actual storage.
        - This is useful if you have multiple datasets with memory caches open, taking up too much RAM.
        - Also useful when local cache is no longer needed for certain datasets and is taking up storage space.
        """
        if hasattr(self.storage, "clear_cache"):
            self.storage.clear_cache()

    def size_approx(self):
        """Estimates the size in bytes of the dataset.
        Includes only content, so will generally return an under-estimate.
        """
        tensors = self.version_state["full_tensors"].values()
        chunk_engines = [tensor.chunk_engine for tensor in tensors]
        size = sum(c.num_chunks * c.min_chunk_size for c in chunk_engines)
        for group in self._groups_filtered:
            size += self[group].size_approx()
        return size

    @invalid_view_op
    @deeplake_reporter.record_call
    def rename(self, path: Union[str, pathlib.Path]):
        """Renames the dataset to `path`.

        Example:

            >>> ds = deeplake.load("hub://username/dataset")
            >>> ds.rename("hub://username/renamed_dataset")

        Args:
            path (str, pathlib.Path): New path to the dataset.

        Raises:
            RenameError: If ``path`` points to a different directory.
        """
        path = convert_pathlib_to_string_if_needed(path)
        path = path.rstrip("/")
        if posixpath.split(path)[0] != posixpath.split(self.path)[0]:
            raise RenameError
        self.base_storage.rename(path)
        self.path = path

    @invalid_view_op
    @deeplake_reporter.record_call
    def delete(self, large_ok=False):
        """Deletes the entire dataset from the cache layers (if any) and the underlying storage.
        This is an **IRREVERSIBLE** operation. Data once deleted can not be recovered.

        Args:
            large_ok (bool): Delete datasets larger than 1 GB. Defaults to ``False``.

        Raises:
            DatasetTooLargeToDelete: If the dataset is larger than 1 GB and ``large_ok`` is ``False``.
        """

        if hasattr(self, "_view_entry"):
            self._view_entry.delete()
            return
        if hasattr(self, "_vds"):
            self._vds.delete(large_ok=large_ok)
            return
        if not large_ok:
            size = self.size_approx()
            if size > deeplake.constants.DELETE_SAFETY_SIZE:
                raise DatasetTooLargeToDelete(self.path)

        self._unlock()
        self.storage.clear()

    def summary(self):
        """Prints a summary of the dataset."""
        pretty_print = summary_dataset(self)

        print(self)
        print(pretty_print)

    def __str__(self):
        path_str = ""
        if self.path:
            path_str = f"path='{self.path}', "

        mode_str = ""
        if self.read_only:
            mode_str = f"read_only=True, "

        index_str = f"index={self.index}, "
        if self.index.is_trivial():
            index_str = ""

        group_index_str = (
            f"group_index='{self.group_index}', " if self.group_index else ""
        )

        return f"Dataset({path_str}{mode_str}{index_str}{group_index_str}tensors={self._all_tensors_filtered(include_hidden=False, include_disabled=False)})"

    __repr__ = __str__

    def _get_tensor_from_root(self, name: str) -> Optional[Tensor]:
        """Gets a tensor from the root dataset.
        Acesses storage only for the first call.
        """
        key = self.version_state["tensor_names"].get(name)
        return self.version_state["full_tensors"].get(key)

    def _has_group_in_root(self, name: str) -> bool:
        """Checks if a group exists in the root dataset.
        This is faster than checking ``if group in self._groups:``
        """
        return name in self.version_state["meta"].groups

    @property
    def token(self):
        """Get attached token of the dataset"""
        return self._token

    @property
    def _ungrouped_tensors(self) -> Dict[str, Tensor]:
        """Top level tensors in this group that do not belong to any sub groups"""
        return {
            posixpath.basename(k): self.version_state["full_tensors"][v]
            for k, v in self.version_state["tensor_names"].items()
            if posixpath.dirname(k) == self.group_index
        }

    def _all_tensors_filtered(
        self, include_hidden: bool = True, include_disabled=True
    ) -> List[str]:
        """Names of all tensors belonging to this group, including those within sub groups"""
        hidden_tensors = self.meta.hidden_tensors
        tensor_names = self.version_state["tensor_names"]
        enabled_tensors = self.enabled_tensors
        return [
            posixpath.relpath(t, self.group_index)
            for t in tensor_names
            if (not self.group_index or t.startswith(self.group_index + "/"))
            and (include_hidden or tensor_names[t] not in hidden_tensors)
            and (include_disabled or enabled_tensors is None or t in enabled_tensors)
        ]

    def _tensors(
        self, include_hidden: bool = True, include_disabled=True
    ) -> Dict[str, Tensor]:
        """All tensors belonging to this group, including those within sub groups. Always returns the sliced tensors."""
        version_state = self.version_state
        index = self.index
        group_index = self.group_index
        all_tensors = self._all_tensors_filtered(include_hidden, include_disabled)
        return {
            t: version_state["full_tensors"][
                version_state["tensor_names"][posixpath.join(group_index, t)]
            ][index]
            for t in all_tensors
        }

    @property
    def tensors(self) -> Dict[str, Tensor]:
        """All tensors belonging to this group, including those within sub groups. Always returns the sliced tensors."""
        return self._tensors(include_hidden=False, include_disabled=False)

    @property
    def branches(self):
        """Lists all the branches of the dataset.

        Returns:
            List of branches.
        """
        return list(self.version_state["branch_commit_map"])

    @property
    def commits(self) -> List[Dict]:
        """Lists all the commits leading to the current dataset state.

        Returns:
            List of dictionaries containing commit information.
        """
        commits = []
        commit_node = self.version_state["commit_node"]
        while commit_node:
            if not commit_node.is_head_node:
                commit_info = {
                    "commit": commit_node.commit_id,
                    "author": commit_node.commit_user_name,
                    "time": str(commit_node.commit_time)[:-7],
                    "message": commit_node.commit_message,
                }
                commits.append(commit_info)
            commit_node = commit_node.parent
        return commits

    def get_commit_details(self, commit_id) -> Dict:
        """Get details of a particular commit.

        Args:
            commit_id (str): commit id of the commit.

        Returns:
            Dict: Dictionary of details with keys - ``commit``, ``author``, ``time``, ``message``.

        Raises:
            KeyError: If given ``commit_id`` is was not found in the dataset.
        """
        commit_node: CommitNode = self.version_state["commit_node_map"].get(commit_id)
        if commit_node is None:
            raise KeyError(f"Commit {commit_id} not found in dataset.")

        time = str(commit_node.commit_time)[:-7] if commit_node.commit_time else None
        return {
            "commit": commit_node.commit_id,
            "author": commit_node.commit_user_name,
            "time": time,
            "message": commit_node.commit_message,
        }

    @property
    def _groups(self) -> List[str]:
        """Names of all groups in the root dataset"""
        return self.meta.groups  # type: ignore

    @property
    def _groups_filtered(self) -> List[str]:
        """Names of all sub groups in this group"""
        groups_filtered = []
        for g in self._groups:
            dirname, basename = posixpath.split(g)
            if dirname == self.group_index:
                groups_filtered.append(basename)
        return groups_filtered

    @property
    def groups(self) -> Dict[str, "Dataset"]:
        """All sub groups in this group"""
        return {g: self[g] for g in self._groups_filtered}

    @property
    def commit_id(self) -> Optional[str]:
        """The lasted committed commit id of the dataset. If there are no commits, this returns ``None``."""
        commit_node = self.version_state["commit_node"]
        if not commit_node.is_head_node:
            return commit_node.commit_id

        parent = commit_node.parent

        if parent is None:
            return None
        else:
            return parent.commit_id

    @property
    def pending_commit_id(self) -> str:
        """The commit_id of the next commit that will be made to the dataset.
        If you're not at the head of the current branch, this will be the same as the commit_id.
        """
        return self.version_state["commit_id"]

    @property
    def branch(self) -> str:
        """The current branch of the dataset"""
        return self.version_state["branch"]

    def _is_root(self) -> bool:
        return not self.group_index

    @property
    def parent(self):
        """Returns the parent of this group. Returns None if this is the root dataset."""
        if self._is_root():
            return None
        autoflush = self.storage.autoflush
        ds = self.__class__(
            storage=self.storage,
            index=self.index,
            group_index=posixpath.dirname(self.group_index),
            read_only=self.read_only,
            public=self.public,
            token=self._token,
            verbose=self.verbose,
            version_state=self.version_state,
            path=self.path,
            link_creds=self.link_creds,
        )
        self.storage.autoflush = autoflush
        return ds

    @property
    def root(self):
        """Returns the root dataset of a group."""
        if self._is_root():
            return self
        autoflush = self.storage.autoflush
        ds = self.__class__(
            storage=self.storage,
            index=self.index,
            group_index="",
            read_only=self.read_only,
            public=self.public,
            token=self._token,
            verbose=self.verbose,
            version_state=self.version_state,
            path=self.path,
            link_creds=self.link_creds,
        )
        self.storage.autoflush = autoflush
        return ds

    def _create_group(self, name: str) -> "Dataset":
        """Internal method used by `create_group` and `create_tensor`."""
        meta: DatasetMeta = self.version_state["meta"]
        if not name or name in dir(self):
            raise InvalidTensorGroupNameError(name)
        fullname = name
        while name:
            if name in self.version_state["full_tensors"]:
                raise TensorAlreadyExistsError(name)
            meta.add_group(name)
            name, _ = posixpath.split(name)
        return self[fullname]

    @deeplake_reporter.record_call
    def create_group(self, name: str, exist_ok=False) -> "Dataset":
        """Creates a tensor group. Intermediate groups in the path are also created.

        Args:
            name: The name of the group to create.
            exist_ok: If ``True``, the group is created if it does not exist. If ``False``, an error is raised if the group already exists.
                Defaults to ``False``.

        Returns:
            The created group.

        Raises:
            TensorGroupAlreadyExistsError: If the group already exists and ``exist_ok`` is False.

        Examples:

            >>> ds.create_group("images")
            >>> ds['images'].create_tensor("cats")

            >>> ds.create_groups("images/jpg/cats")
            >>> ds["images"].create_tensor("png")
            >>> ds["images/jpg"].create_group("dogs")
        """
        if not self._is_root():
            return self.root.create_group(
                posixpath.join(self.group_index, name), exist_ok=exist_ok
            )
        name = filter_name(name)
        if name in self._groups:
            if not exist_ok:
                raise TensorGroupAlreadyExistsError(name)
            return self[name]
        return self._create_group(name)

    def rechunk(
        self,
        tensors: Optional[Union[str, List[str]]] = None,
        num_workers: int = 0,
        scheduler: str = "threaded",
        progressbar: bool = True,
    ):
        """Rewrites the underlying chunks to make their sizes optimal.
        This is usually needed in cases where a lot of updates have been made to the data.

        Args:
            tensors (str, List[str], Optional): Name/names of the tensors to rechunk.
                If None, all tensors in the dataset are rechunked.
            num_workers (int): The number of workers to use for rechunking. Defaults to 0. When set to 0, it will always use serial processing, irrespective of the scheduler.
            scheduler (str): The scheduler to be used for rechunking. Supported values include: 'serial', 'threaded', 'processed' and 'ray'.
                Defaults to 'threaded'.
            progressbar (bool): Displays a progress bar If ``True`` (default).
        """

        if tensors is None:
            tensors = list(self.tensors)
        elif isinstance(tensors, str):
            tensors = [tensors]

        # identity function that rechunks
        @deeplake.compute
        def rechunking(sample_in, samples_out):
            for tensor in tensors:
                samples_out[tensor].append(sample_in[tensor])

        rechunking().eval(
            self,
            num_workers=num_workers,
            scheduler=scheduler,
            progressbar=progressbar,
            skip_ok=True,
        )

    # the below methods are used by cloudpickle dumps
    def __origin__(self):
        return None

    def __values__(self):
        return None

    def __type__(self):
        return None

    def __union_params__(self):
        return None

    def __tuple_params__(self):
        return None

    def __result__(self):
        return None

    def __args__(self):
        return None

    def __bool__(self):
        return True

    def extend(self, samples: Dict[str, Any], skip_ok: bool = False):
        """Appends multiple rows of samples to mutliple tensors at once. This method expects all tensors being updated to be of the same length.

        Args:
            samples (Dict[str, Any]): Dictionary with tensor names as keys and samples as values.
            skip_ok (bool): Skip tensors not in ``samples`` if set to True.

        Raises:
            KeyError: If any tensor in the dataset is not a key in ``samples`` and ``skip_ok`` is ``False``.
            TensorDoesNotExistError: If tensor in ``samples`` does not exist.
            ValueError: If all tensors being updated are not of the same length.
            NotImplementedError: If an error occurs while writing tiles.
            Exception: Error while attempting to rollback appends.
        """
        if isinstance(samples, Dataset):
            samples = samples.tensors
        if not samples:
            return
        n = len(samples[next(iter(samples.keys()))])
        for v in samples.values():
            if len(v) != n:
                sizes = {k: len(v) for (k, v) in samples.items()}
                raise ValueError(
                    f"Incoming samples are not of equal lengths. Incoming sample sizes: {sizes}"
                )
        [f() for f in list(self._update_hooks.values())]
        for i in range(n):
            self.append({k: v[i] for k, v in samples.items()})

    @invalid_view_op
    def append(
        self, sample: Dict[str, Any], skip_ok: bool = False, append_empty: bool = False
    ):
        """Append samples to mutliple tensors at once. This method expects all tensors being updated to be of the same length.

        Args:
            sample (dict): Dictionary with tensor names as keys and samples as values.
            skip_ok (bool): Skip tensors not in ``sample`` if set to ``True``.
            append_empty (bool): Append empty samples to tensors not specified in ``sample`` if set to ``True``. If True, ``skip_ok`` is ignored.

        Raises:
            KeyError: If any tensor in the dataset is not a key in ``sample`` and ``skip_ok`` is ``False``.
            TensorDoesNotExistError: If tensor in ``sample`` does not exist.
            ValueError: If all tensors being updated are not of the same length.
            NotImplementedError: If an error occurs while writing tiles.
            Exception: Error while attempting to rollback appends.
            SampleAppendingError: Error that occurs when someone tries to append a tensor value directly to the dataset without specifying tensor name.

        Examples:

            >>> ds = deeplake.empty("../test/test_ds")
            >>> ds.create_tensor('data')
            Tensor(key='data')
            >>> ds.create_tensor('labels')
            Tensor(key='labels')
            >>> ds.append({"data": [1, 2, 3, 4], "labels":[0, 1, 2, 3]})

        """
        if isinstance(sample, Dataset):
            sample = sample.tensors
        if not isinstance(sample, dict):
            raise SampleAppendingError()

        skipped_tensors = [k for k in self.tensors if k not in sample]
        if skipped_tensors and not skip_ok and not append_empty:
            raise KeyError(
                f"Required tensors not provided: {skipped_tensors}. Pass either `skip_ok=True` to skip tensors or `append_empty=True` to append empty samples to unspecified tensors."
            )
        for k in sample:
            if k not in self._tensors():
                raise TensorDoesNotExistError(k)
        tensors_to_check_length = self.tensors if append_empty else sample
        if len(set(map(len, (self[k] for k in tensors_to_check_length)))) != 1:
            raise ValueError(
                "When appending using Dataset.append, all tensors being updated are expected to have the same length."
            )
        [f() for f in list(self._update_hooks.values())]
        tensors_appended = []
        with self:
            for k in self.tensors:
                if k in sample:
                    v = sample[k]
                else:
                    if skip_ok:
                        continue
                    else:
                        v = None
                try:
                    tensor = self[k]
                    enc = tensor.chunk_engine.chunk_id_encoder
                    num_chunks = enc.num_chunks
                    tensor.append(v)
                    tensors_appended.append(k)
                except Exception as e:
                    new_num_chunks = enc.num_chunks
                    num_chunks_added = new_num_chunks - num_chunks
                    if num_chunks_added > 1:
                        # This is unlikely to happen, i.e the sample passed the validation
                        # steps and tiling but some error occured while writing tiles to chunks
                        raise NotImplementedError(
                            "Unable to recover from error while writing tiles."
                        ) from e
                    elif num_chunks_added == 1:
                        enc._encoded = enc._encoded[:-1]
                    for k in tensors_appended:
                        try:
                            self[k].pop()
                        except Exception as e2:
                            raise Exception(
                                "Error while attepting to rollback appends"
                            ) from e2
                    raise e

    def _view_hash(self) -> str:
        """Generates a unique hash for a filtered dataset view."""
        return hash_inputs(
            self.path,
            *[e.value for e in self.index.values],
            self.pending_commit_id,
            getattr(self, "_query", None),
        )

    def _get_view_info(
        self,
        id: Optional[str] = None,
        message: Optional[str] = None,
        copy: bool = False,
    ):
        if self._view_invalid:
            raise DatasetViewSavingError(
                "This view cannot be saved as new changes were made at HEAD node after creation of this query view."
            )
        commit_id = self.commit_id
        if self.has_head_changes:
            if self._new_view_base_commit:
                commit_id = self._view_base_commit
            else:
                if self._view_base:
                    self._waiting_for_view_base_commit = True
                    uid = self._view_id
                    if uid not in self._update_hooks:

                        def update_hook():
                            self._view_invalid = True
                            self._waiting_for_view_base_commit = False
                            del self._view_base._update_hooks[uid]
                            del self._view_base._commit_hooks[uid]

                        def commit_hook():
                            self._waiting_for_view_base_commit = False
                            self._new_view_base_commit = self._view_base.commit_id
                            del self._view_base._update_hooks[uid]
                            del self._view_base._commit_hooks[uid]

                        self._view_base._update_hooks[uid] = update_hook
                        self._view_base._commit_hooks[uid] = commit_hook

                raise DatasetViewSavingError(
                    "HEAD node has uncommitted changes. Commit them before saving views."
                )
        tm = getattr(self, "_created_at", time())
        id = self._view_hash() if id is None else id
        info = {
            "id": id,
            "virtual-datasource": not copy,
            "source-dataset": self.path,
            "source-dataset-version": commit_id,
            "created_at": tm,
        }
        if message is not None:
            info["message"] = message
        query = getattr(self, "_query", None)
        if query:
            info["query"] = query
            info["source-dataset-index"] = getattr(self, "_source_ds_idx", None)
        return info

    def _lock_queries_json(self):
        class _LockQueriesJson:
            def __enter__(self2):
                storage = self.base_storage
                self2.storage_read_only = storage.read_only
                if self._locked_out:
                    # Ignore storage level lock since we have file level lock
                    storage.read_only = False
                lock = Lock(storage, get_queries_lock_key())
                lock.acquire(timeout=10, force=True)
                self2.lock = lock

            def __exit__(self2, *_, **__):
                self2.lock.release()
                self.base_storage.read_only = self2.storage_read_only

        return _LockQueriesJson()

    def _write_queries_json(self, data: dict):
        read_only = self.base_storage.read_only
        self.base_storage.disable_readonly()
        try:
            self.base_storage[get_queries_key()] = json.dumps(data).encode("utf-8")
        finally:
            if read_only:
                self.base_storage.enable_readonly()

    def _append_to_queries_json(self, info: dict):
        with self._lock_queries_json():
            qjson = self._read_queries_json()
            idx = None
            for i in range(len(qjson)):
                if qjson[i]["id"] == info["id"]:
                    idx = i
                    break
            if idx is None:
                qjson.append(info)
            else:
                qjson[idx] = info
            self._write_queries_json(qjson)

    def _read_queries_json(self) -> list:
        try:
            return json.loads(self.base_storage[get_queries_key()].decode("utf-8"))
        except KeyError:
            return []

    def _read_view_info(self, id: str):
        for info in self._read_queries_json():
            if info["id"] == id:
                return info
        raise KeyError(f"View with id {id} not found.")

    def _write_vds(
        self,
        vds,
        info: dict,
        copy: Optional[bool] = False,
        tensors: Optional[List[str]] = None,
        num_workers: Optional[int] = 0,
        scheduler: str = "threaded",
        unlink=True,
    ):
        """Writes the indices of this view to a vds."""
        vds._allow_view_updates = True
        try:
            with vds:
                if copy:
                    self._copy(
                        vds,
                        tensors=tensors,
                        num_workers=num_workers,
                        scheduler=scheduler,
                        unlink=unlink,
                        create_vds_index_tensor=True,
                    )
                else:
                    vds.create_tensor(
                        "VDS_INDEX",
                        dtype="uint64",
                        create_shape_tensor=False,
                        create_id_tensor=False,
                        create_sample_info_tensor=False,
                    ).extend(list(self.index.values[0].indices(self.num_samples)))
                    info["first-index-subscriptable"] = self.index.subscriptable_at(0)
                    if len(self.index) > 1:
                        info["sub-sample-index"] = Index(
                            self.index.values[1:]
                        ).to_json()
                vds.info.update(info)
        finally:
            try:
                delattr(vds, "_allow_view_updates")
            except AttributeError:  # Attribute already deleted by _copy()
                pass

    def _save_view_in_subdir(
        self,
        id: Optional[str],
        message: Optional[str],
        copy: bool,
        tensors: Optional[List[str]],
        num_workers: int,
        scheduler: str,
    ):
        """Saves this view under ".queries" sub directory of same storage."""
        info = self._get_view_info(id, message, copy)
        hash = info["id"]
        path = f".queries/{hash}"
        vds = self._sub_ds(path, empty=True, verbose=False)
        self._write_vds(vds, info, copy, tensors, num_workers, scheduler)
        self._append_to_queries_json(info)
        return vds

    def _save_view_in_user_queries_dataset(
        self,
        id: Optional[str],
        message: Optional[str],
        copy: bool,
        tensors: Optional[List[str]],
        num_workers: int,
        scheduler: str,
    ):
        """Saves this view under hub://username/queries
        Only applicable for views of Deep Lake cloud datasets.
        """
        if len(self.index.values) > 1:
            raise NotImplementedError("Storing sub-sample slices is not supported yet.")

        username = jwt.decode(self.token, options={"verify_signature": False})["id"]

        if username == "public":
            raise DatasetViewSavingError(
                "Unable to save view for read only dataset. Login to save the view to your user account."
            )

        info = self._get_view_info(id, message, copy)
        base = self._view_base or self
        org_id, ds_name = base.org_id, base.ds_name
        hash = f"[{org_id}][{ds_name}]{info['id']}"
        info["id"] = hash
        queries_ds_path = f"hub://{username}/queries"

        try:
            queries_ds = deeplake.load(
                queries_ds_path,
                verbose=False,
            )  # create if doesn't exist
        except PathNotEmptyException:
            deeplake.delete(queries_ds_path, force=True)
            queries_ds = deeplake.empty(queries_ds_path, verbose=False)
        except DatasetHandlerError:
            queries_ds = deeplake.empty(queries_ds_path, verbose=False)

        queries_ds._unlock()  # we don't need locking as no data will be added to this ds.

        path = f"hub://{username}/queries/{hash}"

        vds = deeplake.empty(path, overwrite=True, verbose=False)

        self._write_vds(vds, info, copy, tensors, num_workers, scheduler)
        queries_ds._append_to_queries_json(info)

        return vds

    def _save_view_in_path(
        self,
        path: str,
        id: Optional[str],
        message: Optional[str],
        copy: bool,
        tensors: Optional[List[str]],
        num_workers: int,
        scheduler: str,
        **ds_args,
    ):
        """Saves this view at a given dataset path"""
        if os.path.abspath(path) == os.path.abspath(self.path):
            raise DatasetViewSavingError("Rewriting parent dataset is not allowed.")
        try:
            vds = deeplake.empty(path, **ds_args)
        except Exception as e:
            raise DatasetViewSavingError from e
        info = self._get_view_info(id, message, copy)
        self._write_vds(vds, info, copy, tensors, num_workers, scheduler)
        return vds

    def save_view(
        self,
        message: Optional[str] = None,
        path: Optional[Union[str, pathlib.Path]] = None,
        id: Optional[str] = None,
        optimize: bool = False,
        tensors: Optional[List[str]] = None,
        num_workers: int = 0,
        scheduler: str = "threaded",
        verbose: bool = True,
        **ds_args,
    ) -> str:
        """Saves a dataset view as a virtual dataset (VDS)

        Examples:

            >>> # Save to specified path
            >>> vds_path = ds[:10].save_view(path="views/first_10", id="first_10")
            >>> vds_path
            views/first_10

            >>> # Path unspecified
            >>> vds_path = ds[:100].save_view(id="first_100", message="first 100 samples")
            >>> # vds_path = path/to/dataset

            >>> # Random id
            >>> vds_path = ds[:100].save_view()
            >>> # vds_path = path/to/dataset/.queries/92f41922ed0471ec2d27690b7351fc96bea060e6c5ee22b14f7ffa5f291aa068

            See :func:`Dataset.get_view` to learn how to load views by id.
            These virtual datasets can also be loaded from their path like normal datasets.

        Args:
            message (Optional, str): Custom user message.
            path (Optional, str, pathlib.Path): - The VDS will be saved as a standalone dataset at the specified path.
                - If not specified, the VDS is saved under ``.queries`` subdirectory of the source dataset's storage.
                - If the user doesn't have write access to the source dataset and the source dataset is a Deep Lake cloud dataset, then the VDS is saved is saved under the user's Deep Lake account and can be accessed using ``deeplake.load(f"hub://{username}/queries/{query_hash}")``.
            id (Optional, str): Unique id for this view. Random id will be generated if not specified.
            optimize (bool):
                - If ``True``, the dataset view will be optimized by copying and rechunking the required data. This is necessary to achieve fast streaming speeds when training models using the dataset view. The optimization process will take some time, depending on the size of the data.
                - You can also choose to optimize the saved view later by calling its :meth:`ViewEntry.optimize` method.
            tensors (List, optional): Names of tensors (and groups) to be copied. If not specified all tensors are copied.
            num_workers (int): Number of workers to be used for optimization process. Applicable only if ``optimize=True``. Defaults to 0.
            scheduler (str): The scheduler to be used for optimization. Supported values include: 'serial', 'threaded', 'processed' and 'ray'. Only applicable if ``optimize=True``. Defaults to 'threaded'.
            verbose (bool): If ``True``, logs will be printed. Defaults to ``True``.
            ds_args (dict): Additional args for creating VDS when path is specified. (See documentation for :func:`deeplake.dataset()`)

        Returns:
            str: Path to the saved VDS.

        Raises:
            ReadOnlyModeError: When attempting to save a view inplace and the user doesn't have write access.
            DatasetViewSavingError: If HEAD node has uncommitted changes.

        Note:
            Specifying ``path`` makes the view external. External views cannot be accessed using the parent dataset's :func:`Dataset.get_view`,
            :func:`Dataset.load_view`, :func:`Dataset.delete_view` methods. They have to be loaded using :func:`deeplake.load`.
        """
        return self._save_view(
            path,
            id,
            message,
            optimize,
            tensors,
            num_workers,
            scheduler,
            verbose,
            False,
            **ds_args,
        )

    def _save_view(
        self,
        path: Optional[Union[str, pathlib.Path]] = None,
        id: Optional[str] = None,
        message: Optional[str] = None,
        optimize: bool = False,
        tensors: Optional[List[str]] = None,
        num_workers: int = 0,
        scheduler: str = "threaded",
        verbose: bool = True,
        _ret_ds: bool = False,
        **ds_args,
    ) -> Union[str, Any]:
        """Saves a dataset view as a virtual dataset (VDS)

        Args:
            path (Optional, str, pathlib.Path): If specified, the VDS will saved as a standalone dataset at the specified path. If not,
                the VDS is saved under `.queries` subdirectory of the source dataset's storage. If the user doesn't have
                write access to the source dataset and the source dataset is a Deep Lake cloud dataset, then the VDS is saved
                is saved under the user's Deep Lake account and can be accessed using deeplake.load(f"hub://{username}/queries/{query_hash}").
            id (Optional, str): Unique id for this view.
            message (Optional, message): Custom user message.
            optimize (bool): Whether the view should be optimized by copying the required data. Default False.
            tensors (Optional, List[str]): Tensors to be copied if `optimize` is True. By default all tensors are copied.
            num_workers (int): Number of workers to be used if `optimize` is True.
            scheduler (str): The scheduler to be used for optimization. Supported values include: 'serial', 'threaded', 'processed' and 'ray'.
                Only applicable if ``optimize=True``. Defaults to 'threaded'.
            verbose (bool): If ``True``, logs will be printed. Defaults to ``True``.
            _ret_ds (bool): If ``True``, the VDS is retured as such without converting it to a view. If ``False``, the VDS path is returned.
                Default False.
            ds_args (dict): Additional args for creating VDS when path is specified. (See documentation for `deeplake.dataset()`)

        Returns:
            If ``_ret_ds`` is ``True``, the VDS is returned, else path to the VDS is returned.

        Raises:
            ReadOnlyModeError: When attempting to save a view inplace and the user doesn't have write access.
            NotImplementedError: When attempting to save in-memory datasets.
        """

        path = convert_pathlib_to_string_if_needed(path)

        ds_args["verbose"] = False
        vds = None
        if path is None and hasattr(self, "_vds"):
            vds = self._vds
            vds_id = vds.info["id"]
            if id is not None and vds_id != id:
                vds = None
                warnings.warn(
                    f"This view is already saved with id '{vds_id}'. A copy of this view will be created with the provided id '{id}'"
                )
        if vds is None:
            if path is None:
                if isinstance(self, MemoryProvider):
                    raise NotImplementedError(
                        "Saving views inplace is not supported for in-memory datasets."
                    )
                if self.read_only and not (self._view_base or self)._locked_out:
                    if isinstance(self, deeplake.core.dataset.DeepLakeCloudDataset):
                        vds = self._save_view_in_user_queries_dataset(
                            id, message, optimize, tensors, num_workers, scheduler
                        )
                    else:
                        raise ReadOnlyModeError(
                            "Cannot save view in read only dataset. Speicify a path to save the view in a different location."
                        )
                else:
                    vds = self._save_view_in_subdir(
                        id, message, optimize, tensors, num_workers, scheduler
                    )
            else:
                vds = self._save_view_in_path(
                    path,
                    id,
                    message,
                    optimize,
                    tensors,
                    num_workers,
                    scheduler,
                    **ds_args,
                )
        if verbose and self.verbose:
            log_visualizer_link(vds.path, self.path)
        if _ret_ds:
            return vds
        return vds.path

    def _get_view(self, inherit_creds=True, creds: Optional[Dict] = None):
        """Returns a view for this VDS. Only works if this Dataset is a virtual dataset.

        Returns:
            A view of the source dataset based on the indices from VDS.

        Args:
            inherit_creds (bool): Whether to inherit creds from the parent dataset in which this vds is stored. Default True.
            creds (optional, Dict): Creds for the source dataset. Used only if inherit_creds is False.

        Raises:
            Exception: If this is not a VDS.
        """

        try:
            commit_id = self.info["source-dataset-version"]
        except KeyError:
            raise Exception("Dataset._get_view() works only for virtual datasets.")
        ds = (
            self._parent_dataset[Index()]
            if (inherit_creds and self._parent_dataset)
            else deeplake.load(
                self.info["source-dataset"], verbose=False, creds=creds, read_only=True
            )
        )

        ds.index = Index()
        ds._checkout(commit_id, verbose=False)
        first_index_subscriptable = self.info.get("first-index-subscriptable", True)
        if first_index_subscriptable:
            index_entries = [IndexEntry(self.VDS_INDEX.numpy().reshape(-1).tolist())]
        else:
            index_entries = [IndexEntry(int(self.VDS_INDEX.numpy()))]
        sub_sample_index = self.info.get("sub-sample-index")
        if sub_sample_index:
            index_entries += Index.from_json(sub_sample_index).values
        ret = ds[Index(index_entries)]
        ret._vds = self
        return ret

    def _get_empty_vds(
        self,
        vds_path: Optional[Union[str, pathlib.Path]] = None,
        query: Optional[str] = None,
        **vds_args,
    ):
        """Returns an empty VDS with this dataset as the source dataset. Internal.

        Args:
            vds_path (Optional, str, pathlib.Path): If specified, the vds will be sved at this path. Else the vds will be saved under `.queries` subdirectory.
            query (Optional, str): Query string associated with this view.
            vds_args (dict): Additional args for creating vds when path is specified.

        Returns:
            Empty VDS with this dataset as the source dataset.
        """
        view = self[:0]
        vds_path = convert_pathlib_to_string_if_needed(vds_path)
        if query:
            view._query = query
        return view._save_view(vds_path, _ret_ds=True, **vds_args)

    @staticmethod
    def _get_queries_ds_from_user_account():
        username = get_user_name()
        if username == "public":
            return
        try:
            return deeplake.load(f"hub://{username}/queries", verbose=False)
        except DatasetHandlerError:
            return

    def _read_queries_json_from_user_account(self):
        queries_ds = Dataset._get_queries_ds_from_user_account()
        if not queries_ds:
            return [], None
        return (
            list(
                filter(
                    lambda x: x["source-dataset"] == self.path,
                    queries_ds._read_queries_json(),
                )
            ),
            queries_ds,
        )

    def get_views(self, commit_id: Optional[str] = None) -> List[ViewEntry]:
        """Returns list of views stored in this Dataset.

        Args:
            commit_id (str, optional): - Commit from which views should be returned.
                - If not specified, views from current commit is returned.
                - If not specified, views from the currently checked out commit will be returned.

        Returns:
            List[ViewEntry]: List of :class:`ViewEntry` instances.
        """
        commit_id = commit_id or self.commit_id
        queries = self._read_queries_json()
        f = lambda x: x["source-dataset-version"] == commit_id
        ret = map(
            partial(ViewEntry, dataset=self),
            filter(f, queries),
        )

        if self.path.startswith("hub://"):
            queries, qds = self._read_queries_json_from_user_account()
            if queries:
                ret = chain(
                    ret,
                    map(
                        partial(
                            ViewEntry, dataset=qds, source_dataset=self, external=True
                        ),
                        filter(f, queries),
                    ),
                )
        return list(ret)

    def get_view(self, id: str) -> ViewEntry:
        """Returns the dataset view corresponding to ``id``.

        Examples:
            >>> # save view
            >>> ds[:100].save_view(id="first_100")
            >>> # load view
            >>> first_100 = ds.get_view("first_100").load()
            >>> # 100
            >>> print(len(first_100))

            See :func:`Dataset.save_view` to learn more about saving views.

        Args:
            id (str): id of required view.

        Returns:
            ViewEntry

        Raises:
            KeyError: If no such view exists.
        """
        queries = self._read_queries_json()
        for q in queries:
            if q["id"] == id:
                return ViewEntry(q, self)
        if self.path.startswith("hub://"):
            queries, qds = self._read_queries_json_from_user_account()
            for q in queries:
                if q["id"] == f"[{self.org_id}][{self.ds_name}]{id}":
                    return ViewEntry(q, qds, self, True)
        raise KeyError(f"No view with id {id} found in the dataset.")

    def load_view(
        self,
        id: str,
        optimize: Optional[bool] = False,
        tensors: Optional[List[str]] = None,
        num_workers: int = 0,
        scheduler: str = "threaded",
        progressbar: Optional[bool] = True,
    ):
        """Loads the view and returns the :class:`~deeplake.core.dataset.dataset.Dataset` by id. Equivalent to ds.get_view(id).load().

        Args:
            id (str): id of the view to be loaded.
            optimize (bool): If ``True``, the dataset view is optimized by copying and rechunking the required data before loading. This is
                necessary to achieve fast streaming speeds when training models using the dataset view. The optimization process will
                take some time, depending on the size of the data.
            tensors (Optional, List[str]): Tensors to be copied if `optimize` is True. By default all tensors are copied.
            num_workers (int): Number of workers to be used for the optimization process. Only applicable if `optimize=True`. Defaults to 0.
            scheduler (str): The scheduler to be used for optimization. Supported values include: 'serial', 'threaded', 'processed' and 'ray'.
                Only applicable if `optimize=True`. Defaults to 'threaded'.
            progressbar (bool): Whether to use progressbar for optimization. Only applicable if `optimize=True`. Defaults to True.

        Returns:
            Dataset: The loaded view.

        Raises:
            KeyError: if view with given id does not exist.
        """
        if optimize:
            return (
                self.get_view(id)
                .optimize(
                    tensors=tensors,
                    num_workers=num_workers,
                    scheduler=scheduler,
                    progressbar=progressbar,
                )
                .load()
            )
        return self.get_view(id).load()

    def delete_view(self, id: str):
        """Deletes the view with given view id.

        Args:
            id (str): Id of the view to delete.

        Raises:
            KeyError: if view with given id does not exist.
        """

        with self._lock_queries_json():
            qjson = self._read_queries_json()
            for i, q in enumerate(qjson):
                if q["id"] == id:
                    qjson.pop(i)
                    self.base_storage.subdir(
                        ".queries/" + (q.get("path") or q["id"])
                    ).clear()
                    self._write_queries_json(qjson)
                    return

        if self.path.startswith("hub://"):
            qds = Dataset._get_queries_ds_from_user_account()
            if qds:
                with qds._lock_queries_json():
                    qjson = qds._read_queries_json()
                    for i, q in enumerate(qjson):
                        if q["id"] == f"[{self.org_id}][{self.ds_name}]{id}":
                            qjson.pop(i)
                            qds.base_storage.subdir(
                                ".queries/" + (q.get("path") or q["id"])
                            ).clear()
                            qds._write_queries_json(qjson)
                            return
        raise KeyError(f"No view with id {id} found in the dataset.")

    def _sub_ds(
        self,
        path,
        empty=False,
        memory_cache_size: int = DEFAULT_MEMORY_CACHE_SIZE,
        local_cache_size: int = DEFAULT_LOCAL_CACHE_SIZE,
        read_only=None,
        lock=True,
        verbose=True,
    ):
        """Loads a nested dataset. Internal.

        Args:
            path (str): Path to sub directory
            empty (bool): If ``True``, all contents of the sub directory is cleared before initializing the sub dataset.
            memory_cache_size (int): Memory cache size for the sub dataset.
            local_cache_size (int): Local storage cache size for the sub dataset.
            read_only (bool): Loads the sub dataset in read only mode if ``True``. Default ``False``.
            lock (bool): Whether the dataset should be locked for writing. Only applicable for S3, Deep Lake and GCS datasets. No effect if ``read_only=True``.
            verbose (bool): If ``True``, logs will be printed. Defaults to ``True``.

        Returns:
            Sub dataset

        Note:
            Virtual datasets are returned as such, they are not converted to views.
        """
        sub_storage = self.base_storage.subdir(path)

        if empty:
            sub_storage.clear()

        if self.path.startswith("hub://"):
            path = posixpath.join(self.path, path)
            cls = deeplake.core.dataset.DeepLakeCloudDataset
        else:
            path = sub_storage.root
            cls = deeplake.core.dataset.Dataset

        ret = cls(
            generate_chain(
                sub_storage,
                memory_cache_size * MB,
                local_cache_size * MB,
            ),
            path=path,
            token=self._token,
            read_only=read_only,
            lock=lock,
            verbose=verbose,
        )
        ret._parent_dataset = self
        return ret

    def _link_tensors(
        self,
        src: str,
        dest: str,
        extend_f: str,
        update_f: Optional[str] = None,
        flatten_sequence: Optional[bool] = None,
    ):
        """Internal. Links a source tensor to a destination tensor. Appends / updates made to the source tensor will be reflected in the destination tensor.

        Args:
            src (str): Name of the source tensor.
            dest (str): Name of the destination tensor.
            extend_f (str): Name of the linked tensor transform to be used for extending the destination tensor. This transform should be defined in `deeplake.core.tensor_link` module.
            update_f (str): Name of the linked tensor transform to be used for updating items in the destination tensor. This transform should be defined in `deeplake.core.tensor_link` module.
            flatten_sequence (bool, Optional): Whether appends and updates should be done per item or per sequence if the source tensor is a sequence tensor.

        Raises:
            TensorDoesNotExistError: If source or destination tensors do not exist in this dataset.
            ValueError: If source tensor is a sequence tensor and `flatten_sequence` argument is not specified.
        """
        assert self._is_root()
        tensors = self._tensors()
        if src not in tensors:
            raise TensorDoesNotExistError(src)
        if dest not in tensors:
            raise TensorDoesNotExistError(dest)
        src_tensor = self[src]
        dest_key = self.version_state["tensor_names"][dest]
        if flatten_sequence is None:
            if src_tensor.is_sequence:
                raise ValueError(
                    "`flatten_sequence` arg must be specified when linking a sequence tensor."
                )
            flatten_sequence = False
        src_tensor.meta.add_link(dest_key, extend_f, update_f, flatten_sequence)
        self.storage.maybe_flush()

    def _resolve_tensor_list(self, keys: List[str], root: bool = False) -> List[str]:
        ret = []
        for k in keys:
            fullpath = k if root else posixpath.join(self.group_index, k)
            if (
                self.version_state["tensor_names"].get(fullpath)
                in self.version_state["full_tensors"]
            ):
                ret.append(k)
            else:
                enabled_tensors = self.enabled_tensors
                if fullpath[-1] != "/":
                    fullpath = fullpath + "/"
                hidden = self.meta.hidden_tensors
                ret += filter(
                    lambda t: t.startswith(fullpath)
                    and t not in hidden
                    and (enabled_tensors is None or t in enabled_tensors),
                    self.version_state["tensor_names"],
                )
        return ret

    def _copy(
        self,
        dest: Union[str, pathlib.Path],
        tensors: Optional[List[str]] = None,
        overwrite: bool = False,
        creds=None,
        token=None,
        num_workers: int = 0,
        scheduler="threaded",
        progressbar=True,
        public: bool = False,
        unlink: bool = False,
        create_vds_index_tensor: bool = False,
    ):
        """Copies this dataset or dataset view to `dest`. Version control history is not included.

        Args:
            dest (str, pathlib.Path): Destination dataset or path to copy to. If a Dataset instance is provided, it is expected to be empty.
            tensors (List[str], optional): Names of tensors (and groups) to be copied. If not specified all tensors are copied.
            overwrite (bool): If ``True`` and a dataset exists at `destination`, it will be overwritten. Defaults to False.
            creds (dict, Optional): creds required to create / overwrite datasets at `dest`.
            token (str, Optional): token used to for fetching credentials to `dest`.
            num_workers (int): The number of workers to use for copying. Defaults to 0. When set to 0, it will always use serial processing, irrespective of the scheduler.
            scheduler (str): The scheduler to be used for copying. Supported values include: 'serial', 'threaded', 'processed' and 'ray'.
                Defaults to 'threaded'.
            progressbar (bool): Displays a progress bar If ``True`` (default).
            public (bool): Defines if the dataset will have public access. Applicable only if Deep Lake cloud storage is used and a new Dataset is being created. Defaults to False.
            unlink (bool): Whether to copy the data from source for linked tensors. Does not apply for linked video tensors.
            create_vds_index_tensor (bool): If ``True``, a hidden tensor called "VDS_INDEX" is created which contains the sample indices in the source view.

        Returns:
            Dataset: New dataset object.

        Raises:
            DatasetHandlerError: If a dataset already exists at destination path and overwrite is False.
        """
        if isinstance(dest, str):
            path = dest
        else:
            path = dest.path

        report_params = {
            "Tensors": tensors,
            "Overwrite": overwrite,
            "Num_Workers": num_workers,
            "Scheduler": scheduler,
            "Progressbar": progressbar,
            "Public": public,
        }

        if path.startswith("hub://"):
            report_params["Dest"] = path
        feature_report_path(self.path, "copy", report_params, token=token)

        dest_ds = deeplake.api.dataset.dataset._like(
            dest,
            self,
            tensors=tensors,
            creds=creds,
            token=token,
            overwrite=overwrite,
            public=public,
            unlink=[
                t
                for t in self.tensors
                if (
                    self.tensors[t].base_htype != "video"
                    or deeplake.constants._UNLINK_VIDEOS
                )
            ]
            if unlink
            else False,
        )

        if not self.index.subscriptable_at(0):
            old_first_index = self.index.values[0]
            new_first_index = IndexEntry(
                slice(old_first_index.value, old_first_index.value + 1)
            )
            self.index.values[0] = new_first_index
            reset_index = True
        else:
            reset_index = False
        try:
            for tensor in dest_ds.tensors:
                src = self[tensor]
                copy_f = (
                    (
                        _copy_tensor_unlinked_partial_sample
                        if len(self.index) > 1
                        else _copy_tensor_unlinked_full_sample
                    )
                    if unlink
                    and src.is_link
                    and (src.base_htype != "video" or deeplake.constants._UNLINK_VIDEOS)
                    else _copy_tensor
                )
                if progressbar:
                    sys.stderr.write(f"Copying tensor: {tensor}.\n")
                deeplake.compute(copy_f, name="tensor copy transform")(
                    tensor_name=tensor
                ).eval(
                    self,
                    dest_ds,
                    num_workers=num_workers,
                    scheduler=scheduler,
                    progressbar=progressbar,
                    skip_ok=True,
                    check_lengths=False,
                    disable_label_sync=True,
                )

            dest_ds.flush()
            if create_vds_index_tensor:
                with dest_ds:
                    try:
                        dest_ds._allow_view_updates = True
                        dest_ds.create_tensor(
                            "VDS_INDEX",
                            dtype=np.uint64,
                            hidden=True,
                            create_shape_tensor=False,
                            create_id_tensor=False,
                            create_sample_info_tensor=False,
                        )
                        dest_ds.VDS_INDEX.extend(list(self.sample_indices))
                    finally:
                        delattr(dest_ds, "_allow_view_updates")
        finally:
            if reset_index:
                dest_ds.meta.default_index = Index([IndexEntry(0)]).to_json()
                dest_ds.meta.is_dirty = True
                dest_ds.flush()
                dest_ds = dest_ds[0]
                self.index.values[0] = old_first_index
        return dest_ds

    def copy(
        self,
        dest: Union[str, pathlib.Path],
        tensors: Optional[List[str]] = None,
        overwrite: bool = False,
        creds=None,
        token=None,
        num_workers: int = 0,
        scheduler="threaded",
        progressbar=True,
        public: bool = False,
    ):
        """Copies this dataset or dataset view to ``dest``. Version control history is not included.

        Args:
            dest (str, pathlib.Path): Destination dataset or path to copy to. If a Dataset instance is provided, it is expected to be empty.
            tensors (List[str], optional): Names of tensors (and groups) to be copied. If not specified all tensors are copied.
            overwrite (bool): If ``True`` and a dataset exists at `destination`, it will be overwritten. Defaults to False.
            creds (dict, Optional): creds required to create / overwrite datasets at `dest`.
            token (str, Optional): token used to for fetching credentials to `dest`.
            num_workers (int): The number of workers to use for copying. Defaults to 0. When set to 0, it will always use serial processing, irrespective of the scheduler.
            scheduler (str): The scheduler to be used for copying. Supported values include: 'serial', 'threaded', 'processed' and 'ray'.
                Defaults to 'threaded'.
            progressbar (bool): Displays a progress bar If ``True`` (default).
            public (bool): Defines if the dataset will have public access. Applicable only if Deep Lake cloud storage is used and a new Dataset is being created. Defaults to False.

        Returns:
            Dataset: New dataset object.

        Raises:
            DatasetHandlerError: If a dataset already exists at destination path and overwrite is False.
        """
        return self._copy(
            dest,
            tensors,
            overwrite,
            creds,
            token,
            num_workers,
            scheduler,
            progressbar,
            public,
        )

    @invalid_view_op
    def reset(self):
        """Resets the uncommitted changes present in the branch.

        Note:
            The uncommitted data is deleted from underlying storage, this is not a reversible operation.
        """
        storage, version_state = self.storage, self.version_state
        if version_state["commit_node"].children:
            print("You are not at the head node of the branch, cannot reset.")
            return
        if not self.has_head_changes:
            print("There are no uncommitted changes on this branch.")
            return

        # delete metas first
        self._delete_metas()

        if self.commit_id is None:
            storage.clear()
            self._populate_meta()
        else:
            prefix = "/".join(("versions", self.pending_commit_id))
            storage.clear(prefix=prefix)
            src_id, dest_id = self.commit_id, self.pending_commit_id

            # by doing this checkout, we get list of tensors in previous commit, which is what we require for copying metas and create_commit_chunk_set
            self.checkout(src_id)
            copy_metas(src_id, dest_id, storage, version_state)
            create_commit_chunk_sets(dest_id, storage, version_state)
            self.checkout(dest_id)
        load_meta(self)

    def _delete_metas(self):
        """Deletes all metas in the dataset."""
        commit_id = self.pending_commit_id
        meta_keys = [get_dataset_meta_key(commit_id)]
        meta_keys.append(get_dataset_diff_key(commit_id))
        meta_keys.append(get_dataset_info_key(commit_id))

        for tensor in self.tensors:
            meta_keys.append(get_tensor_meta_key(commit_id, tensor))
            meta_keys.append(get_tensor_tile_encoder_key(commit_id, tensor))
            meta_keys.append(get_tensor_info_key(commit_id, tensor))
            meta_keys.append(get_tensor_commit_chunk_set_key(commit_id, tensor))
            meta_keys.append(get_tensor_commit_diff_key(commit_id, tensor))
            meta_keys.append(get_chunk_id_encoder_key(commit_id, tensor))
            meta_keys.append(get_sequence_encoder_key(commit_id, tensor))

        for key in meta_keys:
            try:
                del self.storage[key]
            except KeyError:
                pass

    def connect(
        self,
        creds_key: str,
        dest_path: Optional[str] = None,
        org_id: Optional[str] = None,
        ds_name: Optional[str] = None,
        token: Optional[str] = None,
    ):
        """Connect a Deep Lake cloud dataset through a deeplake path.

        Examples:
            >>> # create/load an s3 dataset
            >>> s3_ds = deeplake.dataset("s3://bucket/dataset")
            >>> ds = s3_ds.connect(dest_path="hub://my_org/dataset", creds_key="my_managed_credentials_key")
            >>> # or
            >>> ds = s3_ds.connect(org_id="my_org", creds_key="my_managed_credentials_key")

        Args:
            creds_key (str): The managed credentials to be used for accessing the source path.
            dest_path (str, optional): The full path to where the connected Deep Lake dataset will reside. Can be:
                a Deep Lake path like ``hub://organization/dataset``
            org_id (str, optional): The organization to where the connected Deep Lake dataset will be added.
            ds_name (str, optional): The name of the connected Deep Lake dataset. Will be infered from ``dest_path`` or ``src_path`` if not provided.
            token (str, optional): Activeloop token used to fetch the managed credentials.

        Returns:
            Dataset: The connected Deep Lake dataset.

        Raises:
            InvalidSourcePathError: If the dataset's path is not a valid s3 or gcs path.
            InvalidDestinationPathError: If ``dest_path``, or ``org_id`` and ``ds_name`` do not form a valid Deep Lake path.
        """
        return connect_dataset_entry(
            src_path=self.path,
            creds_key=creds_key,
            dest_path=dest_path,
            org_id=org_id,
            ds_name=ds_name,
            token=token,
        )

    def add_creds_key(self, creds_key: str, managed: bool = False):
        """Adds a new creds key to the dataset. These keys are used for tensors that are linked to external data.

        Examples:

            >>> # create/load a dataset
            >>> ds = deeplake.empty("path/to/dataset")
            >>> # add a new creds key
            >>> ds.add_creds_key("my_s3_key")

        Args:
            creds_key (str): The key to be added.
            managed (bool):
                - If ``True``, the creds corresponding to the key will be fetched from Activeloop platform.
                - Defaults to ``False``.

        Raises:
            ValueError: If the dataset is not connected to Activeloop platform and ``managed`` is ``True``.

        Note:
            ``managed`` parameter is applicable only for datasets that are connected to `Activeloop platform <https://app.activeloop.ai>`_.
        """
        if managed:
            raise ValueError(
                "Managed creds are not supported for datasets that are not connected to activeloop platform."
            )
        self.link_creds.add_creds_key(creds_key)
        save_link_creds(self.link_creds, self.storage)

    def populate_creds(self, creds_key: str, creds: dict):
        """Populates the creds key added in add_creds_key with the given creds. These creds are used to fetch the external data.
        This needs to be done everytime the dataset is reloaded for datasets that contain links to external data.

        Examples:

            >>> # create/load a dataset
            >>> ds = deeplake.dataset("path/to/dataset")
            >>> # add a new creds key
            >>> ds.add_creds_key("my_s3_key")
            >>> # populate the creds
            >>> ds.populate_creds("my_s3_key", {"aws_access_key_id": "my_access_key", "aws_secret_access_key": "my_secret_key"})

        """
        self.link_creds.populate_creds(creds_key, creds)

    def update_creds_key(self, old_creds_key: str, new_creds_key: str):
        """Replaces the old creds key with the new creds key. This is used to replace the creds key used for external data."""
        replaced_index = self.link_creds.replace_creds(old_creds_key, new_creds_key)
        save_link_creds(self.link_creds, self.storage, replaced_index=replaced_index)

    def change_creds_management(self, creds_key: str, managed: bool):
        """Changes the management status of the creds key.

        Args:
            creds_key (str): The key whose management status is to be changed.
            managed (bool): The target management status. If ``True``, the creds corresponding to the key will be fetched from activeloop platform.

        Raises:
            ValueError: If the dataset is not connected to activeloop platform.
            KeyError: If the creds key is not present in the dataset.

        Examples:

            >>> # create/load a dataset
            >>> ds = deeplake.dataset("path/to/dataset")
            >>> # add a new creds key
            >>> ds.add_creds_key("my_s3_key")
            >>> # Populate the name added with creds dictionary
            >>> # These creds are only present temporarily and will have to be repopulated on every reload
            >>> ds.populate_creds("my_s3_key", {})
            >>> # Change the management status of the key to True. Before doing this, ensure that the creds have been created on activeloop platform
            >>> # Now, this key will no longer use the credentials populated in the previous step but will instead fetch them from activeloop platform
            >>> # These creds don't have to be populated again on every reload and will be fetched every time the dataset is loaded
            >>> ds.change_creds_management("my_s3_key", True)

        """
        raise ValueError(
            "Managed creds are not supported for datasets that are not connected to activeloop platform."
        )

    def get_creds_keys(self) -> List[str]:
        """Returns the list of creds keys added to the dataset. These are used to fetch external data in linked tensors"""
        return self.link_creds.creds_keys

    def visualize(
        self, width: Union[int, str, None] = None, height: Union[int, str, None] = None
    ):
        """
        Visualizes the dataset in the Jupyter notebook.

        Args:
            width: Union[int, str, None] Optional width of the visualizer canvas.
            height: Union[int, str, None] Optional height of the visualizer canvas.

        Raises:
            Exception: If the dataset is not a Deep Lake cloud dataset and the visualization is attempted in colab.
        """
        from deeplake.visualizer import visualize

        deeplake_reporter.feature_report(feature_name="visualize", parameters={})
        if is_colab():
            provider = self.storage.next_storage
            if isinstance(provider, S3Provider):
                creds = {
                    "aws_access_key_id": provider.aws_access_key_id,
                    "aws_secret_access_key": provider.aws_secret_access_key,
                    "aws_session_token": provider.aws_session_token,
                    "aws_region": provider.aws_region,
                    "endpoint_url": provider.endpoint_url,
                }
                visualize(
                    provider.path,
                    link_creds=self.link_creds,
                    token=self.token,
                    creds=creds,
                )
            else:
                raise Exception(
                    "Cannot visualize non Deep Lake cloud dataset in Colab."
                )
        else:
            visualize(
                self.storage, link_creds=self.link_creds, width=width, height=height
            )

    def __contains__(self, tensor: str):
        return tensor in self.tensors

    def _optimize_saved_view(
        self,
        id: str,
        tensors: Optional[List[str]] = None,
        external=False,
        unlink=True,
        num_workers=0,
        scheduler="threaded",
        progressbar=True,
    ):
        with self._temp_write_access():
            with self._lock_queries_json():
                qjson = self._read_queries_json()
                idx = -1
                for i in range(len(qjson)):
                    if qjson[i]["id"] == id:
                        idx = i
                        break
                if idx == -1:
                    raise KeyError(f"View with id {id} not found.")
                info = qjson[i]
                if not info["virtual-datasource"]:
                    # Already optimized
                    return info
                path = info.get("path", info["id"])
                vds = self._sub_ds(".queries/" + path, verbose=False)
                view = vds._get_view(not external)
                new_path = path + "_OPTIMIZED"
                optimized = self._sub_ds(
                    ".queries/" + new_path, empty=True, verbose=False
                )
                view._copy(
                    optimized,
                    tensors=tensors,
                    overwrite=True,
                    unlink=unlink,
                    create_vds_index_tensor=True,
                    num_workers=num_workers,
                    scheduler=scheduler,
                    progressbar=progressbar,
                )
                optimized.info.update(vds.info.__getstate__())
                optimized.info["virtual-datasource"] = False
                optimized.info["path"] = new_path
                optimized.flush()
                info["virtual-datasource"] = False
                info["path"] = new_path
                self._write_queries_json(qjson)
            vds.base_storage.disable_readonly()
            try:
                vds.base_storage.clear()
            except Exception as e:
                warnings.warn(
                    f"Error while deleting old view after writing optimized version: {e}"
                )
            return info

    def _sample_indices(self, maxlen: int):
        vds_index = self._tensors(include_hidden=True).get("VDS_INDEX")
        if vds_index:
            return vds_index.numpy().reshape(-1).tolist()
        return self.index.values[0].indices(maxlen)

    @property
    def sample_indices(self):
        """Returns all the indices pointed to by this dataset view."""
        return self._sample_indices(min(t.num_samples for t in self.tensors.values()))

    def _enable_padding(self):
        self._pad_tensors = True

    def _disable_padding(self):
        self._pad_tensors = False

    @invalid_view_op
    def pop(self, index: Optional[int] = None):
        """
        Removes a sample from all the tensors of the dataset.
        For any tensor if the index >= len(tensor), the sample won't be popped from it.

        Args:
            index (int, Optional): The index of the sample to be removed. If it is ``None``, the index becomes the ``length of the longest tensor - 1``.

        Raises:
            IndexError: If the index is out of range.
        """
        max_len = max((t.num_samples for t in self.tensors.values()), default=0)
        if max_len == 0:
            raise IndexError("Can't pop from empty dataset.")

        if index is None:
            index = max_len - 1

        if index < 0:
            raise IndexError("Pop doesn't support negative indices.")
        elif index >= max_len:
            raise IndexError(
                f"Index {index} is out of range. The longest tensor has {max_len} samples."
            )

        for tensor in self.tensors.values():
            if tensor.num_samples > index:
                tensor.pop(index)

    @property
    def is_view(self) -> bool:
        """Returns ``True`` if this dataset is a view and ``False`` otherwise."""
        return (
            not self.index.is_trivial()
            or hasattr(self, "_vds")
            or hasattr(self, "_view_entry")
        )

    @property
    def min_view(self):
        """Returns a view of the dataset in which all tensors are sliced to have the same length as
        the shortest tensor.

        Example:

            Creating a dataset with 5 images and 4 labels. ``ds.min_view`` will return a view in which tensors are
            sliced to have 4 samples.

            >>> import deeplake
            >>> ds = deeplake.dataset("../test/test_ds", overwrite=True)
            >>> ds.create_tensor("images", htype="link[image]", sample_compression="jpg")
            >>> ds.create_tensor("labels", htype="class_label")
            >>> ds.images.extend([deeplake.link("https://picsum.photos/20/20") for _ in range(5)])
            >>> ds.labels.extend([0, 1, 2, 1])
            >>> len(ds.images)
            5
            >>> len(ds.labels)
            4
            >>> for i, sample in enumerate(ds.max_view):
            ...     print(sample["images"].shape, sample["labels"].numpy())
            ...
            (20, 20, 3) [0]
            (20, 20, 3) [1]
            (20, 20, 3) [2]
            (20, 20, 3) [1]

        """
        min_length = min(map(len, self.tensors.values()))
        return self[:min_length]

    @property
    def max_view(self):
        """Returns a view of the dataset in which shorter tensors are padded with ``None`` s to have the same length as
        the longest tensor.

        Example:

            Creating a dataset with 5 images and 4 labels. ``ds.max_view`` will return a view with ``labels`` tensor
            padded to have 5 samples.

            >>> import deeplake
            >>> ds = deeplake.dataset("../test/test_ds", overwrite=True)
            >>> ds.create_tensor("images", htype="link[image]", sample_compression="jpg")
            >>> ds.create_tensor("labels", htype="class_label")
            >>> ds.images.extend([deeplake.link("https://picsum.photos/20/20") for _ in range(5)])
            >>> ds.labels.extend([0, 1, 2, 1])
            >>> len(ds.images)
            5
            >>> len(ds.labels)
            4
            >>> for i, sample in enumerate(ds.max_view):
            ...     print(sample["images"].shape, sample["labels"].numpy())
            ...
            (20, 20, 3) [0]
            (20, 20, 3) [1]
            (20, 20, 3) [2]
            (20, 20, 3) [1]
            (20, 20, 3) [None]
        """
        return self.__class__(
            storage=self.storage,
            index=self.index,
            group_index=self.group_index,
            read_only=self.read_only,
            token=self._token,
            verbose=False,
            version_state=self.version_state,
            path=self.path,
            link_creds=self.link_creds,
            pad_tensors=True,
            enabled_tensors=self.enabled_tensors,
        )

    def _temp_write_access(self):
        # Defined in DeepLakeCloudDataset
        return memoryview(b"")  # No-op context manager


def _copy_tensor(sample_in, sample_out, tensor_name):
    sample_out[tensor_name].append(sample_in[tensor_name])


def _copy_tensor_unlinked_full_sample(sample_in, sample_out, tensor_name):
    sample_out[tensor_name].append(
        sample_in[tensor_name].chunk_engine.get_deeplake_read_sample(
            sample_in.index.values[0].value
        )
    )


def _copy_tensor_unlinked_partial_sample(sample_in, sample_out, tensor_name):
    sample_out[tensor_name].append(sample_in[tensor_name].numpy())<|MERGE_RESOLUTION|>--- conflicted
+++ resolved
@@ -1478,12 +1478,9 @@
         return_index: bool = True,
         pad_tensors: bool = False,
         transform_kwargs: Optional[Dict[str, Any]] = None,
-<<<<<<< HEAD
         torch_dataset=TorchDataset,
+        decode_method: Optional[Dict[str, str]] = None,
         **kwargs,
-=======
-        decode_method: Optional[Dict[str, str]] = None,
->>>>>>> 9d2c9a33
     ):
         """Converts the dataset into a pytorch Dataloader.
 
@@ -1545,12 +1542,9 @@
             use_local_cache=use_local_cache,
             return_index=return_index,
             pad_tensors=pad_tensors,
-<<<<<<< HEAD
             torch_dataset=torch_dataset,
+            decode_method=decode_method,
             **kwargs,
-=======
-            decode_method=decode_method,
->>>>>>> 9d2c9a33
         )
 
         if use_progress_bar:
