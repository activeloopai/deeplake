--- conflicted
+++ resolved
@@ -208,12 +208,8 @@
                 sb, eb = self.get_byte_positions(local_index)
             buffer = buffer[sb:eb]
         else:
-<<<<<<< HEAD
             if self.tensor_meta.is_link:
                 return deserialize_linked_tiled_sample(buffer)
-            shape = self.shapes_encoder[local_index]
-            if not bps.is_empty():
-=======
             bps_empty = bps.is_empty()
             try:
                 shape = self.shapes_encoder[local_index]
@@ -225,7 +221,6 @@
                     raise e
 
             if not bps_empty:
->>>>>>> 817728c7
                 sb, eb = bps[local_index]
                 buffer = buffer[sb:eb]
 
