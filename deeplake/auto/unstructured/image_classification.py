import numpy as np
from pathlib import Path
from random import shuffle as rshuffle
import os
import glob
from typing import List, Tuple, Union

from deeplake.util.auto import ingestion_summary
from deeplake.util.exceptions import (
    InvalidPathException,
    TensorInvalidSampleShapeError,
)
from deeplake.core.dataset import Dataset


from .base import UnstructuredDataset

import deeplake

LABELS_TENSOR_NAME = "labels"


def _get_file_paths(directory: Path, relative_to: Union[str, Path] = "") -> List[Path]:
    g = glob.glob(os.path.join(directory, "**"), recursive=True)
    file_paths = []
    for path_str in g:
        if os.path.isfile(path_str):
            path = Path(path_str)
            if relative_to:
                relative_path = Path(path).relative_to(directory)
            else:
                relative_path = path
            file_paths.append(relative_path)
    return file_paths


def _class_name_from_path(path: Path) -> str:
    return path.parts[-2]


def _set_name_from_path(path: Path) -> str:
    return path.parts[-3]


class Classification(UnstructuredDataset):
    def __init__(self, source: str, htype: str):
        """Convert an unstructured dataset to a structured dataset.

        Note:
            Currently only supports computer vision (image) datasets.

        Args:
            source (str): The full path to the dataset.
                Can be a Deep Lake cloud path of the form hub://username/datasetname. To write to Deep Lake cloud datasets, ensure that you are logged in to Deep Lake (use 'activeloop login' from command line)
                Can be a s3 path of the form s3://bucketname/path/to/dataset. Credentials are required in either the environment or passed to the creds argument.
                Can be a local file system path of the form ./path/to/dataset or ~/path/to/dataset or path/to/dataset.
                Can be a memory path of the form mem://path/to/dataset which doesn't save the dataset but keeps it in memory instead. Should be used only for testing as it does not persist.

        Raises:
            InvalidPathException: If source is invalid.
        """

        super().__init__(source)

        self._abs_file_paths = _get_file_paths(self.source)
        self._rel_file_paths = _get_file_paths(self.source, relative_to=self.source)
        if len(self._abs_file_paths) == 0:
            raise InvalidPathException(
                f"No files found in {self.source}. Please ensure that the source path is correct."
            )

        self.htype = htype
        self.set_names = self.get_set_names()
        self.class_names = self.get_class_names()

    # TODO: make lazy/memoized property
    def get_set_names(self) -> Tuple[str, ...]:
        # TODO: move outside class
        set_names = set()
        for file_path in self._abs_file_paths:
            set_names.add(_set_name_from_path(file_path))
        return tuple(sorted(set_names))  # TODO: lexicographical sorting

    # TODO: make lazy/memoized property
    def get_class_names(self) -> List[str]:
        # TODO: move outside class
        class_names = set()
        for file_path in self._abs_file_paths:
            class_names.add(_class_name_from_path(file_path))
        return list(sorted(class_names))  # TODO: lexicographical sorting

    def structure(  # type: ignore
        self,
        ds: Dataset,
        progressbar: bool = True,
        generate_summary: bool = True,
<<<<<<< HEAD
        tensor_args: dict = {},
=======
        shuffle: bool = True,
        image_tensor_args: dict = {},
        label_tensor_args: dict = {},
        num_workers: int = 0,
>>>>>>> 412fe6f1
    ) -> Dataset:
        """Create a structured dataset.

        Args:
            ds (Dataset): A Deep Lake dataset object.
            progressbar (bool): Defines if the method uses a progress bar. Defaults to True.
            generate_summary (bool): Defines if the method generates ingestion summary. Defaults to True.
<<<<<<< HEAD
            tensor_args (dict): Defines the sample compression of the dataset (jpeg or png).
=======
            shuffle (bool): Defines if the file paths should be shuffled prior to ingestion. Defaults to True.
            image_tensor_args (dict): Defines the parameters for the images tensor.
            label_tensor_args (dict): Defines the parameters for the class_labels tensor.
            num_workers (int): The number of workers passed to compute.
>>>>>>> 412fe6f1

        Returns:
            A Deep Lake dataset.

        """

        tensor_map = {}
        labels_tensor_map = {}

        use_set_prefix = len(self.set_names) > 1

        for set_name in self.set_names:
            if not use_set_prefix:
                set_name = ""

<<<<<<< HEAD
            tensor_name = os.path.join(set_name, self.htype + "s")
            labels_tensor_name = os.path.join(set_name, LABELS_TENSOR_NAME)
            tensor_map[set_name] = tensor_name.replace("\\", "/")
=======
            images_tensor_name = os.path.join(
                set_name, image_tensor_args.pop("name", IMAGES_TENSOR_NAME)
            )
            labels_tensor_name = os.path.join(
                set_name, label_tensor_args.pop("name", LABELS_TENSOR_NAME)
            )
            images_tensor_map[set_name] = images_tensor_name.replace("\\", "/")
>>>>>>> 412fe6f1
            labels_tensor_map[set_name] = labels_tensor_name.replace("\\", "/")

            # TODO: infer sample_compression
            ds.create_tensor(
                tensor_name.replace("\\", "/"),
                htype=self.htype,
                **tensor_args,
            )
            ds.create_tensor(
                labels_tensor_name.replace("\\", "/"),
                htype="class_label",
                class_names=self.class_names,
                **label_tensor_args,
            )

<<<<<<< HEAD
            paths = self._abs_file_paths
            skipped_files: list = []

            iterator = tqdm(
                paths,
                desc='Ingesting "%s" (%i files skipped)'
                % (self.source.name, len(skipped_files)),
                total=len(paths),
                disable=not progressbar,
            )

        with ds, iterator:
            for file_path in iterator:
                image = deeplake.read(file_path)

                class_name = _class_name_from_path(file_path)

                label = np.uint32(self.class_names.index(class_name))

                set_name = _set_name_from_path(file_path) if use_set_prefix else ""

                # TODO: try to get all len(shape)s to match.
                # if appending fails because of a shape mismatch, expand dims (might also fail)
                try:
                    ds[tensor_map[set_name]].append(image)

                except TensorInvalidSampleShapeError:
                    im = image.array
                    reshaped_image = np.expand_dims(im, -1)
                    ds[tensor_map[set_name]].append(reshaped_image)

                except Exception:
                    skipped_files.append(file_path.name)
                    iterator.set_description(
                        'Ingesting "%s" (%i files skipped)'
                        % (self.source.name, len(skipped_files))
                    )
                    continue

                ds[labels_tensor_map[set_name]].append(label)

            if generate_summary:
                ingestion_summary(str(self.source), skipped_files)
            return ds


class ImageClassification(Classification):
    def __init__(self, source: str, htype: str):
        super().__init__(source, htype)


class AudioClassification(Classification):
    def __init__(self, source: str, htype: str):
        super().__init__(source, htype)


class VideoClassification(Classification):
    def __init__(self, source: str, htype: str):
        super().__init__(source, htype)
=======
        paths = self._abs_file_paths
        if shuffle:
            rshuffle(paths)

        skipped_files: List[str] = []

        @deeplake.compute
        def ingest_classification(file_path: Path, ds: Dataset):
            image = deeplake.read(file_path)
            class_name = _class_name_from_path(file_path)
            set_name = _set_name_from_path(file_path) if use_set_prefix else ""

            # if appending fails because of a shape mismatch, expand dims (might also fail)
            try:
                ds[images_tensor_map[set_name]].append(image)
            except TensorInvalidSampleShapeError:
                im = image.array
                reshaped_image = np.expand_dims(im, -1)
                ds[images_tensor_map[set_name]].append(reshaped_image)
            except Exception:
                skipped_files.append(file_path.name)
                ds[images_tensor_map[set_name]].append(None)

            ds[labels_tensor_map[set_name]].append(class_name)

        ingest_classification().eval(
            paths,
            ds,
            skip_ok=True,
            progressbar=progressbar,
            num_workers=num_workers,
        )

        if generate_summary:
            ingestion_summary(str(self.source), skipped_files)
        return ds
>>>>>>> 412fe6f1
<|MERGE_RESOLUTION|>--- conflicted
+++ resolved
@@ -94,14 +94,11 @@
         ds: Dataset,
         progressbar: bool = True,
         generate_summary: bool = True,
-<<<<<<< HEAD
         tensor_args: dict = {},
-=======
         shuffle: bool = True,
         image_tensor_args: dict = {},
         label_tensor_args: dict = {},
         num_workers: int = 0,
->>>>>>> 412fe6f1
     ) -> Dataset:
         """Create a structured dataset.
 
@@ -109,14 +106,11 @@
             ds (Dataset): A Deep Lake dataset object.
             progressbar (bool): Defines if the method uses a progress bar. Defaults to True.
             generate_summary (bool): Defines if the method generates ingestion summary. Defaults to True.
-<<<<<<< HEAD
             tensor_args (dict): Defines the sample compression of the dataset (jpeg or png).
-=======
             shuffle (bool): Defines if the file paths should be shuffled prior to ingestion. Defaults to True.
             image_tensor_args (dict): Defines the parameters for the images tensor.
             label_tensor_args (dict): Defines the parameters for the class_labels tensor.
             num_workers (int): The number of workers passed to compute.
->>>>>>> 412fe6f1
 
         Returns:
             A Deep Lake dataset.
@@ -132,11 +126,9 @@
             if not use_set_prefix:
                 set_name = ""
 
-<<<<<<< HEAD
             tensor_name = os.path.join(set_name, self.htype + "s")
             labels_tensor_name = os.path.join(set_name, LABELS_TENSOR_NAME)
             tensor_map[set_name] = tensor_name.replace("\\", "/")
-=======
             images_tensor_name = os.path.join(
                 set_name, image_tensor_args.pop("name", IMAGES_TENSOR_NAME)
             )
@@ -144,7 +136,6 @@
                 set_name, label_tensor_args.pop("name", LABELS_TENSOR_NAME)
             )
             images_tensor_map[set_name] = images_tensor_name.replace("\\", "/")
->>>>>>> 412fe6f1
             labels_tensor_map[set_name] = labels_tensor_name.replace("\\", "/")
 
             # TODO: infer sample_compression
@@ -160,7 +151,6 @@
                 **label_tensor_args,
             )
 
-<<<<<<< HEAD
             paths = self._abs_file_paths
             skipped_files: list = []
 
@@ -220,7 +210,6 @@
 class VideoClassification(Classification):
     def __init__(self, source: str, htype: str):
         super().__init__(source, htype)
-=======
         paths = self._abs_file_paths
         if shuffle:
             rshuffle(paths)
@@ -256,5 +245,4 @@
 
         if generate_summary:
             ingestion_summary(str(self.source), skipped_files)
-        return ds
->>>>>>> 412fe6f1
+        return ds