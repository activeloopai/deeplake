--- conflicted
+++ resolved
@@ -119,7 +119,6 @@
     assert ds["train/labels"].info.class_names == ["class0", "class1", "class2"]
 
 
-<<<<<<< HEAD
 def test_audio(memory_ds: Dataset):
     path = get_dummy_data_path("tests_auto/audio_classification")
     src = "test_auto/invalid_path"
@@ -176,9 +175,6 @@
 
 
 def test_ingestion_exception(memory_ds: Dataset):
-=======
-def test_ingestion_exception(memory_path: str):
->>>>>>> 412fe6f1
     path = get_dummy_data_path("tests_auto/image_classification_with_sets")
     with pytest.raises(InvalidPathException):
         deeplake.ingest_classification(
