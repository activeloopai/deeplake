from hub import Dataset, features
import numpy as np

<<<<<<< HEAD

def main():
    # Tag is set {Username}/{Dataset}
    tag = "davitb/basic11"
=======
def main():
    # Tag is set {Username}/{Dataset}
    tag = "davitb/basic11"

    # Create dataset
    ds = Dataset(
        tag,
        shape=(4,),
        schema={
            "image": features.Tensor((512, 512), dtype="float"),
            "label": features.Tensor((512, 512), dtype="float"),
        },
    )
>>>>>>> 63612dd1

    # Create dataset
    ds = Dataset(
        tag,
        shape=(4,),
        schema={
            "image": features.Tensor((512, 512), dtype="float"),
            "label": features.Tensor((512, 512), dtype="float"),
        },
    )

<<<<<<< HEAD

    # Upload Data
    ds["image"][:] = np.ones((4, 512, 512))
    ds["label"][:] = np.ones((4, 512, 512))
    ds.commit()

=======
    # Upload Data
    ds["image"][:] = np.ones((4, 512, 512))
    ds["label"][:] = np.ones((4, 512, 512))
    ds.commit()

>>>>>>> 63612dd1
    # Load the data
    ds = Dataset(tag)
    print(ds["image"][0].compute())

if __name__ == "__main__":
    main()<|MERGE_RESOLUTION|>--- conflicted
+++ resolved
@@ -1,12 +1,6 @@
 from hub import Dataset, features
 import numpy as np
 
-<<<<<<< HEAD
-
-def main():
-    # Tag is set {Username}/{Dataset}
-    tag = "davitb/basic11"
-=======
 def main():
     # Tag is set {Username}/{Dataset}
     tag = "davitb/basic11"
@@ -20,7 +14,6 @@
             "label": features.Tensor((512, 512), dtype="float"),
         },
     )
->>>>>>> 63612dd1
 
     # Create dataset
     ds = Dataset(
@@ -32,20 +25,11 @@
         },
     )
 
-<<<<<<< HEAD
-
     # Upload Data
     ds["image"][:] = np.ones((4, 512, 512))
     ds["label"][:] = np.ones((4, 512, 512))
     ds.commit()
 
-=======
-    # Upload Data
-    ds["image"][:] = np.ones((4, 512, 512))
-    ds["label"][:] = np.ones((4, 512, 512))
-    ds.commit()
-
->>>>>>> 63612dd1
     # Load the data
     ds = Dataset(tag)
     print(ds["image"][0].compute())
