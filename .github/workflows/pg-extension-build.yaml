name: PostgreSQL Extension Distribution

permissions:
  contents: read
  id-token: write

on:
  workflow_dispatch:
    inputs:
      pg_version:
        description: "PostgreSQL version to build (16, 17, 18, or all)"
        required: false
        default: "18"
        type: choice
        options:
          - "16"
          - "17"
          - "18"
          - all
  pull_request:
    branches:
      - main
    types:
      - opened
      - synchronize
  push:
    tags:
      - v*

concurrency:
  group: "${{ github.workflow }}-${{ github.ref_name }}"
  cancel-in-progress: true

env:
  YELLOW: "\e[93m"
  GREEN: "\e[92m"
  RED: "\e[91m"
  DEFAULT: "\e[0m"
  PG_VERSION: "${{ inputs.pg_version || '18' }}"

jobs:
  setup:
    name: Determine PostgreSQL Versions
    runs-on: ubuntu-latest
    outputs:
      deeplake-version: "${{ steps.get-deeplake-version.outputs.deeplake-version }}"
      versions: "${{ steps.set-versions.outputs.versions }}"
      versions-list: "${{ steps.set-versions.outputs.versions-list }}"
    steps:
      - name: checkout
        uses: actions/checkout@v4.2.2

      - name: set versions to build
        id: set-versions
        run: |-
          if [ "${PG_VERSION}" == "all" ]; then
            echo "versions=[\"16\",\"17\",\"18\"]" >> "${GITHUB_OUTPUT}"
            echo "versions-list=16,17,18" >> "${GITHUB_OUTPUT}"
          else
            echo "versions=[\"${PG_VERSION}\"]" >> "${GITHUB_OUTPUT}"
            echo "versions-list=${PG_VERSION}" >> "${GITHUB_OUTPUT}"
          fi

      - name: get deeplake version
        id: get-deeplake-version
        run: |-
          DEEPLAKE_VERSION=$(grep -E '^__version__ *= *"' python/deeplake/__init__.py | cut -d'"' -f2)
          echo "deeplake-version=${DEEPLAKE_VERSION}" >> "${GITHUB_OUTPUT}"

  extension-build:
    name: Build PostgreSQL Extension
    needs: [setup]
<<<<<<< HEAD
=======
    if: >-
      (github.event_name == 'push') ||
      (github.event_name == 'workflow_dispatch') ||
      (github.event_name == 'pull_request' &&
      (github.event.action == 'labeled' && contains(join(github.event.pull_request.labels.*.name, ','), 'pg_extension')))
    outputs:
      version: ${{ steps.extract-version.outputs.version }}
>>>>>>> b6e9b097
    strategy:
      fail-fast: true
      matrix:
        arch: [x86_64, aarch64]
    runs-on: "deeplake-linux-${{ matrix.arch }}-runner"
    container: "quay.io/activeloop/gcc-pypa-manylinux:2_28"
    env:
      VCPKG_ROOT: "${{ github.workspace }}/vcpkg"
      VCPKG_FEATURE_FLAGS: dependencygraph
      VCPKG_BINARY_SOURCES: "clear;files,/vcpkg-cache,readwrite"
      VCPKG_DISABLE_METRICS: true
      BUILD_PRESET: prod
    steps:
      - name: checkout
        shell: bash
        env:
          ORG_GH_BOT_PAT: "${{ secrets.ORG_GH_BOT_PAT }}"
        run: |-
          branch="${{ github.head_ref || github.ref_name }}"
          git clone -b "${branch}" "https://activeloop-bot:${ORG_GH_BOT_PAT}@github.com/${{ github.repository }}" .

      - name: configure aws credentials
        uses: aws-actions/configure-aws-credentials@v4.0.2
        with:
          role-to-assume: "arn:aws:iam::067976305224:role/github"
          aws-region: us-east-1
          role-duration-seconds: "7200"

      - name: install vcpkg
        shell: bash
        run: |-
          bash scripts/build_scripts/manage_cache.sh download postgres
          git clone https://github.com/microsoft/vcpkg.git && cd vcpkg && git checkout 6f29f12e82a8293156836ad81cc9bf5af41fe836 && ./bootstrap-vcpkg.sh

      - name: install python dependencies
        shell: bash
        run: |-
          python3 -m pip install -U pip
          python3 -m pip install requests

      - name: build pg_deeplake for "${{ matrix.arch }}"
        shell: bash
        run: |-
          echo -e "${YELLOW}Building the PostgreSQL extension...${DEFAULT}"
<<<<<<< HEAD
          echo "Building for PostgreSQL version(s): ${PG_VERSION}"
          python3 scripts/build_pg_ext.py prod --deeplake-static --pg-versions "${PG_VERSION}"
          echo -e "${GREEN}Done.${DEFAULT}"

      - name: Debugging with tmate
        uses: mxschmitt/action-tmate@v3.23
=======

          # Determine which versions to build based on input
          PG_VERSION="${{ inputs.pg_version || '18' }}"

          echo "Building for PostgreSQL version(s): ${PG_VERSION}"

          # Run the build with the appropriate --pg-versions flag
          python3 scripts/build_pg_ext.py prod --deeplake-static --pg-versions "${PG_VERSION}"

          echo -e "${GREEN}Done.${DEFAULT}"

      - name: extract version
        id: extract-version
        shell: bash
        run: |-
          # Use provided version or extract from pkg-config or git tag
          if [ -n "${{ inputs.version }}" ]; then
            VERSION="${{ inputs.version }}"
            echo "Using provided version: ${VERSION}"
          elif [ -f "cpp/.ext/deeplake_api/lib/pkgconfig/deeplake_api.pc" ]; then
            VERSION=$(PKG_CONFIG_PATH="cpp/.ext/deeplake_api/lib/pkgconfig" pkg-config --modversion deeplake_api)
            echo "Extracted version from pkg-config: ${VERSION}"
          elif [[ "${GITHUB_REF}" == refs/tags/v* ]]; then
            VERSION="${GITHUB_REF#refs/tags/v}"
            echo "Extracted version from git tag: ${VERSION}"
          else
            echo "Error: Could not determine version"
            exit 1
          fi
          echo "version=${VERSION}" >> $GITHUB_OUTPUT
>>>>>>> b6e9b097

      - name: test built packages
        shell: bash
        run: |-
          if [ "${PG_VERSION}" == "18" ] || [ "${PG_VERSION}" == "all" ]; then
            echo -e "${YELLOW}Running tests for PostgreSQL 18...${DEFAULT}"
            if [ ! -f "postgres/pg_deeplake_18.so" ]; then
              echo -e "${RED}Extension file pg_deeplake_18.so not found${DEFAULT}"
              echo "Built files in postgres/:"
              ls -la postgres/*.so || echo "No .so files found"
              exit 1
            fi
<<<<<<< HEAD
            useradd -r -m -U -d /var/lib/postgresql -s /bin/bash postgres
            chown -R postgres:postgres /var/lib/postgresql
            chown -R postgres:postgres "${PWD}"
=======

            # Create postgres user for PostgreSQL to run as
            useradd -r -m -U -d /var/lib/postgresql -s /bin/bash postgres
            chown -R postgres:postgres /var/lib/postgresql
            chown -R postgres postgres/

            # Install Python test dependencies (pip already available from earlier step)
            echo -e "${YELLOW}Installing Python test dependencies...${DEFAULT}"
            python3 -m pip install -r postgres/tests/py_tests/requirements.txt

            # Run Python tests for PostgreSQL 18 (run as root in container)
            echo -e "${YELLOW}Running Python tests...${DEFAULT}"
>>>>>>> b6e9b097
            export PG_MAJOR_VERSION=18
            export USER=postgres
            cd postgres/tests/py_tests
            python3 -m pytest -v -m 'not slow and not tpch' --tb=short || {
              echo -e "${RED}Tests failed for PostgreSQL 18${DEFAULT}"
              exit 1
            }
<<<<<<< HEAD
            cd ../..
=======

>>>>>>> b6e9b097
            echo -e "${GREEN}PostgreSQL 18 tests passed${DEFAULT}"
          else
            echo -e "${YELLOW}Skipping tests - only PostgreSQL 18 is tested (selected version: ${PG_VERSION})${DEFAULT}"
          fi

      - name: save cache and build artifacts
        shell: bash
        run: |-
          artifact_file="postgres-$(arch)"
          bash scripts/build_scripts/manage_cache.sh upload postgres
          mv ./postgres "${artifact_file}" && tar cf "${artifact_file}".tar "${artifact_file}"
          s5cmd cp "${artifact_file}".tar "s3://activeloop-platform-tests/indra/artifacts/postgres/${artifact_file}.tar"

  repo-build:
    name: Build PostgreSQL Extension Repo
    if: github.event_name == 'workflow_dispatch'
    needs: [setup, extension-build]
    env:
<<<<<<< HEAD
      OP_SERVICE_ACCOUNT_TOKEN: "${{ secrets.OP_SERVICE_ACCOUNT_TOKEN }}"
      REPOSITORY: /tmp/activeloop-packages
      SUPPORTED_VERSIONS: "${{ needs.setup.outputs.versions-list }}"
      VERSION: "${{ needs.setup.outputs.deeplake-version }}"
=======
      REPOSITORY: "/tmp/activeloop-packages"
      SUPPORTED_VERSIONS: ${{ needs.setup.outputs.versions-list }}
      PACKAGE_VERSION: ${{ needs.extension-build.outputs.version }}
>>>>>>> b6e9b097
    runs-on: ubuntu-latest
    container: "quay.io/activeloopai/repo-builder:latest"
    steps:
      - name: checkout
        uses: actions/checkout@v4.2.2

      - name: load 1pass
        uses: 1password/load-secrets-action@v3
        with:
          export-env: true
        env:
          R2_ACCESS_KEY_ID: "op://GitHub Actions/registry-creds/cloudflare/CF_R2_ACCESS_KEY"
          R2_SECRET_ACCESS_KEY: "op://GitHub Actions/registry-creds/cloudflare/CF_R2_SECRET_KEY"
          R2_BUCKET_NAME: "op://GitHub Actions/common/REPOSITORY_BUCKET"
          R2_ENDPOINT_URL: "op://GitHub Actions/common/REPOSITORY_BUCKET_ENDPOINT"

      - name: configure aws credentials
        uses: aws-actions/configure-aws-credentials@v4.0.3
        with:
          role-to-assume: "arn:aws:iam::067976305224:role/github"
          aws-region: us-east-1

      - name: download build artifacts
        shell: bash
        run: |-
          for arch in x86_64 aarch64; do
            s5cmd cp "s3://activeloop-platform-tests/indra/artifacts/postgres/postgres-${arch}.tar" postgres-"${arch}".tar
            tar xf postgres-"${arch}".tar
          done

      - name: build deb and rpm repositories
        shell: bash
        run: |-
          op read --force --out-file private.asc "op://GitHub Actions/files/packages_activeloop_io_private_key"
          op read --force --out-file public.asc "op://GitHub Actions/files/packages_activeloop_io_public_key"
          gpg --import public.asc
          gpg --import private.asc
          KEY_ID=$(gpg --with-colons \
          --import-options show-only \
          --import public.asc | grep '^pub' | cut -d: -f5)
          rm -f public.asc; rm -f private.asc
          mkdir -p "${REPOSITORY}"/scripts/pg-deeplake/ &&
          cp -f postgres/scripts/install.sh "${REPOSITORY}"/scripts/pg-deeplake/

          # Use version from extension-build job output
          if [ -n "${PACKAGE_VERSION}" ]; then
            VERSION="${PACKAGE_VERSION}-1"
            echo -e "${GREEN}Using version from build job: ${VERSION}${DEFAULT}"
          else
            echo -e "${RED}Error: PACKAGE_VERSION not set${DEFAULT}"
            exit 1
          fi

          for type in deb rpm; do
            for arch in amd64 arm64; do
              echo -e "${YELLOW}Building the ${type} repository...${DEFAULT}"
              bash postgres/scripts/build_${type}.sh "${VERSION}" "${REPOSITORY}" "${arch}" "${KEY_ID}" "${SUPPORTED_VERSIONS}"
            done
          done

      - name: Debugging with tmate
        uses: mxschmitt/action-tmate@v3.23

      - name: index and upload repository to r2
        shell: bash
        run: |-
          echo -e "${YELLOW}Generating index HTMLs...${GREEN}"
          unset AWS_SESSION_TOKEN && bash postgres/scripts/clone.sh
          find "${REPOSITORY}" -name "index.html" -exec rm -f {} \;
          python3 postgres/scripts/indexer.py --recursive "${{ env.REPOSITORY }}" &&
          echo -e "${GREEN}Done.${DEFAULT}"
          echo -e "${YELLOW}Uploading the repositories to R2 bucket...${DEFAULT}"
          python3 postgres/scripts/uploader.py "${{ env.REPOSITORY }}" &&
          echo -e "${GREEN}Done.${DEFAULT}"

  build_container_images:
    name: Build Container Images
<<<<<<< HEAD
    if: github.event_name == 'workflow_dispatch'
    needs: [setup, repo-build]
    env:
      OP_SERVICE_ACCOUNT_TOKEN: "${{ secrets.OP_SERVICE_ACCOUNT_TOKEN }}"
      VERSION: "${{ needs.setup.outputs.deeplake-version }}"
=======
    needs: [setup, extension-build, repo-build]
>>>>>>> b6e9b097
    runs-on: ubuntu-latest
    strategy:
      fail-fast: false
      matrix:
        version: "${{ fromJson(needs.setup.outputs.versions) }}"
    steps:
      - name: checkout
        uses: actions/checkout@v4.2.2

      - name: load 1pass
        id: load-1pass
        uses: 1password/load-secrets-action@v3
        env:
          QUAY_USERNAME: "op://GitHub Actions/registry-creds/quay/QUAY_USERNAME"
          QUAY_PASSWORD: "op://GitHub Actions/registry-creds/quay/QUAY_PASSWORD"

      - name: login to quay
        uses: docker/login-action@v3.5.0
        with:
          username: "${{ steps.load-1pass.outputs.QUAY_USERNAME }}"
          password: "${{ steps.load-1pass.outputs.QUAY_PASSWORD }}"
          registry: quay.io

      - name: setup docker qemu
        uses: docker/setup-qemu-action@v3.6.0

      - name: setup docker buildx
        uses: docker/setup-buildx-action@v3.11.1

      - name: build and push container images
        shell: bash
<<<<<<< HEAD
        run: |-
          mkdir -p ./debs
          wget https://packages.activeloop.io/deb/pg-deeplake/pool/main/pg-deeplake-"${PG_VERSION}"_"${VERSION}"-1_amd64.deb -O ./debs/pg-deeplake-"${PG_VERSION}"_"${VERSION}"-1_amd64.deb
          wget https://packages.activeloop.io/deb/pg-deeplake/pool/main/pg-deeplake-"${PG_VERSION}"_"${VERSION}"-1_arm64.deb -O ./debs/pg-deeplake-"${PG_VERSION}"_"${VERSION}"-1_arm64.deb
          sed s/BASE_IMAGE/postgres:"${PG_VERSION}"-bookworm/g postgres/Dockerfile > Dockerfile.build
=======
        env:
          PG_VERSION: ${{ matrix.version }}
          PACKAGE_VERSION: ${{ needs.extension-build.outputs.version }}
        run: |-
          mkdir -p ./debs

          # Use version from extension-build job output
          if [ -z "${PACKAGE_VERSION}" ]; then
            echo "Error: PACKAGE_VERSION not set"
            exit 1
          fi
          VERSION="${PACKAGE_VERSION}"
          echo "Using package version: ${VERSION}"

          wget https://packages.activeloop.io/deb/pg-deeplake/pool/main/pg-deeplake-${PG_VERSION}_${VERSION}-1_amd64.deb -O ./debs/pg-deeplake-${PG_VERSION}_${VERSION}-1_amd64.deb
          wget https://packages.activeloop.io/deb/pg-deeplake/pool/main/pg-deeplake-${PG_VERSION}_${VERSION}-1_arm64.deb -O ./debs/pg-deeplake-${PG_VERSION}_${VERSION}-1_arm64.deb
          sed s/BASE_IMAGE/postgres:${PG_VERSION}-bookworm/g postgres/Dockerfile > Dockerfile.build
>>>>>>> b6e9b097
          docker buildx build \
            --push \
            --tag quay.io/activeloopai/pg-deeplake:"${PG_VERSION}"_"${VERSION}" \
            --tag quay.io/activeloopai/pg-deeplake:"${PG_VERSION}" \
            --build-arg VERSION="${PG_VERSION}"_"${VERSION}"-1 \
            --platform linux/amd64,linux/arm64 \
            -f Dockerfile.build \
            .<|MERGE_RESOLUTION|>--- conflicted
+++ resolved
@@ -70,16 +70,6 @@
   extension-build:
     name: Build PostgreSQL Extension
     needs: [setup]
-<<<<<<< HEAD
-=======
-    if: >-
-      (github.event_name == 'push') ||
-      (github.event_name == 'workflow_dispatch') ||
-      (github.event_name == 'pull_request' &&
-      (github.event.action == 'labeled' && contains(join(github.event.pull_request.labels.*.name, ','), 'pg_extension')))
-    outputs:
-      version: ${{ steps.extract-version.outputs.version }}
->>>>>>> b6e9b097
     strategy:
       fail-fast: true
       matrix:
@@ -124,14 +114,6 @@
         shell: bash
         run: |-
           echo -e "${YELLOW}Building the PostgreSQL extension...${DEFAULT}"
-<<<<<<< HEAD
-          echo "Building for PostgreSQL version(s): ${PG_VERSION}"
-          python3 scripts/build_pg_ext.py prod --deeplake-static --pg-versions "${PG_VERSION}"
-          echo -e "${GREEN}Done.${DEFAULT}"
-
-      - name: Debugging with tmate
-        uses: mxschmitt/action-tmate@v3.23
-=======
 
           # Determine which versions to build based on input
           PG_VERSION="${{ inputs.pg_version || '18' }}"
@@ -162,7 +144,6 @@
             exit 1
           fi
           echo "version=${VERSION}" >> $GITHUB_OUTPUT
->>>>>>> b6e9b097
 
       - name: test built packages
         shell: bash
@@ -175,11 +156,6 @@
               ls -la postgres/*.so || echo "No .so files found"
               exit 1
             fi
-<<<<<<< HEAD
-            useradd -r -m -U -d /var/lib/postgresql -s /bin/bash postgres
-            chown -R postgres:postgres /var/lib/postgresql
-            chown -R postgres:postgres "${PWD}"
-=======
 
             # Create postgres user for PostgreSQL to run as
             useradd -r -m -U -d /var/lib/postgresql -s /bin/bash postgres
@@ -192,7 +168,6 @@
 
             # Run Python tests for PostgreSQL 18 (run as root in container)
             echo -e "${YELLOW}Running Python tests...${DEFAULT}"
->>>>>>> b6e9b097
             export PG_MAJOR_VERSION=18
             export USER=postgres
             cd postgres/tests/py_tests
@@ -200,11 +175,7 @@
               echo -e "${RED}Tests failed for PostgreSQL 18${DEFAULT}"
               exit 1
             }
-<<<<<<< HEAD
             cd ../..
-=======
-
->>>>>>> b6e9b097
             echo -e "${GREEN}PostgreSQL 18 tests passed${DEFAULT}"
           else
             echo -e "${YELLOW}Skipping tests - only PostgreSQL 18 is tested (selected version: ${PG_VERSION})${DEFAULT}"
@@ -223,16 +194,10 @@
     if: github.event_name == 'workflow_dispatch'
     needs: [setup, extension-build]
     env:
-<<<<<<< HEAD
       OP_SERVICE_ACCOUNT_TOKEN: "${{ secrets.OP_SERVICE_ACCOUNT_TOKEN }}"
       REPOSITORY: /tmp/activeloop-packages
       SUPPORTED_VERSIONS: "${{ needs.setup.outputs.versions-list }}"
       VERSION: "${{ needs.setup.outputs.deeplake-version }}"
-=======
-      REPOSITORY: "/tmp/activeloop-packages"
-      SUPPORTED_VERSIONS: ${{ needs.setup.outputs.versions-list }}
-      PACKAGE_VERSION: ${{ needs.extension-build.outputs.version }}
->>>>>>> b6e9b097
     runs-on: ubuntu-latest
     container: "quay.io/activeloopai/repo-builder:latest"
     steps:
@@ -310,15 +275,11 @@
 
   build_container_images:
     name: Build Container Images
-<<<<<<< HEAD
     if: github.event_name == 'workflow_dispatch'
-    needs: [setup, repo-build]
+    needs: [setup, extension-build, repo-build]
     env:
       OP_SERVICE_ACCOUNT_TOKEN: "${{ secrets.OP_SERVICE_ACCOUNT_TOKEN }}"
       VERSION: "${{ needs.setup.outputs.deeplake-version }}"
-=======
-    needs: [setup, extension-build, repo-build]
->>>>>>> b6e9b097
     runs-on: ubuntu-latest
     strategy:
       fail-fast: false
@@ -350,13 +311,6 @@
 
       - name: build and push container images
         shell: bash
-<<<<<<< HEAD
-        run: |-
-          mkdir -p ./debs
-          wget https://packages.activeloop.io/deb/pg-deeplake/pool/main/pg-deeplake-"${PG_VERSION}"_"${VERSION}"-1_amd64.deb -O ./debs/pg-deeplake-"${PG_VERSION}"_"${VERSION}"-1_amd64.deb
-          wget https://packages.activeloop.io/deb/pg-deeplake/pool/main/pg-deeplake-"${PG_VERSION}"_"${VERSION}"-1_arm64.deb -O ./debs/pg-deeplake-"${PG_VERSION}"_"${VERSION}"-1_arm64.deb
-          sed s/BASE_IMAGE/postgres:"${PG_VERSION}"-bookworm/g postgres/Dockerfile > Dockerfile.build
-=======
         env:
           PG_VERSION: ${{ matrix.version }}
           PACKAGE_VERSION: ${{ needs.extension-build.outputs.version }}
@@ -374,7 +328,6 @@
           wget https://packages.activeloop.io/deb/pg-deeplake/pool/main/pg-deeplake-${PG_VERSION}_${VERSION}-1_amd64.deb -O ./debs/pg-deeplake-${PG_VERSION}_${VERSION}-1_amd64.deb
           wget https://packages.activeloop.io/deb/pg-deeplake/pool/main/pg-deeplake-${PG_VERSION}_${VERSION}-1_arm64.deb -O ./debs/pg-deeplake-${PG_VERSION}_${VERSION}-1_arm64.deb
           sed s/BASE_IMAGE/postgres:${PG_VERSION}-bookworm/g postgres/Dockerfile > Dockerfile.build
->>>>>>> b6e9b097
           docker buildx build \
             --push \
             --tag quay.io/activeloopai/pg-deeplake:"${PG_VERSION}"_"${VERSION}" \
