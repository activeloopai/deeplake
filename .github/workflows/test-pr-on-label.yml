--- conflicted
+++ resolved
@@ -16,19 +16,13 @@
       aws_secret_access_key: ${{ secrets.AWS_SECRET_ACCESS_KEY }}
       gcp_project_id: ${{ secrets.GCP_PROJECT_ID }}
       gcp_sa_key: ${{ secrets.GCP_SA_KEY }}
-      oauth_client_id: ${{ secrets.GDRIVE_CLIENT_ID }}
-      oauth_client_secret: ${{ secrets.GDRIVE_CLIENT_SECRET }}
-      oauth_refresh_token: ${{ secrets.GDRIVE_REFRESH_TOKEN }}
       hub_username: ${{ secrets.ACTIVELOOP_HUB_USERNAME }}
       hub_password: ${{ secrets.ACTIVELOOP_HUB_PASSWORD }}
       kaggle_username: ${{ secrets.KAGGLE_USERNAME }}
       kaggle_key: ${{ secrets.KAGGLE_KEY }}
-<<<<<<< HEAD
-=======
       oauth_client_id: ${{ secrets.GDRIVE_CLIENT_ID }}
       oauth_client_secret: ${{ secrets.GDRIVE_CLIENT_SECRET }}
       oauth_refresh_token: ${{ secrets.GDRIVE_REFRESH_TOKEN }}
->>>>>>> be548504
   manage-pr:
     name: Automated PR management tasks
     if: ${{ (github.event_name == 'pull_request_target' || github.event_name == 'pull_request') && contains(github.event.pull_request.labels.*.name, 'trigger-test') }}
