--- conflicted
+++ resolved
@@ -26,17 +26,10 @@
       aws_secret_access_key: ${{ secrets.AWS_SECRET_ACCESS_KEY }}
       gcp_project_id: ${{ secrets.GCP_PROJECT_ID }}
       gcp_sa_key: ${{ secrets.GCP_SA_KEY }}
-      oauth_client_id: ${{ secrets.GDRIVE_CLIENT_ID }}
-      oauth_client_secret: ${{ secrets.GDRIVE_CLIENT_SECRET }}
-      oauth_refresh_token: ${{ secrets.GDRIVE_REFRESH_TOKEN }}
       hub_username: ${{ secrets.ACTIVELOOP_HUB_USERNAME }}
       hub_password: ${{ secrets.ACTIVELOOP_HUB_PASSWORD }}
       kaggle_username: ${{ secrets.KAGGLE_USERNAME }}
-<<<<<<< HEAD
-      kaggle_key: ${{ secrets.KAGGLE_KEY }}
-=======
       kaggle_key: ${{ secrets.KAGGLE_KEY }}
       oauth_client_id: ${{ secrets.GDRIVE_CLIENT_ID }}
       oauth_client_secret: ${{ secrets.GDRIVE_CLIENT_SECRET }}
-      oauth_refresh_token: ${{ secrets.GDRIVE_REFRESH_TOKEN }}
->>>>>>> be548504
+      oauth_refresh_token: ${{ secrets.GDRIVE_REFRESH_TOKEN }}