from click import ClickException


class OutOfBoundsError(Exception):
    """Raised upon finding a missing chunk."""

    pass


class AlignmentError(Exception):
    """Raised when there is an Alignment error."""

    pass


class IncompatibleShapes(Exception):
    """Shapes do not match"""

    pass


class IncompatibleBroadcasting(Exception):
    """Broadcasting issue"""

    pass


class IncompatibleTypes(Exception):
    """Types can not cast"""

    pass


class WrongTypeError(Exception):
    """Types is not supported"""

    pass


class NotAuthorized(Exception):
    """Types is not supported"""

    pass


class NotFound(Exception):
    """When Info could not be found for array"""

    pass


class FileSystemException(Exception):
    """Error working with local file system"""

    pass


class S3Exception(Exception):
    """Error working with AWS"""

    pass


class S3CredsParseException(Exception):
    """Can't parse AWS creds"""

    pass


class HubException(ClickException):
    def __init__(self, message=None, code=None):
        super().__init__(message)


class AuthenticationException(HubException):
    def __init__(self, message="Authentication failed. Please login again."):
        super().__init__(message=message)


class AuthorizationException(HubException):
    def __init__(self, response):
        try:
            message = response.json()["message"]
        except (KeyError, AttributeError):
            message = "You are not authorized to access this resource on Snark AI."
        super().__init__(message=message)


class NotFoundException(HubException):
    def __init__(
        self,
        message="The resource you are looking for was not found. Check if the name or id is correct.",
    ):
        super().__init__(message=message)


class BadRequestException(HubException):
    def __init__(self, response):
        try:
            message = "One or more request parameters is incorrect\n%s" % str(
                response.json()["message"]
            )
        except (KeyError, AttributeError):
            message = "One or more request parameters is incorrect, %s" % str(
                response.content
            )
        super().__init__(message=message)


class OverLimitException(HubException):
    def __init__(
        self,
        message="You are over the allowed limits for this operation. Consider upgrading your account.",
    ):
        super().__init__(message=message)


class ServerException(HubException):
    def __init__(self, message="Internal Snark AI server error."):
        super().__init__(message=message)


class BadGatewayException(HubException):
    def __init__(self, message="Invalid response from Snark AI server."):
        super().__init__(message=message)


class GatewayTimeoutException(HubException):
    def __init__(self, message="Snark AI server took too long to respond."):
        super().__init__(message=message)


class WaitTimeoutException(HubException):
    def __init__(self, message="Timeout waiting for server state update."):
        super().__init__(message=message)


class LockedException(HubException):
    def __init__(self, message="Resource locked."):
        super().__init__(message=message)


class HubDatasetNotFoundException(HubException):
    def __init__(self, response):
        message = f"The dataset with tag {response} was not found"
<<<<<<< HEAD
        super(HubDatasetNotFoundException, self).__init__(message=message)
=======
        super().__init__(message=message)
>>>>>>> 34ba0d0d


class PermissionException(HubException):
    def __init__(self, response):
        message = f"No permision to store the dataset at {response}"
<<<<<<< HEAD
        super(PermissionException, self).__init__(message=message)


class ShapeArgumentNotFoundException(HubException):
    def __init__(self):
        message = "Parameter 'shape' should be provided for Dataset creation."
        super(HubException, self).__init__(message=message)


class SchemaArgumentNotFoundException(HubException):
    def __init__(self):
        message = "Parameter 'schema' should be provided for Dataset creation."
        super(HubException, self).__init__(message=message)


class ValueShapeError(HubException):
    def __init__(self, correct_shape, wrong_shape):
        message = f"parameter 'value': expected array with shape {correct_shape}, got {wrong_shape}"
        super(HubException, self).__init__(message=message)


class NoneValueException(HubException):
    def __init__(self, param):
        message = f"Parameter '{param}' should be provided"
        super(HubException, self).__init__(message=message)


class ShapeLengthException(HubException):
    def __init__(self):
        message = "Parameter 'shape' should be a tuple of length 1"
        super(HubException, self).__init__(message=message)


class ModuleNotInstalledException(HubException):
    def __init__(self, module_name):
        message = f"Module '{module_name}' should be installed to convert the Dataset to the {module_name} format"
        super(HubException, self).__init__(message=message)


class DaskModuleNotInstalledException(HubException):
    def __init__(self, message=""):
        message = "Dask has been deprecated and made optional. Older versions of 0.x hub datasets require loading dask. Please install it: pip install 'dask[complete]>=2.30'"
        super(HubException, self).__init__(message=message)


class WrongUsernameException(HubException):
    def __init__(self, username):
        message = (
            f"Username {username} doesn't have access to the given url. Please check your permissions " 
            "or make sure that the username provided in the url matches the one used during login or ."
        )
        super(HubException, self).__init__(message=message)


class NotHubDatasetToOverwriteException(HubException):
    def __init__(self):
        message = (
            "Unable to overwrite the dataset. "
            "The provided directory is not empty and doesn't contain information about any Hub Dataset "
        )
        super(HubException, self).__init__(message=message)


class NotHubDatasetToAppendException(HubException):
    def __init__(self):
        message = (
            "Unable to append to the dataset. "
            "The provided directory is not empty and doesn't contain information about any Hub Dataset "
        )
        super(HubException, self).__init__(message=message)


class DynamicTensorNotFoundException(HubException):
    def __init__(self):
        message = "Unable to find dynamic tensor"
        super(HubException, self).__init__(message=message)


class DynamicTensorShapeException(HubException):
    def __init__(self, exc_type):
        if exc_type == "none":
            message = "Parameter 'max_shape' shouldn't contain any 'None' value"
        elif exc_type == "length":
            message = "Lengths of 'shape' and 'max_shape' should be equal"
        elif exc_type == "not_equal":
            message = "All not-None values from 'shape' should be equal to the corresponding values in 'max_shape'"
        else:
            message = "Wrong 'shape' or 'max_shape' values"
        super(HubException, self).__init__(message=message)


class NotIterable(HubException):
    def __init__(self):
        message = "First argument to transform function should be iterable"
        super(HubException, self).__init__(message=message)


class AdvancedSlicingNotSupported(HubException):
    def __init__(self):
        message = "Advanced slicing is not supported, only support index"
        super(HubException, self).__init__(message=message)


class NotZarrFolderException(Exception):
    pass


class StorageTensorNotFoundException(Exception):
    pass
=======
        super().__init__(message=message)
>>>>>>> 34ba0d0d
<|MERGE_RESOLUTION|>--- conflicted
+++ resolved
@@ -143,17 +143,12 @@
 class HubDatasetNotFoundException(HubException):
     def __init__(self, response):
         message = f"The dataset with tag {response} was not found"
-<<<<<<< HEAD
         super(HubDatasetNotFoundException, self).__init__(message=message)
-=======
-        super().__init__(message=message)
->>>>>>> 34ba0d0d
 
 
 class PermissionException(HubException):
     def __init__(self, response):
         message = f"No permision to store the dataset at {response}"
-<<<<<<< HEAD
         super(PermissionException, self).__init__(message=message)
 
 
@@ -202,7 +197,7 @@
 class WrongUsernameException(HubException):
     def __init__(self, username):
         message = (
-            f"Username {username} doesn't have access to the given url. Please check your permissions " 
+            f"Username {username} doesn't have access to the given url. Please check your permissions "
             "or make sure that the username provided in the url matches the one used during login or ."
         )
         super(HubException, self).__init__(message=message)
@@ -262,7 +257,4 @@
 
 
 class StorageTensorNotFoundException(Exception):
-    pass
-=======
-        super().__init__(message=message)
->>>>>>> 34ba0d0d
+    pass