"""
"htype" is the class of a tensor: image, bounding box, generic tensor, etc.

When not specified, the unspecified options will be inferred from the data:
```
>>> ds.create_tensor("my_tensor")
>>> ds.my_tensor.append(1)
>>> ds.my_tensor.dtype
int64
```

If you know beforehand, you can use htype at creation:
```
>>> ds.create_tensor("my_tensor", htype="image", sample_compression=None)
```

Specifying an htype allows for strict settings and error handling, and it is critical for increasing the performance of hub datasets containing rich data such as images and videos.

Supported htypes and their respective defaults are:

| HTYPE          |  DTYPE    |  COMPRESSION  |
| ------------   |  -------  |  -----------  |
| image          |  uint8    |  none         |
| class_label    |  uint32   |  none         |
| bbox           |  float32  |  none         |
| video          |  uint8    |  none         |
| binary_mask    |  bool     |  none         |
| segment_mask   |  uint32   |  none         |
| keypoints_coco |  int32    |  none         |
| point          |  int32    |  none         |
| audio          |  float64  |  none         |
| text           |  str      |  none         |
| json           |  Any      |  none         |
| list           |  List     |  none         |
"""

from typing import Dict
from hub.compression import (
    IMAGE_COMPRESSIONS,
    VIDEO_COMPRESSIONS,
    AUDIO_COMPRESSIONS,
    BYTE_COMPRESSIONS,
    COMPRESSION_ALIASES,
)

DEFAULT_HTYPE = "generic"

# used for requiring the user to specify a value for htype properties. notates that the htype property has no default.
REQUIRE_USER_SPECIFICATION = "require_user_specification"

# used for `REQUIRE_USER_SPECIFICATION` enforcement. this should be used instead of `None` for default user method arguments.
UNSPECIFIED = "unspecified"


HTYPE_CONFIGURATIONS: Dict[str, Dict] = {
    DEFAULT_HTYPE: {"dtype": None},
    "image": {
        "dtype": "uint8",
    },
    "image.rgb": {
        "dtype": "uint8",
    },
    "image.gray": {
        "dtype": "uint8",
    },
    "class_label": {
        "dtype": "uint32",
        "class_names": [],
        "_info": ["class_names"],  # class_names should be stored in info, not meta
    },
    "bbox": {"dtype": "float32", "coords": {}, "_info": ["coords"]},
    "audio": {"dtype": "float64"},
    "video": {"dtype": "uint8"},
    "binary_mask": {
        "dtype": "bool"
    },  # TODO: pack numpy arrays to store bools as 1 bit instead of 1 byte
    "segment_mask": {"dtype": "uint32", "class_names": [], "_info": ["class_names"]},
    "keypoints_coco": {"dtype": "int32"},
    "point": {"dtype": "int32"},
    "json": {
        "dtype": "Any",
    },
    "list": {"dtype": "List"},
    "text": {"dtype": "str"},
    "dicom": {"sample_compression": "dcm"},
}

HTYPE_VERIFICATIONS: Dict[str, Dict] = {
    "bbox": {"coords": {"type": dict, "keys": ["type", "mode"]}}
}

_image_compressions = (
    IMAGE_COMPRESSIONS[:] + BYTE_COMPRESSIONS + list(COMPRESSION_ALIASES)
)
_image_compressions.remove("dcm")

HTYPE_SUPPORTED_COMPRESSIONS = {
    "image": _image_compressions,
    "image.rgb": _image_compressions,
    "image.gray": _image_compressions,
    "video": VIDEO_COMPRESSIONS[:],
    "audio": AUDIO_COMPRESSIONS[:],
    "text": BYTE_COMPRESSIONS[:],
    "list": BYTE_COMPRESSIONS[:],
    "json": BYTE_COMPRESSIONS[:],
    "dicom": ["dcm"],
}


# these configs are added to every `htype`
COMMON_CONFIGS = {
    "sample_compression": None,
    "chunk_compression": None,
    "dtype": None,
    "max_chunk_size": None,
<<<<<<< HEAD
    "num_compressed_bytes": None,
    "num_uncompressed_bytes": None,
=======
    "tiling_threshold": None,
>>>>>>> 21db6def
    "is_sequence": False,
    "is_link": False,
    "hidden": False,
    "links": None,
    "verify": False,
}


for config in HTYPE_CONFIGURATIONS.values():
    for key, v in COMMON_CONFIGS.items():
        # only update if not specified explicitly
        if key not in config:
            config[key] = v


def verify_htype_key_value(htype, key, value):
    htype_verifications = HTYPE_VERIFICATIONS.get(htype, {})
    if key in htype_verifications:
        expected_type = htype_verifications[key].get("type")
        if expected_type and not isinstance(value, expected_type):
            raise TypeError(f"{key} must be of type {expected_type}, not {type(value)}")
        if expected_type == dict:
            expected_keys = set(htype_verifications[key].get("keys"))
            present_keys = set(value.keys())
            if expected_keys and not present_keys.issubset(expected_keys):
                raise KeyError(f"{key} must have keys belong to {expected_keys}")<|MERGE_RESOLUTION|>--- conflicted
+++ resolved
@@ -113,12 +113,9 @@
     "chunk_compression": None,
     "dtype": None,
     "max_chunk_size": None,
-<<<<<<< HEAD
     "num_compressed_bytes": None,
     "num_uncompressed_bytes": None,
-=======
     "tiling_threshold": None,
->>>>>>> 21db6def
     "is_sequence": False,
     "is_link": False,
     "hidden": False,
