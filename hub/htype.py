--- conflicted
+++ resolved
@@ -33,10 +33,6 @@
 | list           |  List     |  none         |
 """
 
-<<<<<<< HEAD
-from email.quoprimime import body_length  # type: ignore
-=======
->>>>>>> ac9b9bc5
 from typing import Dict
 from hub.compression import (
     IMAGE_COMPRESSIONS,
