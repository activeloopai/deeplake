"""
"htype" is the class of a tensor: image, bounding box, generic tensor, etc.

When not specified, the unspecified options will be inferred from the data:
```
>>> ds.create_tensor("my_tensor")
>>> ds.my_tensor.append(1)
>>> ds.my_tensor.dtype
int64
```

If you know beforehand, you can use htype at creation:
```
>>> ds.create_tensor("my_tensor", htype="image", sample_compression=None)
```

Specifying an htype allows for strict settings and error handling, and it is critical for increasing the performance of hub datasets containing rich data such as images and videos.

Supported htypes and their respective defaults are:

| HTYPE          |  DTYPE    |  COMPRESSION  |
| ------------   |  -------  |  -----------  |
| image          |  uint8    |  none         |
| image.rgb      |  uint8    |  none         |
| image.gray     |  uint8    |  none         |
| class_label    |  uint32   |  none         |
| bbox           |  float32  |  none         |
| video          |  uint8    |  none         |
| binary_mask    |  bool     |  none         |
| segment_mask   |  uint32   |  none         |
| keypoints_coco |  int32    |  none         |
| point          |  int32    |  none         |
| audio          |  float64  |  none         |
| text           |  str      |  none         |
| json           |  Any      |  none         |
| list           |  List     |  none         |
<<<<<<< HEAD
| dicom          |  none     |  dcm          |
=======
| link           |  str      |  none         |
| sequence       |  none     |  none         |

## Sequence htype

- An htype for tensors where each sample is a sequence. The items in the sequence are samples of another htype.
- It is a wrapper htype that can wrap other htypes like `sequence[image]`, `sequence[video]`, `sequence[text]`, etc.

### Examples:
```
>>> ds.create_tensor("seq", htype="sequence")
>>> ds.seq.append([1, 2, 3])
>>> ds.seq.append([4, 5, 6])
>>> ds.seq.numpy()
array([[[1],
        [2],
        [3]],

       [[4],
        [5],
        [6]]])
```

```
>>> ds.create_tensor("image_seq", htype="sequence[image]", sample_compression="jpg")
>>> ds.image_seq.append([hub.read("img01.jpg"), hub.read("img02.jpg")])
```

## Link htype

- Link htype is a special htype that allows linking of external data (files) to the dataset, without storing the data in the dataset itself.
- Moreover, there can be variations in this htype, such as `link[image]`, `link[video]`, `link[audio]`, etc. that would enable the activeloop visualizer to correctly display the data.
- No data is actually loaded until you try to read the sample from a dataset.
- There are a few exceptions to this:-
    - If `verify=True` was specified DURING `create_tensor` of the tensor to which this is being added, some metadata is read to verify the integrity of the sample.
    - If `create_shape_tensor=True` was specified DURING `create_tensor` of the tensor to which this is being added, the shape of the sample is read.
    - If `create_sample_info_tensor=True` was specified DURING `create_tensor` of the tensor to which this is being added, the sample info is read.
### Examples:
```
>>> ds = hub.dataset(“......“)
```

Add the names of the creds you want to use (not needed for http/local urls)

```
>>> ds.add_creds(“MY_S3_KEY”)
>>> ds.add_creds(“GCS_KEY”)
```

Populate the names added with creds dictionary
These creds are only present temporarily and will have to be repopulated on every reload
```
>>> ds.populate_creds(“MY_S3_KEY”, {})
>>> ds.populate_creds(“GCS_KEY”, {})
```

Create a tensor that can contain links
```
>>> ds.create_tensor(“img”, htype=“link[image]“, verify=True, create_shape_tensor=False, create_sample_info_tensor=False)
```

Populate the tensor with links
```
>>> ds.img.append(hub.link(“s3://abc/def.jpeg”, creds_key=“MY_S3_KEY”))
>>> ds.img.append(hub.link(“gcs://ghi/jkl.png”, creds_key=“GCS_KEY”))
>>> ds.img.append(hub.link(“https://picsum.photos/200/300”)) # doesn’t need creds
>>> ds.img.append(hub.link(“s3://abc/def.jpeg”))  # will use creds from environment
>>> ds.img.append(hub.link(“s3://abc/def.jpeg”, creds_key=“ENV”))  # this will also use creds from environment
```

Accessing the data
```
>>> for i in range(5):
>>>     ds.img[i].numpy()
```

Updating a sample
```
>>> ds.img[0] = hub.link(“./data/cat.jpeg”)
```
>>>>>>> ef3f1870
"""

from typing import Dict
from hub.compression import (
    IMAGE_COMPRESSIONS,
    VIDEO_COMPRESSIONS,
    AUDIO_COMPRESSIONS,
    BYTE_COMPRESSIONS,
    COMPRESSION_ALIASES,
)


class htype:
    DEFAULT = "generic"
    IMAGE = "image"
    IMAGE_RGB = "image.rgb"
    IMAGE_GRAY = "image.gray"
    CLASS_LABEL = "class_label"
    BBOX = "bbox"
    VIDEO = "video"
    BINARY_MASK = "binary_mask"
    SEGMENT_MASK = "segment_mask"
    KEYPOINTS_COCO = "keypoints_coco"
    POINT = "point"
    AUDIO = "audio"
    TEXT = "text"
    JSON = "json"
    LIST = "list"
    DICOM = "dicom"


# used for requiring the user to specify a value for htype properties. notates that the htype property has no default.
REQUIRE_USER_SPECIFICATION = "require_user_specification"

# used for `REQUIRE_USER_SPECIFICATION` enforcement. this should be used instead of `None` for default user method arguments.
UNSPECIFIED = "unspecified"


HTYPE_CONFIGURATIONS: Dict[str, Dict] = {
    htype.DEFAULT: {"dtype": None},
    htype.IMAGE: {
        "dtype": "uint8",
    },
    htype.IMAGE_RGB: {
        "dtype": "uint8",
    },
    htype.IMAGE_GRAY: {
        "dtype": "uint8",
    },
    htype.CLASS_LABEL: {
        "dtype": "uint32",
        "class_names": [],
        "_info": ["class_names"],  # class_names should be stored in info, not meta
    },
    htype.BBOX: {"dtype": "float32", "coords": {}, "_info": ["coords"]},
    htype.AUDIO: {"dtype": "float64"},
    htype.VIDEO: {"dtype": "uint8"},
    htype.BINARY_MASK: {
        "dtype": "bool"
    },  # TODO: pack numpy arrays to store bools as 1 bit instead of 1 byte
    htype.SEGMENT_MASK: {
        "dtype": "uint32",
        "class_names": [],
        "_info": ["class_names"],
    },
    htype.KEYPOINTS_COCO: {"dtype": "int32"},
    htype.POINT: {"dtype": "int32"},
    htype.JSON: {
        "dtype": "Any",
    },
    htype.LIST: {"dtype": "List"},
    htype.TEXT: {"dtype": "str"},
    htype.DICOM: {"sample_compression": "dcm"},
}

HTYPE_VERIFICATIONS: Dict[str, Dict] = {
    htype.BBOX: {"coords": {"type": dict, "keys": ["type", "mode"]}}
}

_image_compressions = (
    IMAGE_COMPRESSIONS[:] + BYTE_COMPRESSIONS + list(COMPRESSION_ALIASES)
)
_image_compressions.remove("dcm")

HTYPE_SUPPORTED_COMPRESSIONS = {
    htype.IMAGE: _image_compressions,
    htype.IMAGE_RGB: _image_compressions,
    htype.IMAGE_GRAY: _image_compressions,
    htype.VIDEO: VIDEO_COMPRESSIONS[:],
    htype.AUDIO: AUDIO_COMPRESSIONS[:],
    htype.TEXT: BYTE_COMPRESSIONS[:],
    htype.LIST: BYTE_COMPRESSIONS[:],
    htype.JSON: BYTE_COMPRESSIONS[:],
    htype.DICOM: ["dcm"],
}


# these configs are added to every `htype`
COMMON_CONFIGS = {
    "sample_compression": None,
    "chunk_compression": None,
    "dtype": None,
    "max_chunk_size": None,
    "tiling_threshold": None,
    "is_sequence": False,
    "is_link": False,
    "hidden": False,
    "links": None,
    "verify": False,
}


for config in HTYPE_CONFIGURATIONS.values():
    for key, v in COMMON_CONFIGS.items():
        # only update if not specified explicitly
        if key not in config:
            config[key] = v


def verify_htype_key_value(htype, key, value):
    htype_verifications = HTYPE_VERIFICATIONS.get(htype, {})
    if key in htype_verifications:
        expected_type = htype_verifications[key].get("type")
        if expected_type and not isinstance(value, expected_type):
            raise TypeError(f"{key} must be of type {expected_type}, not {type(value)}")
        if expected_type == dict:
            expected_keys = set(htype_verifications[key].get("keys"))
            present_keys = set(value.keys())
            if expected_keys and not present_keys.issubset(expected_keys):
                raise KeyError(f"{key} must have keys belong to {expected_keys}")<|MERGE_RESOLUTION|>--- conflicted
+++ resolved
@@ -34,9 +34,7 @@
 | text           |  str      |  none         |
 | json           |  Any      |  none         |
 | list           |  List     |  none         |
-<<<<<<< HEAD
 | dicom          |  none     |  dcm          |
-=======
 | link           |  str      |  none         |
 | sequence       |  none     |  none         |
 
@@ -117,7 +115,6 @@
 ```
 >>> ds.img[0] = hub.link(“./data/cat.jpeg”)
 ```
->>>>>>> ef3f1870
 """
 
 from typing import Dict
