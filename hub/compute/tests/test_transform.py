import numpy as np
import zarr

import hub
from hub.features import Tensor, Image, Text
from hub.utils import Timer

my_schema = {
    "image": Tensor((28, 28, 4), "int32", (28, 28, 4)),
    "label": Text((None,), "int64", (20,)),
    "confidence": "float",
}

dynamic_schema = {
    "image": Tensor(shape=(None, None, None), dtype="int32", max_shape=(32, 32, 3)),
    "label": Text((None,), "int64", (20,)),
}


def test_pipeline_basic():
    ds = hub.Dataset(
        "./data/test/test_pipeline_basic", mode="w", shape=(100,), schema=my_schema
    )

    for i in range(len(ds)):
        ds["image", i] = np.ones((28, 28, 4), dtype="int32")
        ds["label", i] = f"hello {i}"
        ds["confidence", i] = 0.2

    @hub.transform(schema=my_schema)
    def my_transform(sample, multiplier: int = 2):
        return {
            "image": sample["image"].compute() * multiplier,
            "label": sample["label"].compute(),
            "confidence": sample["confidence"].compute() * multiplier,
        }

    out_ds = my_transform(ds, multiplier=2)
    assert (out_ds["image", 0].compute() == 2).all()
    assert len(list(out_ds)) == 100
    res_ds = out_ds.store("./data/test/test_pipeline_basic_output")
    assert res_ds["label", 5].compute() == "hello 5"
    assert (
        res_ds["image", 4].compute() == 2 * np.ones((28, 28, 4), dtype="int32")
    ).all()
    assert len(res_ds) == len(out_ds)
    assert res_ds.shape[0] == out_ds.shape[0]
    assert "image" in res_ds.schema.dict_ and "label" in res_ds.schema.dict_


def test_threaded():
    init_schema = {
        "image": Tensor(
            shape=(None, None, None), max_shape=(4, 224, 224), dtype="float32"
        )
    }
    schema = {
        "image": Tensor(
            shape=(None, None, None), max_shape=(4, 224, 224), dtype="float32"
        ),
        "label": Tensor(shape=(None,), max_shape=(6,), dtype="uint8"),
        "text_label": Text((None,), "int64", (14,)),
        "flight_code": Text((None,), "int64", (10,)),
    }

    ds_init = hub.Dataset(
        "./data/hub/new_pipeline_threaded2",
        mode="w",
        shape=(10,),
        schema=init_schema,
        cache=False,
    )

    for i in range(len(ds_init)):
        ds_init["image", i] = np.ones((4, 220, 224))
        ds_init["image", i] = np.ones((4, 221, 224))

    @hub.transform(schema=schema, scheduler="threaded", workers=2)
    def create_classification_dataset(sample):
        ts = sample["image"].numpy()
        return [
            {
                "image": ts,
                "label": np.ones((6,)),
                "text_label": "PLANTED",
                "flight_code": "UYKNTHNXR",
            }
            for _ in range(5)
        ]

    ds = create_classification_dataset(ds_init).store(
        "./data/hub/new_pipeline_threaded_final"
    )

    assert ds["image", 0].shape[1] == 221


def test_pipeline_dynamic():
    ds = hub.Dataset(
        "./data/test/test_pipeline_dynamic3",
        mode="w",
        shape=(1,),
        schema=dynamic_schema,
        cache=False,
    )

    ds["image", 0] = np.ones((30, 32, 3))

    @hub.transform(schema=dynamic_schema)
    def dynamic_transform(sample, multiplier: int = 2):
        return {
            "image": sample["image"].compute() * multiplier,
            "label": sample["label"].compute(),
        }

    out_ds = dynamic_transform(ds, multiplier=4).store(
        "./data/test/test_pipeline_dynamic_output2"
    )

    assert (
        out_ds["image", 0].compute() == 4 * np.ones((30, 32, 3), dtype="int32")
    ).all()


def test_pipeline_multiple():
    ds = hub.Dataset(
        "./data/test/test_pipeline_dynamic3",
        mode="w",
        shape=(1,),
        schema=dynamic_schema,
        cache=False,
    )

    ds["image", 0] = np.ones((30, 32, 3))

    @hub.transform(schema=dynamic_schema, scheduler="threaded", workers=2)
    def dynamic_transform(sample, multiplier: int = 2):
        return [
            {
                "image": sample["image"].compute() * multiplier,
                "label": sample["label"].compute(),
            }
            for i in range(4)
        ]

    out_ds = dynamic_transform(ds, multiplier=4).store(
        "./data/test/test_pipeline_dynamic_output2"
    )
    assert len(out_ds) == 4
    assert (
        out_ds["image", 0].compute() == 4 * np.ones((30, 32, 3), dtype="int32")
    ).all()


def test_multiprocessing(sample_size=200, width=100, channels=4, dtype="uint8"):

    my_schema = {
        "image": Image(
            (width, width, channels),
            dtype,
            (width, width, channels),
            chunks=(sample_size // 20),
            compressor="LZ4",
        ),
    }

    with Timer("multiprocesing"):

        @hub.transform(schema=my_schema, scheduler="threaded", workers=4)
        def my_transform(x):

            a = np.random.random((width, width, channels))
            for i in range(100):
                a *= np.random.random((width, width, channels))

            return {
                "image": (np.ones((width, width, channels), dtype=dtype) * 255),
            }

        ds = hub.Dataset(
            "./data/test/test_pipeline_basic_4",
            mode="w",
            shape=(sample_size,),
            schema=my_schema,
            cache=2 * 26,
        )

        ds_t = my_transform(ds).store("./data/test/test_pipeline_basic_4")

    assert (ds_t["image", :].compute() == 255).all()


def test_pipeline():

    ds = hub.Dataset(
        "./data/test/test_pipeline_multiple2", mode="w", shape=(100,), schema=my_schema
    )

    for i in range(len(ds)):
        ds["image", i] = np.ones((28, 28, 4), dtype="int32")
        ds["label", i] = f"hello {i}"
        ds["confidence", i] = 0.2

    with Timer("multiple pipes"):

        @hub.transform(schema=my_schema)
        def my_transform(sample, multiplier: int = 2):
            return {
                "image": sample["image"].compute() * multiplier,
                "label": sample["label"].compute(),
                "confidence": sample["confidence"].compute() * multiplier,
            }

        out_ds = my_transform(ds, multiplier=2)
        out_ds = my_transform(out_ds, multiplier=2)
        out_ds = out_ds.store("./data/test/test_pipeline_multiple_4")

        assert (out_ds["image", 0].compute() == 4).all()


def benchmark(sample_size=100, width=1000, channels=4, dtype="int8"):
    numpy_arr = np.zeros((sample_size, width, width, channels), dtype=dtype)
    zarr_fs = zarr.zeros(
        (sample_size, width, width, channels),
        dtype=dtype,
        store=zarr.storage.FSStore("./data/test/array"),
        overwrite=True,
    )
    zarr_lmdb = zarr.zeros(
        (sample_size, width, width, channels),
        dtype=dtype,
        store=zarr.storage.LMDBStore("./data/test/array2"),
        overwrite=True,
    )

    my_schema = {
        "image": Tensor((width, width, channels), dtype, (width, width, channels)),
    }

    ds_fs = hub.Dataset(
        "./data/test/test_pipeline_basic_3",
        mode="w",
        shape=(sample_size,),
        schema=my_schema,
        cache=0,
    )

    ds_fs_cache = hub.Dataset(
        "./data/test/test_pipeline_basic_2",
        mode="w",
        shape=(sample_size,),
        schema=my_schema,
    )
    if False:
        print(
            f"~~~ Sequential write of {sample_size}x{width}x{width}x{channels} random arrays ~~~"
        )
        for name, arr in [
            ("Numpy", numpy_arr),
            ("Zarr FS", zarr_fs),
            ("Zarr LMDB", zarr_lmdb),
            ("Hub FS", ds_fs["image"]),
            ("Hub FS+Cache", ds_fs_cache["image"]),
        ]:
            with Timer(name):
                for i in range(sample_size):
                    arr[i] = (np.random.rand(width, width, channels) * 255).astype(
                        dtype
                    )

    print(f"~~~ Pipeline {sample_size}x{width}x{width}x{channels} random arrays ~~~")
    for name, processes in [
        ("single", 1),
        ("processed", 10),
    ]:  # , ("ray", 10), ("green", 10), ("dask", 10)]:

        @hub.transform(schema=my_schema, scheduler=name, processes=processes)
        def my_transform(sample):
            return {
                "image": (np.random.rand(width, width, channels) * 255).astype(dtype),
            }

        with Timer(name):
            out_ds = my_transform(ds_fs)
            out_ds.store(f"./data/test/test_pipeline_basic_output_{name}")


if __name__ == "__main__":
<<<<<<< HEAD
    test_pipeline_basic()
    test_threaded()
    test_pipeline_dynamic()
    test_pipeline_multiple()
    test_multiprocessing()
    test_pipeline()
=======
    with Timer("Test Transform"):
        with Timer("test threaded"):
            test_threaded()

        with Timer("test pipeline"):
            test_pipeline()

        with Timer("test multiprocessing"):
            test_multiprocessing()

        with Timer("test Pipeline"):
            test_pipeline_basic()

        with Timer("test Pipeline Dynamic"):
            test_pipeline_dynamic()
>>>>>>> 132c7a2d
<|MERGE_RESOLUTION|>--- conflicted
+++ resolved
@@ -286,14 +286,6 @@
 
 
 if __name__ == "__main__":
-<<<<<<< HEAD
-    test_pipeline_basic()
-    test_threaded()
-    test_pipeline_dynamic()
-    test_pipeline_multiple()
-    test_multiprocessing()
-    test_pipeline()
-=======
     with Timer("Test Transform"):
         with Timer("test threaded"):
             test_threaded()
@@ -308,5 +300,4 @@
             test_pipeline_basic()
 
         with Timer("test Pipeline Dynamic"):
-            test_pipeline_dynamic()
->>>>>>> 132c7a2d
+            test_pipeline_dynamic()