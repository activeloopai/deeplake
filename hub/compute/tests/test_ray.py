--- conflicted
+++ resolved
@@ -1,13 +1,9 @@
-<<<<<<< HEAD
-from ee.backend.synchronizer import ProcessSynchronizer
-=======
 """
 License:
 This Source Code Form is subject to the terms of the Mozilla Public License, v. 2.0.
 If a copy of the MPL was not distributed with this file, You can obtain one at https://mozilla.org/MPL/2.0/.
 """
 
->>>>>>> c2a5bd95
 import hub
 from hub.utils import ray_loaded
 from hub.schema import Tensor, Text
@@ -140,7 +136,7 @@
     not ray_loaded(),
     reason="requires ray to be loaded",
 )
-def test_ray_pipeline_multiple(syncpath = "./data/test/sync"):
+def test_ray_pipeline_multiple(syncpath="./data/test/sync"):
 
     sync = ProcessSynchronizer(syncpath)
 
@@ -155,7 +151,9 @@
 
     ds["image", 0] = np.ones((30, 32, 3))
 
-    @hub.transform(schema=dynamic_schema, scheduler="ray_generator", workers=2, synchronizer=sync)
+    @hub.transform(
+        schema=dynamic_schema, scheduler="ray_generator", workers=2, synchronizer=sync
+    )
     def dynamic_transform(sample, multiplier: int = 2):
         return [
             {
