--- conflicted
+++ resolved
@@ -335,13 +335,9 @@
         _ds = ds or self.base_ds
         results = []
 
-<<<<<<< HEAD
         ds_out = self.create_dataset(
-            url, length=1, token=token, public=public, create=True
-        )
-=======
-        ds_out = self.create_dataset(url, length=1000*1000, token=token, public=public, create=True)
->>>>>>> 5a9951d3
+            url, length=1000 * 1000, token=token, public=public, create=True
+        )
 
         for batch in batchify(range(0, len(_ds)), len(_ds) // self.workers):
             actor = TransformShard.remote(
