import zarr
import numpy as np
import math
from typing import Dict, Iterable
from hub.api.dataset import Dataset
from tqdm import tqdm
from collections.abc import MutableMapping
from hub.utils import batchify
from hub.api.dataset_utils import get_value, slice_extract_info, slice_split, str_to_int
import collections.abc as abc
from hub.api.datasetview import DatasetView
from pathos.pools import ProcessPool, ThreadPool
from hub.schema import Primitive
from hub.schema.sequence import Sequence
from hub.schema.features import featurify
import posixpath
from hub.defaults import OBJECT_CHUNK


def get_sample_size(schema, workers):
    """Given Schema, decides how many samples to take at once and returns it"""
    schema = featurify(schema)
    samples = 10000
    for feature in schema._flatten():
        shp = list(feature.max_shape)
        if len(shp) == 0:
            shp = [1]

        sz = np.dtype(feature.dtype).itemsize
        if feature.dtype == "object":
            sz = (16 * 1024 * 1024 * 8) / 128

        def prod(shp):
            res = 1
            for s in shp:
                res *= s
            return res

        samples = min(samples, (16 * 1024 * 1024 * 8) // (prod(shp) * sz))
    samples = max(samples, 1)
    return samples * workers


class Transform:
    def __init__(
        self,
        func,
        schema,
        ds,
        scheduler: str = "single",
        ranged: slice = None,
        workers: int = 1,
        synchronizer: object = None,
        **kwargs,
    ):
        """| Transform applies a user defined function to each sample in single threaded manner.

        Parameters
        ----------
        func: function
            user defined function func(x, **kwargs)
        schema: dict of dtypes
            the structure of the final dataset that will be created
        ds: Iterative
            input dataset or a list that can be iterated
        scheduler: str
            choice between "single", "threaded", "processed"
        workers: int
            how many threads or processes to use
        ranged: slice
            how to slice the dataset
        synchronizer: object
            synchronizer for the dataset
        **kwargs:
            additional arguments that will be passed to func as static argument for all samples
        """
        self._func = func
        self.schema = schema
        self._ds = ds
        self.kwargs = kwargs
        self.workers = workers
        self.synchronizer = synchronizer

        if isinstance(self._ds, Transform):
            self.base_ds = self._ds.base_ds
            self._func = self._ds._func[:]
            self._func.append(func)
            self.kwargs = self._ds.kwargs[:]
            self.kwargs.append(kwargs)
        else:
            self.base_ds = ds

            if ranged is not None:
                self.base_ds = self.base_ds[ranged]
            self._func = [func]
            self.kwargs = [kwargs]

        if scheduler == "threaded" or (scheduler == "single" and workers > 1):
            self.map = ThreadPool(nodes=workers).map
        elif scheduler == "processed":
            self.map = ProcessPool(nodes=workers).map
        elif scheduler == "single":
            self.map = map
        elif scheduler == "ray":
            try:
                from ray.util.multiprocessing import Pool as RayPool
            except Exception:
                pass
            self.map = RayPool().map
        else:
            raise Exception(
                f"Scheduler {scheduler} not understood, please use 'single', 'threaded', 'processed'"
            )

    def __len__(self):
        return self.shape[0]

    def __getitem__(self, slice_):
        """| Get an item to be computed without iterating on the whole dataset.
        | Creates a dataset view, then a temporary dataset to apply the transform.
        Parameters:
        ----------
        slice_: slice
            Gets a slice or slices from dataset
        """
        if not isinstance(slice_, abc.Iterable) or isinstance(slice_, str):
            slice_ = [slice_]

        slice_ = list(slice_)
        subpath, slice_list = slice_split(slice_)

        slice_list = slice_list or [slice(None, None, None)]

        num, ofs = slice_extract_info(slice_list[0], self.shape[0])

        ds_view = DatasetView(
            dataset=self._ds,
            num_samples=num,
            offset=ofs,
            squeeze_dim=isinstance(slice_list[0], int),
        )

        path = posixpath.expanduser("~/.activeloop/tmparray")
        new_ds = self.store(path, length=num, ds=ds_view, progressbar=False)

        index = 1 if len(slice_) > 1 else 0
        slice_[index] = (
            slice(None, None, None) if not isinstance(slice_list[0], int) else 0
        )  # Get all shape dimension since we already sliced
        return new_ds[slice_]

    def __iter__(self):
        for index in range(len(self)):
            yield self[index]

    @classmethod
    def _flatten_dict(self, d: Dict, parent_key="", schema=None):
        """| Helper function to flatten dictionary of a recursive tensor

        Parameters
        ----------
        d: dict
        """
        items = []
        for k, v in d.items():
            new_key = parent_key + "/" + k if parent_key else k
            if isinstance(v, MutableMapping) and not isinstance(
                self.dtype_from_path(new_key, schema), Sequence
            ):
                items.extend(
                    self._flatten_dict(v, parent_key=new_key, schema=schema).items()
                )
            else:
                items.append((new_key, v))
        return dict(items)

    @classmethod
    def dtype_from_path(cls, path, schema):
        """
        Helper function to get the dtype from the path
        """
        path = path.split("/")
        cur_type = schema
        for subpath in path[:-1]:
            cur_type = cur_type[subpath]
            cur_type = cur_type.dict_
        return cur_type[path[-1]]

    @classmethod
    def _unwrap(cls, results):
        """
        If there is any list then unwrap it into its elements
        """
        items = []
        for r in results:
            if isinstance(r, dict):
                items.append(r)
            else:
                items.extend(r)
        return items

    def _split_list_to_dicts(self, xs):
        """| Helper function that transform list of dicts into dicts of lists

        Parameters
        ----------
        xs: list of dicts
        Returns
        ----------
        xs_new: dicts of lists
        """
        xs_new = {}
        for x in xs:
            if isinstance(x, list):
                x = dict(
                    zip(self._flatten_dict(self.schema, schema=self.schema).keys(), x)
                )

            for key, value in x.items():
                if key in xs_new:
                    xs_new[key].append(value)
                else:
                    xs_new[key] = [value]
        return xs_new

    def _pbar(self, show: bool = True):
        """
        Returns a progress bar, if empty then it function does nothing
        """

        def _empty_pbar(xs, **kwargs):
            return xs

        single_threaded = self.map == map
        return tqdm if show and single_threaded else _empty_pbar

    def create_dataset(
        self,
        url: str,
        length: int = None,
        token: dict = None,
        public: bool = True,
        create=False,
    ):
        """Helper function to create a dataset"""
        shape = (length,)
        if create:
            ds = Dataset(
                url,
                mode="w",
                shape=shape,
                schema=self.schema,
                token=token,
                fs=zarr.storage.MemoryStore() if "tmp" in url else None,
                cache=False,
                public=public,
                synchronizer=self.synchronizer,
            )

            if self.synchronizer is not None:
                self.synchronizer.set(key=f"{ds.url}_dataset_length", number=0)

        else:
            ds = Dataset(
                url,
                mode="a",
                fs=zarr.storage.MemoryStore() if "tmp" in url else None,
                cache=False,
                synchronizer=self.synchronizer,
            )
        return ds

    def upload(self, results, ds: Dataset, token: dict, progressbar: bool = True):
        """Batchified upload of results.
        For each tensor batchify based on its chunk and upload.
        If tensor is dynamic then still upload element by element.
        For dynamic tensors, it disable dynamicness and then enables it back.

        Parameters
        ----------
        dataset: hub.Dataset
            Dataset object that should be written to
        results:
            Output of transform function
        progressbar: bool
        Returns
        ----------
        ds: hub.Dataset
            Uploaded dataset
        """

        for key, value in results.items():

            chunk = ds[key].chunksize[0]
            chunk = 1 if chunk == 0 else chunk
            value = get_value(value)
            value = str_to_int(value, ds.dataset.tokenizer)

            num_chunks = math.ceil(len(value) / (chunk * self.workers))
            length = num_chunks * chunk if self.workers != 1 else len(value)
            batched_values = batchify(value, length)

            def upload_chunk(i_batch):
                i, batch = i_batch
                length = len(batch)
                slice_ = slice(i * length, (i + 1) * length)
                ds[key, slice_] = batch

            index_batched_values = list(
                zip(list(range(len(batched_values))), batched_values)
            )

            # Disable dynamic arrays
            ds.dataset._tensors[f"/{key}"].disable_dynamicness()
            list(self.map(upload_chunk, index_batched_values))

            # Enable and rewrite shapes
            if ds.dataset._tensors[f"/{key}"].is_dynamic:
                ds.dataset._tensors[f"/{key}"].enable_dynamicness()
                ds.dataset._tensors[f"/{key}"].set_shape(
                    [slice(ds.offset, ds.offset + len(value))], value
                )

        ds.commit()
        return ds

    def call_func(self, fn_index, item, as_list=False):
        """Calls all the functions one after the other

        Parameters
        ----------
        fn_index: int
            The index starting from which the functions need to be called
        item:
            The item on which functions need to be applied
        as_list: bool, optional
            If true then treats the item as a list.

        Returns
        ----------
        result:
            The final output obtained after all transforms
        """
        result = item
        if fn_index < len(self._func):
            if as_list:
                result = [self.call_func(fn_index, it) for it in result]
            else:
                result = self._func[fn_index](result, **self.kwargs[fn_index])
                result = self.call_func(fn_index + 1, result, isinstance(result, list))
        result = self._unwrap(result) if isinstance(result, list) else result
        return result

    def store_shard(self, ds_in: Iterable, ds_out: Dataset, offset: int, token=None):
        """
        Takes a shard of iteratable ds_in, compute and stores in DatasetView
        """

        def _func_argd(item):
            if isinstance(item, DatasetView) or isinstance(item, Dataset):
                item = item.numpy()
            result = self.call_func(
                0, item
            )  # If the iterable obtained from iterating ds_in is a list, it is not treated as list
            return result

        ds_in = list(ds_in)
        results = self.map(
            _func_argd,
            ds_in,
        )
        results = self._unwrap(results)
        results = self.map(lambda x: self._flatten_dict(x, schema=self.schema), results)
        results = list(results)
        results = self._split_list_to_dicts(results)

        results_values = list(results.values())

        if len(results_values) == 0:
            return 0

        n_results = len(results_values[0])
        if n_results == 0:
            return 0

<<<<<<< HEAD
        if self.synchronizer is None:
            delta = 1 if len(ds_out) == 1 else 0
            max_size = ds_out.append_shape(n_results - delta)
        else:
            max_size = self.synchronizer.append(
                key=f"{ds_out.url}_dataset_length", number=n_results
            )
            ds_out.resize_shape(max_size)

        l2 = self.synchronizer.get(key=f"{ds_out.url}_dataset_length")
=======
        # figure if this is the first write to the dataset

        with self.synchronizer["pos"]:
            start_pos = self.synchronizer.read_position()
            end_pos = start_pos + n_results
            self.synchronizer.write_position(end_pos)

        print(f"writing to {start_pos}:{end_pos}")
        print("DEBUG", start_pos, end_pos, len(ds_out))
>>>>>>> 5a9951d3
        self.upload(
            results,
            ds_out[start_pos : end_pos],
            token=token,
        )

        return n_results

    def store(
        self,
        url: str,
        token: dict = None,
        length: int = None,
        ds: Iterable = None,
        progressbar: bool = True,
        sample_per_shard: int = None,
        public: bool = True,
        create: bool = True,
    ):
        """| The function to apply the transformation for each element in batchified manner

        Parameters
        ----------
        url: str
            path where the data is going to be stored
        token: str or dict, optional
            If url is refering to a place where authorization is required,
            token is the parameter to pass the credentials, it can be filepath or dict
        length: int
            in case shape is None, user can provide length
        ds: Iterable
        progressbar: bool
            Show progress bar
        sample_per_shard: int
            How to split the iterator not to overfill RAM
        public: bool, optional
            only applicable if using hub storage, ignored otherwise
            setting this to False allows only the user who created it to access the dataset and
            the dataset won't be visible in the visualizer to the public
        create: bool, optional
            creates the dataset
        Returns
        ----------
        ds: hub.Dataset
            uploaded dataset
        """

        ds_in = ds or self.base_ds

        # compute shard length
        if sample_per_shard is None:
            n_samples = get_sample_size(self.schema, self.workers)
        else:
            n_samples = sample_per_shard
        try:
            length = len(ds_in) if hasattr(ds_in, "__len__") else n_samples
        except Exception:
            length = length or n_samples

        if length < n_samples:
            n_samples = length

<<<<<<< HEAD
        ds_out = self.create_dataset(
            url, length=1, token=token, public=public, create=create
        )
=======
        ds_out = self.create_dataset(url, length=1000 * 1000, token=token, public=public)
>>>>>>> 5a9951d3

        def batchify_generator(iterator: Iterable, size: int):
            batch = []
            for el in iterator:
                batch.append(el)
                if len(batch) >= size:
                    yield batch
                    batch = []
            yield batch

        start = 0
        total = 0

        with tqdm(
            total=length,
            unit_scale=True,
            unit=" items",
            desc="Computing the transormation",
        ) as pbar:
            for ds_in_shard in batchify_generator(ds_in, n_samples):
                n_results = self.store_shard(ds_in_shard, ds_out, start, token=token)
                total += n_results
                pbar.update(len(ds_in_shard))
                start += n_results

        if self.synchronizer is not None:
            total = self.synchronizer.get(key=f"{ds_out.url}_dataset_length")

        ds_out.resize_shape(total)
        ds_out.commit()
        return ds_out

    @property
    def shape(self):
        return self._ds.shape<|MERGE_RESOLUTION|>--- conflicted
+++ resolved
@@ -383,18 +383,6 @@
         if n_results == 0:
             return 0
 
-<<<<<<< HEAD
-        if self.synchronizer is None:
-            delta = 1 if len(ds_out) == 1 else 0
-            max_size = ds_out.append_shape(n_results - delta)
-        else:
-            max_size = self.synchronizer.append(
-                key=f"{ds_out.url}_dataset_length", number=n_results
-            )
-            ds_out.resize_shape(max_size)
-
-        l2 = self.synchronizer.get(key=f"{ds_out.url}_dataset_length")
-=======
         # figure if this is the first write to the dataset
 
         with self.synchronizer["pos"]:
@@ -404,10 +392,9 @@
 
         print(f"writing to {start_pos}:{end_pos}")
         print("DEBUG", start_pos, end_pos, len(ds_out))
->>>>>>> 5a9951d3
         self.upload(
             results,
-            ds_out[start_pos : end_pos],
+            ds_out[start_pos:end_pos],
             token=token,
         )
 
@@ -467,13 +454,9 @@
         if length < n_samples:
             n_samples = length
 
-<<<<<<< HEAD
         ds_out = self.create_dataset(
-            url, length=1, token=token, public=public, create=create
+            url, length=1000 * 1000, token=token, public=public
         )
-=======
-        ds_out = self.create_dataset(url, length=1000 * 1000, token=token, public=public)
->>>>>>> 5a9951d3
 
         def batchify_generator(iterator: Iterable, size: int):
             batch = []
