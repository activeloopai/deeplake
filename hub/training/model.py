--- conflicted
+++ resolved
@@ -1,8 +1,6 @@
 import os
 import sys
-from typing import Union, Dict
-import json
-import tempfile
+from typing import Dict
 import io
 
 from hub.store.store import get_fs_and_path
@@ -20,7 +18,7 @@
 if pytorch_lightning_spec is not None:
     import pytorch_lightning as pl
 
-    
+
 if torch_spec is not None:
     PYTORCH_MODEL_CLASSES = (torch.nn.Module, torch.nn.Sequential)
 if tensorflow_spec is not None:
@@ -70,25 +68,6 @@
         """
         if model_path.startswith("s3://"):
             if not token:
-<<<<<<< HEAD
-                token = os.environ['AWS_CONFIG_FILE']
-            fs, url = get_fs_and_path(model_path, token=token)
-            url = os.path.join('s3://', url)
-        else:
-            fs, url = get_fs_and_path(model_path)
-        if model_path.endswith('.pth') or model_path.endswith('.pt'):
-            if 'torch' not in sys.modules:
-                raise ModuleNotFoundError("Unable to load a model. \
-                                        Module 'torch' is not installed")
-            with fs.open(model_path, 'rb') as opened_file:
-                self._model.load_state_dict(torch.load(opened_file))
-        elif model_path.endswith('.h5'):
-            if 'tensorflow' not in sys.modules:
-                raise ModuleNotFoundError("Unable to load a model. \
-                                        Module 'tensorflow' is not installed")
-            with fs.open(model_path, 'rb') as opened_file:
-                f = h5py.File(opened_file, 'r')
-=======
                 token = os.environ["AWS_CONFIG_FILE"]
             fs, url = get_fs_and_path(model_path, token=token)
             url = os.path.join("s3://", url)
@@ -101,7 +80,7 @@
                                         Module 'torch' is not installed"
                 )
             with fs.open(model_path, "rb") as opened_file:
-                self._model = torch.load(opened_file)
+                self._model.load_state_dict(torch.load(opened_file))
         elif model_path.endswith(".h5"):
             if "tensorflow" not in sys.modules:
                 raise ModuleNotFoundError(
@@ -110,7 +89,6 @@
                 )
             with fs.open(model_path, "rb") as opened_file:
                 f = h5py.File(opened_file, "r")
->>>>>>> 643de700
                 self._model = tf.keras.models.load_model(f)
         elif model_path.endswith(".tf"):
             if "tensorflow" not in sys.modules:
@@ -146,31 +124,6 @@
         """
         if model_dir.startswith("s3://"):
             if not token:
-<<<<<<< HEAD
-                token = os.environ['AWS_CONFIG_FILE']
-            fs, url = get_fs_and_path(model_dir, token=token)
-            url = os.path.join('s3://', url)
-        else:
-            fs, url = get_fs_and_path(model_dir)
-        model_class = self._model.__class__
-        if ("PYTORCH_MODEL_CLASSES" in globals() and issubclass(model_class,
-                                                                PYTORCH_MODEL_CLASSES)):
-            model_full_path = os.path.join(url, model_class.__name__ + ".pth")
-            with fs.open(model_full_path, "wb") as opened_file:
-                torch.save(self._model.state_dict(), opened_file)
-        elif ("PYTORCH_LIGHTNING_MODEL_CLASSES" in globals()
-              and issubclass(model_class, PYTORCH_LIGHTNING_MODEL_CLASSES)):
-            model_full_path = os.path.join(url, model_class.__name__ + ".pth")
-            with fs.open(model_full_path, "wb") as opened_file:
-                torch.save(self._model.model.state_dict(), opened_file)
-        elif "TENSORFLOW_MODEL_CLASSES" in globals() and issubclass(model_class,
-                                                                    TENSORFLOW_MODEL_CLASSES):
-            model_full_path = os.path.join(url, model_class.__name__ + '.h5')
-            io_h5 = io.BytesIO()
-            self._model.save(io_h5)
-            with fs.open(model_full_path, "wb") as opened_file:
-                opened_file.write(io_h5.getbuffer())
-=======
                 token = os.environ["AWS_CONFIG_FILE"]
             fs, url = get_fs_and_path(model_dir, token=token)
             url = os.path.join("s3://", url)
@@ -182,19 +135,20 @@
         ):
             model_full_path = os.path.join(url, model_class.__name__ + ".pth")
             with fs.open(model_full_path, "wb") as opened_file:
-                torch.save(self._model, opened_file)
+                torch.save(self._model.state_dict(), opened_file)
+        elif "PYTORCH_LIGHTNING_MODEL_CLASSES" in globals() and issubclass(
+            model_class, PYTORCH_LIGHTNING_MODEL_CLASSES
+        ):
+            model_full_path = os.path.join(url, model_class.__name__ + ".pth")
+            with fs.open(model_full_path, "wb") as opened_file:
+                torch.save(self._model.model.state_dict(), opened_file)
         elif "TENSORFLOW_MODEL_CLASSES" in globals() and issubclass(
             model_class, TENSORFLOW_MODEL_CLASSES
         ):
-            try:
-                model_full_path = os.path.join(url, model_class.__name__ + ".h5")
-                io_h5 = io.BytesIO()
-                self._model.save(io_h5)
-                with fs.open(model_full_path, "wb") as opened_file:
-                    opened_file.write(io_h5.getbuffer())
-            except TypeError:
-                model_full_path = os.path.join(url, model_class.__name__ + ".tf")
-                self._model.save(model_full_path)
->>>>>>> 643de700
+            model_full_path = os.path.join(url, model_class.__name__ + ".h5")
+            io_h5 = io.BytesIO()
+            self._model.save(io_h5)
+            with fs.open(model_full_path, "wb") as opened_file:
+                opened_file.write(io_h5.getbuffer())
         else:
             raise ValueError(f"Unable to store a model of type {type(self._model)}")