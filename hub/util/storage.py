from hub.core.storage.gcs import GCSProvider
from hub.util.cache_chain import generate_chain
from hub.constants import LOCAL_CACHE_PREFIX, MB
from hub.util.tag import process_hub_path
from typing import Optional
from hub.core.storage.provider import StorageProvider
import os
from hub.core.storage import LocalProvider, S3Provider, MemoryProvider, LRUCache
from hub.client.client import HubBackendClient
import posixpath


def storage_provider_from_path(
    path: str,
    creds: Optional[dict],
    read_only: bool = False,
    token: Optional[str] = None,
):
    """Construct a StorageProvider given a path.

    Arguments:
        path (str): The full path to the Dataset.
        creds (dict): A dictionary containing credentials used to access the dataset at the url.
            This takes precedence over credentials present in the environment. Only used when url is provided. Currently only works with s3 urls.
        read_only (bool): Opens dataset in read only mode if this is passed as True. Defaults to False.
        token (str): token for authentication into activeloop

    Returns:
        If given a path starting with s3://  returns the S3Provider.
        If given a path starting with gcp:// or gcs:// returns the GCPProvider.
        If given a path starting with mem:// returns the MemoryProvider.
        If given a path starting with hub:// returns the underlying cloud Provider.
        If given a valid local path, returns the LocalProvider.

    Raises:
        ValueError: If the given path is a local path to a file.
    """
    if creds is None:
        creds = {}
    if path.startswith("s3://"):
        key = creds.get("aws_access_key_id")
        secret = creds.get("aws_secret_access_key")
        session_token = creds.get("aws_session_token")
        endpoint_url = creds.get("endpoint_url")
        region = creds.get("region")
        profile = creds.get("profile_name")
        storage: StorageProvider = S3Provider(
            path,
            key,
            secret,
            session_token,
            endpoint_url,
            region,
            profile_name=profile,
            token=token,
        )
    elif path.startswith("gcp://") or path.startswith("gcs://"):
        storage = GCSProvider(path, creds)
    elif path.startswith("mem://"):
        storage = MemoryProvider(path)
    elif path.startswith("hub://"):
        storage = storage_provider_from_hub_path(path, read_only, token=token)
    else:
        if not os.path.exists(path) or os.path.isdir(path):
            storage = LocalProvider(path)
        else:
            raise ValueError(f"Local path {path} must be a path to a local directory")

    if read_only:
        storage.enable_readonly()
    return storage


def storage_provider_from_hub_path(
    path: str, read_only: bool = False, token: str = None
):
    path, org_id, ds_name, subdir = process_hub_path(path)
    client = HubBackendClient(token=token)

    mode = "r" if read_only else None

    # this will give the proper url (s3, gcs, etc) and corresponding creds, depending on where the dataset is stored.
    url, creds, mode, expiration = client.get_dataset_credentials(org_id, ds_name, mode)

    if not read_only and mode == "r":
        # warns user about automatic mode change
        print("Opening dataset in read-only mode as you don't have write permissions.")
        read_only = True

<<<<<<< HEAD
    storage = storage_provider_from_path(path=url, creds=creds, read_only=read_only)
=======
    url = posixpath.join(url, subdir)

    storage = storage_provider_from_path(url, creds, read_only)
>>>>>>> b4ca1ff0
    storage._set_hub_creds_info(path, expiration)
    return storage


def get_storage_and_cache_chain(
    path, read_only, creds, token, memory_cache_size, local_cache_size
):
    """
    Returns storage provider and cache chain for a given path, according to arguments passed.

    Args:
        path (str): The full path to the Dataset.
        creds (dict): A dictionary containing credentials used to access the dataset at the url.
            This takes precedence over credentials present in the environment. Only used when url is provided. Currently only works with s3 urls.
        read_only (bool): Opens dataset in read only mode if this is passed as True. Defaults to False.
        token (str): token for authentication into activeloop
        memory_cache_size (int): The size of the in-memory cache to use.
        local_cache_size (int): The size of the local cache to use.

    Returns:
        A tuple of the storage provider and the storage chain.
    """
    storage = storage_provider_from_path(
        path=path,
        creds=creds,
        read_only=read_only,
        token=token,
    )
    memory_cache_size_bytes = memory_cache_size * MB
    local_cache_size_bytes = local_cache_size * MB
    storage_chain = generate_chain(
        storage, memory_cache_size_bytes, local_cache_size_bytes, path
    )
    return storage, storage_chain


def get_pytorch_local_storage(dataset):
    """Returns a local storage provider for a given dataset to be used for Pytorch iteration"""
    local_cache_name: str = dataset.path + "_pytorch"
    local_cache_name = local_cache_name.replace("://", "_")
    local_cache_name = local_cache_name.replace("/", "_")
    local_cache_name = local_cache_name.replace("\\", "_")
    local_cache_path = f"{LOCAL_CACHE_PREFIX}/{local_cache_name}"
    return LocalProvider(local_cache_path)<|MERGE_RESOLUTION|>--- conflicted
+++ resolved
@@ -87,13 +87,9 @@
         print("Opening dataset in read-only mode as you don't have write permissions.")
         read_only = True
 
-<<<<<<< HEAD
-    storage = storage_provider_from_path(path=url, creds=creds, read_only=read_only)
-=======
     url = posixpath.join(url, subdir)
 
-    storage = storage_provider_from_path(url, creds, read_only)
->>>>>>> b4ca1ff0
+    storage = storage_provider_from_path(path=url, creds=creds, read_only=read_only)
     storage._set_hub_creds_info(path, expiration)
     return storage
 
