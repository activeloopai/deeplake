# type: ignore

from typing import Tuple, Optional
from hub.htype import DEFAULT_HTYPE, HTYPE_CONFIGURATIONS
from hub.util.exceptions import TensorMetaInvalidHtype


def parse_complex_htype(htype: Optional[str]) -> Tuple[bool, bool, str]:
    is_sequence = False
    is_link = False

    if not htype:
        htype = DEFAULT_HTYPE

    elif htype.startswith("sequence"):
        is_sequence, is_link, htype = parse_sequence_start(htype)

    elif htype.startswith("link"):
        is_sequence, is_link, htype = parse_link_start(htype)

    if "[" in htype or "]" in htype:
        raise TensorMetaInvalidHtype(htype, list(HTYPE_CONFIGURATIONS))

    return is_sequence, is_link, htype


def parse_sequence_start(htype):
    if htype == "sequence":
        return True, False, DEFAULT_HTYPE
    if htype[len("sequence")] != "[" or htype[-1] != "]":
        raise TensorMetaInvalidHtype(htype, list(HTYPE_CONFIGURATIONS))
    htype = htype.split("[", 1)[1][:-1]
    if not htype:
        return True, False, DEFAULT_HTYPE
    if htype.startswith("link"):
<<<<<<< HEAD
=======
        if htype == "link":
            return True, True, DEFAULT_HTYPE
>>>>>>> 0a68b949
        if htype[len("link")] != "[" or htype[-1] != "]":
            raise TensorMetaInvalidHtype(htype, list(HTYPE_CONFIGURATIONS))
        htype = htype.split("[", 1)[1][:-1]
        if not htype:
            return True, True, DEFAULT_HTYPE
        if "[" in htype or "]" in htype:
            raise TensorMetaInvalidHtype(htype, list(HTYPE_CONFIGURATIONS))
        return True, True, htype
    return True, False, htype


def parse_link_start(htype):
    if htype == "link":
        return False, True, DEFAULT_HTYPE
    if htype[len("link")] != "[" or htype[-1] != "]":
        raise TensorMetaInvalidHtype(htype, list(HTYPE_CONFIGURATIONS))
    htype = htype.split("[", 1)[1][:-1]
    if not htype:
        return False, True, DEFAULT_HTYPE
    if htype.startswith("sequence"):
<<<<<<< HEAD
=======
        if htype == "sequence":
            return True, True, DEFAULT_HTYPE
>>>>>>> 0a68b949
        if htype[len("sequence")] != "[" or htype[-1] != "]":
            raise TensorMetaInvalidHtype(htype, list(HTYPE_CONFIGURATIONS))
        htype = htype.split("[", 1)[1][:-1]
        if not htype:
            return True, True, DEFAULT_HTYPE
        if "[" in htype or "]" in htype:
            raise TensorMetaInvalidHtype(htype, list(HTYPE_CONFIGURATIONS))
        return True, True, htype
    return False, True, htype<|MERGE_RESOLUTION|>--- conflicted
+++ resolved
@@ -33,11 +33,8 @@
     if not htype:
         return True, False, DEFAULT_HTYPE
     if htype.startswith("link"):
-<<<<<<< HEAD
-=======
         if htype == "link":
             return True, True, DEFAULT_HTYPE
->>>>>>> 0a68b949
         if htype[len("link")] != "[" or htype[-1] != "]":
             raise TensorMetaInvalidHtype(htype, list(HTYPE_CONFIGURATIONS))
         htype = htype.split("[", 1)[1][:-1]
@@ -58,11 +55,8 @@
     if not htype:
         return False, True, DEFAULT_HTYPE
     if htype.startswith("sequence"):
-<<<<<<< HEAD
-=======
         if htype == "sequence":
             return True, True, DEFAULT_HTYPE
->>>>>>> 0a68b949
         if htype[len("sequence")] != "[" or htype[-1] != "]":
             raise TensorMetaInvalidHtype(htype, list(HTYPE_CONFIGURATIONS))
         htype = htype.split("[", 1)[1][:-1]
