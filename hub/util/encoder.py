import hub
import numpy as np
from typing import Dict, List

from hub.core.meta.tensor_meta import TensorMeta
from hub.core.meta.encode.chunk_id import ChunkIdEncoder
<<<<<<< HEAD
from hub.core.meta.encode.tile import TileEncoder
from hub.util.keys import (
    get_tensor_meta_key,
    get_chunk_id_encoder_key,
    get_tensor_tile_encoder_key,
=======
from hub.core.storage.provider import StorageProvider
from hub.core.version_control.commit_chunk_set import CommitChunkSet
from hub.util.keys import (
    get_tensor_commit_chunk_set_key,
    get_tensor_meta_key,
    get_chunk_id_encoder_key,
>>>>>>> b028efad
)
import posixpath


def merge_all_tensor_metas(
    all_workers_tensor_metas: List[Dict[str, TensorMeta]],
    target_ds: hub.Dataset,
    storage: StorageProvider,
    overwrite: bool,
) -> None:
    """Merges tensor metas from all workers into a single one and stores it in target_ds."""
    tensors = list(target_ds.meta.tensors)
    commit_id = target_ds.version_state["commit_id"]
    for tensor in tensors:
        rel_path = posixpath.relpath(tensor, target_ds.group_index)  # type: ignore
        tensor_meta = None if overwrite else target_ds[rel_path].meta  # type: ignore
        for current_worker_metas in all_workers_tensor_metas:
            current_meta = current_worker_metas[tensor]
            if tensor_meta is None:
                tensor_meta = current_meta
            else:
                combine_metas(tensor_meta, current_meta)
        meta_key = get_tensor_meta_key(tensor, commit_id)
        storage[meta_key] = tensor_meta.tobytes()  # type: ignore


def combine_metas(ds_tensor_meta: TensorMeta, worker_tensor_meta: TensorMeta) -> None:
    """Combines the dataset's tensor meta with a single worker's tensor meta."""
    # if tensor meta is empty, copy attributes from current_meta
    if len(ds_tensor_meta.max_shape) == 0 or ds_tensor_meta.dtype is None:
        ds_tensor_meta.dtype = worker_tensor_meta.dtype
        ds_tensor_meta.length += worker_tensor_meta.length
        ds_tensor_meta.max_shape = worker_tensor_meta.max_shape
        ds_tensor_meta.min_shape = worker_tensor_meta.min_shape

    # len of min_shape will be 0 if 0 outputs from worker
    elif len(worker_tensor_meta.min_shape) != 0:
        assert ds_tensor_meta.dtype == worker_tensor_meta.dtype
        # TODO we can support this once we have ragged tensor support
        assert len(ds_tensor_meta.max_shape) == len(worker_tensor_meta.max_shape)
        assert len(ds_tensor_meta.min_shape) == len(worker_tensor_meta.min_shape)
        ds_tensor_meta.length += worker_tensor_meta.length
        ds_tensor_meta.update_shape_interval(tuple(worker_tensor_meta.max_shape))
        ds_tensor_meta.update_shape_interval(tuple(worker_tensor_meta.min_shape))


def merge_all_chunk_id_encoders(
    all_workers_chunk_id_encoders: List[Dict[str, ChunkIdEncoder]],
    target_ds: hub.Dataset,
    storage: StorageProvider,
    overwrite: bool,
) -> None:
    """Merges chunk_id_encoders from all workers into a single one and stores it in target_ds."""
    tensors = list(target_ds.meta.tensors)
    commit_id = target_ds.version_state["commit_id"]
    for tensor in tensors:
        rel_path = posixpath.relpath(tensor, target_ds.group_index)  # type: ignore
        chunk_id_encoder = None if overwrite else target_ds[rel_path].chunk_engine.chunk_id_encoder  # type: ignore
        for current_worker_chunk_id_encoders in all_workers_chunk_id_encoders:
            current_chunk_id_encoder = current_worker_chunk_id_encoders[tensor]
            if chunk_id_encoder is None:
                chunk_id_encoder = current_worker_chunk_id_encoders[tensor]
            else:
                combine_chunk_id_encoders(chunk_id_encoder, current_chunk_id_encoder)

        chunk_id_key = get_chunk_id_encoder_key(tensor, commit_id)
        storage[chunk_id_key] = chunk_id_encoder.tobytes()  # type: ignore


def combine_chunk_id_encoders(
    ds_chunk_id_encoder: ChunkIdEncoder,
    worker_chunk_id_encoder: ChunkIdEncoder,
) -> None:
    """Combines the dataset's chunk_id_encoder with a single worker's chunk_id_encoder."""
    encoded_ids = worker_chunk_id_encoder._encoded
    if not encoded_ids.flags.writeable:
        encoded_ids = encoded_ids.copy()
    if encoded_ids.size != 0:
        offset = ds_chunk_id_encoder.num_samples
        for encoded_id in encoded_ids:
            encoded_id[1] += offset
            if ds_chunk_id_encoder._encoded.size == 0:
                ds_chunk_id_encoder._encoded = np.reshape(encoded_id, (-1, 2))
            else:
                ds_chunk_id_encoder._encoded = np.vstack(
                    [ds_chunk_id_encoder._encoded, encoded_id]
                )


<<<<<<< HEAD
def merge_all_tile_encoders(
    all_workers_tile_encoders: List[Dict[str, TileEncoder]],
    all_num_samples: List[Dict[str, int]],
    ds_out: hub.core.dataset.Dataset,
) -> None:
    tensors: List[str] = list(ds_out.meta.tensors)
    commit_id = ds_out.version_state["commit_id"]
    for tensor in tensors:
        rel_path = posixpath.relpath(tensor, ds_out.group_index)  # type: ignore
        chunk_engine = ds_out[rel_path].chunk_engine
        offset = chunk_engine.num_samples
        tile_encoder = chunk_engine.tile_encoder
        for i, current_worker_tile_encoder in enumerate(all_workers_tile_encoders):
            current_tile_encoder = current_worker_tile_encoder[tensor]
            combine_tile_encoders(tile_encoder, current_tile_encoder, offset)
            offset += all_num_samples[i][tensor]
        tile_key = get_tensor_tile_encoder_key(tensor, commit_id)
        chunk_engine.cache[tile_key] = tile_encoder
    ds_out.flush()


def combine_tile_encoders(
    ds_tile_encoder: TileEncoder, worker_tile_encoder: TileEncoder, offset: int
) -> None:
    """Combines the dataset's tile_encoder with a single worker's tile_encoder."""

    if len(worker_tile_encoder.entries) != 0:
        for sample_index in worker_tile_encoder.entries.keys():
            new_sample_index = int(sample_index) + offset

            if new_sample_index in ds_tile_encoder.entries:
                raise ValueError(
                    f"Sample index {new_sample_index} already exists inside `ds_tile_encoder`. Keys={ds_tile_encoder.entries()}"
                )

            ds_tile_encoder.entries[
                str(new_sample_index)
            ] = worker_tile_encoder.entries[sample_index]
=======
def merge_all_commit_chunk_sets(
    all_workers_commit_chunk_sets: List[Dict[str, CommitChunkSet]],
    target_ds: hub.Dataset,
    storage: StorageProvider,
    overwrite: bool,
) -> None:
    """Merges commit_chunk_sets from all workers into a single one and stores it in target_ds."""
    tensors = list(target_ds.meta.tensors)
    commit_id = target_ds.version_state["commit_id"]
    for tensor in tensors:
        rel_path = posixpath.relpath(tensor, target_ds.group_index)  # type: ignore
        commit_chunk_set = None if overwrite else target_ds[rel_path].chunk_engine.commit_chunk_set  # type: ignore
        for current_worker_commit_chunk_set in all_workers_commit_chunk_sets:
            current_commit_chunk_set = current_worker_commit_chunk_set[tensor]
            if commit_chunk_set is None:
                commit_chunk_set = current_commit_chunk_set
            else:
                combine_commit_chunk_sets(commit_chunk_set, current_commit_chunk_set)

        commit_chunk_key = get_tensor_commit_chunk_set_key(tensor, commit_id)
        storage[commit_chunk_key] = commit_chunk_set.tobytes()  # type: ignore


def combine_commit_chunk_sets(
    ds_commit_chunk_set: CommitChunkSet,
    worker_commit_chunk_set: CommitChunkSet,
) -> None:
    """Combines the dataset's commit_chunk_set with a single worker's commit_chunk_set."""
    ds_commit_chunk_set.chunks.update(worker_commit_chunk_set.chunks)
>>>>>>> b028efad
<|MERGE_RESOLUTION|>--- conflicted
+++ resolved
@@ -4,20 +4,15 @@
 
 from hub.core.meta.tensor_meta import TensorMeta
 from hub.core.meta.encode.chunk_id import ChunkIdEncoder
-<<<<<<< HEAD
 from hub.core.meta.encode.tile import TileEncoder
-from hub.util.keys import (
-    get_tensor_meta_key,
-    get_chunk_id_encoder_key,
-    get_tensor_tile_encoder_key,
-=======
 from hub.core.storage.provider import StorageProvider
 from hub.core.version_control.commit_chunk_set import CommitChunkSet
 from hub.util.keys import (
     get_tensor_commit_chunk_set_key,
     get_tensor_meta_key,
     get_chunk_id_encoder_key,
->>>>>>> b028efad
+    get_chunk_id_encoder_key,
+    get_tensor_tile_encoder_key,
 )
 import posixpath
 
@@ -107,26 +102,27 @@
                 )
 
 
-<<<<<<< HEAD
 def merge_all_tile_encoders(
     all_workers_tile_encoders: List[Dict[str, TileEncoder]],
     all_num_samples: List[Dict[str, int]],
-    ds_out: hub.core.dataset.Dataset,
+    target_ds: hub.core.dataset.Dataset,
+    storage: StorageProvider,
+    overwrite: bool,
 ) -> None:
-    tensors: List[str] = list(ds_out.meta.tensors)
-    commit_id = ds_out.version_state["commit_id"]
+    tensors: List[str] = list(target_ds.meta.tensors)
+    commit_id = target_ds.version_state["commit_id"]
     for tensor in tensors:
-        rel_path = posixpath.relpath(tensor, ds_out.group_index)  # type: ignore
-        chunk_engine = ds_out[rel_path].chunk_engine
+        rel_path = posixpath.relpath(tensor, target_ds.group_index)  # type: ignore
+        chunk_engine = target_ds[rel_path].chunk_engine
         offset = chunk_engine.num_samples
-        tile_encoder = chunk_engine.tile_encoder
+        tile_encoder = None if overwrite else chunk_engine.tile_encoder
         for i, current_worker_tile_encoder in enumerate(all_workers_tile_encoders):
             current_tile_encoder = current_worker_tile_encoder[tensor]
             combine_tile_encoders(tile_encoder, current_tile_encoder, offset)
             offset += all_num_samples[i][tensor]
         tile_key = get_tensor_tile_encoder_key(tensor, commit_id)
-        chunk_engine.cache[tile_key] = tile_encoder
-    ds_out.flush()
+        storage[tile_key] = tile_encoder
+    target_ds.flush()
 
 
 def combine_tile_encoders(
@@ -146,7 +142,8 @@
             ds_tile_encoder.entries[
                 str(new_sample_index)
             ] = worker_tile_encoder.entries[sample_index]
-=======
+
+
 def merge_all_commit_chunk_sets(
     all_workers_commit_chunk_sets: List[Dict[str, CommitChunkSet]],
     target_ds: hub.Dataset,
@@ -175,5 +172,4 @@
     worker_commit_chunk_set: CommitChunkSet,
 ) -> None:
     """Combines the dataset's commit_chunk_set with a single worker's commit_chunk_set."""
-    ds_commit_chunk_set.chunks.update(worker_commit_chunk_set.chunks)
->>>>>>> b028efad
+    ds_commit_chunk_set.chunks.update(worker_commit_chunk_set.chunks)