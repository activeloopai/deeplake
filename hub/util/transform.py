--- conflicted
+++ resolved
@@ -147,10 +147,7 @@
     return {
         "tensor_metas": all_tensor_metas,
         "chunk_id_encoders": all_chunk_id_encoders,
-<<<<<<< HEAD
-=======
         "sequence_encoders": all_sequence_encoders,
->>>>>>> 0a68b949
         "tile_encoders": all_tile_encoders,
         "commit_chunk_sets": all_chunk_sets,
         "commit_diffs": all_commit_diffs,
@@ -249,10 +246,7 @@
                     is_sequence=existing_meta.is_sequence,
                     is_link=existing_meta.is_link,
                     hidden=existing_meta.hidden,
-<<<<<<< HEAD
-=======
                     verify=existing_meta.verify,
->>>>>>> 0a68b949
                 )
                 meta_key = get_tensor_meta_key(tensor, version_state["commit_id"])
                 memory_cache[meta_key] = new_tensor_meta  # type: ignore
