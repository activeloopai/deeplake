import hub
from typing import Any, Dict, List, Tuple, Optional
from json.decoder import JSONDecodeError
from hub.core.meta.tensor_meta import TensorMeta
from hub.core.meta.encode.tile import TileEncoder
from hub.core.storage import StorageProvider, MemoryProvider, LRUCache
from hub.core.chunk_engine import ChunkEngine
from hub.core.meta.encode.chunk_id import ChunkIdEncoder
from hub.core.transform.transform_dataset import TransformDataset
from hub.core.ipc import Client


from hub.constants import MB, TRANSFORM_PROGRESSBAR_UPDATE_INTERVAL
from hub.core.version_control.commit_chunk_set import CommitChunkSet
from hub.util.remove_cache import get_base_storage
from hub.util.keys import get_tensor_meta_key
from hub.util.exceptions import (
    InvalidInputDataError,
    InvalidOutputDatasetError,
    InvalidTransformDataset,
    TensorMismatchError,
)

import posixpath
import time


def transform_sample(
    sample: Any,
    pipeline,
) -> TransformDataset:
    """Calls all the functions one after the other on a single sample.
    Can return 0 or more samples.

    Args:
        sample: The sample on which the pipeline of functions is to be applied.
        pipeline (Pipeline): The Sequence of functions to apply on the sample.

    Raises:
        InvalidTransformDataset: If number of tensors were inconsistent between all transform datasets.

    Returns:
        TransformDataset: A transform dataset containing all the samples that were generated.
    """

    result = sample
    for index in range(len(pipeline)):
        transform_fn = pipeline.functions[index]
        fn, args, kwargs = transform_fn.func, transform_fn.args, transform_fn.kwargs

        if isinstance(result, TransformDataset):
            all_samples_out = []
            for item in result:
                samples_out = TransformDataset()
                fn(item, samples_out, *args, **kwargs)
                validate_transform_dataset(samples_out)
                all_samples_out.append(samples_out)
            result = combine_transform_datasets(all_samples_out)
            try:
                validate_transform_dataset(result)
            except InvalidTransformDataset:
                raise InvalidTransformDataset(
                    "One or more of the TransformDatasets returned had different number of tensors. Always ensure that all outputs have exactly the same tensors and equal number of samples in each tensor."
                )
        else:
            samples_out = TransformDataset()
            fn(result, samples_out, *args, **kwargs)
            validate_transform_dataset(samples_out)
            result = samples_out
    return result


def combine_transform_datasets(datasets: List[TransformDataset]):
    """Combines multiple TransformDataset into a single transform dataset."""
    final_ds = TransformDataset()
    for ds in datasets:
        for tensor in ds.tensors:
            final_ds[tensor].extend(ds[tensor].numpy())
    return final_ds


def validate_transform_dataset(dataset: TransformDataset):
    """Checks if the length of all the tensors is equal. Raises exception if not equal."""
    lengths = [len(dataset[tensor]) for tensor in dataset.tensors]
    if any(length != lengths[0] for length in lengths):
        raise InvalidTransformDataset


def is_empty_transform_dataset(dataset: TransformDataset):
    """Checks if there is any data in the TransformDataset. Returns True if empty, False otherwise."""
    return all(len(dataset[tensor]) == 0 for tensor in dataset.tensors)


def store_data_slice(
    transform_input: Tuple,
<<<<<<< HEAD
) -> Tuple[Dict[str, TensorMeta], Dict[str, ChunkIdEncoder], Dict[str, TileEncoder]]:
=======
) -> Tuple[
    Dict[str, TensorMeta],
    Dict[str, ChunkIdEncoder],
    Dict[str, Optional[CommitChunkSet]],
]:
>>>>>>> b028efad
    """Takes a slice of the original data and iterates through it and stores it in the actual storage.
    The tensor_meta and chunk_id_encoder are not stored to the storage to prevent overwrites/race conditions b/w workers.
    They are instead stored in memory and returned."""
    (
        data_slice,
        (output_storage, group_index),
        tensors,
        pipeline,
        version_state,
        progress_port,
    ) = transform_input
    all_chunk_engines = create_worker_chunk_engines(
        tensors, output_storage, version_state
    )

    if isinstance(data_slice, hub.Dataset):
        data_slice = add_cache_to_dataset_slice(data_slice, tensors)

    transform_data_slice_and_append(
        data_slice, pipeline, tensors, all_chunk_engines, group_index, progress_port
    )

    # retrieve the tensor metas and chunk_id_encoder from the memory
    all_tensor_metas = {}
    all_chunk_id_encoders = {}
<<<<<<< HEAD
    all_tile_encoders = {}
=======
    all_chunk_sets = {}
>>>>>>> b028efad
    for tensor, chunk_engine in all_chunk_engines.items():
        chunk_engine.cache.flush()
        chunk_engine.meta_cache.flush()
        all_tensor_metas[tensor] = chunk_engine.tensor_meta
        all_chunk_id_encoders[tensor] = chunk_engine.chunk_id_encoder
<<<<<<< HEAD
        all_tile_encoders[tensor] = chunk_engine.tile_encoder
    return all_tensor_metas, all_chunk_id_encoders, all_tile_encoders
=======
        all_chunk_sets[tensor] = chunk_engine.commit_chunk_set
    return all_tensor_metas, all_chunk_id_encoders, all_chunk_sets
>>>>>>> b028efad


def _transform_sample_and_update_chunk_engines(
    sample,
    pipeline,
    tensors: List[str],
    all_chunk_engines: Dict[str, ChunkEngine],
    group_index: str,
):
    result = transform_sample(sample, pipeline)
    if is_empty_transform_dataset(result):
        return
    result_resolved = {
        posixpath.join(group_index, k): result[k] for k in result.tensors
    }
    result = result_resolved  # type: ignore
    if set(result.keys()) != set(tensors):
        raise TensorMismatchError(list(tensors), list(result.keys()))
    for tensor, value in result.items():
        all_chunk_engines[tensor].extend(value.numpy_compressed())


def transform_data_slice_and_append(
    data_slice,
    pipeline,
    tensors: List[str],
    all_chunk_engines: Dict[str, ChunkEngine],
    group_index: str,
    progress_port: Optional[int] = None,
) -> None:
    """Transforms the data_slice with the pipeline and adds the resultant samples to chunk_engines."""

    if progress_port is not None:
        last_reported_time = time.time()
        last_reported_num_samples = 0
        report_interval = TRANSFORM_PROGRESSBAR_UPDATE_INTERVAL
        client = Client(progress_port)
    try:
        n = len(data_slice)
        for i, sample in enumerate(data_slice):
            _transform_sample_and_update_chunk_engines(
                sample, pipeline, tensors, all_chunk_engines, group_index
            )
            if progress_port is not None:
                curr_time = time.time()
                if curr_time - last_reported_time > report_interval or i == n - 1:
                    num_samples = i + 1
                    client.send(num_samples - last_reported_num_samples)
                    last_reported_num_samples = num_samples
                    last_reported_time = curr_time
    except Exception as e:
        if progress_port is not None:
            client.send(str(e))
        else:
            raise e
    finally:
        if progress_port is not None:
            client.close()


def create_worker_chunk_engines(
    tensors: List[str], output_storage: StorageProvider, version_state
) -> Dict[str, ChunkEngine]:
    """Creates chunk engines corresponding to each storage for all tensors.
    These are created separately for each worker for parallel uploads.
    """
    all_chunk_engines = {}
    num_tries = 1000
    for tensor in tensors:
        for i in range(num_tries):
            try:
                # TODO: replace this with simply a MemoryProvider once we get rid of cachable
                memory_cache = LRUCache(MemoryProvider(), MemoryProvider(), 32 * MB)
                memory_cache.autoflush = False
                storage_cache = LRUCache(MemoryProvider(), output_storage, 32 * MB)
                storage_cache.autoflush = False

                # this chunk engine is used to retrieve actual tensor meta and chunk_size

                storage_chunk_engine = ChunkEngine(tensor, storage_cache, version_state)
                existing_meta = storage_chunk_engine.tensor_meta
                chunk_size = storage_chunk_engine.max_chunk_size
                new_tensor_meta = TensorMeta(
                    htype=existing_meta.htype,
                    dtype=existing_meta.dtype,
                    sample_compression=existing_meta.sample_compression,
                    chunk_compression=existing_meta.chunk_compression,
                    max_chunk_size=chunk_size,
                )
                meta_key = get_tensor_meta_key(tensor, version_state["commit_id"])
                memory_cache[meta_key] = new_tensor_meta  # type: ignore
                storage_cache.clear_cache()
                storage_chunk_engine = ChunkEngine(
                    tensor, storage_cache, version_state, memory_cache
                )
                all_chunk_engines[tensor] = storage_chunk_engine
                break
            except (JSONDecodeError, KeyError):
                if i == num_tries - 1:
                    raise
    return all_chunk_engines


def add_cache_to_dataset_slice(
    dataset_slice: hub.Dataset,
    tensors: List[str],
) -> hub.Dataset:
    base_storage = get_base_storage(dataset_slice.storage)
    # 64 to account for potentially big encoder corresponding to each tensor
    # TODO: adjust this size once we get rid of cachable
    cache_size = 64 * len(tensors) * MB
    cached_store = LRUCache(MemoryProvider(), base_storage, cache_size)
    dataset_slice = hub.Dataset(
        cached_store,
        index=dataset_slice.index,
        group_index=dataset_slice.group_index,  # type: ignore
        read_only=dataset_slice.read_only,
        verbose=False,
    )
    return dataset_slice


def check_transform_data_in(data_in, scheduler: str) -> None:
    """Checks whether the data_in for a transform is valid or not."""
    if not hasattr(data_in, "__getitem__"):
        raise InvalidInputDataError("__getitem__")
    if not hasattr(data_in, "__len__"):
        raise InvalidInputDataError("__len__")
    if isinstance(data_in, hub.Dataset):
        input_base_storage = get_base_storage(data_in.storage)
        if isinstance(input_base_storage, MemoryProvider) and scheduler not in [
            "serial",
            "threaded",
        ]:
            raise InvalidInputDataError(
                f"Transforms with data_in as a Dataset having base storage as MemoryProvider are only supported in threaded and serial mode. Current mode is {scheduler}."
            )


def check_transform_ds_out(ds_out: hub.Dataset, scheduler: str) -> None:
    """Checks whether the ds_out for a transform is valid or not."""
    if ds_out._read_only:
        raise InvalidOutputDatasetError
    tensors = list(ds_out.tensors)
    for tensor in tensors:
        if len(ds_out[tensor]) != len(ds_out):
            raise InvalidOutputDatasetError(
                "One or more tensors of the ds_out have different lengths. Transform only supports ds_out having same number of samples for each tensor (This includes empty datasets that have 0 samples per tensor)."
            )

    output_base_storage = get_base_storage(ds_out.storage)
    if isinstance(output_base_storage, MemoryProvider) and scheduler not in [
        "serial",
        "threaded",
    ]:
        raise InvalidOutputDatasetError(
            f"Transforms with ds_out having base storage as MemoryProvider are only supported in threaded and serial mode. Current mode is {scheduler}."
        )


def get_pbar_description(transform_functions: List):
    """Returns the description string for a hub.compute evaluation progress bar. Incoming list should be a list of `TransformFunction`s."""

    num_funcs = len(transform_functions)
    if num_funcs == 0:
        return "Evaluating"

    func_names: List[str] = []
    for transform_function in transform_functions:
        func_names.append(transform_function.func.__name__)

    if num_funcs == 1:
        return f"Evaluating {func_names[0]}"

    names_desc = ", ".join(func_names)
    return f"Evaluating [{names_desc}]"<|MERGE_RESOLUTION|>--- conflicted
+++ resolved
@@ -93,15 +93,12 @@
 
 def store_data_slice(
     transform_input: Tuple,
-<<<<<<< HEAD
-) -> Tuple[Dict[str, TensorMeta], Dict[str, ChunkIdEncoder], Dict[str, TileEncoder]]:
-=======
 ) -> Tuple[
     Dict[str, TensorMeta],
     Dict[str, ChunkIdEncoder],
+    Dict[str, TileEncoder],
     Dict[str, Optional[CommitChunkSet]],
 ]:
->>>>>>> b028efad
     """Takes a slice of the original data and iterates through it and stores it in the actual storage.
     The tensor_meta and chunk_id_encoder are not stored to the storage to prevent overwrites/race conditions b/w workers.
     They are instead stored in memory and returned."""
@@ -127,23 +124,16 @@
     # retrieve the tensor metas and chunk_id_encoder from the memory
     all_tensor_metas = {}
     all_chunk_id_encoders = {}
-<<<<<<< HEAD
     all_tile_encoders = {}
-=======
     all_chunk_sets = {}
->>>>>>> b028efad
     for tensor, chunk_engine in all_chunk_engines.items():
         chunk_engine.cache.flush()
         chunk_engine.meta_cache.flush()
         all_tensor_metas[tensor] = chunk_engine.tensor_meta
         all_chunk_id_encoders[tensor] = chunk_engine.chunk_id_encoder
-<<<<<<< HEAD
         all_tile_encoders[tensor] = chunk_engine.tile_encoder
-    return all_tensor_metas, all_chunk_id_encoders, all_tile_encoders
-=======
         all_chunk_sets[tensor] = chunk_engine.commit_chunk_set
-    return all_tensor_metas, all_chunk_id_encoders, all_chunk_sets
->>>>>>> b028efad
+    return all_tensor_metas, all_chunk_id_encoders, all_tile_encoders, all_chunk_sets
 
 
 def _transform_sample_and_update_chunk_engines(
