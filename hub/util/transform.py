--- conflicted
+++ resolved
@@ -134,7 +134,6 @@
     progress_port: Optional[int] = None,
 ) -> None:
     """Transforms the data_slice with the pipeline and adds the resultant samples to chunk_engines."""
-<<<<<<< HEAD
 
     if progress_port is not None:
         last_reported_time = time.time()
@@ -146,14 +145,15 @@
         n = len(data_slice)
         for i, sample in enumerate(data_slice):
             result = transform_sample(sample, pipeline)
-            result_resolved = {
-                posixpath.join(group_index, k): result[k] for k in result.tensors
-            }
-            result = result_resolved  # type: ignore
-            if set(result.keys()) != set(tensors):
-                raise TensorMismatchError(list(tensors), list(result.keys()))
-            for tensor in result:
-                all_chunk_engines[tensor].extend(result[tensor].numpy_compressed())
+            if not is_empty_transform_dataset(result):
+                result_resolved = {
+                    posixpath.join(group_index, k): result[k] for k in result.tensors
+                }
+                result = result_resolved  # type: ignore
+                if set(result.keys()) != set(tensors):
+                    raise TensorMismatchError(list(tensors), list(result.keys()))
+                for tensor, value in result.items():
+                    all_chunk_engines[tensor].extend(value.numpy_compressed())
             if progress_port is not None:
                 curr_time = time.time()
                 if curr_time - last_reported_time > report_interval or i == n - 1:
@@ -166,20 +166,6 @@
     finally:
         if progress_port is not None:
             client.close()
-=======
-    for sample in data_slice:
-        result = transform_sample(sample, pipeline)
-        if is_empty_transform_dataset(result):
-            continue  # empty sample
-        result_resolved = {
-            posixpath.join(group_index, k): result[k] for k in result.tensors
-        }
-        result = result_resolved  # type: ignore
-        if set(result.keys()) != set(tensors):
-            raise TensorMismatchError(list(tensors), list(result.keys()))
-        for tensor, value in result.items():
-            all_chunk_engines[tensor].extend(value.numpy_compressed())
->>>>>>> e2ad2b08
 
 
 def create_worker_chunk_engines(
