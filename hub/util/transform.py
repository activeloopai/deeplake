--- conflicted
+++ resolved
@@ -108,21 +108,8 @@
 
 
 def store_data_slice_with_pbar(pg_callback, transform_input: Tuple) -> TransformOut:
-<<<<<<< HEAD
     data_slice, output_storage, inp = transform_input
-    group_index, tensors, pipeline, version_state, skip_ok = inp
-=======
-    data_slice, inp = transform_input
-    (
-        output_storage,
-        group_index,
-        tensors,
-        visible_tensors,
-        pipeline,
-        version_state,
-        skip_ok,
-    ) = inp
->>>>>>> 8a51d43e
+    group_index, tensors, visible_tensors, pipeline, version_state, skip_ok = inp
     all_chunk_engines = create_worker_chunk_engines(
         tensors, output_storage, version_state
     )
