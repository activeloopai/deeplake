--- conflicted
+++ resolved
@@ -738,11 +738,11 @@
         )
 
 
-<<<<<<< HEAD
 class UnableToReadFromUrlError(Exception):
     def __init__(self, url, status_code):
         super().__init__(f"Unable to read from url {url}. Status code: {status_code}")
-=======
+
+
 class InvalidTokenException(Exception):
     def __init__(self):
         super().__init__(
@@ -753,5 +753,4 @@
 class TokenPermissionError(Exception):
     def __init__(self, message=""):
 
-        super().__init__(message)
->>>>>>> b68090e8
+        super().__init__(message)