--- conflicted
+++ resolved
@@ -702,13 +702,14 @@
     pass
 
 
-<<<<<<< HEAD
 class IncompleteHeaderBytesError(Exception):
     def __init__(self, out_of_range_byte):
         self.out_of_range_byte = out_of_range_byte
         super().__init__(
             f"The bytes of header are incomplete. The byte {out_of_range_byte} is out of range."
-=======
+        )
+
+
 class OutOfChunkCountError(Exception):
     pass
 
@@ -728,5 +729,4 @@
     def __init__(self):
         super().__init__(
             "This tensor has only been populated with empty samples. Need to add atleast one non empty sample before retrieving data."
->>>>>>> 7fe1203e
         )