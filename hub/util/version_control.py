import random
import time
import hashlib
import pickle
from typing import Any, Dict, Optional
import warnings
from hub.client.log import logger
from hub.constants import FIRST_COMMIT_ID
from hub.core.fast_forwarding import ffw_dataset_meta
from hub.core.meta.dataset_meta import DatasetMeta
from hub.core.storage.cachable import Cachable
from hub.core.version_control.commit_node import CommitNode  # type: ignore
from hub.core.version_control.commit_chunk_set import CommitChunkSet  # type: ignore
from hub.core.storage import LRUCache
from hub.core.lock import Lock
from hub.util.exceptions import CallbackInitializationError, CheckoutError, CommitError
from hub.util.keys import (
    get_chunk_id_encoder_key,
    get_dataset_info_key,
    get_dataset_meta_key,
    get_tensor_commit_diff_key,
    get_tensor_info_key,
    get_tensor_meta_key,
    get_tensor_tile_encoder_key,
    get_version_control_info_key,
    get_version_control_info_lock_key,
)
from hub.util.remove_cache import get_base_storage


def generate_hash() -> str:
    hsh = hashlib.sha1()
    hsh.update(str(time.time()).encode("utf-8"))
    hsh.update(random.randrange(0, 1000000).to_bytes(4, "big"))
    return hsh.hexdigest()


<<<<<<< HEAD
def commit(dataset, message: str = None) -> None:
=======
def commit(
    version_state: Dict[str, Any],
    storage: LRUCache,
    message: str = None,
    hash: Optional[str] = None,
) -> None:
>>>>>>> cc0fa64d
    """Modifies the version state to reflect the commit and also copies required data to the new commit directory."""
    storage = dataset.storage
    version_state = dataset.version_state
    storage.check_readonly()
    # if not the head node, checkout to an auto branch that is newly created
    auto_checkout(dataset)
    stored_commit_node: CommitNode = version_state["commit_node"]
    stored_commit_id = version_state["commit_id"]
    if hash:
        if hash in version_state["commit_node_map"]:
            raise CommitError(f"Commit {hash} already exists")
        version_state["commit_id"] = hash
    else:
        version_state["commit_id"] = generate_hash()
    new_node = CommitNode(version_state["branch"], version_state["commit_id"])
    version_state["commit_node"].add_successor(new_node, message)
    version_state["commit_node"] = new_node
    version_state["branch_commit_map"][version_state["branch"]] = version_state[
        "commit_id"
    ]
    version_state["commit_node_map"][version_state["commit_id"]] = new_node
    save_version_info(version_state, storage)
    copy_metas(
        dataset, stored_commit_id, version_state["commit_id"], storage, version_state
    )
    discard_old_metas(stored_commit_id, storage, version_state["full_tensors"])
    load_meta(dataset)

    commit_time = stored_commit_node.commit_time
    commit_message = stored_commit_node.commit_message
    author = stored_commit_node.commit_user_name
    dataset.send_commit_event(
        commit_message=commit_message, commit_time=commit_time, author=author
    )


def checkout(
    dataset,
    address: str,
    create: bool = False,
    hash: Optional[str] = None,
) -> None:
    """Modifies the version state to reflect the checkout and also copies required data to the new branch directory if a new one is being created."""
    storage = dataset.storage
    version_state = dataset.version_state
    original_commit_id = version_state["commit_id"]

    if address in version_state["branch_commit_map"].keys():
        if create:
            raise CheckoutError(f"Can't create new branch, '{address}' already exists.")
        version_state["branch"] = address
        new_commit_id = version_state["branch_commit_map"][address]
        if original_commit_id == new_commit_id:
            return
        version_state["commit_id"] = new_commit_id
        version_state["commit_node"] = version_state["commit_node_map"][new_commit_id]
        if not storage.read_only:
            storage.flush()
    elif address in version_state["commit_node_map"].keys():
        if create:
            raise CheckoutError(
                f"Can't create new branch, commit '{address}' already exists."
            )
        if address == original_commit_id:
            return
        version_state["commit_id"] = address
        version_state["commit_node"] = version_state["commit_node_map"][address]
        version_state["branch"] = version_state["commit_node"].branch
        if not storage.read_only:
            storage.flush()
    elif create:
        storage.check_readonly()
        # if the original commit is head of the branch, auto commit and checkout to original commit before creating new branch
<<<<<<< HEAD
        auto_commit(dataset, address)
        new_commit_id = generate_hash()
=======
        auto_commit(version_state, storage, address)
        if hash:
            if hash in version_state["commit_node_map"]:
                raise CommitError(f"Commit {hash} already exists")
            new_commit_id = hash
        else:
            new_commit_id = generate_hash()
>>>>>>> cc0fa64d
        new_node = CommitNode(address, new_commit_id)
        version_state["commit_node"].add_child(new_node)
        version_state["commit_id"] = new_commit_id
        version_state["commit_node"] = new_node
        version_state["branch"] = address
        version_state["commit_node_map"][new_commit_id] = new_node
        version_state["branch_commit_map"][address] = new_commit_id
        save_version_info(version_state, storage)
        copy_metas(dataset, original_commit_id, new_commit_id, storage, version_state)
        dataset.send_branch_creation_event(address)
    else:
        raise CheckoutError(
            f"Address {address} not found. If you want to create a new branch, use checkout with create=True"
        )

    discard_old_metas(
        original_commit_id,
        storage,
        version_state["full_tensors"],
    )
    load_meta(dataset)


def copy_metas(
    dataset,
    src_commit_id: str,
    dest_commit_id: str,
    storage: LRUCache,
    version_state: Dict[str, Any],
) -> None:
    """Copies meta data from one commit to another."""
    tensors = version_state["full_tensors"]
    src_dataset_meta_key = get_dataset_meta_key(src_commit_id)
    dest_dataset_meta_key = get_dataset_meta_key(dest_commit_id)
    src_dataset_meta = storage[src_dataset_meta_key]
    if isinstance(src_dataset_meta, Cachable):
        storage[dest_dataset_meta_key] = src_dataset_meta.copy()
    else:
        storage[dest_dataset_meta_key] = src_dataset_meta

    try:
        src_dataset_info_key = get_dataset_info_key(src_commit_id)
        dest_dataset_info_key = get_dataset_info_key(dest_commit_id)
        src_dataset_info = storage[src_dataset_info_key]
        if isinstance(src_dataset_info, Cachable):
            new_info = src_dataset_info.copy()
            new_info.initialize_callback_location(
                dest_dataset_info_key, storage, dataset
            )
            storage[dest_dataset_info_key] = new_info
        else:
            storage[dest_dataset_info_key] = src_dataset_info
    except KeyError:
        pass

    tensor_list = list(tensors.keys())

    for tensor in tensor_list:
        src_tensor_meta_key = get_tensor_meta_key(tensor, src_commit_id)
        dest_tensor_meta_key = get_tensor_meta_key(tensor, dest_commit_id)
        src_tensor_meta = storage[src_tensor_meta_key]
        if isinstance(src_tensor_meta, Cachable):
            storage[dest_tensor_meta_key] = src_tensor_meta.copy()
        else:
            storage[dest_tensor_meta_key] = src_tensor_meta

        try:
            src_chunk_id_encoder_key = get_chunk_id_encoder_key(tensor, src_commit_id)
            dest_chunk_id_encoder_key = get_chunk_id_encoder_key(tensor, dest_commit_id)
            src_chunk_id_encoder = storage[src_chunk_id_encoder_key]
            if isinstance(src_chunk_id_encoder, Cachable):
                storage[dest_chunk_id_encoder_key] = src_chunk_id_encoder.copy()
            else:
                storage[dest_chunk_id_encoder_key] = src_chunk_id_encoder
        except KeyError:
            pass

        try:
            src_tile_encoder_key = get_tensor_tile_encoder_key(tensor, src_commit_id)
            dest_tile_encoder_key = get_tensor_tile_encoder_key(tensor, dest_commit_id)
            src_tile_encoder = storage[src_tile_encoder_key]
            if isinstance(src_tile_encoder, Cachable):
                storage[dest_tile_encoder_key] = src_tile_encoder.copy()
            else:
                storage[dest_tile_encoder_key] = src_tile_encoder
        except KeyError:
            pass

        try:
            src_tensor_info_key = get_tensor_info_key(tensor, src_commit_id)
            dest_tensor_info_key = get_tensor_info_key(tensor, dest_commit_id)
            src_tensor_info = storage[src_tensor_info_key]
            if isinstance(src_tensor_info, Cachable):
                new_info = src_tensor_info.copy()
                new_info.initialize_callback_location(
                    dest_tensor_info_key, storage, dataset
                )
                storage[dest_tensor_info_key] = new_info
            else:
                storage[dest_tensor_info_key] = src_tensor_info
        except KeyError:
            pass

    storage.flush()


def discard_old_metas(
    src_commit_id: str,
    storage: LRUCache,
    tensors: Dict,
):
    """Discards the metas of the previous commit from cache, during checkout or when a new commit is made."""
    all_src_keys = []
    src_dataset_meta_key = get_dataset_meta_key(src_commit_id)
    all_src_keys.append(src_dataset_meta_key)

    src_dataset_info_key = get_dataset_info_key(src_commit_id)
    all_src_keys.append(src_dataset_info_key)

    tensor_list = list(tensors.keys())

    for tensor in tensor_list:
        src_tensor_meta_key = get_tensor_meta_key(tensor, src_commit_id)
        all_src_keys.append(src_tensor_meta_key)

        src_chunk_id_encoder_key = get_chunk_id_encoder_key(tensor, src_commit_id)
        all_src_keys.append(src_chunk_id_encoder_key)

        src_tile_encoder_key = get_tensor_tile_encoder_key(tensor, src_commit_id)
        all_src_keys.append(src_tile_encoder_key)

        src_tensor_info_key = get_tensor_info_key(tensor, src_commit_id)
        all_src_keys.append(src_tensor_info_key)

    for key in all_src_keys:
        storage.dirty_keys.discard(key)
        if key in storage.lru_sizes:
            size = storage.lru_sizes.pop(key)
            storage.cache_used -= size
        try:
            del storage.cache_storage[key]
        except (KeyError, CallbackInitializationError):
            pass


def _merge_commit_node_maps(map1, map2):
    merged_map = {}

    def _merge_node(commit_id):
        if commit_id in map1 and commit_id in map2:
            node1 = map1[commit_id]
            node2 = map2[commit_id]
            merged_node = CommitNode(node1.branch, node2.commit_id)

            for attr in ("commit_message", "commit_user_name", "commit_time"):
                setattr(merged_node, attr, getattr(node1, attr) or getattr(node2, attr))
            for child in set(
                [node.commit_id for node in node1.children]
                + [node.commit_id for node in node2.children]
            ):
                merged_node.add_child(_merge_node(child))
        else:
            if commit_id in map1:
                orig_node = map1[commit_id]
            else:
                orig_node = map2[commit_id]
            merged_node = orig_node.copy()
            for child in [node.commit_id for node in orig_node.children]:
                merged_node.add_child(_merge_node(child))
        merged_map[commit_id] = merged_node
        return merged_node

    _merge_node(FIRST_COMMIT_ID)
    return merged_map


def _merge_version_info(info1, info2):
    commit_node_map = _merge_commit_node_maps(
        info1["commit_node_map"], info2["commit_node_map"]
    )
    branch_commit_map = {}
    branch_commit_map.update(info1["branch_commit_map"])
    branch_commit_map.update(info2["branch_commit_map"])
    return {
        "commit_node_map": commit_node_map,
        "branch_commit_map": branch_commit_map,
    }


def save_version_info(version_state: Dict[str, Any], storage: LRUCache) -> None:
    """Saves the current version info to the storage."""
    storage = get_base_storage(storage)
    lock = Lock(storage, get_version_control_info_lock_key())
    lock.acquire(timeout=10, force=True)
    key = get_version_control_info_key()
    new_version_info = {
        "commit_node_map": version_state["commit_node_map"],
        "branch_commit_map": version_state["branch_commit_map"],
    }
    try:
        old_version_info = pickle.loads(storage[key])
        version_info = _merge_version_info(old_version_info, new_version_info)
    except KeyError:
        version_info = new_version_info
    storage[key] = pickle.dumps(version_info)
    lock.release()


def auto_checkout(dataset) -> None:
    """Automatically checks out if current node is not the head node of the branch. This may happen either during commit/setitem/append/extend/create_tensor/delete_tensor/info updates."""
    version_state = dataset.version_state
    if not version_state["commit_node"].is_head_node:
        current_branch = version_state["branch"]
        auto_branch = f"auto_{generate_hash()}"
        logger.info(
            f"Automatically checking out to branch '{auto_branch}' as not currently at the head node of branch '{current_branch}'."
        )
        checkout(dataset, auto_branch, True)


def auto_commit(dataset, address: str) -> None:
    """Automatically commits to the current branch before a checkout to a newly created branch if the current node is the head node."""
    version_state = dataset.version_state
    commit_node = version_state["commit_node"]
    if commit_node.is_head_node:
        original_commit_id = version_state["commit_id"]
        branch = version_state["branch"]
        logger.info(
            f"Auto commiting to branch '{branch}' before checkout as currently at head node."
        )
        commit(dataset, f"auto commit before checkout to {address}")
        checkout(dataset, original_commit_id, False)


def current_commit_has_data(version_state: Dict[str, Any], storage: LRUCache) -> bool:
    """Checks if the current commit has any data present in it or not."""
    commit_id = version_state["commit_id"]
    for tensor in version_state["full_tensors"].keys():
        if commit_id == FIRST_COMMIT_ID:
            # if the first commit has even a single tensor i.e. it entered the for loop, it has data
            return True
        if commit_diff_exists(version_state, storage, tensor):
            # commit diff is created during tensor creation and append/extend/update
            return True
    return False


def commit_diff_exists(
    version_state: Dict[str, Any], storage: LRUCache, tensor: str
) -> bool:
    """Checks if the commit chunk set exists for the given tensor in the current commit."""
    try:
        commit_id = version_state["commit_id"]
        key = get_tensor_commit_diff_key(tensor, commit_id)
        storage[key]
        return True
    except KeyError:
        return False


def load_meta(dataset):
    """Loads the meta info for the version state."""
    from hub.core.tensor import Tensor

    version_state = dataset.version_state
    storage = dataset.storage

    meta_key = get_dataset_meta_key(version_state["commit_id"])
    meta = storage.get_cachable(meta_key, DatasetMeta)
    ffw_dataset_meta(meta)
    version_state["meta"] = meta
    _tensors = version_state["full_tensors"]
    _tensors.clear()

    for tensor_name in meta.tensors:
        _tensors[tensor_name] = Tensor(tensor_name, dataset)


def warn_node_checkout(commit_node: CommitNode, create: bool):
    """Throws a warning if there are no commits in a branch after checkout.
    This warning isn't thrown if the branch was newly created.
    """
    if not create and commit_node.is_head_node:
        branch = commit_node.branch
        parent = commit_node.parent
        if parent is None or parent.branch != branch:
            warnings.warn(
                f"The branch ({branch}) that you have checked out to, has no commits."
            )<|MERGE_RESOLUTION|>--- conflicted
+++ resolved
@@ -35,16 +35,7 @@
     return hsh.hexdigest()
 
 
-<<<<<<< HEAD
-def commit(dataset, message: str = None) -> None:
-=======
-def commit(
-    version_state: Dict[str, Any],
-    storage: LRUCache,
-    message: str = None,
-    hash: Optional[str] = None,
-) -> None:
->>>>>>> cc0fa64d
+def commit(dataset, message: str = None, hash: Optional[str] = None) -> None:
     """Modifies the version state to reflect the commit and also copies required data to the new commit directory."""
     storage = dataset.storage
     version_state = dataset.version_state
@@ -118,18 +109,13 @@
     elif create:
         storage.check_readonly()
         # if the original commit is head of the branch, auto commit and checkout to original commit before creating new branch
-<<<<<<< HEAD
         auto_commit(dataset, address)
-        new_commit_id = generate_hash()
-=======
-        auto_commit(version_state, storage, address)
         if hash:
             if hash in version_state["commit_node_map"]:
                 raise CommitError(f"Commit {hash} already exists")
             new_commit_id = hash
         else:
             new_commit_id = generate_hash()
->>>>>>> cc0fa64d
         new_node = CommitNode(address, new_commit_id)
         version_state["commit_node"].add_child(new_node)
         version_state["commit_id"] = new_commit_id
