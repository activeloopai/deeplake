--- conflicted
+++ resolved
@@ -381,8 +381,6 @@
     lock.release()
 
 
-<<<<<<< HEAD
-=======
 def load_version_info(storage: LRUCache) -> None:
     try:
         return _version_info_from_json(
@@ -394,7 +392,6 @@
         )  # backward compatiblity
 
 
->>>>>>> 5662c3a6
 def auto_checkout(dataset) -> None:
     """Automatically checks out if current node is not the head node of the branch. This may happen either during commit/setitem/append/extend/create_tensor/delete_tensor/info updates."""
     version_state = dataset.version_state
