import random
import time
import hashlib
import pickle
from typing import Any, Dict
from hub.client.log import logger
from hub.constants import FIRST_COMMIT_ID
from hub.core.fast_forwarding import ffw_dataset_meta
from hub.core.meta.dataset_meta import DatasetMeta
from hub.core.storage.cachable import Cachable
from hub.core.version_control.commit_node import CommitNode  # type: ignore
from hub.core.version_control.commit_chunk_set import CommitChunkSet  # type: ignore
from hub.core.storage import LRUCache
from hub.util.exceptions import CallbackInitializationError, CheckoutError
from hub.util.keys import (
    get_chunk_id_encoder_key,
    get_dataset_info_key,
    get_dataset_meta_key,
    get_tensor_info_key,
    get_tensor_meta_key,
    get_tensor_commit_chunk_set_key,
    get_version_control_info_key,
)


def generate_hash() -> str:
    hsh = hashlib.sha1()
    hsh.update(str(time.time()).encode("utf-8"))
    hsh.update(random.randrange(0, 1000000).to_bytes(4, "big"))
    return hsh.hexdigest()


def commit(
    version_state: Dict[str, Any], storage: LRUCache, message: str = None
) -> None:
    """Modifies the version state to reflect the commit and also copies required data to the new commit directory."""
    storage.check_readonly()
    # if not the head node, checkout to an auto branch that is newly created
    auto_checkout(version_state, storage)
    stored_commit_id = version_state["commit_id"]
    version_state["commit_id"] = generate_hash()
    new_node = CommitNode(version_state["branch"], version_state["commit_id"])
    version_state["commit_node"].add_successor(new_node, message)
    version_state["commit_node"] = new_node
    version_state["branch_commit_map"][version_state["branch"]] = version_state[
        "commit_id"
    ]
    version_state["commit_node_map"][version_state["commit_id"]] = new_node
    save_version_info(version_state, storage)
<<<<<<< HEAD
    copy_metas(stored_commit_id, version_state["commit_id"], storage, version_state)
=======
    copy_metas(
        stored_commit_id,
        version_state["commit_id"],
        storage,
        version_state["full_tensors"],
    )
    discard_old_metas(
        stored_commit_id,
        storage,
        version_state["full_tensors"],
    )

>>>>>>> d64ad2ed
    load_meta(storage, version_state)


def checkout(
    version_state: Dict[str, Any],
    storage: LRUCache,
    address: str,
    create: bool = False,
) -> None:
    """Modifies the version state to reflect the checkout and also copies required data to the new branch directory if a new one is being created."""
    original_commit_id = version_state["commit_id"]

    if address in version_state["branch_commit_map"].keys():
        if create:
            raise CheckoutError(f"Can't create new branch, '{address}' already exists.")
        version_state["branch"] = address
        new_commit_id = version_state["branch_commit_map"][address]
        if original_commit_id == new_commit_id:
            return
        version_state["commit_id"] = new_commit_id
        version_state["commit_node"] = version_state["commit_node_map"][new_commit_id]
    elif address in version_state["commit_node_map"].keys():
        if create:
            raise CheckoutError(
                f"Can't create new branch, commit '{address}' already exists."
            )
        if address == original_commit_id:
            return
        version_state["commit_id"] = address
        version_state["commit_node"] = version_state["commit_node_map"][address]
        version_state["branch"] = version_state["commit_node"].branch
    elif create:
        storage.check_readonly()
        # if the original commit is head of the branch, auto commit and checkout to original commit before creating new branch
        auto_commit(version_state, storage, address)
        new_commit_id = generate_hash()
        new_node = CommitNode(address, new_commit_id)
        version_state["commit_node"].add_child(new_node)
        version_state["commit_id"] = new_commit_id
        version_state["commit_node"] = new_node
        version_state["branch"] = address
        version_state["commit_node_map"][new_commit_id] = new_node
        version_state["branch_commit_map"][address] = new_commit_id
        save_version_info(version_state, storage)
        copy_metas(original_commit_id, new_commit_id, storage, version_state)
    else:
        raise CheckoutError(
            f"Address {address} not found. If you want to create a new branch, use checkout with create=True"
        )

    discard_old_metas(
        original_commit_id,
        storage,
        version_state["full_tensors"],
    )
    load_meta(storage, version_state)


def copy_metas(
    src_commit_id: str,
    dest_commit_id: str,
    storage: LRUCache,
    version_state: Dict[str, Any],
) -> None:
    """Copies meta data from one commit to another."""
    tensors = version_state["full_tensors"]
    src_dataset_meta_key = get_dataset_meta_key(src_commit_id)
    dest_dataset_meta_key = get_dataset_meta_key(dest_commit_id)
    src_dataset_meta = storage[src_dataset_meta_key]
    if isinstance(src_dataset_meta, Cachable):
        storage[dest_dataset_meta_key] = src_dataset_meta.copy()
    else:
        storage[dest_dataset_meta_key] = src_dataset_meta

    try:
        src_dataset_info_key = get_dataset_info_key(src_commit_id)
        dest_dataset_info_key = get_dataset_info_key(dest_commit_id)
        src_dataset_info = storage[src_dataset_info_key]
        if isinstance(src_dataset_info, Cachable):
            new_info = src_dataset_info.copy()
            new_info.initialize_callback_location(
                dest_dataset_info_key, storage, version_state
            )
            storage[dest_dataset_info_key] = new_info
        else:
            storage[dest_dataset_info_key] = src_dataset_info
    except KeyError:
        pass

    tensor_list = list(tensors.keys())

    for tensor in tensor_list:
        src_tensor_meta_key = get_tensor_meta_key(tensor, src_commit_id)
        dest_tensor_meta_key = get_tensor_meta_key(tensor, dest_commit_id)
        src_tensor_meta = storage[src_tensor_meta_key]
        if isinstance(src_tensor_meta, Cachable):
            storage[dest_tensor_meta_key] = src_tensor_meta.copy()
        else:
            storage[dest_tensor_meta_key] = src_tensor_meta

        try:
            src_chunk_id_encoder_key = get_chunk_id_encoder_key(tensor, src_commit_id)
            dest_chunk_id_encoder_key = get_chunk_id_encoder_key(tensor, dest_commit_id)
            src_chunk_id_encoder = storage[src_chunk_id_encoder_key]
            if isinstance(src_chunk_id_encoder, Cachable):
                storage[dest_chunk_id_encoder_key] = src_chunk_id_encoder.copy()
            else:
                storage[dest_chunk_id_encoder_key] = src_chunk_id_encoder
        except KeyError:
            pass

        try:
            src_tensor_info_key = get_tensor_info_key(tensor, src_commit_id)
            dest_tensor_info_key = get_tensor_info_key(tensor, dest_commit_id)
            src_tensor_info = storage[src_tensor_info_key]
            if isinstance(src_tensor_info, Cachable):
                new_info = src_tensor_info.copy()
                new_info.initialize_callback_location(
                    dest_tensor_info_key, storage, version_state
                )
                storage[dest_tensor_info_key] = new_info
            else:
                storage[dest_tensor_info_key] = src_tensor_info
        except KeyError:
            pass

    storage.flush()


def discard_old_metas(
    src_commit_id: str,
    storage: LRUCache,
    tensors: Dict,
):
    """Discards the metas of the previous commit from cache, during checkout or when a new commit is made."""
    all_src_keys = []
    src_dataset_meta_key = get_dataset_meta_key(src_commit_id)
    all_src_keys.append(src_dataset_meta_key)

    src_dataset_info_key = get_dataset_info_key(src_commit_id)
    all_src_keys.append(src_dataset_info_key)

    tensor_list = list(tensors.keys())

    for tensor in tensor_list:
        src_tensor_meta_key = get_tensor_meta_key(tensor, src_commit_id)
        all_src_keys.append(src_tensor_meta_key)

        src_chunk_id_encoder_key = get_chunk_id_encoder_key(tensor, src_commit_id)
        all_src_keys.append(src_chunk_id_encoder_key)

        src_tensor_info_key = get_tensor_info_key(tensor, src_commit_id)
        all_src_keys.append(src_tensor_info_key)

    for key in all_src_keys:
        storage.dirty_keys.discard(key)
        if key in storage.lru_sizes:
            size = storage.lru_sizes.pop(key)
            storage.cache_used -= size
        try:
            del storage.cache_storage[key]
        except (KeyError, CallbackInitializationError):
            pass


def save_version_info(version_state: Dict[str, Any], storage: LRUCache) -> None:
    """Saves the current version info to the storage."""
    version_info = {
        "commit_node_map": version_state["commit_node_map"],
        "branch_commit_map": version_state["branch_commit_map"],
    }
    storage[get_version_control_info_key()] = pickle.dumps(version_info)


def auto_checkout(version_state: Dict[str, Any], storage: LRUCache) -> None:
    """Automatically checks out if current node is not the head node of the branch. This may happen either during commit/setitem/append/extend/create_tensor/info updates."""
    if version_state["commit_node"].commit_time is not None:
        current_branch = version_state["branch"]
        auto_branch = f"auto_{generate_hash()}"
        logger.info(
            f"Automatically checking out to branch '{auto_branch}' as not currently at the head node of branch '{current_branch}'."
        )
        checkout(version_state, storage, auto_branch, True)


def auto_commit(version_state: Dict[str, Any], storage: LRUCache, address: str) -> None:
    """Automatically commits to the current branch before a checkout to a newly created branch if the current node is the head node."""
    commit_node = version_state["commit_node"]
    if not commit_node.commit_time:
        original_commit_id = version_state["commit_id"]
        branch = version_state["branch"]
        logger.info(
            f"Auto commiting to branch '{branch}' before checkout as currently at head node."
        )
        commit(
            version_state,
            storage,
            f"auto commit before checkout to {address}",
        )
        checkout(version_state, storage, original_commit_id, False)


def commit_has_data(version_state: Dict[str, Any], storage: LRUCache) -> bool:
    """Checks if the current commit has any data present in it or not."""
    commit_id = version_state["commit_id"]
    for tensor in version_state["full_tensors"].keys():
        if commit_id == FIRST_COMMIT_ID:
            # if the first commit has even a single tensor i.e. it entered the for loop, it has data
            return True
        key = get_tensor_commit_chunk_set_key(tensor, commit_id)
        if commit_chunk_set_exists(version_state, storage, tensor):
            enc = storage.get_cachable(key, CommitChunkSet)
            if enc.chunks:
                return True
    return False


def commit_chunk_set_exists(
    version_state: Dict[str, Any], storage: LRUCache, tensor: str
) -> bool:
    """Checks if the commit chunk set exists for the given tensor in the current commit."""
    try:
        commit_id = version_state["commit_id"]
        key = get_tensor_commit_chunk_set_key(tensor, commit_id)
        storage[key]
        return True
    except KeyError:
        return False


def load_meta(storage, version_state):
    """Loads the meta info for the version state."""
    from hub.core.tensor import Tensor

    meta_key = get_dataset_meta_key(version_state["commit_id"])
    meta = storage.get_cachable(meta_key, DatasetMeta)
    ffw_dataset_meta(meta)
    version_state["meta"] = meta
    _tensors = version_state["full_tensors"]
    _tensors.clear()

    for tensor_name in meta.tensors:
        _tensors[tensor_name] = Tensor(tensor_name, storage, version_state)<|MERGE_RESOLUTION|>--- conflicted
+++ resolved
@@ -47,22 +47,8 @@
     ]
     version_state["commit_node_map"][version_state["commit_id"]] = new_node
     save_version_info(version_state, storage)
-<<<<<<< HEAD
     copy_metas(stored_commit_id, version_state["commit_id"], storage, version_state)
-=======
-    copy_metas(
-        stored_commit_id,
-        version_state["commit_id"],
-        storage,
-        version_state["full_tensors"],
-    )
-    discard_old_metas(
-        stored_commit_id,
-        storage,
-        version_state["full_tensors"],
-    )
-
->>>>>>> d64ad2ed
+    discard_old_metas(stored_commit_id, storage, version_state["full_tensors"])
     load_meta(storage, version_state)
 
 
