import random
import time
import hashlib
import pickle
from typing import Any, Dict
import warnings
from hub.client.log import logger
from hub.constants import FIRST_COMMIT_ID
from hub.core.fast_forwarding import ffw_dataset_meta
from hub.core.meta.dataset_meta import DatasetMeta
from hub.core.storage.cachable import Cachable
from hub.core.version_control.commit_node import CommitNode  # type: ignore
from hub.core.version_control.commit_chunk_set import CommitChunkSet  # type: ignore
from hub.core.storage import LRUCache
from hub.core.lock import Lock
from hub.util.exceptions import CallbackInitializationError, CheckoutError
from hub.util.keys import (
    get_chunk_id_encoder_key,
    get_dataset_info_key,
    get_dataset_meta_key,
    get_tensor_info_key,
    get_tensor_meta_key,
    get_tensor_commit_chunk_set_key,
    get_version_control_info_key,
    get_version_control_info_lock_key,
)
from hub.util.remove_cache import get_base_storage


def generate_hash() -> str:
    hsh = hashlib.sha1()
    hsh.update(str(time.time()).encode("utf-8"))
    hsh.update(random.randrange(0, 1000000).to_bytes(4, "big"))
    return hsh.hexdigest()


def commit(
    version_state: Dict[str, Any], storage: LRUCache, message: str = None
) -> None:
    """Modifies the version state to reflect the commit and also copies required data to the new commit directory."""
    storage.check_readonly()
    # if not the head node, checkout to an auto branch that is newly created
    auto_checkout(version_state, storage)
    stored_commit_id = version_state["commit_id"]
    version_state["commit_id"] = generate_hash()
    new_node = CommitNode(version_state["branch"], version_state["commit_id"])
    version_state["commit_node"].add_successor(new_node, message)
    version_state["commit_node"] = new_node
    version_state["branch_commit_map"][version_state["branch"]] = version_state[
        "commit_id"
    ]
    version_state["commit_node_map"][version_state["commit_id"]] = new_node
    save_version_info(version_state, storage)
    copy_metas(stored_commit_id, version_state["commit_id"], storage, version_state)
    discard_old_metas(stored_commit_id, storage, version_state["full_tensors"])
    load_meta(storage, version_state)


def checkout(
    version_state: Dict[str, Any],
    storage: LRUCache,
    address: str,
    create: bool = False,
) -> None:
    """Modifies the version state to reflect the checkout and also copies required data to the new branch directory if a new one is being created."""
    original_commit_id = version_state["commit_id"]

    if address in version_state["branch_commit_map"].keys():
        if create:
            raise CheckoutError(f"Can't create new branch, '{address}' already exists.")
        version_state["branch"] = address
        new_commit_id = version_state["branch_commit_map"][address]
        if original_commit_id == new_commit_id:
            return
        version_state["commit_id"] = new_commit_id
        version_state["commit_node"] = version_state["commit_node_map"][new_commit_id]
        if not storage.read_only:
            storage.flush()
    elif address in version_state["commit_node_map"].keys():
        if create:
            raise CheckoutError(
                f"Can't create new branch, commit '{address}' already exists."
            )
        if address == original_commit_id:
            return
        version_state["commit_id"] = address
        version_state["commit_node"] = version_state["commit_node_map"][address]
        version_state["branch"] = version_state["commit_node"].branch
        if not storage.read_only:
            storage.flush()
    elif create:
        storage.check_readonly()
        # if the original commit is head of the branch, auto commit and checkout to original commit before creating new branch
        auto_commit(version_state, storage, address)
        new_commit_id = generate_hash()
        new_node = CommitNode(address, new_commit_id)
        version_state["commit_node"].add_child(new_node)
        version_state["commit_id"] = new_commit_id
        version_state["commit_node"] = new_node
        version_state["branch"] = address
        version_state["commit_node_map"][new_commit_id] = new_node
        version_state["branch_commit_map"][address] = new_commit_id
        save_version_info(version_state, storage)
        copy_metas(original_commit_id, new_commit_id, storage, version_state)
    else:
        raise CheckoutError(
            f"Address {address} not found. If you want to create a new branch, use checkout with create=True"
        )

    discard_old_metas(
        original_commit_id,
        storage,
        version_state["full_tensors"],
    )
    load_meta(storage, version_state)


def copy_metas(
    src_commit_id: str,
    dest_commit_id: str,
    storage: LRUCache,
    version_state: Dict[str, Any],
) -> None:
    """Copies meta data from one commit to another."""
    tensors = version_state["full_tensors"]
    src_dataset_meta_key = get_dataset_meta_key(src_commit_id)
    dest_dataset_meta_key = get_dataset_meta_key(dest_commit_id)
    src_dataset_meta = storage[src_dataset_meta_key]
    if isinstance(src_dataset_meta, Cachable):
        storage[dest_dataset_meta_key] = src_dataset_meta.copy()
    else:
        storage[dest_dataset_meta_key] = src_dataset_meta

    try:
        src_dataset_info_key = get_dataset_info_key(src_commit_id)
        dest_dataset_info_key = get_dataset_info_key(dest_commit_id)
        src_dataset_info = storage[src_dataset_info_key]
        if isinstance(src_dataset_info, Cachable):
            new_info = src_dataset_info.copy()
            new_info.initialize_callback_location(
                dest_dataset_info_key, storage, version_state
            )
            storage[dest_dataset_info_key] = new_info
        else:
            storage[dest_dataset_info_key] = src_dataset_info
    except KeyError:
        pass

    tensor_list = list(tensors.keys())

    for tensor in tensor_list:
        src_tensor_meta_key = get_tensor_meta_key(tensor, src_commit_id)
        dest_tensor_meta_key = get_tensor_meta_key(tensor, dest_commit_id)
        src_tensor_meta = storage[src_tensor_meta_key]
        if isinstance(src_tensor_meta, Cachable):
            storage[dest_tensor_meta_key] = src_tensor_meta.copy()
        else:
            storage[dest_tensor_meta_key] = src_tensor_meta

        try:
            src_chunk_id_encoder_key = get_chunk_id_encoder_key(tensor, src_commit_id)
            dest_chunk_id_encoder_key = get_chunk_id_encoder_key(tensor, dest_commit_id)
            src_chunk_id_encoder = storage[src_chunk_id_encoder_key]
            if isinstance(src_chunk_id_encoder, Cachable):
                storage[dest_chunk_id_encoder_key] = src_chunk_id_encoder.copy()
            else:
                storage[dest_chunk_id_encoder_key] = src_chunk_id_encoder
        except KeyError:
            pass

        try:
            src_tensor_info_key = get_tensor_info_key(tensor, src_commit_id)
            dest_tensor_info_key = get_tensor_info_key(tensor, dest_commit_id)
            src_tensor_info = storage[src_tensor_info_key]
            if isinstance(src_tensor_info, Cachable):
                new_info = src_tensor_info.copy()
                new_info.initialize_callback_location(
                    dest_tensor_info_key, storage, version_state
                )
                storage[dest_tensor_info_key] = new_info
            else:
                storage[dest_tensor_info_key] = src_tensor_info
        except KeyError:
            pass

    storage.flush()


def discard_old_metas(
    src_commit_id: str,
    storage: LRUCache,
    tensors: Dict,
):
    """Discards the metas of the previous commit from cache, during checkout or when a new commit is made."""
    all_src_keys = []
    src_dataset_meta_key = get_dataset_meta_key(src_commit_id)
    all_src_keys.append(src_dataset_meta_key)

    src_dataset_info_key = get_dataset_info_key(src_commit_id)
    all_src_keys.append(src_dataset_info_key)

    tensor_list = list(tensors.keys())

    for tensor in tensor_list:
        src_tensor_meta_key = get_tensor_meta_key(tensor, src_commit_id)
        all_src_keys.append(src_tensor_meta_key)

        src_chunk_id_encoder_key = get_chunk_id_encoder_key(tensor, src_commit_id)
        all_src_keys.append(src_chunk_id_encoder_key)

        src_tensor_info_key = get_tensor_info_key(tensor, src_commit_id)
        all_src_keys.append(src_tensor_info_key)

    for key in all_src_keys:
        storage.dirty_keys.discard(key)
        if key in storage.lru_sizes:
            size = storage.lru_sizes.pop(key)
            storage.cache_used -= size
        try:
            del storage.cache_storage[key]
        except (KeyError, CallbackInitializationError):
            pass


def _merge_commit_node_maps(map1, map2):
    merged_map = {}

    def _merge_node(commit_id):
        if commit_id in map1 and commit_id in map2:
            node1 = map1[commit_id]
            node2 = map2[commit_id]
            merged_node = CommitNode(node1.branch, node2.commit_id)

            for attr in ("commit_message", "commit_user_name", "commit_time"):
                setattr(merged_node, attr, getattr(node1, attr) or getattr(node2, attr))
            for child in set(
                [node.commit_id for node in node1.children]
                + [node.commit_id for node in node2.children]
            ):
                merged_node.add_child(_merge_node(child))
        else:
            if commit_id in map1:
                orig_node = map1[commit_id]
            else:
                orig_node = map2[commit_id]
            merged_node = orig_node.copy()
            for child in [node.commit_id for node in orig_node.children]:
                merged_node.add_child(_merge_node(child))
        merged_map[commit_id] = merged_node
        return merged_node

    _merge_node(FIRST_COMMIT_ID)
    return merged_map


def _merge_version_info(info1, info2):
    commit_node_map = _merge_commit_node_maps(
        info1["commit_node_map"], info2["commit_node_map"]
    )
    branch_commit_map = {}
    branch_commit_map.update(info1["branch_commit_map"])
    branch_commit_map.update(info2["branch_commit_map"])
    return {
        "commit_node_map": commit_node_map,
        "branch_commit_map": branch_commit_map,
    }


def save_version_info(version_state: Dict[str, Any], storage: LRUCache) -> None:
    """Saves the current version info to the storage."""
    storage = get_base_storage(storage)
    lock = Lock(storage, get_version_control_info_lock_key())
    lock.acquire(timeout=10, force=True)
    key = get_version_control_info_key()
    new_version_info = {
        "commit_node_map": version_state["commit_node_map"],
        "branch_commit_map": version_state["branch_commit_map"],
    }
    try:
        old_version_info = pickle.loads(storage[key])
        version_info = _merge_version_info(old_version_info, new_version_info)
    except KeyError:
        version_info = new_version_info
    storage[key] = pickle.dumps(version_info)
    lock.release()


def auto_checkout(version_state: Dict[str, Any], storage: LRUCache) -> None:
<<<<<<< HEAD
    """Automatically checks out if current node is not the head node of the branch. This may happen either during commit/setitem/append/extend/create_tensor/delete_tensor/info updates."""
    if version_state["commit_node"].commit_time is not None:
=======
    """Automatically checks out if current node is not the head node of the branch. This may happen either during commit/setitem/append/extend/create_tensor/info updates."""
    if not version_state["commit_node"].is_head_node:
>>>>>>> 50bad4f3
        current_branch = version_state["branch"]
        auto_branch = f"auto_{generate_hash()}"
        logger.info(
            f"Automatically checking out to branch '{auto_branch}' as not currently at the head node of branch '{current_branch}'."
        )
        checkout(version_state, storage, auto_branch, True)


def auto_commit(version_state: Dict[str, Any], storage: LRUCache, address: str) -> None:
    """Automatically commits to the current branch before a checkout to a newly created branch if the current node is the head node."""
    commit_node = version_state["commit_node"]
    if commit_node.is_head_node:
        original_commit_id = version_state["commit_id"]
        branch = version_state["branch"]
        logger.info(
            f"Auto commiting to branch '{branch}' before checkout as currently at head node."
        )
        commit(
            version_state,
            storage,
            f"auto commit before checkout to {address}",
        )
        checkout(version_state, storage, original_commit_id, False)


def commit_has_data(version_state: Dict[str, Any], storage: LRUCache) -> bool:
    """Checks if the current commit has any data present in it or not."""
    commit_id = version_state["commit_id"]
    for tensor in version_state["full_tensors"].keys():
        if commit_id == FIRST_COMMIT_ID:
            # if the first commit has even a single tensor i.e. it entered the for loop, it has data
            return True
        key = get_tensor_commit_chunk_set_key(tensor, commit_id)
        if commit_chunk_set_exists(version_state, storage, tensor):
            enc = storage.get_cachable(key, CommitChunkSet)
            if enc.chunks:
                return True
    return False


def commit_chunk_set_exists(
    version_state: Dict[str, Any], storage: LRUCache, tensor: str
) -> bool:
    """Checks if the commit chunk set exists for the given tensor in the current commit."""
    try:
        commit_id = version_state["commit_id"]
        key = get_tensor_commit_chunk_set_key(tensor, commit_id)
        storage[key]
        return True
    except KeyError:
        return False


def load_meta(storage, version_state):
    """Loads the meta info for the version state."""
    from hub.core.tensor import Tensor

    meta_key = get_dataset_meta_key(version_state["commit_id"])
    meta = storage.get_cachable(meta_key, DatasetMeta)
    ffw_dataset_meta(meta)
    version_state["meta"] = meta
    _tensors = version_state["full_tensors"]
    _tensors.clear()

    for tensor_name in meta.tensors:
        _tensors[tensor_name] = Tensor(tensor_name, storage, version_state)


def warn_node_checkout(commit_node: CommitNode, create: bool):
    """Throws a warning if there are no commits in a branch after checkout.
    This warning isn't thrown if the branch was newly created.
    """
    if not create and commit_node.is_head_node:
        branch = commit_node.branch
        parent = commit_node.parent
        if parent is None or parent.branch != branch:
            warnings.warn(
                f"The branch ({branch}) that you have checked out to, has no commits."
            )<|MERGE_RESOLUTION|>--- conflicted
+++ resolved
@@ -286,13 +286,8 @@
 
 
 def auto_checkout(version_state: Dict[str, Any], storage: LRUCache) -> None:
-<<<<<<< HEAD
     """Automatically checks out if current node is not the head node of the branch. This may happen either during commit/setitem/append/extend/create_tensor/delete_tensor/info updates."""
-    if version_state["commit_node"].commit_time is not None:
-=======
-    """Automatically checks out if current node is not the head node of the branch. This may happen either during commit/setitem/append/extend/create_tensor/info updates."""
     if not version_state["commit_node"].is_head_node:
->>>>>>> 50bad4f3
         current_branch = version_state["branch"]
         auto_branch = f"auto_{generate_hash()}"
         logger.info(
