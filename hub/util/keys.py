--- conflicted
+++ resolved
@@ -44,15 +44,18 @@
 
 
 def tensor_exists(key: str, storage: StorageProvider) -> bool:
-<<<<<<< HEAD
-    return get_tensor_meta_key(key) in storage
-
-def hashlist_exists(key: str, storage: StorageProvider) -> bool:
-    return get_hashlist_meta_key(key) in storage
-=======
     try:
         storage[get_tensor_meta_key(key)]
         return True
     except KeyError:
         return False
->>>>>>> 4ddfe7da
+
+
+    return get_tensor_meta_key(key) in storage
+
+def hashlist_exists(key: str, storage: StorageProvider) -> bool:
+    try: 
+        storage[get_hashlist_meta_key(key)]
+        return True
+    except KeyError:
+        return False