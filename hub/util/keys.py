--- conflicted
+++ resolved
@@ -168,12 +168,11 @@
     return QUERIES_LOCK_FILENAME
 
 
-<<<<<<< HEAD
 def get_sample_info_tensor_key(key: str):
     group, key = posixpath.split(key)
     return posixpath.join(group, f"_{key}_info")
-=======
+
+
 def get_sample_id_tensor_key(key: str):
     group, key = posixpath.split(key)
-    return posixpath.join(group, f"_{key}_id")
->>>>>>> 163483ce
+    return posixpath.join(group, f"_{key}_id")