from typing import Union, List, Tuple, Iterable, Optional
from collections.abc import Iterable
import numpy as np

IndexValue = Union[int, slice, Tuple[int]]


def has_negatives(s: slice) -> bool:
    if s.start and s.start < 0:
        return True
    elif s.stop and s.stop < 0:
        return True
    elif s.step and s.step < 0:
        return True
    else:
        return False


def merge_slices(existing_slice: slice, new_slice: slice) -> slice:
    """Compose two slice objects

    Given an iterable x, the following should be equivalent:
    x[existing_slice][new_slice]
    x[merge_slices(existing_slice, new_slice)]

    Args:
        existing_slice (slice): The existing slice to be restricted.
        new_slice (slice): The new slice to be applied to the existing slice.

    Returns:
        slice: the composition of the given slices

    Raises:
        NotImplementedError: Composing slices with negative values is not supported.
            Negative indexing for slices is only supported for the first slice.
    """
    if existing_slice == slice(None):
        return new_slice
    elif new_slice == slice(None):
        return existing_slice

    if has_negatives(existing_slice) or has_negatives(new_slice):
        raise NotImplementedError(
            "Multiple subscripting for slices with negative values is not supported."
        )

    # Combine the steps
    step1 = existing_slice.step if existing_slice.step is not None else 1
    step2 = new_slice.step if new_slice.step is not None else 1
    step = step1 * step2

    # Combine the start points
    start1 = existing_slice.start if existing_slice.start is not None else 0
    start2 = new_slice.start if new_slice.start is not None else 0
    start = start1 + start2 * step1

    # Combine the end points
    stop1 = existing_slice.stop
    stop2 = new_slice.stop

    if stop2 is None:
        stop = stop1
    else:
        stop = start + (stop2 - start2) * step1
        if stop1 is not None:
            stop = min(stop, stop1)

    return slice(start, stop, step)


def slice_at_int(s: slice, i: int):
    """Returns the `i`th element of a slice `s`.

    Examples:
        >>> slice_at_int(slice(None), 10)
        10

        >>> slice_at_int(slice(10, 20, 2), 3)
        16

    Args:
        s (slice): The slice to index into.
        i (int): The integer offset into the slice.

    Returns:
        The index corresponding to the offset into the slice.

    Raises:
        NotImplementedError: Nontrivial slices should not be indexed with negative integers.
        IndexError: If step is negative and start is not greater than stop.
    """
    if s == slice(None):
        return i

    if i < 0:
        raise NotImplementedError(
            "Subscripting slices with negative integers is not supported."
        )

    step = s.step if s.step is not None else 1

    if step < 0:
        if (s.start and s.stop) and (s.stop > s.start):
            raise IndexError(f"index {i} out of bounds.")

    start = s.start

    if start is None:
        start = -1 if step < 0 else 0

    return start + i * step


def slice_length(s: slice, parent_length: int) -> int:
    """Returns the length of a slice given the length of its parent."""
    start, stop, step = s.indices(parent_length)
    step_offset = step - (
        1 if step > 0 else -1
    )  # Used to ceil/floor depending on step direction
    slice_length = stop - start
    total_length = (slice_length + step_offset) // step
    return max(0, total_length)


class IndexEntry:
    def __init__(self, value: IndexValue = slice(None)):
        self.value = value

    def __str__(self):
        return f"IndexEntry({self.value})"

    def __getitem__(self, item: IndexValue):
        """Combines the given `item` and this IndexEntry.
        Returns a new IndexEntry representing the composition of the two.

        Examples:
            >>> IndexEntry()[0:100]
            IndexEntry(slice(0, 100, None))

            >>> IndexEntry()[100:200][5]
            IndexEntry(105)

            >>> IndexEntry()[(0, 1, 2, 3)]
            IndexEntry((0, 1, 2, 3))

            >>> IndexEntry()[1, 2, 3]
            IndexEntry((0, 1, 2, 3))

        Args:
            item: The desired sub-index to be composed with this IndexEntry.
                Can be an int, a slice, or a tuple of ints.

        Returns:
            The new IndexEntry object.

        Raises:
            TypeError: An integer IndexEntry should not be indexed further.
        """

        if not self.subscriptable():
            raise TypeError(
                "Subscripting IndexEntry after 'int' is not allowed. Use Index instead."
            )
        elif isinstance(self.value, slice):
            if isinstance(item, int):
                new_value = slice_at_int(self.value, item)
                return IndexEntry(new_value)
            elif isinstance(item, slice):
                return IndexEntry(merge_slices(self.value, item))
            elif isinstance(item, tuple):
                new_value = tuple(slice_at_int(self.value, idx) for idx in item)
                return IndexEntry(new_value)
        elif isinstance(self.value, tuple):
            if isinstance(item, int) or isinstance(item, slice):
                return IndexEntry(self.value[item])
            elif isinstance(item, tuple):
                new_value = tuple(self.value[idx] for idx in item)
                return IndexEntry(new_value)

        raise TypeError(f"Value {item} is of unrecognized type {type(item)}.")

    def subscriptable(self):
        """Returns whether an IndexEntry can be further subscripted."""
        return not isinstance(self.value, int)

    def indices(self, length: int):
        """Generates the sequence of integer indices for a target of a given length."""
        parse_int = lambda i: i if i >= 0 else length + i
        if isinstance(self.value, int):
            yield parse_int(self.value)
        elif isinstance(self.value, slice):
            yield from range(*self.value.indices(length))
        elif isinstance(self.value, Iterable):
            yield from map(parse_int, self.value)
        elif callable(self.value):
            yield from self.value()  # type: ignore

    def is_trivial(self):
        """Checks if an IndexEntry represents the entire slice"""
        return (
            isinstance(self.value, slice)
            and not self.value.start
            and self.value.stop == None
            and ((self.value.step or 1) == 1)
        )

    def length(self, parent_length: int) -> int:
        """Returns the length of an IndexEntry given the length of the parent it is indexing.

        Examples:
            >>> IndexEntry(slice(5, 10)).length(100)
            5
            >>> len(list(range(100))[5:10])
            5
            >>> IndexEntry(slice(5, 100)).length(50)
            45
            >>> len(list(range(50))[5:100])
            45
            >>> IndexEntry(0).length(10)
            1

        Args:
            parent_length (int): The length of the target that this IndexEntry is indexing.

        Returns:
            int: The length of the index if it were applied to a parent of the given length.
        """
        if parent_length == 0:
            return 0
        elif not self.subscriptable():
            return 1
        elif isinstance(self.value, slice):
            return slice_length(self.value, parent_length)
        lenf = getattr(self.value, "__len__", None)
        if lenf is None:
            return 0
        return lenf()

    def validate(self, parent_length: int):
        """Checks that the index is not accessing values outside the range of the parent."""
        # Slices are okay, as an out-of-range slice will just yield no samples
        # Check each index of a tuple
        if isinstance(self.value, tuple):
            for idx in self.value:
                IndexEntry(idx).validate(parent_length)

        # Check ints that are too large (positive or negative)
        if isinstance(self.value, int):
<<<<<<< HEAD
            try:
                if self.value >= parent_length or self.value < -parent_length:
                    raise ValueError
            except ValueError:
                print(f"Index {self.value} out of range for tensor with length {parent_length}")
=======
            if self.value >= parent_length or self.value < -parent_length:
                raise IndexError(
                    f"Index {self.value} is out of range for tensors with length {parent_length}"
                )
>>>>>>> effc17da


class Index:
    def __init__(
        self,
        item: Union[IndexValue, "Index", List[IndexEntry]] = slice(None),
    ):
        """Initializes an Index from an IndexValue, another Index, or the values from another Index.

        Represents a list of IndexEntry objects corresponding to indexes into each axis of an ndarray.
        """
        if isinstance(item, Index):
            item = item.values
        elif item in ((), [], None):
            item = slice(None)

        if not (isinstance(item, list) and isinstance(item[0], IndexEntry)):
            item = [IndexEntry(item)]

        self.values: List[IndexEntry] = item

    def find_axis(self, offset: int = 0):
        """Returns the index for the nth subscriptable axis in the values of an Index.

        Args:
            offset (int): The number of subscriptable axes to skip before returning.
                Defaults to 0, meaning that the first valid axis is returned.

        Returns:
            int: The index of the found axis, or None if no match is found.
        """
        matches = 0
        for idx, entry in enumerate(self.values):
            if entry.subscriptable():
                if matches == offset:
                    return idx
                else:
                    matches += 1
        return None

    def compose_at(self, item: IndexValue, i: Optional[int] = None):
        """Returns a new Index representing the addition of an IndexValue,
        or the composition with a given axis.

        Examples:
            >>> Index([slice(None), slice(None)]).compose_at(5)
            Index([slice(None), slice(None), 5])

            >>> Index([slice(None), slice(5, 10), slice(None)]).compose_at(3, 1)
            Index([slice(None), 8, slice(None)])

        Args:
            item (IndexValue): The value to append or compose with the Index.
            i (int, optional): The axis to compose with the given item.
                Defaults to None, meaning that the item will be appended instead.

        Returns:
            Index: The result of the addition or composition.
        """
        if i is None or i >= len(self.values):
            return Index(self.values + [IndexEntry(item)])
        else:
            new_values = self.values[:i] + [self.values[i][item]] + self.values[i + 1 :]
            return Index(new_values)

    def __getitem__(
        self, item: Union[int, slice, List[int], Tuple[IndexValue], "Index"]
    ):
        """Returns a new Index representing a subscripting with the given item.
        Modeled after NumPy's advanced integer indexing.

        See: https://numpy.org/doc/stable/reference/arrays.indexing.html

        Examples:
            >>> Index([5, slice(None)])[5]
            Index([5, 5])

            >>> Index([5])[5:6]
            Index([5, slice(5, 6)])

            >>> Index()[0, 1, 2:5, 3]
            Index([0, 1, slice(2, 5), 3])

            >>> Index([slice(5, 6)])[(0, 1, 2:5, 3),]
            Index([(5, 1, slice(2, 5), 3)])

        Args:
            item: The contents of the subscript expression to add to this Index.

        Returns:
            Index: The Index representing the result of the subscript operation.

        Raises:
            TypeError: Given item should be another Index,
                or compatible with NumPy's advanced integer indexing.
        """
        if isinstance(item, int) or isinstance(item, slice):
            ax = self.find_axis()
            return self.compose_at(item, ax)
        elif isinstance(item, tuple):
            new_index = self
            for idx, sub_item in enumerate(item):
                ax = new_index.find_axis(offset=idx)
                new_index = new_index.compose_at(sub_item, ax)
            return new_index
        elif isinstance(item, list):
            return self[(tuple(item),)]  # type: ignore
        elif isinstance(item, Index):
            base = self
            for index in item.values:
                value = index.value
                if isinstance(value, tuple) and not (
                    value and isinstance(value[0], slice)
                ):
                    value = (value,)  # type: ignore
                base = base[value]
            return base
        else:
            raise TypeError(f"Value {item} is of unrecognized type {type(item)}.")

    def apply(self, samples: List[np.ndarray]):
        """Applies an Index to a list of ndarray samples with the same number of entries
        as the first entry in the Index.
        """
        index_values = tuple(item.value for item in self.values[1:])
        if index_values:
            samples = [arr[index_values] for arr in samples]
        else:
            samples = list(samples)
        return samples

    def apply_squeeze(self, samples: List[np.ndarray]):
        """Applies the primary axis of an Index to a list of ndarray samples.
        Will either return the list as given, or return the first sample.
        """
        if self.values[0].subscriptable():
            return samples
        else:
            return samples[0]

    def is_trivial(self):
        """Checks if an Index is equivalent to the trivial slice `[:]`, aka slice(None)."""
        return (len(self.values) == 1) and self.values[0].is_trivial()

    def length(self, parent_length: int):
        """Returns the primary length of an Index given the length of the parent it is indexing.
        See: IndexEntry.length"""
        return self.values[0].length(parent_length)

    def validate(self, parent_length):
        """Checks that the index is not accessing values outside the range of the parent."""
        self.values[0].validate(parent_length)

    def __str__(self):
        values = [entry.value for entry in self.values]
        return f"Index({values})"

    def __repr__(self):
        return f"Index(values={self.values})"

    def to_json(self):
        ret = []
        for e in self.values:
            v = e.value
            if isinstance(v, slice):
                ret.append({"start": v.start, "stop": v.stop, "step": v.step})
            else:
                ret.append(v)
        return ret

    def __len__(self):
        return len(self.values)

    def subscriptable_at(self, i: int) -> bool:
        try:
            return self.values[i].subscriptable()
        except IndexError:
            return True

    def length_at(self, i: int, parent_length: int) -> int:
        try:
            return self.values[i].length(parent_length)
        except IndexError:
            return parent_length

    def trivial_at(self, i: int) -> bool:
        try:
            return self.values[i].is_trivial()
        except IndexError:
            return True<|MERGE_RESOLUTION|>--- conflicted
+++ resolved
@@ -246,18 +246,15 @@
 
         # Check ints that are too large (positive or negative)
         if isinstance(self.value, int):
-<<<<<<< HEAD
             try:
                 if self.value >= parent_length or self.value < -parent_length:
                     raise ValueError
             except ValueError:
                 print(f"Index {self.value} out of range for tensor with length {parent_length}")
-=======
             if self.value >= parent_length or self.value < -parent_length:
                 raise IndexError(
                     f"Index {self.value} is out of range for tensors with length {parent_length}"
                 )
->>>>>>> effc17da
 
 
 class Index:
