--- conflicted
+++ resolved
@@ -141,7 +141,6 @@
         assert sample.compressed_bytes(compression) == f.read()
 
 
-<<<<<<< HEAD
 @pytest.mark.parametrize("compression", VIDEO_COMPRESSIONS)
 def test_video(compression, video_paths):
     path = video_paths[compression]
@@ -152,7 +151,8 @@
     if compression not in ("mp4", "mkv"):
         with open(path, "rb") as f:
             assert sample.compressed_bytes(compression) == f.read()
-=======
+
+
 def test_apng(memory_ds):
     ds = memory_ds
 
@@ -181,5 +181,4 @@
             ds.create_tensor(k, htype="image", sample_compression="apng")
             ds[k].extend(v)
         for arr1, arr2 in zip(ds[k].numpy(aslist=True), v):
-            np.testing.assert_array_equal(arr1, arr2)
->>>>>>> 64c8f83d
+            np.testing.assert_array_equal(arr1, arr2)