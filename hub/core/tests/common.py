--- conflicted
+++ resolved
@@ -1,9 +1,6 @@
-<<<<<<< HEAD
 from hub.core.index import Index
 import pytest
 
-=======
->>>>>>> 69eea24d
 from typing import Dict, List
 
 import numpy as np
@@ -23,7 +20,6 @@
     normalize_and_batchify_array_shape,
     normalize_and_batchify_shape,
 )
-from hub.util.index import Index
 from hub.util.keys import get_chunk_key
 
 STORAGE_FIXTURE_NAME = "storage"
@@ -186,7 +182,7 @@
             },
         )
 
-        assert np.array_equal(a_in, a_out), "Array not equal @ batch_index=%i." % i
+        assert np.array_equal(a_in, a_out), "Array not equal @ batch_index=%i." % i  # type: ignore
 
     index_map = read_index_map(key, storage)
     assert_chunk_sizes(key, index_map, chunk_size, storage)
