import sys
from typing import Any, Dict
from hub.core.storage.provider import StorageProvider


class MemoryProvider(StorageProvider):
    """Provider class for using the memory."""

    def __init__(self, root: str = ""):
        self.dict: Dict[str, Any] = {}
        self.root = root

    def __getitem__(
        self,
        path: str,
    ):
        """Gets the object present at the path within the given byte range.

        Example:
            memory_provider = MemoryProvider("xyz")
            my_data = memory_provider["abc.txt"]

        Args:
            path (str): The path relative to the root of the provider.

        Returns:
            bytes: The bytes of the object present at the path.

        Raises:
            KeyError: If an object is not found at the path.
        """
        return self.dict[path]

    def __setitem__(
        self,
        path: str,
        value: bytes,
    ):
        """Sets the object present at the path with the value

        Example:
            memory_provider = MemoryProvider("xyz")
            memory_provider["abc.txt"] = b"abcd"

        Args:
            path (str): the path relative to the root of the provider.
            value (bytes): the value to be assigned at the path.

        Raises:
            ReadOnlyError: If the provider is in read-only mode.
        """
        self.check_readonly()
        self.dict[path] = value

    def __iter__(self):
        """Generator function that iterates over the keys of the provider.

        Example:
            memory_provider = MemoryProvider("xyz")
            for my_data in memory_provider:
                pass

        Yields:
            str: the path of the object that it is iterating over, relative to the root of the provider.
        """
        yield from self.dict

    def __delitem__(self, path: str):
        """Delete the object present at the path.

        Example:
            memory_provider = MemoryProvider("xyz")
            del memory_provider["abc.txt"]

        Args:
            path (str): the path to the object relative to the root of the provider.

        Raises:
            KeyError: If an object is not found at the path.
            ReadOnlyError: If the provider is in read-only mode.
        """
        self.check_readonly()
        del self.dict[path]

    def __len__(self):
        """Returns the number of files present inside the root of the provider.

        Example:
            memory_provider = MemoryProvider("xyz")
            len(memory_provider)

        Returns:
            int: the number of files present inside the root.
        """
        return len(self.dict)

    def _all_keys(self):
        """Lists all the objects present at the root of the Provider.

        Returns:
            set: set of all the objects found at the root of the Provider.
        """
        return set(self.dict.keys())

    def clear(self, prefix=""):
        """Clears the provider."""
        self.check_readonly()
        if prefix:
            self.dict = {k: v for k, v in self.dict.items() if not k.startswith(prefix)}
        else:
            self.dict = {}

    def __getstate__(self) -> str:
        """Does NOT save the in memory data in state."""
        return self.root

    def __setstate__(self, state: str):
        self.__init__(root=state)  # type: ignore

<<<<<<< HEAD
    def get_object_size(self, key: str):
        return sys.getsizeof(self.dict[key])
=======
    def get_object_size(self, key: str) -> int:
        return len(self[key])
>>>>>>> 67400ac8
<|MERGE_RESOLUTION|>--- conflicted
+++ resolved
@@ -117,10 +117,5 @@
     def __setstate__(self, state: str):
         self.__init__(root=state)  # type: ignore
 
-<<<<<<< HEAD
-    def get_object_size(self, key: str):
-        return sys.getsizeof(self.dict[key])
-=======
     def get_object_size(self, key: str) -> int:
-        return len(self[key])
->>>>>>> 67400ac8
+        return len(self[key])