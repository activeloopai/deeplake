--- conflicted
+++ resolved
@@ -141,18 +141,15 @@
         """Only needs to be implemented for caches. Flushes the data to the next storage provider.
         Should be a no op for Base Storage Providers like local, s3, azure, gcs, etc.
         """
-<<<<<<< HEAD
+        self.check_readonly()
 
-    def maybe_flush(self):
+  def maybe_flush(self):
         """Flush cache if autoflush has been enabled.
         Called at the end of methods which write data, to ensure consistency as a default.
         """
         if hasattr(self, "autoflush") and self.autoflush:
             self.flush()
-=======
-        self.check_readonly()
 
     @abstractmethod
     def clear(self):
-        """Delete the contents of the provider."""
->>>>>>> 978b7e2b
+        """Delete the contents of the provider."""