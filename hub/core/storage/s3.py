import warnings
import hub
from math import ceil
import time
import boto3
import botocore  # type: ignore
import posixpath
from typing import Dict, Optional, Tuple
from botocore.session import ComponentLocator
from hub.client.client import HubBackendClient
from hub.core.storage.provider import StorageProvider
from hub.util.exceptions import (
    S3DeletionError,
    S3GetError,
    S3ListError,
    S3SetError,
    S3Error,
    PathNotEmptyException,
)
from botocore.exceptions import (
    ReadTimeoutError,
    ConnectionError,
    ConnectTimeoutError,
    ConnectionClosedError,
    EndpointConnectionError,
    IncompleteReadError,
)

CONNECTION_ERRORS = (
    ReadTimeoutError,
    ConnectionError,
    ConnectTimeoutError,
    ConnectionClosedError,
    EndpointConnectionError,
    IncompleteReadError,
)

try:
    from botocore.exceptions import ResponseStreamingError

    CONNECTION_ERRORS = CONNECTION_ERRORS + (ResponseStreamingError,)  # type: ignore
except ImportError:
    pass


class S3ReloadCredentialsManager:
    """Tries to reload the credentials if the error is due to expired token, if error still occurs, it raises it."""

    def __init__(self, s3p, error_class: S3Error):
        self.error_class = error_class
        self.s3p = s3p

    def __enter__(self):
        self.s3p._locate_and_load_creds()
        self.s3p._set_s3_client_and_resource()
        return self

    def __exit__(self, exc_type, exc_value, exc_traceback):
        if exc_type is not None:
            raise self.error_class(exc_value).with_traceback(exc_traceback)


class S3ResetClientManager:
    """Resets the client, if error still occurs, it raises it."""

    def __init__(self, s3p, error_class: S3Error):
        self.error_class = error_class
        self.s3p = s3p

    def __enter__(self):
        self.s3p._initialize_s3_parameters()
        return self

    def __exit__(self, exc_type, exc_value, exc_traceback):
        if exc_type is not None:
            raise self.error_class(exc_value).with_traceback(exc_traceback)


class S3Provider(StorageProvider):
    """Provider class for using S3 storage."""

    def __init__(
        self,
        root: str,
        aws_access_key_id: Optional[str] = None,
        aws_secret_access_key: Optional[str] = None,
        aws_session_token: Optional[str] = None,
        endpoint_url: Optional[str] = None,
        aws_region: Optional[str] = None,
        profile_name: Optional[str] = None,
        token: Optional[str] = None,
    ):
        """Initializes the S3Provider

        Example:
            s3_provider = S3Provider("snark-test/benchmarks")

        Args:
            root (str): The root of the provider. All read/write request keys will be appended to root.
            aws_access_key_id (str, optional): Specifies the AWS access key used as part of the credentials to
                authenticate the user.
            aws_secret_access_key (str, optional): Specifies the AWS secret key used as part of the credentials to
                authenticate the user.
            aws_session_token (str, optional): Specifies an AWS session token used as part of the credentials to
                authenticate the user.
            endpoint_url (str, optional): The complete URL to use for the constructed client.
                This needs to be provided for cases in which you're interacting with MinIO, Wasabi, etc.
            aws_region (str, optional): Specifies the AWS Region to send requests to.
            profile_name (str, optional): Specifies the AWS profile name to use.
            token (str, optional): Activeloop token, used for fetching credentials for Hub datasets (if this is underlying storage for Hub dataset).
                This is optional, tokens are normally autogenerated.
        """
        self.root = root
        self.aws_access_key_id = aws_access_key_id
        self.aws_secret_access_key = aws_secret_access_key
        self.aws_session_token = aws_session_token
        self.aws_region: Optional[str] = aws_region
        self.endpoint_url: Optional[str] = endpoint_url
        self.expiration: Optional[str] = None
        self.tag: Optional[str] = None
        self.token: Optional[str] = token
        self.loaded_creds_from_environment = False
        self.client_config = hub.config["s3"]
        self.start_time = time.time()
        self.profile_name = profile_name
        self._initialize_s3_parameters()
        self._presigned_urls: Dict[str, Tuple[str, float]] = {}

    def subdir(self, path: str):
        sd = self.__class__(
            root=posixpath.join(self.root, path),
            aws_access_key_id=self.aws_access_key_id,
            aws_secret_access_key=self.aws_secret_access_key,
            aws_session_token=self.aws_session_token,
            aws_region=self.aws_region,
            endpoint_url=self.endpoint_url,
        )
        if sd.expiration:
            sd._set_hub_creds_info(self.hub_path, self.expiration)  # type: ignore
        return sd

    def _set(self, path, content):
        self.client.put_object(
            Bucket=self.bucket,
            Body=content,
            Key=path,
            ContentType="application/octet-stream",  # signifies binary data
        )

    def __setitem__(self, path, content):
        """Sets the object present at the path with the value

        Args:
            path (str): the path relative to the root of the S3Provider.
            content (bytes): the value to be assigned at the path.

        Raises:
            S3SetError: Any S3 error encountered while setting the value at the path.
            ReadOnlyError: If the provider is in read-only mode.
        """
        self.check_readonly()
        self._check_update_creds()
        path = "".join((self.path, path))
        content = bytearray(memoryview(content))
        try:
            self._set(path, content)
        except botocore.exceptions.ClientError as err:
            reload = self.need_to_reload_creds(err)
            manager = S3ReloadCredentialsManager if reload else S3ResetClientManager
            with manager(self, S3SetError):
                self._set(path, content)
        except CONNECTION_ERRORS as err:
            tries = self.num_tries
            for i in range(1, tries + 1):
                warnings.warn(f"Encountered connection error, retry {i} out of {tries}")
                try:
                    self._set(path, content)
                    return
                except Exception:
                    pass
            raise S3SetError(err) from err
        except Exception as err:
            raise S3SetError(err) from err

    def _get(self, path):
        resp = self.client.get_object(
            Bucket=self.bucket,
            Key=path,
        )
        return resp["Body"].read()

    def __getitem__(self, path):
        """Gets the object present at the path.

        Args:
            path (str): the path relative to the root of the S3Provider.

        Returns:
            bytes: The bytes of the object present at the path.

        Raises:
            KeyError: If an object is not found at the path.
            S3GetError: Any other error other than KeyError while retrieving the object.
        """
        return self.get_bytes(path)

    def _get_bytes(self, path, start_byte: int = None, end_byte: int = None):
        if start_byte is not None and end_byte is not None:
            range = f"bytes={start_byte}-{end_byte - 1}"
        elif start_byte is not None:
            range = f"bytes={start_byte}-"
        elif end_byte is not None:
            range = f"bytes=0-{end_byte - 1}"
        else:
            range = ""
        resp = self.client.get_object(Bucket=self.bucket, Key=path, Range=range)
        return resp["Body"].read()

    def get_bytes(
        self,
        path: str,
        start_byte: Optional[int] = None,
        end_byte: Optional[int] = None,
    ):
        """Gets the object present at the path within the given byte range.

        Args:
            path (str): The path relative to the root of the provider.
            start_byte (int, optional): If only specific bytes starting from start_byte are required.
            end_byte (int, optional): If only specific bytes up to end_byte are required.

        Returns:
            bytes: The bytes of the object present at the path within the given byte range.

        Raises:
            InvalidBytesRequestedError: If `start_byte` > `end_byte` or `start_byte` < 0 or `end_byte` < 0.
            KeyError: If an object is not found at the path.
            S3GetError: Any other error other than KeyError while retrieving the object.
        """
        self._check_update_creds()
        path = "".join((self.path, path))
        try:
            return self._get_bytes(path, start_byte, end_byte)
        except botocore.exceptions.ClientError as err:
            if err.response["Error"]["Code"] == "NoSuchKey":
                raise KeyError(err) from err
            reload = self.need_to_reload_creds(err)
            manager = S3ReloadCredentialsManager if reload else S3ResetClientManager  # type: ignore
            with manager(self, S3GetError):  # type: ignore
                return self._get_bytes(path, start_byte, end_byte)
        except CONNECTION_ERRORS as err:
            tries = self.num_tries
            for i in range(1, tries + 1):
                warnings.warn(f"Encountered connection error, retry {i} out of {tries}")
                try:
                    return self._get_bytes(path, start_byte, end_byte)
                except Exception:
                    pass
            raise S3GetError(err) from err
        except Exception as err:
            raise S3GetError(err) from err

    def _del(self, path):
        self.client.delete_object(Bucket=self.bucket, Key=path)

    def __delitem__(self, path):
        """Delete the object present at the path.

        Args:
            path (str): the path to the object relative to the root of the S3Provider.

        Raises:
            S3DeletionError: Any S3 error encountered while deleting the object. Note: if the object is not found, s3
                won't raise KeyError.
            ReadOnlyError: If the provider is in read-only mode.
        """
        self.check_readonly()
        self._check_update_creds()
        path = "".join((self.path, path))
        try:
            self._del(path)
        except botocore.exceptions.ClientError as err:
            reload = self.need_to_reload_creds(err)
            manager = S3ReloadCredentialsManager if reload else S3ResetClientManager
            with manager(self, S3DeletionError):
                self._del(path)
        except CONNECTION_ERRORS as err:
            tries = self.num_tries
            for i in range(1, tries + 1):
                warnings.warn(f"Encountered connection error, retry {i} out of {tries}")
                try:
                    self._del(path)
                    return
                except Exception:
                    pass
            raise S3DeletionError(err) from err
        except Exception as err:
            raise S3DeletionError(err) from err

    @property
    def num_tries(self):
        return min(ceil((time.time() - self.start_time) / 300), 5)

    def _all_keys(self):
        """Helper function that lists all the objects present at the root of the S3Provider.

        Returns:
            set: set of all the objects found at the root of the S3Provider.

        Raises:
            S3ListError: Any S3 error encountered while listing the objects.
        """
        self._check_update_creds()
        try:
            # TODO boto3 list_objects only returns first 1000 objects
            items = self.client.list_objects_v2(Bucket=self.bucket, Prefix=self.path)
        except botocore.exceptions.ClientError as err:
            reload = self.need_to_reload_creds(err)
            manager = S3ReloadCredentialsManager if reload else S3ResetClientManager
            with manager(self, S3ListError):
                items = self.client.list_objects_v2(
                    Bucket=self.bucket, Prefix=self.path
                )
        except Exception as err:
            raise S3ListError(err) from err

        if items["KeyCount"] <= 0:
            return set()
        items = items["Contents"]
        names = [item["Key"] for item in items]
        # removing the prefix from the names
        len_path = len(self.path.split("/")) - 1
        names = {"/".join(name.split("/")[len_path:]) for name in names}
        return names

    def __len__(self):
        """Returns the number of files present at the root of the S3Provider. This is an expensive operation.

        Returns:
            int: the number of files present inside the root.

        Raises:
            S3ListError: Any S3 error encountered while listing the objects.
        """
        self._check_update_creds()
        return len(self._all_keys())

    def __iter__(self):
        """Generator function that iterates over the keys of the S3Provider.

        Yields:
            str: the name of the object that it is iterating over.
        """
        self._check_update_creds()
        yield from self._all_keys()

    def clear(self, prefix=""):
        """Deletes ALL data with keys having given prefix on the s3 bucket (under self.root). Exercise caution!"""
        self.check_readonly()
        self._check_update_creds()
        path = posixpath.join(self.path, prefix) if prefix else self.path
        if self.resource is not None:
            try:
                bucket = self.resource.Bucket(self.bucket)
                bucket.objects.filter(Prefix=path).delete()
            except Exception as err:
                reload = self.need_to_reload_creds(err)
                manager = S3ReloadCredentialsManager if reload else S3ResetClientManager
                with manager(self, S3DeletionError):
                    bucket = self.resource.Bucket(self.bucket)
                    bucket.objects.filter(Prefix=self.path).delete()

        else:
            super().clear()

    def rename(self, root):
        """Rename root folder"""
        self.check_readonly()
        self._check_update_creds()
        items = []
        paginator = self.client.get_paginator("list_objects_v2")
        pages = paginator.paginate(Bucket=self.bucket, Prefix=self.path)
        for page in pages:
            items.extend(page["Contents"])
        path = root.replace("s3://", "")
        _, new_path = path.split("/", 1)
        try:
            dest_objects = self.client.list_objects_v2(
                Bucket=self.bucket, Prefix=new_path
            )["Contents"]
            for item in dest_objects:
                raise PathNotEmptyException(use_hub=False)
        except KeyError:
            pass
        for item in items:
            old_key = item["Key"]
            copy_source = {"Bucket": self.bucket, "Key": old_key}
            new_key = "/".join([new_path, posixpath.relpath(old_key, self.path)])
            self.client.copy_object(
                CopySource=copy_source, Bucket=self.bucket, Key=new_key
            )
            self.client.delete_object(Bucket=self.bucket, Key=old_key)

        self.root = root
        self.path = new_path
        if not self.path.endswith("/"):
            self.path += "/"

    def _state_keys(self):
        """Keys used to store the state of the provider."""
        return {
            "root",
            "aws_access_key_id",
            "aws_secret_access_key",
            "aws_session_token",
            "aws_region",
            "endpoint_url",
            "client_config",
            "expiration",
            "tag",
            "token",
            "loaded_creds_from_environment",
            "read_only",
            "profile_name",
        }

    def __getstate__(self):
        return {key: getattr(self, key) for key in self._state_keys()}

    def __setstate__(self, state):
        assert set(state.keys()) == self._state_keys()
        self.__dict__.update(state)
        self.start_time = time.time()
        self._initialize_s3_parameters()

    def _set_bucket_and_path(self):
        root = self.root.replace("s3://", "")
        split_root = root.split("/", 1)
        self.bucket = split_root[0]
        if len(split_root) > 1:
            self.path = split_root[1]
        else:
            self.path = ""
        if not self.path.endswith("/"):
            self.path += "/"

    def _set_hub_creds_info(self, hub_path: str, expiration: str):
        """Sets the tag and expiration of the credentials. These are only relevant to datasets using Hub storage.
        This info is used to fetch new credentials when the temporary 12 hour credentials expire.

        Args:
            hub_path (str): The hub cloud path to the dataset.
            expiration (str): The time at which the credentials expire.
        """
        self.hub_path = hub_path
        self.tag = hub_path[6:]  # removing the hub:// part from the path
        self.expiration = expiration

    def _initialize_s3_parameters(self):
        self._set_bucket_and_path()

        if self.aws_access_key_id is None and self.aws_secret_access_key is None:
            self._locate_and_load_creds()
            self.loaded_creds_from_environment = True

        self._set_s3_client_and_resource()

    def _check_update_creds(self):
        """If the client has an expiration time, check if creds are expired and fetch new ones.
        This would only happen for datasets stored on Hub storage for which temporary 12 hour credentials are generated.
        """
        if self.expiration and float(self.expiration) < time.time():
            client = HubBackendClient(self.token)
            org_id, ds_name = self.tag.split("/")

            mode = "r" if self.read_only else "a"

            url, creds, mode, expiration = client.get_dataset_credentials(
                org_id, ds_name, mode
            )
            self.expiration = expiration
            self._set_s3_client_and_resource(
                creds.get("aws_access_key_id"),
                creds.get("aws_secret_access_key"),
                creds.get("aws_session_token"),
            )

    def _locate_and_load_creds(self):
        session = boto3.session.Session(profile_name=self.profile_name)._session
        component_locator = ComponentLocator()
        component_locator.lazy_register_component(
            "credential_provider", session._create_credential_resolver
        )
        credentials = component_locator.get_component(
            "credential_provider"
        ).load_credentials()
        if credentials is not None:
            self.aws_access_key_id = credentials.access_key
            self.aws_secret_access_key = credentials.secret_key
            self.aws_session_token = credentials.token
            self.aws_region = session._resolve_region_name(
                self.aws_region, self.client_config
            )

    def _set_s3_client_and_resource(
        self, aws_access_key_id=None, aws_secret_access_key=None, aws_session_token=None
    ):
        key = aws_access_key_id or self.aws_access_key_id
        secret = aws_secret_access_key or self.aws_secret_access_key
        token = aws_session_token or self.aws_session_token
        args = {
            "aws_access_key_id": key,
            "aws_secret_access_key": secret,
            "aws_session_token": token,
            "region_name": self.aws_region,
            "endpoint_url": self.endpoint_url,
            "config": self.client_config,
        }
        session = boto3.session.Session(profile_name=self.profile_name)
        self.client = session.client("s3", **args)
        self.resource = session.resource("s3", **args)

    def need_to_reload_creds(self, err: botocore.exceptions.ClientError) -> bool:
        """Checks if the credentials need to be reloaded.
        This happens if the credentials were loaded from the environment and have now expired.
        """
        return (
            err.response["Error"]["Code"] == "ExpiredToken"
            and self.loaded_creds_from_environment
        )

    def get_presigned_url(self, key, full=False):
        self._check_update_creds()
        if full:
            root = key.replace("s3://", "")
            split_root = root.split("/", 1)
            bucket = split_root[0]
            path = split_root[1] if len(split_root) > 1 else ""
        else:
            bucket = self.bucket
            path = "".join((self.path, key))

        url = None
        cached = self._presigned_urls.get(path)
        if cached:
            url, t_store = cached
            t_now = time.time()
            if t_now - t_store > 3200:
                del self._presigned_urls[path]
                url = None

        if url is None:
            if self._is_hub_path:
                client = HubBackendClient(self.token)
                org_id, ds_name = self.tag.split("/")  # type: ignore
                url = client.get_presigned_url(org_id, ds_name, key)
            else:
                url = self.client.generate_presigned_url(
                    "get_object",
                    Params={"Bucket": bucket, "Key": path},
                    ExpiresIn=3600,
                )
            self._presigned_urls[path] = (url, time.time())
        return url

<<<<<<< HEAD
    def get_object_size(self, key: str):
        key = "".join((self.path, key))
        obj = self.resource.Object(self.bucket, key)
=======
    def get_object_size(self, path: str) -> int:
        path = "".join((self.path, path))
        obj = self.resource.Object(self.bucket, path)
>>>>>>> 0a68b949
        return obj.content_length

    def get_object_from_full_url(self, url: str):
        root = url.replace("s3://", "")
        split_root = root.split("/", 1)
        bucket = split_root[0]
        path = split_root[1] if len(split_root) > 1 else ""
        resp = self.client.get_object(Bucket=bucket, Key=path)
        return resp["Body"].read()<|MERGE_RESOLUTION|>--- conflicted
+++ resolved
@@ -563,15 +563,9 @@
             self._presigned_urls[path] = (url, time.time())
         return url
 
-<<<<<<< HEAD
-    def get_object_size(self, key: str):
-        key = "".join((self.path, key))
-        obj = self.resource.Object(self.bucket, key)
-=======
     def get_object_size(self, path: str) -> int:
         path = "".join((self.path, path))
         obj = self.resource.Object(self.bucket, path)
->>>>>>> 0a68b949
         return obj.content_length
 
     def get_object_from_full_url(self, url: str):
