<<<<<<< HEAD
from typing import Union, Iterable
from multiprocessing.pool import ThreadPool
from hub.util.exceptions import FileAtPathException, DirectoryAtPathException
from hub.core.storage.provider import StorageProvider
=======
>>>>>>> 42b7678b
import os
import shutil

from hub.core.storage.provider import StorageProvider
from hub.util.exceptions import DirectoryAtPathException, FileAtPathException


class LocalProvider(StorageProvider):
    """Provider class for using the local filesystem."""

    def __init__(self, root: str):
        """Initializes the LocalProvider.

        Example:
            local_provider = LocalProvider("/home/ubuntu/Documents/")

        Args:
            root (str): The root of the provider. All read/write request keys will be appended to root."

        Raises:
            FileAtPathException: If the root is a file instead of a directory.
        """
        if os.path.isfile(root):
            raise FileAtPathException(root)
        self.root = root

    def __getitem__(self, paths: Union[str, Iterable[str]]):
        """Gets the object present at the path within the given byte range.

        Example:
            local_provider = LocalProvider("/home/ubuntu/Documents/")
            my_data = local_provider["abc.txt"]

        Args:
            path (str): The path relative to the root of the provider.

        Returns:
            bytes: The bytes of the object present at the path.

        Raises:
            KeyError: If an object is not found at the path.
            DirectoryAtPathException: If a directory is found at the path.
            Exception: Any other exception encountered while trying to fetch the object.
        """

        def read_file(path):
            full_path = self._check_is_file(path)
            file = open(full_path, "rb")
            return file.read()

        try:
            if isinstance(paths, str):
                return read_file(paths)
            with ThreadPool() as pool:
                return pool.map(read_file, (paths,))

        except DirectoryAtPathException:
            raise
        except FileNotFoundError:
            raise KeyError
        except Exception:
            raise

    def __setitem__(
        self, paths: Union[str, Iterable[str]], values: Union[bytes, Iterable[bytes]]
    ):
        """Sets the object present at the path with the value

        Example:
            local_provider = LocalProvider("/home/ubuntu/Documents/")
            local_provider["abc.txt"] = b"abcd"

        Args:
            path (str): the path relative to the root of the provider.
            value (bytes): the value to be assigned at the path.

        Raises:
            Exception: If unable to set item due to directory at path or permission or space issues.
            FileAtPathException: If the directory to the path is a file instead of a directory.
        """

        def write(path_value):
            path, value = path_value
            full_path = self._check_is_file(path)
            directory = os.path.dirname(full_path)
            if os.path.isfile(directory):
                raise FileAtPathException(directory)
            if not os.path.exists(directory):
                os.makedirs(directory, exist_ok=True)
            file = open(full_path, "wb")
            file.write(value)

        try:
            if isinstance(paths, str):
                write((paths, values))
            else:
                with ThreadPool() as pool:
                    pool.map(write, list(zip(paths, values)))
        except Exception:
            raise

    def __delitem__(self, path: str):
        """Delete the object present at the path.

        Example:
            local_provider = LocalProvider("/home/ubuntu/Documents/")
            del local_provider["abc.txt"]

        Args:
            path (str): the path to the object relative to the root of the provider.

        Raises:
            KeyError: If an object is not found at the path.
            DirectoryAtPathException: If a directory is found at the path.
            Exception: Any other exception encountered while trying to fetch the object.
        """
        try:
            full_path = self._check_is_file(path)
            os.remove(full_path)
        except DirectoryAtPathException:
            raise
        except FileNotFoundError:
            raise KeyError
        except Exception:
            raise

    def __iter__(self):
        """Generator function that iterates over the keys of the provider.

        Example:
            local_provider = LocalProvider("/home/ubuntu/Documents/")
            for my_data in local_provider:
                pass

        Yields:
            str: the path of the object that it is iterating over, relative to the root of the provider.
        """
        yield from self._list_keys()

    def __len__(self):
        """Returns the number of files present inside the root of the provider.

        Example:
            local_provider = LocalProvider("/home/ubuntu/Documents/")
            len(local_provider)

        Returns:
            int: the number of files present inside the root.
        """
        return len(self._list_keys())

    def _list_keys(self):
        """Helper function that lists all the objects present at the root of the Provider.

        Returns:
            list: list of all the objects found at the root of the Provider.
        """
        ls = []
        for root, dirs, files in os.walk(self.root):
            for file in files:
                ls.append(os.path.relpath(os.path.join(root, file), self.root))
        return ls

    def _check_is_file(self, path: str):
        """Checks if the path is a file. Returns the full_path to file if True.

        Args:
            path (str): the path to the object relative to the root of the provider.

        Returns:
            str: the full path to the requested file.

        Raises:
            DirectoryAtPathException: If a directory is found at the path.
        """
        full_path = os.path.join(self.root, path)
        if os.path.isdir(full_path):
            raise DirectoryAtPathException
        return full_path

<<<<<<< HEAD

if __name__ == "__main__":
    local_provider = LocalProvider(
        "./test/hub2/core/storage/test/test_storage_provider_1"
    )
    local_provider[("fbdfbdfb", "dfbdfb")] = (b"dfbrberb", b"fbdfb")
    print(local_provider["fbdfbdfb"])
=======
    def clear(self):
        """Deletes ALL data on the local machine (under self.root). Exercise caution!"""

        # much faster than mapper.clear()
        if os.path.exists(self.root):
            shutil.rmtree(self.root)
>>>>>>> 42b7678b
<|MERGE_RESOLUTION|>--- conflicted
+++ resolved
@@ -1,10 +1,7 @@
-<<<<<<< HEAD
 from typing import Union, Iterable
 from multiprocessing.pool import ThreadPool
 from hub.util.exceptions import FileAtPathException, DirectoryAtPathException
 from hub.core.storage.provider import StorageProvider
-=======
->>>>>>> 42b7678b
 import os
 import shutil
 
@@ -185,19 +182,9 @@
             raise DirectoryAtPathException
         return full_path
 
-<<<<<<< HEAD
-
-if __name__ == "__main__":
-    local_provider = LocalProvider(
-        "./test/hub2/core/storage/test/test_storage_provider_1"
-    )
-    local_provider[("fbdfbdfb", "dfbdfb")] = (b"dfbrberb", b"fbdfb")
-    print(local_provider["fbdfbdfb"])
-=======
     def clear(self):
         """Deletes ALL data on the local machine (under self.root). Exercise caution!"""
 
         # much faster than mapper.clear()
         if os.path.exists(self.root):
-            shutil.rmtree(self.root)
->>>>>>> 42b7678b
+            shutil.rmtree(self.root)