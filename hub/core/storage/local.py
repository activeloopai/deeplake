--- conflicted
+++ resolved
@@ -1,13 +1,7 @@
-<<<<<<< HEAD
-from hub.core.storage.mapped_provider import MappedProvider
-import os
-import shutil
-import fsspec  # type: ignore
-=======
 from hub.util.exceptions import FileAtPathException, DirectoryAtPathException
 from hub.core.storage.provider import StorageProvider
+import shutil
 import os
->>>>>>> ba3ee37a
 
 
 class LocalProvider(StorageProvider):
@@ -159,18 +153,12 @@
         Raises:
             DirectoryAtPathException: If a directory is found at the path.
         """
-<<<<<<< HEAD
-        self.mapper = fsspec.filesystem("file").get_mapper(
-            root, check=False, create=False
-        )
-
-    def clear(self):
-        # shutil is much faster than mapper.clear()
-        if os.path.exists(self.mapper.root):
-            shutil.rmtree(self.mapper.root)
-=======
         full_path = os.path.join(self.root, path)
         if os.path.isdir(full_path):
             raise DirectoryAtPathException
         return full_path
->>>>>>> ba3ee37a
+
+    def clear(self):
+        # shutil is much faster than mapper.clear()
+        if os.path.exists(self.root):
+            shutil.rmtree(self.root)