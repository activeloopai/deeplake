--- conflicted
+++ resolved
@@ -213,14 +213,6 @@
     def __setstate__(self, state):
         self.__init__(state)
 
-<<<<<<< HEAD
-    def get_object_size(self, key: str):
-        full_path = self._check_is_file(key)
-        if os.path.exists(full_path):
-            os.path.getsize(full_path)
-        else:
-            return 0
-=======
     def get_presigned_url(self, key: str) -> str:
         return os.path.join(self.root, key)
 
@@ -245,5 +237,4 @@
         except DirectoryAtPathException:
             raise
         except FileNotFoundError:
-            raise KeyError(path)
->>>>>>> 67400ac8
+            raise KeyError(path)