from hub.core.compression import (
    compress_array,
    decompress_array,
    verify_compressed_file,
    read_meta_from_compressed_file,
    get_compression,
    _open_video,
    _read_metadata_from_vstream,
    _read_audio_meta,
)
from hub.compression import (
    get_compression_type,
    AUDIO_COMPRESSION,
    IMAGE_COMPRESSION,
    VIDEO_COMPRESSION,
)
from hub.compression import (
    get_compression_type,
    AUDIO_COMPRESSION,
    IMAGE_COMPRESSION,
)
<<<<<<< HEAD
from hub.util.exif import getexif
=======
from hub.core.storage.provider import StorageProvider
>>>>>>> 4113886d
from hub.util.path import get_path_type, is_remote_path
import numpy as np
from typing import List, Optional, Tuple, Union, Dict

from PIL import Image  # type: ignore
from PIL.ExifTags import TAGS  # type: ignore
from io import BytesIO

from urllib.request import urlopen

from hub.core.storage.s3 import S3Provider

try:
    from hub.core.storage.gcs import GCSProvider
except ImportError:
    GCSProvider = None  # type: ignore

import warnings


class Sample:
    path: Optional[str]

    def __init__(
        self,
        path: Optional[str] = None,
        array: np.ndarray = None,
        buffer: Union[bytes, memoryview] = None,
        compression: str = None,
        verify: bool = False,
        shape: Tuple[int] = None,
        dtype: Optional[str] = None,
        creds: Optional[Dict] = None,
        storage: Optional[StorageProvider] = None,
    ):
        """Represents a single sample for a tensor. Provides all important meta information in one place.

        Note:
            If `self.is_lazy` is True, this `Sample` doesn't actually have any data loaded. To read this data,
                simply try to read it into a numpy array (`sample.array`)

        Args:
            path (str): Path to a sample stored on the local file system that represents a single sample. If `path` is provided, `array` should not be.
                Implicitly makes `self.is_lazy == True`.
            array (np.ndarray): Array that represents a single sample. If `array` is provided, `path` should not be. Implicitly makes `self.is_lazy == False`.
            buffer: (bytes): Byte buffer that represents a single sample. If compressed, `compression` argument should be provided.
            compression (str): Specify in case of byte buffer.
            verify (bool): If a path is provided, verifies the sample if True.
            shape (Tuple[int]): Shape of the sample.
            dtype (str, optional): Data type of the sample.
            creds (optional, Dict): Credentials for s3 and gcp for urls.
            storage (optional, StorageProvider): Storage provider.

        Raises:
            ValueError: Cannot create a sample from both a `path` and `array`.
        """
        if path is None and array is None and buffer is None:
            raise ValueError("Must pass one of `path`, `array` or `buffer`.")

        self._compressed_bytes = {}
        self._uncompressed_bytes = None

        self._array = None
        self._typestr = None
        self._shape = shape or None
        self._dtype = dtype or None
        self.path = None
        self.storage = storage
        self._buffer = None
        self._creds = creds or {}

        if path is not None:
            self.path = path
            self._compression = compression
            self._verified = False
            self._verify = verify

        if array is not None:
            self._array = array
            self._shape = array.shape  # type: ignore
            self._typestr = array.__array_interface__["typestr"]
            self._compression = None

        if buffer is not None:
            self._compression = compression
            self._buffer = buffer
            if compression is None:
                self._uncompressed_bytes = buffer
            else:
                self._compressed_bytes[compression] = buffer

    @property
    def buffer(self):
        if self._buffer is not None:
            return self._buffer
        return self.compressed_bytes(self.compression)

    @property
    def dtype(self):
        if self._dtype is None:
            self._read_meta()
            self._dtype = np.dtype(self._typestr).name
        return self._dtype

    @property
    def shape(self):
        self._read_meta()
        return self._shape

    @property
    def compression(self):
        if self._compression is None and self.path:
            self._read_meta()
        return self._compression

    def _load_dicom(self):
        if self._array is not None:
            return
        try:
            from pydicom import dcmread
        except ImportError:
            raise ModuleNotFoundError(
                "Pydicom not found. Install using `pip install pydicom`"
            )
        if self.path and get_path_type(self.path) == "local":
            dcm = dcmread(self.path)
        else:
            dcm = dcmread(BytesIO(self.buffer))
        self._array = dcm.pixel_array
        self._shape = self._array.shape
        self._typestr = self._array.__array_interface__["typestr"]

    def _read_meta(self, f=None):
        if self._shape is not None:
            return
        store = False
        if self._compression is None and self.path:
            self._compression = get_compression(path=self.path)
        if f is None:
            if self.path:
                if is_remote_path(self.path):
                    f = self._read_from_path()
                    self._buffer = f
                    store = True
                else:
                    f = self.path
            else:
                f = self._buffer
        self._compression, self._shape, self._typestr = read_meta_from_compressed_file(
            f, compression=self._compression
        )
        if store:
            self._compressed_bytes[self._compression] = f

    def _get_dicom_meta(self) -> dict:
        try:
            from pydicom import dcmread
            from pydicom.dataelem import RawDataElement
        except ImportError:
            raise ModuleNotFoundError(
                "Pydicom not found. Install using `pip install pydicom`"
            )
        if self.path and get_path_type(self.path) == "local":
            dcm = dcmread(self.path)
        else:
            dcm = dcmread(BytesIO(self.buffer))

        meta = {
            x.keyword: {
                "name": x.name,
                "tag": str(x.tag),
                "value": x.value
                if isinstance(x.value, (str, int, float))
                else x.to_json_dict(None, None).get("Value", ""),  # type: ignore
                "vr": x.VR,
            }
            for x in dcm
            if not isinstance(x.value, bytes)
        }
        return meta

    def _get_video_meta(self) -> dict:
        if self.path and get_path_type(self.path) == "local":
            container, vstream = _open_video(self.path)
        else:
            container, vstream = _open_video(self.buffer)
        _, duration, fps, timebase = _read_metadata_from_vstream(container, vstream)
        return {"duration": duration, "fps": fps, "timebase": timebase}

    def _get_audio_meta(self) -> dict:
        if self.path and get_path_type(self.path) == "local":
            info = _read_audio_meta(self.path, self.compression)
        else:
            info = _read_audio_meta(self.buffer, self.compression)
        return {
            "nchannels": info["nchannels"],
            "sample_rate": info["sample_rate"],
            "sample_format": info["sample_format_name"],
            "sample_width": info["sample_width"],
            "num_frames": info["num_frames"],
            "duration": info["duration"],
        }

    @property
    def is_lazy(self) -> bool:
        return self._array is None

    @property
    def is_empty(self) -> bool:
        return 0 in self.shape

    def _recompress(self, buffer: bytes, compression: str) -> bytes:
        if get_compression_type(self._compression) != IMAGE_COMPRESSION:
            raise ValueError(
                "Recompression with different format is only supported for images."
            )
        img = Image.open(BytesIO(buffer))
        if img.mode == "1":
            self._uncompressed_bytes = img.tobytes("raw", "L")
        else:
            self._uncompressed_bytes = img.tobytes()
        return compress_array(self.array, compression)

    def compressed_bytes(self, compression: str) -> bytes:
        """Returns this sample as compressed bytes.

        Note:
            If this sample is pointing to a path and the requested `compression` is the same as it's stored in, the data is
                returned without re-compressing.

        Args:
            compression (str): `self.array` will be compressed into this format. If `compression is None`, return `self.uncompressed_bytes()`.

        Returns:
            bytes: Bytes for the compressed sample. Contains all metadata required to decompress within these bytes.

        Raises:
            ValueError: On recompression of unsupported formats.
        """

        if compression is None:
            return self.uncompressed_bytes()

        compressed_bytes = self._compressed_bytes.get(compression)
        if compressed_bytes is None:
            if self.path is not None:
                if self._compression is None:
                    self._compression = get_compression(path=self.path)
                compressed_bytes = self._read_from_path()
                if self._compression is None:
                    self._compression = get_compression(header=compressed_bytes[:32])
                if self._compression == compression:
                    if self._verify:
                        self._shape, self._typestr = verify_compressed_file(  # type: ignore
                            compressed_bytes, self._compression
                        )
                    elif self._shape is None:
                        _, self._shape, self._typestr = read_meta_from_compressed_file(
                            compressed_bytes, compression=self._compression
                        )
                else:
                    compressed_bytes = self._recompress(compressed_bytes, compression)
            elif self._buffer is not None:
                compressed_bytes = self._recompress(self._buffer, compression)
            else:
                compressed_bytes = compress_array(self.array, compression)
            self._compressed_bytes[compression] = compressed_bytes
        return compressed_bytes

    def _decompress(self):
        if self._array is not None:
            if self._uncompressed_bytes is None:
                self._uncompressed_bytes = self._array.tobytes()
            return
        if self.path and get_path_type(self.path) == "local":
            compressed = self.path
        else:
            compressed = self.buffer
        self._array = decompress_array(
            compressed, compression=self.compression, shape=self.shape, dtype=self.dtype
        )
        self._uncompressed_bytes = self._array.tobytes()
        self._typestr = self._array.__array_interface__["typestr"]
        self._dtype = np.dtype(self._typestr).name

    def uncompressed_bytes(self) -> bytes:
        """Returns uncompressed bytes."""
        self._decompress()
        assert self._uncompressed_bytes is not None
        return self._uncompressed_bytes

    @property
    def array(self) -> np.ndarray:
        self._decompress()
        assert self._array is not None
        return self._array

    def __str__(self):
        if self.is_lazy:
            return f"Sample(is_lazy=True, path={self.path})"

        return f"Sample(is_lazy=False, shape={self.shape}, compression='{self.compression}', dtype='{self.dtype}' path={self.path})"

    def __repr__(self):
        return str(self)

    def __array__(self, dtype=None):
        arr = self.array
        if dtype is not None:
            arr = arr.astype(dtype)
        return arr

    def __eq__(self, other):
        if self.path is not None and other.path is not None:
            return self.path == other.path
        return self.buffer == other.buffer

    def _read_from_path(self) -> bytes:  # type: ignore
        path_type = get_path_type(self.path)
        if path_type == "local":
            return self._read_from_local()
        elif path_type == "gcs":
            return self._read_from_gcs()
        elif path_type == "s3":
            return self._read_from_s3()
        elif path_type == "http":
            return self._read_from_http()

    def _read_from_local(self) -> bytes:
        with open(self.path, "rb") as f:  # type: ignore
            return f.read()

    def _get_root_and_key(self, path):
        split_path = path.split("/", 2)
        if len(split_path) > 2:
            root, key = "/".join(split_path[:2]), split_path[2]
        else:
            root, key = split_path
        return root, key

    def _read_from_s3(self) -> bytes:
        assert self.path is not None
        if self.storage is not None:
            assert isinstance(self.storage, S3Provider)
            return self.storage.get_object_from_full_url(self.path)
        path = self.path.replace("s3://", "")  # type: ignore
        root, key = self._get_root_and_key(path)
        s3 = S3Provider(root, **self._creds)
        return s3[key]

    def _read_from_gcs(self) -> bytes:
        assert self.path is not None
        if GCSProvider is None:
            raise Exception(
                "GCP dependencies not installed. Install them with pip install hub[gcs]"
            )
        if self.storage is not None:
            assert isinstance(self.storage, GCSProvider)
            return self.storage.get_object_from_full_url(self.path)
        path = self.path.replace("gcp://", "").replace("gcs://", "")  # type: ignore
        root, key = self._get_root_and_key(path)
        gcs = GCSProvider(root, **self._creds)
        return gcs[key]

    def _read_from_http(self) -> bytes:
        return urlopen(self.path).read()  # type: ignore

    def _getexif(self) -> dict:
        if self.path and get_path_type(self.path) == "local":
            img = Image.open(self.path)
        else:
            img = Image.open(BytesIO(self.buffer))
        try:
            return getexif(img)
        except Exception as e:
            warnings.warn(
                f"Error while reading exif data, possibly due to corrupt exif: {e}"
            )
            return {}

    @property
    def meta(self) -> dict:
        meta: Dict[str, Union[Dict, str]] = {}
        compression = self.compression
        compression_type = get_compression_type(compression)
        if compression == "dcm":
            meta.update(self._get_dicom_meta())
        elif compression_type == IMAGE_COMPRESSION:
            meta["exif"] = self._getexif()
        elif compression_type == VIDEO_COMPRESSION:
            meta.update(self._get_video_meta())
        elif compression_type == AUDIO_COMPRESSION:
            meta.update(self._get_audio_meta())
        meta["shape"] = self.shape
        meta["format"] = self.compression
        if self.path:
            meta["filename"] = str(self.path)
        return meta


SampleValue = Union[np.ndarray, int, float, bool, Sample]<|MERGE_RESOLUTION|>--- conflicted
+++ resolved
@@ -19,11 +19,8 @@
     AUDIO_COMPRESSION,
     IMAGE_COMPRESSION,
 )
-<<<<<<< HEAD
 from hub.util.exif import getexif
-=======
 from hub.core.storage.provider import StorageProvider
->>>>>>> 4113886d
 from hub.util.path import get_path_type, is_remote_path
 import numpy as np
 from typing import List, Optional, Tuple, Union, Dict
