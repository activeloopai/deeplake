--- conflicted
+++ resolved
@@ -7,21 +7,18 @@
     _open_video,
     _read_metadata_from_vstream,
     _read_audio_meta,
-    _OPENCV_INSTALLED,
 )
 from hub.compression import (
     get_compression_type,
     AUDIO_COMPRESSION,
     IMAGE_COMPRESSION,
     VIDEO_COMPRESSION,
-    OPENCV_SUPPORTED_COMPRESSIONS,
 )
 from hub.compression import (
     get_compression_type,
     AUDIO_COMPRESSION,
     IMAGE_COMPRESSION,
 )
-from hub.util.exceptions import CorruptedSampleError
 from hub.util.path import get_path_type, is_remote_path
 import numpy as np
 from typing import List, Optional, Tuple, Union, Dict
@@ -286,54 +283,9 @@
             self._compressed_bytes[compression] = compressed_bytes
         return compressed_bytes
 
-<<<<<<< HEAD
     def _decompress(self):
         if self._array is not None:
             if self._uncompressed_bytes is None:
-=======
-    def uncompressed_bytes(self) -> bytes:
-        """Returns uncompressed bytes."""
-
-        if self._uncompressed_bytes is None:
-            if self._array is not None:
-                self._uncompressed_bytes = self._array.tobytes()
-                return self._uncompressed_bytes
-            if self.path is not None:
-                compr = self._compression
-                if compr is None:
-                    compr = get_compression(path=self.path)
-                if (
-                    get_compression_type(compr)
-                    in (
-                        AUDIO_COMPRESSION,
-                        VIDEO_COMPRESSION,
-                    )
-                    or compr == "dcm"
-                ):
-                    self._compression = compr
-                    if self._array is None:
-                        self._array = decompress_array(
-                            self.path, compression=compr, shape=self.shape
-                        )
-                    self._uncompressed_bytes = self._array.tobytes()
-                else:
-                    img = Image.open(self.path)
-                    if img.mode == "1":
-                        # Binary images need to be extended from bits to bytes
-                        self._uncompressed_bytes = img.tobytes("raw", "L")
-                    else:
-                        self._uncompressed_bytes = img.tobytes()
-            elif self._compressed_bytes:
-                compr = self._compression
-                if compr is None:
-                    compr = get_compression(path=self.path)
-                buffer = self._buffer
-                if buffer is None:
-                    buffer = self._compressed_bytes[compr]
-                self._array = decompress_array(
-                    buffer, compression=compr, shape=self.shape, dtype=self.dtype
-                )
->>>>>>> cb8ce641
                 self._uncompressed_bytes = self._array.tobytes()
             return
         if self.path and get_path_type(self.path) == "local":
