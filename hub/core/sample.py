--- conflicted
+++ resolved
@@ -19,10 +19,7 @@
     AUDIO_COMPRESSION,
     IMAGE_COMPRESSION,
 )
-<<<<<<< HEAD
-=======
 from hub.core.storage.provider import StorageProvider
->>>>>>> 4113886d
 from hub.util.path import get_path_type, is_remote_path
 import numpy as np
 from typing import Optional, Tuple, Union, Dict
