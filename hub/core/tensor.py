import numpy as np
from typing import List, Sequence, Union, Optional, Tuple, Any
from functools import reduce
from hub.core.index import Index
from hub.core.meta.tensor_meta import TensorMeta
from hub.core.storage import StorageProvider, LRUCache
from hub.core.sample import Sample, SampleValue  # type: ignore
from hub.core.chunk_engine import ChunkEngine
from hub.api.info import load_info
from hub.util.keys import get_tensor_meta_key, tensor_exists, get_tensor_info_key
<<<<<<< HEAD
from hub.util.shape_interval import ShapeInterval
=======
from hub.util.casting import get_incompatible_dtype
from hub.util.shape import ShapeInterval
>>>>>>> 94f71b74
from hub.util.exceptions import (
    TensorDoesNotExistError,
    InvalidKeyTypeError,
    TensorAlreadyExistsError,
    TensorDtypeMismatchError,
)


def create_tensor(
    key: str,
    storage: StorageProvider,
    htype: str,
    sample_compression: str,
    **kwargs,
):
    """If a tensor does not exist, create a new one with the provided meta.

    Args:
        key (str): Key for where the chunks, index_meta, and tensor_meta will be located in `storage` relative to it's root.
        storage (StorageProvider): StorageProvider that all tensor data is written to.
        htype (str): Htype is how the default tensor metadata is defined.
        sample_compression (str): All samples will be compressed in the provided format. If `None`, samples are uncompressed.
        **kwargs: `htype` defaults can be overridden by passing any of the compatible parameters.
            To see all `htype`s and their correspondent arguments, check out `hub/htypes.py`.

    Raises:
        TensorAlreadyExistsError: If a tensor defined with `key` already exists.
    """

    if tensor_exists(key, storage):
        raise TensorAlreadyExistsError(key)

    meta_key = get_tensor_meta_key(key)
    meta = TensorMeta(
        htype=htype,
        sample_compression=sample_compression,
        **kwargs,
    )
    storage[meta_key] = meta  # type: ignore


class Tensor:
    def __init__(
        self,
        key: str,
        storage: LRUCache,
        index: Optional[Index] = None,
    ):
        """Initializes a new tensor.

        Note:
            This operation does not create a new tensor in the storage provider,
            and should normally only be performed by Hub internals.

        Args:
            key (str): The internal identifier for this tensor.
            storage (LRUCache): The storage provider for the parent dataset.
            index: The Index object restricting the view of this tensor.
                Can be an int, slice, or (used internally) an Index object.

        Raises:
            TensorDoesNotExistError: If no tensor with `key` exists and a `tensor_meta` was not provided.
        """

        self.key = key
        self.storage = storage
        self.index = index or Index()

        if not tensor_exists(self.key, self.storage):
            raise TensorDoesNotExistError(self.key)

        self.chunk_engine = ChunkEngine(self.key, self.storage)
        self.index.validate(self.num_samples)
        self.info = load_info(get_tensor_info_key(self.key), self.storage)

    def extend(self, samples: Union[np.ndarray, Sequence[SampleValue]]):
        """Extends the end of the tensor by appending multiple elements from a sequence. Accepts a sequence, a single batched numpy array,
        or a sequence of `hub.read` outputs, which can be used to load files. See examples down below.

        Example:
            numpy input:
                >>> len(tensor)
                0
                >>> tensor.extend(np.zeros((100, 28, 28, 1)))
                >>> len(tensor)
                100

            file input:
                >>> len(tensor)
                0
                >>> tensor.extend([
                        hub.read("path/to/image1"),
                        hub.read("path/to/image2"),
                    ])
                >>> len(tensor)
                2


        Args:
            samples (np.ndarray, Sequence, Sequence[Sample]): The data to add to the tensor.
                The length should be equal to the number of samples to add.

        Raises:
            TensorDtypeMismatchError: TensorDtypeMismatchError: Dtype for array must be equal to or castable to this tensor's dtype
        """
        if self.meta.dtype:
            err_dtype = get_incompatible_dtype(samples, self.meta.dtype)
            if err_dtype:
                raise TensorDtypeMismatchError(
                    self.meta.dtype,
                    err_dtype,
                    self.meta.htype,
                )
        self.chunk_engine.extend(samples)

    def append(
        self,
        sample: Union[np.ndarray, float, int, Sample],
    ):
        """Appends a single sample to the end of the tensor. Can be an array, scalar value, or the return value from `hub.read`,
        which can be used to load files. See examples down below.

        Examples:
            numpy input:
                >>> len(tensor)
                0
                >>> tensor.append(np.zeros((28, 28, 1)))
                >>> len(tensor)
                1

            file input:
                >>> len(tensor)
                0
                >>> tensor.append(hub.read("path/to/file"))
                >>> len(tensor)
                1

        Args:
            sample (np.ndarray, float, int, Sample): The data to append to the tensor. `Sample` is generated by `hub.read`. See the above examples.
        """
        self.extend([sample])

    @property
    def meta(self):
        return self.chunk_engine.tensor_meta

    @property
    def shape(self) -> Tuple[Optional[int], ...]:
        """Get the shape of this tensor. Length is included.

        Note:
            If you don't want `None` in the output shape or want the lower/upper bound shapes,
            use `tensor.shape_interval` instead.

        Example:
            >>> tensor.append(np.zeros((10, 10)))
            >>> tensor.append(np.zeros((10, 15)))
            >>> tensor.shape
            (2, 10, None)

        Returns:
            tuple: Tuple where each value is either `None` (if that axis is dynamic) or
                an `int` (if that axis is fixed).
        """

        return self.shape_interval.astuple()

    @property
    def dtype(self) -> np.dtype:
        if self.meta.dtype:
            return np.dtype(self.meta.dtype)
        return None

    @property
    def shape_interval(self) -> ShapeInterval:
        """Returns a `ShapeInterval` object that describes this tensor's shape more accurately. Length is included.

        Note:
            If you are expecting a `tuple`, use `tensor.shape` instead.

        Example:
            >>> tensor.append(np.zeros((10, 10)))
            >>> tensor.append(np.zeros((10, 15)))
            >>> tensor.shape_interval
            ShapeInterval(lower=(2, 10, 10), upper=(2, 10, 15))
            >>> str(tensor.shape_interval)
            (2, 10, 10:15)

        Returns:
            ShapeInterval: Object containing `lower` and `upper` properties.
        """

        length = [len(self)]

        min_shape = length + list(self.meta.min_shape)
        max_shape = length + list(self.meta.max_shape)

        return ShapeInterval(min_shape, max_shape)

    @property
    def is_dynamic(self) -> bool:
        """Will return True if samples in this tensor have shapes that are unequal."""
        return self.shape_interval.is_dynamic

    @property
    def num_samples(self) -> int:
        """Returns the length of the primary axis of the tensor.
        Ignores any applied indexing and returns the total length.
        """
        return self.chunk_engine.num_samples

    def __len__(self):
        """Returns the length of the primary axis of the tensor.
        Accounts for indexing into the tensor object.

        Examples:
            >>> len(tensor)
            0
            >>> tensor.extend(np.zeros((100, 10, 10)))
            >>> len(tensor)
            100
            >>> len(tensor[5:10])
            5

        Returns:
            int: The current length of this tensor.
        """

        # catch corrupted datasets / user tampering ASAP
        self.chunk_engine.validate_num_samples_is_synchronized()

        return self.index.length(self.meta.length)

    def __getitem__(
        self,
        item: Union[int, slice, List[int], Tuple[Union[int, slice, Tuple[int]]], Index],
    ):
        if not isinstance(item, (int, slice, list, tuple, Index)):
            raise InvalidKeyTypeError(item)
        return Tensor(self.key, self.storage, index=self.index[item])

    def _get_bigger_dtype(self, d1, d2):
        if np.can_cast(d1, d2):
            if np.can_cast(d2, d1):
                return d1
            else:
                return d2
        else:
            if np.can_cast(d2, d1):
                return d2
            else:
                return np.object

    def _infer_np_dtype(self, val: Any) -> np.dtype:
        # TODO refac
        if hasattr(val, "dtype"):
            return val.dtype
        elif isinstance(val, int):
            return np.array(0).dtype
        elif isinstance(val, float):
            return np.array(0.0).dtype
        elif isinstance(val, str):
            return np.array("").dtype
        elif isinstance(val, bool):
            return np.bool
        elif isinstance(val, Sequence):
            return reduce(self._get_bigger_dtype, map(self._infer_np_dtype, val))
        else:
            raise TypeError(f"Cannot infer numpy dtype for {val}")

    def __setitem__(self, item: Union[int, slice], value: Any):
        # TODO: docstring?

        item_index = Index(item)
        self.chunk_engine.update(self.index[item_index], value)

    def __iter__(self):
        for i in range(len(self)):
            yield self[i]

    def numpy(self, aslist=False) -> Union[np.ndarray, List[np.ndarray]]:
        """Computes the contents of the tensor in numpy format.

        Args:
            aslist (bool): If True, a list of np.ndarrays will be returned. Helpful for dynamic tensors.
                If False, a single np.ndarray will be returned unless the samples are dynamically shaped, in which case
                an error is raised.

        Raises:
            DynamicTensorNumpyError: If reading a dynamically-shaped array slice without `aslist=True`.

        Returns:
            A numpy array containing the data represented by this tensor.
        """

        return self.chunk_engine.numpy(self.index, aslist=aslist)

    def __str__(self):
        index_str = f", index={self.index}"
        if self.index.is_trivial():
            index_str = ""
        return f"Tensor(key={repr(self.key)}{index_str})"

    __repr__ = __str__

    def __array__(self) -> np.ndarray:
        return self.numpy()

    # TODO: Inplace operatitions
    def __iadd__(self, other):
        raise NotImplementedError

    def __isub__(self, other):
        raise NotImplementedError

    def __imul__(self, other):
        raise NotImplementedError

    def __idiv__(self, other):
        raise NotImplementedError

    def __ifloordiv__(self, other):
        raise NotImplementedError

    def __imod__(self, other):
        raise NotImplementedError

    def __ipow__(self, other):
        raise NotImplementedError

    def __ilshift__(self, other):
        raise NotImplementedError

    def __irshift__(self, other):
        raise NotImplementedError

    def __iand__(self, other):
        raise NotImplementedError

    def __ixor__(self, other):
        raise NotImplementedError

    def __ior__(self, other):
        raise NotImplementedError<|MERGE_RESOLUTION|>--- conflicted
+++ resolved
@@ -8,12 +8,8 @@
 from hub.core.chunk_engine import ChunkEngine
 from hub.api.info import load_info
 from hub.util.keys import get_tensor_meta_key, tensor_exists, get_tensor_info_key
-<<<<<<< HEAD
 from hub.util.shape_interval import ShapeInterval
-=======
 from hub.util.casting import get_incompatible_dtype
-from hub.util.shape import ShapeInterval
->>>>>>> 94f71b74
 from hub.util.exceptions import (
     TensorDoesNotExistError,
     InvalidKeyTypeError,
