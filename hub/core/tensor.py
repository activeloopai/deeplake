import hub
from hub.core.linked_chunk_engine import LinkedChunkEngine
from hub.core.storage.lru_cache import LRUCache
from hub.util.invalid_view_op import invalid_view_op
from hub.core.version_control.commit_chunk_set import CommitChunkSet
from hub.core.version_control.commit_diff import CommitDiff
from hub.core.chunk.base_chunk import InputSample
import numpy as np
from typing import Dict, List, Sequence, Union, Optional, Tuple, Any, Callable
from functools import reduce, partial
from hub.core.index import Index, IndexEntry
from hub.core.meta.tensor_meta import TensorMeta
from hub.core.storage import StorageProvider
from hub.core.chunk_engine import ChunkEngine
from hub.core.tensor_link import get_link_transform
from hub.api.info import Info, load_info
from hub.util.keys import (
    get_chunk_id_encoder_key,
    get_chunk_key,
    get_tensor_commit_chunk_set_key,
    get_tensor_commit_diff_key,
    get_tensor_meta_key,
    get_tensor_tile_encoder_key,
    tensor_exists,
    get_tensor_info_key,
    get_sample_id_tensor_key,
)
from hub.util.keys import (
    get_tensor_meta_key,
    tensor_exists,
    get_tensor_info_key,
    get_sample_id_tensor_key,
    get_sample_info_tensor_key,
    get_sample_shape_tensor_key,
)
from hub.util.modified import get_modified_indexes
from hub.util.shape_interval import ShapeInterval
from hub.util.exceptions import (
    TensorDoesNotExistError,
    InvalidKeyTypeError,
    TensorAlreadyExistsError,
)

from hub.util.pretty_print import (
    max_array_length,
    get_string,
    summary_tensor,
)
from hub.constants import FIRST_COMMIT_ID, MB, _NO_LINK_UPDATE


from hub.util.version_control import auto_checkout


def create_tensor(
    key: str,
    storage: StorageProvider,
    htype: str,
    sample_compression: str,
    chunk_compression: str,
    version_state: Dict[str, Any],
    **kwargs,
):
    """If a tensor does not exist, create a new one with the provided meta.

    Args:
        key (str): Key for where the chunks, index_meta, and tensor_meta will be located in `storage` relative to it's root.
        storage (StorageProvider): StorageProvider that all tensor data is written to.
        htype (str): Htype is how the default tensor metadata is defined.
        sample_compression (str): All samples will be compressed in the provided format. If `None`, samples are uncompressed.
        chunk_compression (str): All chunks will be compressed in the provided format. If `None`, chunks are uncompressed.
        version_state (Dict[str, Any]): The version state of the dataset, includes commit_id, commit_node, branch, branch_commit_map and commit_node_map.
        **kwargs: `htype` defaults can be overridden by passing any of the compatible parameters.
            To see all `htype`s and their correspondent arguments, check out `hub/htypes.py`.

    Raises:
        TensorAlreadyExistsError: If a tensor defined with `key` already exists.
    """

    commit_id = version_state["commit_id"]
    if tensor_exists(key, storage, commit_id):
        raise TensorAlreadyExistsError(key)

    meta_key = get_tensor_meta_key(key, commit_id)
    meta = TensorMeta(
        htype=htype,
        sample_compression=sample_compression,
        chunk_compression=chunk_compression,
        **kwargs,
    )
    storage[meta_key] = meta  # type: ignore

    if commit_id != FIRST_COMMIT_ID:
        cset_key = get_tensor_commit_chunk_set_key(key, commit_id)
        cset = CommitChunkSet()
        storage[cset_key] = cset  # type: ignore

    diff_key = get_tensor_commit_diff_key(key, commit_id)
    diff = CommitDiff(created=True)
    storage[diff_key] = diff  # type: ignore


def delete_tensor(key: str, dataset):
    """Delete tensor from storage.

    Args:
        key (str): Key for where the chunks, index_meta, and tensor_meta will be located in `storage` relative to it's root.
        dataset (Dataset): Dataset that the tensor is located in.

    Raises:
        TensorDoesNotExistError: If no tensor with `key` exists and a `tensor_meta` was not provided.
    """
    storage = dataset.storage
    version_state = dataset.version_state
    tensor = Tensor(key, dataset)
    chunk_engine: ChunkEngine = tensor.chunk_engine
    enc = chunk_engine.chunk_id_encoder
    n_chunks = chunk_engine.num_chunks
    chunk_names = [enc.get_name_for_chunk(i) for i in range(n_chunks)]
    chunk_keys = [
        get_chunk_key(key, chunk_name, version_state["commit_id"])
        for chunk_name in chunk_names
    ]
    for chunk_key in chunk_keys:
        try:
            del storage[chunk_key]
        except KeyError:
            pass

    commit_id = version_state["commit_id"]
    meta_key = get_tensor_meta_key(key, commit_id)
    try:
        del storage[meta_key]
    except KeyError:
        pass

    info_key = get_tensor_info_key(key, commit_id)
    try:
        del storage[info_key]
    except KeyError:
        pass

    diff_key = get_tensor_commit_diff_key(key, commit_id)
    try:
        del storage[diff_key]
    except KeyError:
        pass

    chunk_id_encoder_key = get_chunk_id_encoder_key(key, commit_id)
    try:
        del storage[chunk_id_encoder_key]
    except KeyError:
        pass

    tile_encoder_key = get_tensor_tile_encoder_key(key, commit_id)
    try:
        del storage[tile_encoder_key]
    except KeyError:
        pass


def _inplace_op(f):
    op = f.__name__

    def inner(tensor, other):
        tensor._write_initialization()
        tensor.chunk_engine.update(
            tensor.index,
            other,
            op,
            link_callback=tensor._update_links if tensor.meta.links else None,
        )
        if not tensor.index.is_trivial():
            tensor._skip_next_setitem = True
        return tensor

    return inner


class Tensor:
    def __init__(
        self,
        key: str,
        dataset,
        index: Optional[Index] = None,
        is_iteration: bool = False,
        chunk_engine: Optional[ChunkEngine] = None,
    ):
        """Initializes a new tensor.

        Note:
            This operation does not create a new tensor in the storage provider,
            and should normally only be performed by Hub internals.

        Args:
            key (str): The internal identifier for this tensor.
            dataset (Dataset): The dataset that this tensor is located in.
            index: The Index object restricting the view of this tensor.
                Can be an int, slice, or (used internally) an Index object.
            is_iteration (bool): If this tensor is being used as an iterator.
            chunk_engine (ChunkEngine, optional): The underlying chunk_engine for the tensor

        Raises:
            TensorDoesNotExistError: If no tensor with `key` exists and a `tensor_meta` was not provided.
        """
        self.key = key
        self.dataset = dataset
        self.storage: LRUCache = dataset.storage
        self.index = index or Index()
        self.version_state = dataset.version_state
        self.link_creds = dataset.link_creds
        self.is_iteration = is_iteration
        commit_id = self.version_state["commit_id"]

        if not self.is_iteration and not tensor_exists(
            self.key, self.storage, commit_id
        ):
            raise TensorDoesNotExistError(self.key)

        meta_key = get_tensor_meta_key(self.key, commit_id)
        meta = self.storage.get_hub_object(meta_key, TensorMeta)
        if chunk_engine is not None:
            self.chunk_engine = chunk_engine
        elif meta.is_link:
            self.chunk_engine = LinkedChunkEngine(
                self.key,
                self.storage,
                self.version_state,
                link_creds=dataset.link_creds,
            )
        else:
            self.chunk_engine = ChunkEngine(self.key, self.storage, self.version_state)

        if not self.is_iteration:
            self.index.validate(self.num_samples)

        # An optimization to skip multiple .numpy() calls when performing inplace ops on slices:
        self._skip_next_setitem = False

    def _write_initialization(self):
        self.storage.check_readonly()
        # if not the head node, checkout to an auto branch that is newly created
        if auto_checkout(self.dataset):
            self.chunk_engine = self.version_state["full_tensors"][
                self.key
            ].chunk_engine

    @invalid_view_op
    def extend(self, samples: Union[np.ndarray, Sequence[InputSample], "Tensor"]):

        """Extends the end of the tensor by appending multiple elements from a sequence. Accepts a sequence, a single batched numpy array,
        or a sequence of `hub.read` outputs, which can be used to load files. See examples down below.

        Example:
            Numpy input:

            >>> len(tensor)
            0
            >>> tensor.extend(np.zeros((100, 28, 28, 1)))
            >>> len(tensor)
            100


            File input:

            >>> len(tensor)
            0
            >>> tensor.extend([
                    hub.read("path/to/image1"),
                    hub.read("path/to/image2"),
                ])
            >>> len(tensor)
            2


        Args:
            samples (np.ndarray, Sequence, Sequence[Sample]): The data to add to the tensor.
                The length should be equal to the number of samples to add.

        Raises:
            TensorDtypeMismatchError: TensorDtypeMismatchError: Dtype for array must be equal to or castable to this tensor's dtype
        """
        self.check_link_ready()
        self._write_initialization()
        self.chunk_engine.extend(
            samples, link_callback=self._append_to_links if self.meta.links else None
        )

    @property
    def info(self):
        """Returns the information about the tensor.

        Returns:
            TensorInfo: Information about the tensor.
        """
        commit_id = self.version_state["commit_id"]
        chunk_engine = self.chunk_engine
        if chunk_engine._info is None or chunk_engine._info_commit_id != commit_id:
            path = get_tensor_info_key(self.key, commit_id)
            chunk_engine._info = load_info(path, self.dataset, self.key)
            chunk_engine._info_commit_id = commit_id
            self.storage.register_hub_object(path, chunk_engine._info)
        return chunk_engine._info

    @info.setter
    def info(self, value):
        if isinstance(value, dict):
            info = self.info
            info.replace_with(value)
        else:
            raise TypeError("Info must be set with type Dict")

    @invalid_view_op
    def append(
        self,
        sample: InputSample,
    ):
        """Appends a single sample to the end of the tensor. Can be an array, scalar value, or the return value from `hub.read`,
        which can be used to load files. See examples down below.

        Examples:
            Numpy input:

            >>> len(tensor)
            0
            >>> tensor.append(np.zeros((28, 28, 1)))
            >>> len(tensor)
            1

            File input:

            >>> len(tensor)
            0
            >>> tensor.append(hub.read("path/to/file"))
            >>> len(tensor)
            1

        Args:
            sample (InputSample): The data to append to the tensor. `Sample` is generated by `hub.read`. See the above examples.
        """
        self.extend([sample])

    def clear(self):
        """Deletes all samples from the tensor"""
        self.chunk_engine.clear()
        sample_id_key = get_sample_id_tensor_key(self.key)
        try:
            sample_id_tensor = Tensor(sample_id_key, self.dataset)
            sample_id_tensor.chunk_engine.clear()
            self.meta.links.clear()
            self.meta.is_dirty = True
        except TensorDoesNotExistError:
            pass

    def modified_samples(
        self, target_id: Optional[str] = None, return_indexes: Optional[bool] = False
    ):
        """Returns a slice of the tensor with only those elements that were modified/added.
        By default the modifications are calculated relative to the previous commit made, but this can be changed by providing a `target id`.

        Args:
            target_id (str, optional): The commit id or branch name to calculate the modifications relative to. Defaults to None.
            return_indexes (bool, optional): If True, returns the indexes of the modified elements. Defaults to False.

        Returns:
            Tensor: A new tensor with only the modified elements if `return_indexes` is False.
            Tuple[Tensor, List[int]]: A new tensor with only the modified elements and the indexes of the modified elements if `return_indexes` is True.

        Raises:
            TensorModifiedError: If a target id is passed which is not an ancestor of the current commit.
        """
        current_commit_id = self.version_state["commit_id"]
        indexes = get_modified_indexes(
            self.key,
            current_commit_id,
            target_id,
            self.version_state,
            self.storage,
        )
        tensor = self[indexes]
        if return_indexes:
            return tensor, indexes
        return tensor

    @property
    def meta(self):
        return self.chunk_engine.tensor_meta

    @property
    def shape(self) -> Tuple[Optional[int], ...]:
        """Get the shape of this tensor. Length is included.

        Note:
            If you don't want `None` in the output shape or want the lower/upper bound shapes,
            use `tensor.shape_interval` instead.

        Example:
            >>> tensor.append(np.zeros((10, 10)))
            >>> tensor.append(np.zeros((10, 15)))
            >>> tensor.shape
            (2, 10, None)

        Returns:
            tuple: Tuple where each value is either `None` (if that axis is dynamic) or
                an `int` (if that axis is fixed).
        """
        sample_shape_tensor = self._sample_shape_tensor
        sample_shape_provider = (
            self._sample_shape_provider(sample_shape_tensor)
            if sample_shape_tensor
            else None
        )
        if sample_shape_provider is None:
            self.check_link_ready()
        return self.chunk_engine.shape(
            self.index, sample_shape_provider=sample_shape_provider
        )

    @property
    def ndim(self) -> int:
        return self.chunk_engine.ndim(self.index)

    @property
    def dtype(self) -> Optional[np.dtype]:
        if self.base_htype in ("json", "list"):
            return np.dtype(str)
        if self.meta.dtype:
            return np.dtype(self.meta.dtype)
        return None

    @property
    def is_sequence(self):
        return self.meta.is_sequence

    @property
    def is_link(self):
        return self.meta.is_link

    @property
    def verify(self):
        return self.is_link and self.meta.verify

    @property
    def htype(self):
        htype = self.meta.htype
        if self.is_sequence:
            htype = f"sequence[{htype}]"
        if self.is_sequence:
            htype = f"link[{htype}]"
        return htype

    @property
    def hidden(self) -> bool:
        return self.meta.hidden

    @property
    def base_htype(self):
        return self.meta.htype

    @property
    def shape_interval(self) -> ShapeInterval:
        """Returns a `ShapeInterval` object that describes this tensor's shape more accurately. Length is included.

        Note:
            If you are expecting a `tuple`, use `tensor.shape` instead.

        Example:
            >>> tensor.append(np.zeros((10, 10)))
            >>> tensor.append(np.zeros((10, 15)))
            >>> tensor.shape_interval
            ShapeInterval(lower=(2, 10, 10), upper=(2, 10, 15))
            >>> str(tensor.shape_interval)
            (2, 10, 10:15)

        Returns:
            ShapeInterval: Object containing `lower` and `upper` properties.
        """
        return self.chunk_engine.shape_interval

    @property
    def is_dynamic(self) -> bool:
        """Will return True if samples in this tensor have shapes that are unequal."""
        return self.shape_interval.is_dynamic

    @property
    def num_samples(self) -> int:
        """Returns the length of the primary axis of the tensor.
        Ignores any applied indexing and returns the total length.
        """
        if self.is_sequence:
            return self.chunk_engine._sequence_length
        return self.meta.length

    def __len__(self):
        """Returns the length of the primary axis of the tensor.
        Accounts for indexing into the tensor object.

        Examples:
            >>> len(tensor)
            0
            >>> tensor.extend(np.zeros((100, 10, 10)))
            >>> len(tensor)
            100
            >>> len(tensor[5:10])
            5

        Returns:
            int: The current length of this tensor.
        """

        # catch corrupted datasets / user tampering ASAP
        self.chunk_engine.validate_num_samples_is_synchronized()

        return self.index.length(self.num_samples)

    def __getitem__(
        self,
        item: Union[int, slice, List[int], Tuple[Union[int, slice, Tuple[int]]], Index],
        is_iteration: bool = False,
    ):
        if not isinstance(item, (int, slice, list, tuple, Index)):
            raise InvalidKeyTypeError(item)
        return Tensor(
            self.key,
            self.dataset,
            index=self.index[item],
            is_iteration=is_iteration,
            chunk_engine=self.chunk_engine,
        )

    def _get_bigger_dtype(self, d1, d2):
        if np.can_cast(d1, d2):
            if np.can_cast(d2, d1):
                return d1
            else:
                return d2
        else:
            if np.can_cast(d2, d1):
                return d2
            else:
                return np.object

    def _infer_np_dtype(self, val: Any) -> np.dtype:
        # TODO refac
        if hasattr(val, "dtype"):
            return val.dtype
        elif isinstance(val, int):
            return np.array(0).dtype
        elif isinstance(val, float):
            return np.array(0.0).dtype
        elif isinstance(val, str):
            return np.array("").dtype
        elif isinstance(val, bool):
            return np.dtype(bool)
        elif isinstance(val, Sequence):
            return reduce(self._get_bigger_dtype, map(self._infer_np_dtype, val))
        else:
            raise TypeError(f"Cannot infer numpy dtype for {val}")

    def __setitem__(self, item: Union[int, slice], value: Any):
        """Update samples with new values.

        Example:
            >>> tensor.append(np.zeros((10, 10)))
            >>> tensor.shape
            (1, 10, 10)
            >>> tensor[0] = np.zeros((3, 3))
            >>> tensor.shape
            (1, 3, 3)
        """
        self.check_link_ready()
        self._write_initialization()
        if isinstance(value, Tensor):
            if value._skip_next_setitem:
                value._skip_next_setitem = False
                return
            value = value.numpy(aslist=True)
        item_index = Index(item)

        if (
            hub.constants._ENABLE_RANDOM_ASSIGNMENT
            and isinstance(item, int)
            and item >= self.num_samples
        ):
            num_samples_to_pad = item - self.num_samples
            self.chunk_engine.pad_and_append(num_samples_to_pad, value)
            return

        self.chunk_engine.update(
            self.index[item_index],
            value,
            link_callback=self._update_links if self.meta.links else None,
        )

    def __iter__(self):
        for i in range(len(self)):
            yield self.__getitem__(i, is_iteration=True)

    def check_link_ready(self):
        if not self.is_link:
            return
        missing_keys = self.link_creds.missing_keys
        if missing_keys:
            raise ValueError(
                f"Not all credentials are populated for a tensor with linked data. Missing: {missing_keys}. Populate with `dataset.populate_creds(key, value)`."
            )

    def numpy(self, aslist=False) -> Union[np.ndarray, List[np.ndarray]]:
        """Computes the contents of the tensor in numpy format.

        Args:
            aslist (bool): If True, a list of np.ndarrays will be returned. Helpful for dynamic tensors.
                If False, a single np.ndarray will be returned unless the samples are dynamically shaped, in which case
                an error is raised.

        Raises:
            DynamicTensorNumpyError: If reading a dynamically-shaped array slice without `aslist=True`.
            ValueError: If the tensor is a link and the credentials are not populated.

        Returns:
            A numpy array containing the data represented by this tensor.
        """
        self.check_link_ready()
        return self.chunk_engine.numpy(self.index, aslist=aslist)

    def summary(self):
        pretty_print = summary_tensor(self)

        print(self)
        print(pretty_print)

    def __str__(self):
        index_str = f", index={self.index}"
        if self.index.is_trivial():
            index_str = ""
        return f"Tensor(key={repr(self.meta.name or self.key)}{index_str})"

    __repr__ = __str__

    def __array__(self) -> np.ndarray:
        return self.numpy()  # type: ignore

    @_inplace_op
    def __iadd__(self, other):
        pass

    @_inplace_op
    def __isub__(self, other):
        pass

    @_inplace_op
    def __imul__(self, other):
        pass

    @_inplace_op
    def __itruediv__(self, other):
        pass

    @_inplace_op
    def __ifloordiv__(self, other):
        pass

    @_inplace_op
    def __imod__(self, other):
        pass

    @_inplace_op
    def __ipow__(self, other):
        pass

    @_inplace_op
    def __ilshift__(self, other):
        pass

    @_inplace_op
    def __irshift__(self, other):
        pass

    @_inplace_op
    def __iand__(self, other):
        pass

    @_inplace_op
    def __ixor__(self, other):
        pass

    @_inplace_op
    def __ior__(self, other):
        pass

    def data(self) -> Any:
        htype = self.base_htype
        if htype in ("json", "text"):

            if self.ndim == 1:
                return self.numpy()[0]
            else:
                return [sample[0] for sample in self.numpy(aslist=True)]
        elif htype == "list":
            if self.ndim == 1:
                return list(self.numpy())
            else:
                return list(map(list, self.numpy(aslist=True)))
        else:
            return self.numpy()

    def tobytes(self) -> bytes:
        """Returns the bytes of the tensor.

        - Only works for a single sample of tensor.
        - If the tensor is uncompressed, this returns the bytes of the numpy array.
        - If the tensor is sample compressed, this returns the compressed bytes of the sample.
        - If the tensor is chunk compressed, this raises an error.

        Returns:
            bytes: The bytes of the tensor.

        Raises:
            ValueError: If the tensor has multiple samples.
        """
        if self.index.values[0].subscriptable() or len(self.index.values) > 1:
            raise ValueError("tobytes() can be used only on exatcly 1 sample.")
        self.check_link_ready()
        idx = self.index.values[0].value
        if self.is_link:
            return self.chunk_engine.get_hub_read_sample(idx).compressed_bytes  # type: ignore
        return self.chunk_engine.read_bytes_for_sample(idx)  # type: ignore

    def _pop(self):
        self.chunk_engine._pop()
        [self.dataset[link]._pop() for link in self.meta.links]

    def _append_to_links(self, sample, flat: Optional[bool]):
        for k, v in self.meta.links.items():
            if flat is None or v["flatten_sequence"] == flat:
<<<<<<< HEAD
                self.dataset[k].append(
                    get_link_transform(v["append"])(sample, self.link_creds)
                )
=======
                Tensor(k, self.dataset).append(get_link_transform(v["append"])(sample))
>>>>>>> 1d869c19

    def _update_links(
        self,
        global_sample_index: int,
        sub_index: Index,
        new_sample,
        flat: Optional[bool],
    ):
        for k, v in self.meta.links.items():
            if flat is None or v["flatten_sequence"] == flat:
                fname = v.get("update")
                if fname:
                    func = get_link_transform(fname)
                    val = func(
                        new_sample,
                        Tensor(k, self.dataset)[global_sample_index],
                        sub_index=sub_index,
                        partial=not sub_index.is_trivial(),
                        link_creds=self.link_creds,
                    )
                    if val is not _NO_LINK_UPDATE:
                        Tensor(k, self.dataset)[global_sample_index] = val

    @property
    def _sample_info_tensor(self):
        return self.dataset._tensors().get(get_sample_info_tensor_key(self.key))

    @property
    def _sample_shape_tensor(self):
        return self.dataset._tensors().get(get_sample_shape_tensor_key(self.key))

    @property
    def _sample_id_tensor(self):
        return self.dataset._tensors().get(get_sample_id_tensor_key(self.key))

    def _sample_shape_provider(self, sample_shape_tensor) -> Callable:
        if self.is_sequence:

            def get_sample_shape(global_sample_index: int):
                shapes = sample_shape_tensor.numpy(
                    Index(
                        [
                            IndexEntry(
                                slice(
                                    *self.chunk_engine.sequence_encoder[
                                        global_sample_index
                                    ]
                                )
                            )
                        ]
                    )
                )
                return (len(shapes),) + tuple(
                    int(shapes[0, i]) if np.all(shapes[:, i] == shapes[0, i]) else None
                    for i in range(shapes.shape[1])
                )

        else:

            def get_sample_shape(global_sample_index: int):
                return tuple(sample_shape_tensor[global_sample_index].numpy().tolist())

        return get_sample_shape

    def _get_sample_info_at_index(self, global_sample_index: int, sample_info_tensor):
        if self.is_sequence:
            return [
                sample_info_tensor[i].data()
                for i in range(*self.chunk_engine.sequence_encoder[global_sample_index])
            ]
        return sample_info_tensor[global_sample_index].data()

    def _sample_info(self, index: Index):
        sample_info_tensor = self._sample_info_tensor
        if sample_info_tensor is None:
            return None
        if index.subscriptable_at(0):
            return list(
                map(
                    partial(
                        self._get_sample_info_at_index,
                        sample_info_tensor=sample_info_tensor,
                    ),
                    index.values[0].indices(self.num_samples),
                )
            )
        return self._get_sample_info_at_index(index.values[0].value, sample_info_tensor)  # type: ignore

    @property
    def sample_info(self):
        return self._sample_info(self.index)

    def _linked_sample(self):
        if not self.is_link:
            raise ValueError("Not supported as the tensor is not a link.")
        if self.index.values[0].subscriptable() or len(self.index.values) > 1:
            raise ValueError("_linked_sample can be used only on exatcly 1 sample.")
        return self.chunk_engine.linked_sample(self.index.values[0].value)<|MERGE_RESOLUTION|>--- conflicted
+++ resolved
@@ -733,13 +733,9 @@
     def _append_to_links(self, sample, flat: Optional[bool]):
         for k, v in self.meta.links.items():
             if flat is None or v["flatten_sequence"] == flat:
-<<<<<<< HEAD
-                self.dataset[k].append(
+                Tensor(k, self.dataset).append(
                     get_link_transform(v["append"])(sample, self.link_creds)
                 )
-=======
-                Tensor(k, self.dataset).append(get_link_transform(v["append"])(sample))
->>>>>>> 1d869c19
 
     def _update_links(
         self,
