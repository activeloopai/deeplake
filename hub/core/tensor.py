--- conflicted
+++ resolved
@@ -1,10 +1,7 @@
-<<<<<<< HEAD
 from hub.util.no_view import no_view
 from hub.util.version_control import checkout, generate_hash
-=======
 from hub.core.version_control.commit_diff import CommitDiff
 from hub.core.chunk.base_chunk import InputSample
->>>>>>> 1bdb050c
 import numpy as np
 from typing import Dict, List, Sequence, Union, Optional, Tuple, Any
 from functools import reduce
@@ -122,12 +119,8 @@
         # An optimization to skip multiple .numpy() calls when performing inplace ops on slices:
         self._skip_next_setitem = False
 
-<<<<<<< HEAD
     @no_view
-    def extend(self, samples: Union[np.ndarray, Sequence[SampleValue]]):
-=======
     def extend(self, samples: Union[np.ndarray, Sequence[InputSample]]):
->>>>>>> 1bdb050c
         """Extends the end of the tensor by appending multiple elements from a sequence. Accepts a sequence, a single batched numpy array,
         or a sequence of `hub.read` outputs, which can be used to load files. See examples down below.
 
@@ -176,15 +169,11 @@
             )
         return self._info
 
-<<<<<<< HEAD
     @no_view
     def append(
         self,
-        sample: Union[np.ndarray, float, int, Sample],
+        sample: InputSample,
     ):
-=======
-    def append(self, sample: InputSample):
->>>>>>> 1bdb050c
         """Appends a single sample to the end of the tensor. Can be an array, scalar value, or the return value from `hub.read`,
         which can be used to load files. See examples down below.
 
