from hub.util.no_view import no_view
from hub.util.version_control import checkout, generate_hash
from hub.core.version_control.commit_diff import CommitDiff
from hub.core.chunk.base_chunk import InputSample
import numpy as np
from typing import Dict, List, Sequence, Union, Optional, Tuple, Any
from functools import reduce
from hub.core.index import Index
from hub.core.meta.tensor_meta import TensorMeta
from hub.core.storage import StorageProvider, LRUCache
from hub.core.chunk_engine import ChunkEngine
from hub.api.info import load_info
from hub.util.keys import (
    get_chunk_id_encoder_key,
    get_chunk_key,
    get_tensor_commit_diff_key,
    get_tensor_meta_key,
    tensor_exists,
    get_tensor_info_key,
)
from hub.util.keys import get_tensor_meta_key, tensor_exists, get_tensor_info_key
from hub.util.shape_interval import ShapeInterval
from hub.util.exceptions import (
    TensorDoesNotExistError,
    InvalidKeyTypeError,
    TensorAlreadyExistsError,
)
from hub.constants import TENSOR_META_FILENAME, TENSOR_INFO_FILENAME
from hub.util.version_control import auto_checkout


def create_tensor(
    key: str,
    storage: StorageProvider,
    htype: str,
    sample_compression: str,
    chunk_compression: str,
    version_state: Dict[str, Any],
    **kwargs,
):
    """If a tensor does not exist, create a new one with the provided meta.

    Args:
        key (str): Key for where the chunks, index_meta, and tensor_meta will be located in `storage` relative to it's root.
        storage (StorageProvider): StorageProvider that all tensor data is written to.
        htype (str): Htype is how the default tensor metadata is defined.
        sample_compression (str): All samples will be compressed in the provided format. If `None`, samples are uncompressed.
        chunk_compression (str): All chunks will be compressed in the provided format. If `None`, chunks are uncompressed.
        version_state (Dict[str, Any]): The version state of the dataset, includes commit_id, commit_node, branch, branch_commit_map and commit_node_map.
        **kwargs: `htype` defaults can be overridden by passing any of the compatible parameters.
            To see all `htype`s and their correspondent arguments, check out `hub/htypes.py`.

    Raises:
        TensorAlreadyExistsError: If a tensor defined with `key` already exists.
    """

    if tensor_exists(key, storage, version_state["commit_id"]):
        raise TensorAlreadyExistsError(key)

    meta_key = get_tensor_meta_key(key, version_state["commit_id"])
    meta = TensorMeta(
        htype=htype,
        sample_compression=sample_compression,
        chunk_compression=chunk_compression,
        **kwargs,
    )
    storage[meta_key] = meta  # type: ignore

    diff_key = get_tensor_commit_diff_key(key, version_state["commit_id"])
    diff = CommitDiff(created=True)
    storage[diff_key] = diff  # type: ignore


def delete_tensor(key: str, dataset):
    """Delete tensor from storage.

    Args:
        key (str): Key for where the chunks, index_meta, and tensor_meta will be located in `storage` relative to it's root.
        dataset (Dataset): Dataset that the tensor is located in.

    Raises:
        TensorDoesNotExistError: If no tensor with `key` exists and a `tensor_meta` was not provided.
    """
    storage = dataset.storage
    version_state = dataset.version_state

    if not tensor_exists(key, storage, version_state["commit_id"]):
        raise TensorDoesNotExistError(key)

    tensor = Tensor(key, dataset)
    chunk_engine = tensor.chunk_engine
    enc = chunk_engine.chunk_id_encoder
    n_chunks = chunk_engine.num_chunks
    chunk_names = [enc.get_name_for_chunk(i) for i in range(n_chunks)]
    chunk_keys = [
        get_chunk_key(key, chunk_name, version_state["commit_id"])
        for chunk_name in chunk_names
    ]
    for chunk_key in chunk_keys:
        try:
            del storage[chunk_key]
        except KeyError:
            pass

    commit_id = version_state["commit_id"]
    meta_key = get_tensor_meta_key(key, commit_id)
    try:
        del storage[meta_key]
    except KeyError:
        pass

    info_key = get_tensor_info_key(key, commit_id)
    try:
        del storage[info_key]
    except KeyError:
        pass

    diff_key = get_tensor_commit_diff_key(key, commit_id)
    try:
        del storage[diff_key]
    except KeyError:
        pass

    chunk_id_encoder_key = get_chunk_id_encoder_key(key, commit_id)
    try:
        del storage[chunk_id_encoder_key]
    except KeyError:
        pass


def _inplace_op(f):
    op = f.__name__

    def inner(tensor, other):
        tensor._write_initialization()
        tensor.chunk_engine.update(tensor.index, other, op)
        if not tensor.index.is_trivial():
            tensor._skip_next_setitem = True
        return tensor

    return inner


class Tensor:
    def __init__(
        self,
        key: str,
        dataset,
        index: Optional[Index] = None,
        is_iteration: bool = False,
        chunk_engine: Optional[ChunkEngine] = None,
    ):
        """Initializes a new tensor.

        Note:
            This operation does not create a new tensor in the storage provider,
            and should normally only be performed by Hub internals.

        Args:
            key (str): The internal identifier for this tensor.
            dataset (Dataset): The dataset that this tensor is located in.
            index: The Index object restricting the view of this tensor.
                Can be an int, slice, or (used internally) an Index object.
            is_iteration (bool): If this tensor is being used as an iterator.
            chunk_engine (ChunkEngine, optional): The underlying chunk_engine for the tensor

        Raises:
            TensorDoesNotExistError: If no tensor with `key` exists and a `tensor_meta` was not provided.
        """
        self.key = key
        self.dataset = dataset
        self.storage = dataset.storage
        self.index = index or Index()
        self.version_state = dataset.version_state
        self.is_iteration = is_iteration

        if not self.is_iteration and not tensor_exists(
            self.key, self.storage, self.version_state["commit_id"]
        ):
            raise TensorDoesNotExistError(self.key)

        self.chunk_engine = chunk_engine or ChunkEngine(
            self.key, self.storage, self.version_state
        )

        if not self.is_iteration:
            self.index.validate(self.num_samples)
        self._info = None

        # An optimization to skip multiple .numpy() calls when performing inplace ops on slices:
        self._skip_next_setitem = False

<<<<<<< HEAD
    @no_view
=======
    def _write_initialization(self):
        self.storage.check_readonly()
        # if not the head node, checkout to an auto branch that is newly created
        auto_checkout(self.dataset)

>>>>>>> 6d3dd95b
    def extend(self, samples: Union[np.ndarray, Sequence[InputSample], "Tensor"]):

        """Extends the end of the tensor by appending multiple elements from a sequence. Accepts a sequence, a single batched numpy array,
        or a sequence of `hub.read` outputs, which can be used to load files. See examples down below.

        Example:
            numpy input:
                >>> len(tensor)
                0
                >>> tensor.extend(np.zeros((100, 28, 28, 1)))
                >>> len(tensor)
                100

            file input:
                >>> len(tensor)
                0
                >>> tensor.extend([
                        hub.read("path/to/image1"),
                        hub.read("path/to/image2"),
                    ])
                >>> len(tensor)
                2


        Args:
            samples (np.ndarray, Sequence, Sequence[Sample]): The data to add to the tensor.
                The length should be equal to the number of samples to add.

        Raises:
            TensorDtypeMismatchError: TensorDtypeMismatchError: Dtype for array must be equal to or castable to this tensor's dtype
        """
        self._write_initialization()
        self.chunk_engine.extend(samples)

    @property
    def info(self):
        """Returns the information about the tensor.

        Returns:
            TensorInfo: Information about the tensor.
        """

        if self._info is None:
            self._info = load_info(
                get_tensor_info_key(self.key, self.version_state["commit_id"]),
                self.storage,
                self.dataset,
            )
        return self._info

    @no_view
    def append(
        self,
        sample: InputSample,
    ):
        """Appends a single sample to the end of the tensor. Can be an array, scalar value, or the return value from `hub.read`,
        which can be used to load files. See examples down below.

        Examples:
            numpy input:
                >>> len(tensor)
                0
                >>> tensor.append(np.zeros((28, 28, 1)))
                >>> len(tensor)
                1

            file input:
                >>> len(tensor)
                0
                >>> tensor.append(hub.read("path/to/file"))
                >>> len(tensor)
                1

        Args:
            sample (InputSample): The data to append to the tensor. `Sample` is generated by `hub.read`. See the above examples.
        """
        self.extend([sample])

    @property
    def meta(self):
        return self.chunk_engine.tensor_meta

    @property
    def shape(self) -> Tuple[Optional[int], ...]:
        """Get the shape of this tensor. Length is included.

        Note:
            If you don't want `None` in the output shape or want the lower/upper bound shapes,
            use `tensor.shape_interval` instead.

        Example:
            >>> tensor.append(np.zeros((10, 10)))
            >>> tensor.append(np.zeros((10, 15)))
            >>> tensor.shape
            (2, 10, None)

        Returns:
            tuple: Tuple where each value is either `None` (if that axis is dynamic) or
                an `int` (if that axis is fixed).
        """
        shape = self.shape_interval.astuple()
        if None in shape:
            if not self.index.values[0].subscriptable():
                shape = self.chunk_engine.read_shape_for_sample(self.index.values[0].value)  # type: ignore
        elif not self.index.values[0].subscriptable():
            shape = shape[1:]
        shape = list(shape)  # type: ignore
        squeeze_dims = set()
        for i, idx in enumerate(self.index.values[1:]):
            shape[i] = len(list(idx.indices(shape[i])))  # type: ignore
            if not idx.subscriptable():
                squeeze_dims.add(i)
        return tuple(shape[i] for i in range(len(shape)) if i not in squeeze_dims)

    @property
    def ndim(self) -> int:
        return len(self.shape)

    @property
    def dtype(self) -> Optional[np.dtype]:
        if self.htype in ("json", "list"):
            return np.dtype(str)
        if self.meta.dtype:
            return np.dtype(self.meta.dtype)
        return None

    @property
    def htype(self):
        return self.meta.htype

    @property
    def shape_interval(self) -> ShapeInterval:
        """Returns a `ShapeInterval` object that describes this tensor's shape more accurately. Length is included.

        Note:
            If you are expecting a `tuple`, use `tensor.shape` instead.

        Example:
            >>> tensor.append(np.zeros((10, 10)))
            >>> tensor.append(np.zeros((10, 15)))
            >>> tensor.shape_interval
            ShapeInterval(lower=(2, 10, 10), upper=(2, 10, 15))
            >>> str(tensor.shape_interval)
            (2, 10, 10:15)

        Returns:
            ShapeInterval: Object containing `lower` and `upper` properties.
        """

        length = [len(self)]

        min_shape = length + list(self.meta.min_shape)
        max_shape = length + list(self.meta.max_shape)

        return ShapeInterval(min_shape, max_shape)

    @property
    def is_dynamic(self) -> bool:
        """Will return True if samples in this tensor have shapes that are unequal."""
        return self.shape_interval.is_dynamic

    @property
    def num_samples(self) -> int:
        """Returns the length of the primary axis of the tensor.
        Ignores any applied indexing and returns the total length.
        """
        return self.chunk_engine.tensor_meta.length

    def __len__(self):
        """Returns the length of the primary axis of the tensor.
        Accounts for indexing into the tensor object.

        Examples:
            >>> len(tensor)
            0
            >>> tensor.extend(np.zeros((100, 10, 10)))
            >>> len(tensor)
            100
            >>> len(tensor[5:10])
            5

        Returns:
            int: The current length of this tensor.
        """

        # catch corrupted datasets / user tampering ASAP
        self.chunk_engine.validate_num_samples_is_synchronized()

        return self.index.length(self.meta.length)

    def __getitem__(
        self,
        item: Union[int, slice, List[int], Tuple[Union[int, slice, Tuple[int]]], Index],
        is_iteration: bool = False,
    ):
        if not isinstance(item, (int, slice, list, tuple, Index)):
            raise InvalidKeyTypeError(item)
        return Tensor(
            self.key,
            self.dataset,
            index=self.index[item],
            is_iteration=is_iteration,
            chunk_engine=self.chunk_engine,
        )

    def _get_bigger_dtype(self, d1, d2):
        if np.can_cast(d1, d2):
            if np.can_cast(d2, d1):
                return d1
            else:
                return d2
        else:
            if np.can_cast(d2, d1):
                return d2
            else:
                return np.object

    def _infer_np_dtype(self, val: Any) -> np.dtype:
        # TODO refac
        if hasattr(val, "dtype"):
            return val.dtype
        elif isinstance(val, int):
            return np.array(0).dtype
        elif isinstance(val, float):
            return np.array(0.0).dtype
        elif isinstance(val, str):
            return np.array("").dtype
        elif isinstance(val, bool):
            return np.dtype(bool)
        elif isinstance(val, Sequence):
            return reduce(self._get_bigger_dtype, map(self._infer_np_dtype, val))
        else:
            raise TypeError(f"Cannot infer numpy dtype for {val}")

    def __setitem__(self, item: Union[int, slice], value: Any):
        """Update samples with new values.

        Example:
            >>> tensor.append(np.zeros((10, 10)))
            >>> tensor.shape
            (1, 10, 10)
            >>> tensor[0] = np.zeros((3, 3))
            >>> tensor.shape
            (1, 3, 3)
        """
        self._write_initialization()
        if isinstance(value, Tensor):
            if value._skip_next_setitem:
                value._skip_next_setitem = False
                return
            value = value.numpy(aslist=True)
        item_index = Index(item)
        self.chunk_engine.update(self.index[item_index], value)

    def __iter__(self):
        for i in range(len(self)):
            yield self.__getitem__(i, is_iteration=True)

    def numpy(self, aslist=False) -> Union[np.ndarray, List[np.ndarray]]:
        """Computes the contents of the tensor in numpy format.

        Args:
            aslist (bool): If True, a list of np.ndarrays will be returned. Helpful for dynamic tensors.
                If False, a single np.ndarray will be returned unless the samples are dynamically shaped, in which case
                an error is raised.

        Raises:
            DynamicTensorNumpyError: If reading a dynamically-shaped array slice without `aslist=True`.

        Returns:
            A numpy array containing the data represented by this tensor.
        """

        return self.chunk_engine.numpy(self.index, aslist=aslist)

    def __str__(self):
        index_str = f", index={self.index}"
        if self.index.is_trivial():
            index_str = ""
        return f"Tensor(key={repr(self.key)}{index_str})"

    __repr__ = __str__

    def __array__(self) -> np.ndarray:
        return self.numpy()  # type: ignore

    @_inplace_op
    def __iadd__(self, other):
        pass

    @_inplace_op
    def __isub__(self, other):
        pass

    @_inplace_op
    def __imul__(self, other):
        pass

    @_inplace_op
    def __itruediv__(self, other):
        pass

    @_inplace_op
    def __ifloordiv__(self, other):
        pass

    @_inplace_op
    def __imod__(self, other):
        pass

    @_inplace_op
    def __ipow__(self, other):
        pass

    @_inplace_op
    def __ilshift__(self, other):
        pass

    @_inplace_op
    def __irshift__(self, other):
        pass

    @_inplace_op
    def __iand__(self, other):
        pass

    @_inplace_op
    def __ixor__(self, other):
        pass

    @_inplace_op
    def __ior__(self, other):
        pass

    def data(self) -> Any:
        htype = self.htype
        if htype in ("json", "text"):

            if self.ndim == 1:
                return self.numpy()[0]
            else:
                return [sample[0] for sample in self.numpy(aslist=True)]
        elif htype == "list":
            if self.ndim == 1:
                return list(self.numpy())
            else:
                return list(map(list, self.numpy(aslist=True)))
        else:
            return self.numpy()

    def tobytes(self) -> bytes:
        """Returns the bytes of the tensor. Only works for a single sample of tensor.
        If the tensor is uncompressed, this returns the bytes of the numpy array.
        If the tensor is sample compressed, this returns the compressed bytes of the sample.
        If the tensor is chunk compressed, this raises an error.

        Returns:
            bytes: The bytes of the tensor.

        Raises:
            ValueError: If the tensor has multiple samples.
        """
        if self.index.values[0].subscriptable() or len(self.index.values) > 1:
            raise ValueError("tobytes() can be used only on exatcly 1 sample.")
        return self.chunk_engine.read_bytes_for_sample(self.index.values[0].value)  # type: ignore

    def _pop(self):
        self.chunk_engine._pop()<|MERGE_RESOLUTION|>--- conflicted
+++ resolved
@@ -190,15 +190,12 @@
         # An optimization to skip multiple .numpy() calls when performing inplace ops on slices:
         self._skip_next_setitem = False
 
-<<<<<<< HEAD
-    @no_view
-=======
     def _write_initialization(self):
         self.storage.check_readonly()
         # if not the head node, checkout to an auto branch that is newly created
         auto_checkout(self.dataset)
 
->>>>>>> 6d3dd95b
+    @no_view
     def extend(self, samples: Union[np.ndarray, Sequence[InputSample], "Tensor"]):
 
         """Extends the end of the tensor by appending multiple elements from a sequence. Accepts a sequence, a single batched numpy array,
