--- conflicted
+++ resolved
@@ -1,29 +1,14 @@
-<<<<<<< HEAD
-=======
 from hub.htypes import DEFAULT_HTYPE
 from hub.core.meta.tensor_meta import TensorMeta
 from hub.core.meta.index_meta import IndexMeta
 from hub.core.index import Index
->>>>>>> c837cb7b
 from typing import List, Tuple, Union
 
 import numpy as np
 from hub.core.chunk_engine.read import sample_from_index_entry
 from hub.core.chunk_engine.write import write_bytes
-<<<<<<< HEAD
-from hub.core.flatten import row_wise_to_bytes
-from hub.core.index import Index
-from hub.core.meta.index_map import read_index_map, write_index_map
-from hub.core.meta.tensor_meta import (
-    read_tensor_meta,
-    update_tensor_meta_with_array,
-    validate_tensor_meta,
-    write_tensor_meta,
-)
-=======
 from hub.util.keys import get_index_meta_key, get_tensor_meta_key
 from hub.util.array import normalize_and_batchify_array_shape
->>>>>>> c837cb7b
 from hub.core.typing import StorageProvider
 from hub.util.array import normalize_and_batchify_array_shape
 from hub.util.dataset import get_compressor
@@ -35,11 +20,7 @@
     TensorInvalidSampleShapeError,
     TensorMetaMismatchError,
 )
-<<<<<<< HEAD
-from hub.util.keys import get_index_map_key, get_tensor_meta_key
-=======
 from .flatten import row_wise_to_bytes
->>>>>>> c837cb7b
 
 
 def tensor_exists(key: str, storage: StorageProvider) -> bool:
@@ -85,28 +66,17 @@
     index_meta: IndexMeta = None,
 ):
     """Adds samples to a tensor that already exists. `array` is chunked and sent to `storage`.
-<<<<<<< HEAD
-        For more on chunking, see the `generate_chunks` method.
-=======
     For more on chunking, see the `generate_chunks` method.
->>>>>>> c837cb7b
 
     Args:
         array (np.ndarray): Array to be chunked/written. Batch axis (`array.shape[0]`) is optional, if `array` does
             have a batch axis, you should pass the argument `batched=True`.
-<<<<<<< HEAD
-        key (str): Key for where the chunks, index_map, and meta will be located in `storage` relative to it's root.
-        storage (StorageProvider): StorageProvider for storing the chunks, index_map, and meta.
-        batched (bool): If True, the provided `array`'s first axis (`shape[0]`) will be considered it's batch axis.
-            If False, a new axis will be created with a size of 1 (`array.shape[0] == 1`). default=False.
-=======
         key (str): Key for where the chunks, index_meta, and meta will be located in `storage` relative to it's root.
         storage (StorageProvider): StorageProvider for storing the chunks, index_meta, and meta.
         batched (bool): If True, the provided `array`'s first axis (`shape[0]`) will be considered it's batch axis.
             If False, a new axis will be created with a size of 1 (`array.shape[0] == 1`). default=False
         tensor_meta (TensorMeta): Optionally provide a `TensorMeta`. If not provided, it will be loaded from `storage`.
         index_meta (IndexMeta): Optionally proivide an `IndexMeta`. If not provided, it will be loaded from `storage`.
->>>>>>> c837cb7b
 
     Raises:
         TensorDoesNotExistError: If a tensor at `key` does not exist. A tensor must be created first using
@@ -136,33 +106,27 @@
         sample = array[i]
         if 0 in sample.shape:
             # if sample has a 0 in the shape, no data will be written
-            index_entry = {"chunk_names": []}  # type: ignore
+            index_entry = {"shape": sample.shape}  # type: ignore
         else:
             # TODO: we may want to call `tobytes` on `array` and call memoryview on that. this may depend on the access patterns we
             # choose to optimize for.
-<<<<<<< HEAD
             b = tobytes(sample)
-            if not tensor_meta.get("is_compressed", False):
-                compressor = get_compressor(tensor_meta["compression"])
+            if not index_meta.get("is_compressed", False):
+                compressor = get_compressor(index_meta["compression"])
                 if compressor:
                     b = compressor.encode(b)
+                    index_entry["is_compressed"] = True
+                    index_entry["compression"] = None
+
             b = memoryview(b)
-            # b = memoryview(tobytes(sample))
-            index_map_entry = write_bytes(
-                b, key, tensor_meta["chunk_size"], storage, index_map
-=======
-            b = memoryview(tobytes(sample))
             write_bytes(
                 b,
                 key,
                 tensor_meta.chunk_size,
                 storage,
                 index_meta,
-                extra_sample_meta={"shape": sample.shape},
->>>>>>> c837cb7b
+                extra_sample_meta=index_entry,
             )
-            index_map_entry["compression"] = tensor_meta["compression"]
-            index_map_entry["is_compressed"] = True
 
         tensor_meta.update_shape_interval(sample.shape)
 
@@ -173,6 +137,8 @@
     index_map_dict: dict,
     key: str,
     storage: StorageProvider,
+    tensor_meta: TensorMeta = None,
+    index_meta: IndexMeta = None,
 ):
     """Adds samples to a tensor that already exists. bytes of index_map are chunked and sent to `storage`.
     For more on chunking, see the `generate_chunks` method.
@@ -181,6 +147,8 @@
         index_map_dict (dict): Bytes of the image that should be chunked and written to the storage.
         key (str): Key for where the chunks, index_map, and meta will be located in `storage` relative to it's root.
         storage (StorageProvider): StorageProvider for storing the chunks, index_map, and meta.
+        tensor_meta (TensorMeta): Optionally provide a `TensorMeta`. If not provided, it will be loaded from `storage`.
+        index_meta (IndexMeta): Optionally proivide an `IndexMeta`. If not provided, it will be loaded from `storage`.
 
     Raises:
         TensorDoesNotExistError: If a tensor at `key` does not exist. A tensor must be created first using
@@ -189,27 +157,26 @@
     if not tensor_exists(key, storage):
         raise TensorDoesNotExistError(key)
 
-    index_map = read_index_map(key, storage)
-    tensor_meta = read_tensor_meta(key, storage)
+    if index_meta is None:
+        index_meta = IndexMeta.load(key, storage)
+    if tensor_meta is None:
+        tensor_meta = TensorMeta.load(key, storage)
     shape = index_map_dict["shape"]
-    if "min_shape" not in tensor_meta:
-        tensor_meta["dtype"] = str(index_map_dict["dtype"])
-        tensor_meta["min_shape"] = shape
-        tensor_meta["max_shape"] = shape
-    index_map_entry = {"chunk_names": []}  # type: ignore
-    index_map_entry = write_bytes(
-        index_map_dict["bytes"], key, tensor_meta["chunk_size"], storage, index_map
+    index_meta_entry = {"chunk_names": []}  # type: ignore
+    index_meta_entry["dtype"] = index_map_dict["dtype"]
+    index_meta_entry["shape"] = shape
+    index_meta_entry["compression"] = index_map_dict["compression"]
+    index_meta_entry["is_compressed"] = index_map_dict["is_compressed"]
+    write_bytes(
+        index_map_dict["bytes"],
+        key,
+        tensor_meta["chunk_size"],
+        storage,
+        index_meta=index_meta_entry,
     )
-    index_map_entry["compression"] = index_map_dict["compression"]
-    index_map_entry["is_compressed"] = index_map_dict["is_compressed"]
-    index_map_entry["dtype"] = index_map_dict["dtype"]
-    index_map_entry["shape"] = shape
-    _update_tensor_meta_shapes(shape, tensor_meta)
-    index_map.append(index_map_entry)
-
-    tensor_meta["length"] += 1
-    write_tensor_meta(key, storage, tensor_meta)
-    write_index_map(key, storage, index_map)
+
+    tensor_meta.update_shape_interval(shape)
+    tensor_meta.length += shape[0]
 
 
 def read_samples_from_tensor(
@@ -239,14 +206,10 @@
     index_meta = IndexMeta.load(key, storage)
     tensor_meta = TensorMeta.load(key, storage)
 
-<<<<<<< HEAD
-    dtype = meta["dtype"]
-=======
     index_entries = [
         index_meta.entries[i] for i in index.values[0].indices(len(index_meta.entries))
     ]
 
->>>>>>> c837cb7b
     # TODO: read samples in parallel
     samples = []
     for i, index_entry in enumerate(index_entries):
@@ -261,11 +224,9 @@
             # TODO: implement support for 0s in shape and update docstring
             raise NotImplementedError("0s in shapes are not supported yet.")
 
-<<<<<<< HEAD
-        array = sample_from_index_entry(key, storage, index_entry, dtype, compressor)
-=======
-        array = sample_from_index_entry(key, storage, index_entry, tensor_meta.dtype)
->>>>>>> c837cb7b
+        array = sample_from_index_entry(
+            key, storage, index_entry, tensor_meta.dtype, compressor
+        )
         samples.append(array)
     if aslist:
         if index.values[0].subscriptable():
