--- conflicted
+++ resolved
@@ -29,11 +29,8 @@
     storage: StorageProvider,
     htype: str,
     sample_compression: str,
-<<<<<<< HEAD
-    hash_samples: Optional[bool] = False,
-=======
     chunk_compression: str,
->>>>>>> 9ad3dc41
+    hash_samples: Optional[bool],
     **kwargs,
 ):
     """If a tensor does not exist, create a new one with the provided meta.
@@ -43,11 +40,8 @@
         storage (StorageProvider): StorageProvider that all tensor data is written to.
         htype (str): Htype is how the default tensor metadata is defined.
         sample_compression (str): All samples will be compressed in the provided format. If `None`, samples are uncompressed.
-<<<<<<< HEAD
+        chunk_compression (str): All chunks will be compressed in the provided format. If `None`, chunks are uncompressed.
         hash_samples (Optional[bool]): All samples added to this tensor will be hashed and added as chunk to a tensor.
-=======
-        chunk_compression (str): All chunks will be compressed in the provided format. If `None`, chunks are uncompressed.
->>>>>>> 9ad3dc41
         **kwargs: `htype` defaults can be overridden by passing any of the compatible parameters.
             To see all `htype`s and their correspondent arguments, check out `hub/htypes.py`.
 
@@ -62,11 +56,8 @@
     meta = TensorMeta(
         htype=htype,
         sample_compression=sample_compression,
-<<<<<<< HEAD
+        chunk_compression=chunk_compression,
         hash_samples=hash_samples,
-=======
-        chunk_compression=chunk_compression,
->>>>>>> 9ad3dc41
         **kwargs,
     )
     storage[meta_key] = meta  # type: ignore
