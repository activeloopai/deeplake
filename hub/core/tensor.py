--- conflicted
+++ resolved
@@ -833,14 +833,13 @@
     def sample_info(self):
         return self._sample_info(self.index)
 
-<<<<<<< HEAD
     def _linked_sample(self):
         if not self.is_link:
             raise ValueError("Not supported as the tensor is not a link.")
         if self.index.values[0].subscriptable() or len(self.index.values) > 1:
             raise ValueError("_linked_sample can be used only on exatcly 1 sample.")
         return self.chunk_engine.linked_sample(self.index.values[0].value)
-=======
+
     def _get_video_stream_url(self):
         from hub.visualizer.video_streaming import get_video_stream_url
 
@@ -863,5 +862,4 @@
                 alt=f"{self.key}[{self.index.values[0].value}]",
             )
         else:
-            webbrowser.open(self._get_video_stream_url())
->>>>>>> 1d4ec70c
+            webbrowser.open(self._get_video_stream_url())