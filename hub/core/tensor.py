import hub
from hub.core.storage.lru_cache import LRUCache
from hub.util.invalid_view_op import invalid_view_op
from hub.core.version_control.commit_chunk_set import CommitChunkSet
from hub.core.version_control.commit_diff import CommitDiff
from hub.core.chunk.base_chunk import InputSample
import numpy as np
from typing import Dict, List, Sequence, Union, Optional, Tuple, Any, Callable
from functools import reduce, partial
from hub.core.index import Index, IndexEntry
from hub.core.meta.tensor_meta import TensorMeta
from hub.core.storage import StorageProvider
from hub.core.chunk_engine import ChunkEngine
from hub.core.tensor_link import get_link_transform
from hub.api.info import Info, load_info
from hub.util.keys import (
    get_chunk_id_encoder_key,
    get_chunk_key,
    get_tensor_commit_chunk_set_key,
    get_tensor_commit_diff_key,
    get_tensor_meta_key,
    get_tensor_tile_encoder_key,
    tensor_exists,
    get_tensor_info_key,
    get_sample_id_tensor_key,
)
from hub.util.keys import (
    get_tensor_meta_key,
    tensor_exists,
    get_tensor_info_key,
    get_sample_id_tensor_key,
    get_sample_info_tensor_key,
    get_sample_shape_tensor_key,
)
from hub.util.modified import get_modified_indexes
from hub.util.shape_interval import ShapeInterval
from hub.util.exceptions import (
    TensorDoesNotExistError,
    InvalidKeyTypeError,
    TensorAlreadyExistsError,
)

from hub.util.pretty_print import (
    max_array_length,
    get_string,
    summary_tensor,
)
from hub.constants import FIRST_COMMIT_ID, MB, _NO_LINK_UPDATE


from hub.util.version_control import auto_checkout


def create_tensor(
    key: str,
    storage: StorageProvider,
    htype: str,
    sample_compression: str,
    chunk_compression: str,
    version_state: Dict[str, Any],
    **kwargs,
):
    """If a tensor does not exist, create a new one with the provided meta.

    Args:
        key (str): Key for where the chunks, index_meta, and tensor_meta will be located in `storage` relative to it's root.
        storage (StorageProvider): StorageProvider that all tensor data is written to.
        htype (str): Htype is how the default tensor metadata is defined.
        sample_compression (str): All samples will be compressed in the provided format. If `None`, samples are uncompressed.
        chunk_compression (str): All chunks will be compressed in the provided format. If `None`, chunks are uncompressed.
        version_state (Dict[str, Any]): The version state of the dataset, includes commit_id, commit_node, branch, branch_commit_map and commit_node_map.
        **kwargs: `htype` defaults can be overridden by passing any of the compatible parameters.
            To see all `htype`s and their correspondent arguments, check out `hub/htypes.py`.

    Raises:
        TensorAlreadyExistsError: If a tensor defined with `key` already exists.
    """

    commit_id = version_state["commit_id"]
    if tensor_exists(key, storage, commit_id):
        raise TensorAlreadyExistsError(key)

    meta_key = get_tensor_meta_key(key, commit_id)
    meta = TensorMeta(
        htype=htype,
        sample_compression=sample_compression,
        chunk_compression=chunk_compression,
        **kwargs,
    )
    storage[meta_key] = meta  # type: ignore

    if commit_id != FIRST_COMMIT_ID:
        cset_key = get_tensor_commit_chunk_set_key(key, commit_id)
        cset = CommitChunkSet()
        storage[cset_key] = cset  # type: ignore

    diff_key = get_tensor_commit_diff_key(key, commit_id)
    diff = CommitDiff(created=True)
    storage[diff_key] = diff  # type: ignore


def delete_tensor(key: str, dataset):
    """Delete tensor from storage.

    Args:
        key (str): Key for where the chunks, index_meta, and tensor_meta will be located in `storage` relative to it's root.
        dataset (Dataset): Dataset that the tensor is located in.

    Raises:
        TensorDoesNotExistError: If no tensor with `key` exists and a `tensor_meta` was not provided.
    """
    storage = dataset.storage
    version_state = dataset.version_state
    tensor = Tensor(key, dataset)
    chunk_engine: ChunkEngine = tensor.chunk_engine
    enc = chunk_engine.chunk_id_encoder
    n_chunks = chunk_engine.num_chunks
    chunk_names = [enc.get_name_for_chunk(i) for i in range(n_chunks)]
    chunk_keys = [
        get_chunk_key(key, chunk_name, version_state["commit_id"])
        for chunk_name in chunk_names
    ]
    for chunk_key in chunk_keys:
        try:
            del storage[chunk_key]
        except KeyError:
            pass

    commit_id = version_state["commit_id"]
    meta_key = get_tensor_meta_key(key, commit_id)
    try:
        del storage[meta_key]
    except KeyError:
        pass

    info_key = get_tensor_info_key(key, commit_id)
    try:
        del storage[info_key]
    except KeyError:
        pass

    diff_key = get_tensor_commit_diff_key(key, commit_id)
    try:
        del storage[diff_key]
    except KeyError:
        pass

    chunk_id_encoder_key = get_chunk_id_encoder_key(key, commit_id)
    try:
        del storage[chunk_id_encoder_key]
    except KeyError:
        pass

    tile_encoder_key = get_tensor_tile_encoder_key(key, commit_id)
    try:
        del storage[tile_encoder_key]
    except KeyError:
        pass


def _inplace_op(f):
    op = f.__name__

    def inner(tensor, other):
        tensor._write_initialization()
        tensor.chunk_engine.update(
            tensor.index,
            other,
            op,
            link_callback=tensor._update_links if tensor.meta.links else None,
        )
        if not tensor.index.is_trivial():
            tensor._skip_next_setitem = True
        return tensor

    return inner


class Tensor:
    def __init__(
        self,
        key: str,
        dataset,
        index: Optional[Index] = None,
        is_iteration: bool = False,
        chunk_engine: Optional[ChunkEngine] = None,
    ):
        """Initializes a new tensor.

        Note:
            This operation does not create a new tensor in the storage provider,
            and should normally only be performed by Hub internals.

        Args:
            key (str): The internal identifier for this tensor.
            dataset (Dataset): The dataset that this tensor is located in.
            index: The Index object restricting the view of this tensor.
                Can be an int, slice, or (used internally) an Index object.
            is_iteration (bool): If this tensor is being used as an iterator.
            chunk_engine (ChunkEngine, optional): The underlying chunk_engine for the tensor

        Raises:
            TensorDoesNotExistError: If no tensor with `key` exists and a `tensor_meta` was not provided.
        """
        self.key = key
        self.dataset = dataset
        self.storage: LRUCache = dataset.storage
        self.index = index or Index()
        self.version_state = dataset.version_state
        self.is_iteration = is_iteration

        if not self.is_iteration and not tensor_exists(
            self.key, self.storage, self.version_state["commit_id"]
        ):
            raise TensorDoesNotExistError(self.key)

        self.chunk_engine = chunk_engine or ChunkEngine(
            self.key, self.storage, self.version_state
        )

        if not self.is_iteration:
            self.index.validate(self.num_samples)

        # An optimization to skip multiple .numpy() calls when performing inplace ops on slices:
        self._skip_next_setitem = False

    def _write_initialization(self):
        self.storage.check_readonly()
        # if not the head node, checkout to an auto branch that is newly created
        if auto_checkout(self.dataset):
            self.chunk_engine = self.version_state["full_tensors"][
                self.key
            ].chunk_engine

    @invalid_view_op
    def extend(self, samples: Union[np.ndarray, Sequence[InputSample], "Tensor"]):

        """Extends the end of the tensor by appending multiple elements from a sequence. Accepts a sequence, a single batched numpy array,
        or a sequence of `hub.read` outputs, which can be used to load files. See examples down below.

        Example:
            Numpy input:

            >>> len(tensor)
            0
            >>> tensor.extend(np.zeros((100, 28, 28, 1)))
            >>> len(tensor)
            100


            File input:

            >>> len(tensor)
            0
            >>> tensor.extend([
                    hub.read("path/to/image1"),
                    hub.read("path/to/image2"),
                ])
            >>> len(tensor)
            2


        Args:
            samples (np.ndarray, Sequence, Sequence[Sample]): The data to add to the tensor.
                The length should be equal to the number of samples to add.

        Raises:
            TensorDtypeMismatchError: TensorDtypeMismatchError: Dtype for array must be equal to or castable to this tensor's dtype
        """
        self._write_initialization()
        self.chunk_engine.extend(
            samples, link_callback=self._append_to_links if self.meta.links else None
        )

    @property
    def info(self):
        """Returns the information about the tensor.

        Returns:
            TensorInfo: Information about the tensor.
        """
        commit_id = self.version_state["commit_id"]
        chunk_engine = self.chunk_engine
        if chunk_engine._info is None or chunk_engine._info_commit_id != commit_id:
            path = get_tensor_info_key(self.key, commit_id)
            chunk_engine._info = load_info(path, self.dataset, self.key)
            chunk_engine._info_commit_id = commit_id
            self.storage.register_hub_object(path, chunk_engine._info)
        return chunk_engine._info

    @info.setter
    def info(self, value):
        if isinstance(value, dict):
            info = self.info
            info.replace_with(value)
        else:
            raise TypeError("Info must be set with type Dict")

    @invalid_view_op
    def append(
        self,
        sample: InputSample,
    ):
        """Appends a single sample to the end of the tensor. Can be an array, scalar value, or the return value from `hub.read`,
        which can be used to load files. See examples down below.

        Examples:
            Numpy input:

            >>> len(tensor)
            0
            >>> tensor.append(np.zeros((28, 28, 1)))
            >>> len(tensor)
            1

            File input:

            >>> len(tensor)
            0
            >>> tensor.append(hub.read("path/to/file"))
            >>> len(tensor)
            1

        Args:
            sample (InputSample): The data to append to the tensor. `Sample` is generated by `hub.read`. See the above examples.
        """
        self.extend([sample])

    def clear(self):
        """Deletes all samples from the tensor"""
        self.chunk_engine.clear()
        sample_id_key = get_sample_id_tensor_key(self.key)
        try:
            sample_id_tensor = Tensor(sample_id_key, self.dataset)
            sample_id_tensor.chunk_engine.clear()
            self.meta.links.clear()
            self.meta.is_dirty = True
        except TensorDoesNotExistError:
            pass

    def modified_samples(
        self, target_id: Optional[str] = None, return_indexes: Optional[bool] = False
    ):
        """Returns a slice of the tensor with only those elements that were modified/added.
        By default the modifications are calculated relative to the previous commit made, but this can be changed by providing a `target id`.

        Args:
            target_id (str, optional): The commit id or branch name to calculate the modifications relative to. Defaults to None.
            return_indexes (bool, optional): If True, returns the indexes of the modified elements. Defaults to False.

        Returns:
            Tensor: A new tensor with only the modified elements if `return_indexes` is False.
            Tuple[Tensor, List[int]]: A new tensor with only the modified elements and the indexes of the modified elements if `return_indexes` is True.

        Raises:
            TensorModifiedError: If a target id is passed which is not an ancestor of the current commit.
        """
        current_commit_id = self.version_state["commit_id"]
        indexes = get_modified_indexes(
            self.key,
            current_commit_id,
            target_id,
            self.version_state,
            self.storage,
        )
        tensor = self[indexes]
        if return_indexes:
            return tensor, indexes
        return tensor

    @property
    def meta(self):
        return self.chunk_engine.tensor_meta

    @property
    def shape(self) -> Tuple[Optional[int], ...]:
        """Get the shape of this tensor. Length is included.

        Note:
            If you don't want `None` in the output shape or want the lower/upper bound shapes,
            use `tensor.shape_interval` instead.

        Example:
            >>> tensor.append(np.zeros((10, 10)))
            >>> tensor.append(np.zeros((10, 15)))
            >>> tensor.shape
            (2, 10, None)

        Returns:
            tuple: Tuple where each value is either `None` (if that axis is dynamic) or
                an `int` (if that axis is fixed).
        """
        sample_shape_tensor = self._sample_shape_tensor
        sample_shape_provider = (
            self._sample_shape_provider(sample_shape_tensor)
            if sample_shape_tensor
            else None
        )
        return self.chunk_engine.shape(
            self.index, sample_shape_provider=sample_shape_provider
        )

    @property
    def ndim(self) -> int:
        return self.chunk_engine.ndim(self.index)

    @property
    def dtype(self) -> Optional[np.dtype]:
        if self.base_htype in ("json", "list"):
            return np.dtype(str)
        if self.meta.dtype:
            return np.dtype(self.meta.dtype)
        return None

    @property
    def is_sequence(self):
        return self.meta.is_sequence

    @property
    def htype(self):
        if self.is_sequence:
            return f"sequence[{self.meta.htype}]"
        return self.meta.htype

    @property
    def hidden(self) -> bool:
        return self.meta.hidden

    @property
    def base_htype(self):
        return self.meta.htype

    @property
    def shape_interval(self) -> ShapeInterval:
        """Returns a `ShapeInterval` object that describes this tensor's shape more accurately. Length is included.

        Note:
            If you are expecting a `tuple`, use `tensor.shape` instead.

        Example:
            >>> tensor.append(np.zeros((10, 10)))
            >>> tensor.append(np.zeros((10, 15)))
            >>> tensor.shape_interval
            ShapeInterval(lower=(2, 10, 10), upper=(2, 10, 15))
            >>> str(tensor.shape_interval)
            (2, 10, 10:15)

        Returns:
            ShapeInterval: Object containing `lower` and `upper` properties.
        """
        return self.chunk_engine.shape_interval

    @property
    def is_dynamic(self) -> bool:
        """Will return True if samples in this tensor have shapes that are unequal."""
        return self.shape_interval.is_dynamic

    @property
    def num_samples(self) -> int:
        """Returns the length of the primary axis of the tensor.
        Ignores any applied indexing and returns the total length.
        """
        if self.is_sequence:
            return self.chunk_engine._sequence_length
        return self.meta.length

    def __len__(self):
        """Returns the length of the primary axis of the tensor.
        Accounts for indexing into the tensor object.

        Examples:
            >>> len(tensor)
            0
            >>> tensor.extend(np.zeros((100, 10, 10)))
            >>> len(tensor)
            100
            >>> len(tensor[5:10])
            5

        Returns:
            int: The current length of this tensor.
        """

        # catch corrupted datasets / user tampering ASAP
        self.chunk_engine.validate_num_samples_is_synchronized()

        return self.index.length(self.num_samples)

    def __getitem__(
        self,
        item: Union[int, slice, List[int], Tuple[Union[int, slice, Tuple[int]]], Index],
        is_iteration: bool = False,
    ):
        if not isinstance(item, (int, slice, list, tuple, Index)):
            raise InvalidKeyTypeError(item)
        return Tensor(
            self.key,
            self.dataset,
            index=self.index[item],
            is_iteration=is_iteration,
            chunk_engine=self.chunk_engine,
        )

    def _get_bigger_dtype(self, d1, d2):
        if np.can_cast(d1, d2):
            if np.can_cast(d2, d1):
                return d1
            else:
                return d2
        else:
            if np.can_cast(d2, d1):
                return d2
            else:
                return np.object

    def _infer_np_dtype(self, val: Any) -> np.dtype:
        # TODO refac
        if hasattr(val, "dtype"):
            return val.dtype
        elif isinstance(val, int):
            return np.array(0).dtype
        elif isinstance(val, float):
            return np.array(0.0).dtype
        elif isinstance(val, str):
            return np.array("").dtype
        elif isinstance(val, bool):
            return np.dtype(bool)
        elif isinstance(val, Sequence):
            return reduce(self._get_bigger_dtype, map(self._infer_np_dtype, val))
        else:
            raise TypeError(f"Cannot infer numpy dtype for {val}")

    def __setitem__(self, item: Union[int, slice], value: Any):
        """Update samples with new values.

        Example:
            >>> tensor.append(np.zeros((10, 10)))
            >>> tensor.shape
            (1, 10, 10)
            >>> tensor[0] = np.zeros((3, 3))
            >>> tensor.shape
            (1, 3, 3)
        """
        self._write_initialization()
        if isinstance(value, Tensor):
            if value._skip_next_setitem:
                value._skip_next_setitem = False
                return
            value = value.numpy(aslist=True)
        item_index = Index(item)

        if (
            hub.constants._ENABLE_RANDOM_ASSIGNMENT
            and isinstance(item, int)
            and item >= self.num_samples
        ):
            num_samples_to_pad = item - self.num_samples
            self.chunk_engine.pad_and_append(num_samples_to_pad, value)
            return

        self.chunk_engine.update(
            self.index[item_index],
            value,
            link_callback=self._update_links if self.meta.links else None,
        )

    def __iter__(self):
        for i in range(len(self)):
            yield self.__getitem__(i, is_iteration=True)

    def numpy(self, aslist=False) -> Union[np.ndarray, List[np.ndarray]]:
        """Computes the contents of the tensor in numpy format.

        Args:
            aslist (bool): If True, a list of np.ndarrays will be returned. Helpful for dynamic tensors.
                If False, a single np.ndarray will be returned unless the samples are dynamically shaped, in which case
                an error is raised.

        Raises:
            DynamicTensorNumpyError: If reading a dynamically-shaped array slice without `aslist=True`.

        Returns:
            A numpy array containing the data represented by this tensor.
        """

        return self.chunk_engine.numpy(self.index, aslist=aslist)

    def summary(self):
        pretty_print = summary_tensor(self)

        print(self)
        print(pretty_print)

    def __str__(self):
        index_str = f", index={self.index}"
        if self.index.is_trivial():
            index_str = ""
<<<<<<< HEAD
        pretty_print = summary_tensor(
            self
        )  # get the string for table format of the tensors
        return (
            f"Tensor(key={repr(self.meta.name or self.key)}{index_str})"
            + "\n"
            + pretty_print
        )
=======
        return f"Tensor(key={repr(self.key)}{index_str})"
>>>>>>> effc17da

    __repr__ = __str__

    def __array__(self) -> np.ndarray:
        return self.numpy()  # type: ignore

    @_inplace_op
    def __iadd__(self, other):
        pass

    @_inplace_op
    def __isub__(self, other):
        pass

    @_inplace_op
    def __imul__(self, other):
        pass

    @_inplace_op
    def __itruediv__(self, other):
        pass

    @_inplace_op
    def __ifloordiv__(self, other):
        pass

    @_inplace_op
    def __imod__(self, other):
        pass

    @_inplace_op
    def __ipow__(self, other):
        pass

    @_inplace_op
    def __ilshift__(self, other):
        pass

    @_inplace_op
    def __irshift__(self, other):
        pass

    @_inplace_op
    def __iand__(self, other):
        pass

    @_inplace_op
    def __ixor__(self, other):
        pass

    @_inplace_op
    def __ior__(self, other):
        pass

    def data(self) -> Any:
        htype = self.base_htype
        if htype in ("json", "text"):

            if self.ndim == 1:
                return self.numpy()[0]
            else:
                return [sample[0] for sample in self.numpy(aslist=True)]
        elif htype == "list":
            if self.ndim == 1:
                return list(self.numpy())
            else:
                return list(map(list, self.numpy(aslist=True)))
        else:
            return self.numpy()

    def tobytes(self) -> bytes:
        """Returns the bytes of the tensor.

        - Only works for a single sample of tensor.
        - If the tensor is uncompressed, this returns the bytes of the numpy array.
        - If the tensor is sample compressed, this returns the compressed bytes of the sample.
        - If the tensor is chunk compressed, this raises an error.

        Returns:
            bytes: The bytes of the tensor.

        Raises:
            ValueError: If the tensor has multiple samples.
        """
        if self.index.values[0].subscriptable() or len(self.index.values) > 1:
            raise ValueError("tobytes() can be used only on exatcly 1 sample.")
        return self.chunk_engine.read_bytes_for_sample(self.index.values[0].value)  # type: ignore

    def _pop(self):
        self.chunk_engine._pop()
        [self.dataset[link]._pop() for link in self.meta.links]

    def _append_to_links(self, sample, flat: Optional[bool]):
        for k, v in self.meta.links.items():
            if flat is None or v["flatten_sequence"] == flat:
                Tensor(k, self.dataset).append(get_link_transform(v["append"])(sample))

    def _update_links(
        self,
        global_sample_index: int,
        sub_index: Index,
        new_sample,
        flat: Optional[bool],
    ):
        for k, v in self.meta.links.items():
            if flat is None or v["flatten_sequence"] == flat:
                fname = v.get("update")
                if fname:
                    func = get_link_transform(fname)
                    val = func(
                        new_sample,
                        Tensor(k, self.dataset)[global_sample_index],
                        sub_index=sub_index,
                        partial=not sub_index.is_trivial(),
                    )
                    if val is not _NO_LINK_UPDATE:
                        Tensor(k, self.dataset)[global_sample_index] = val

    @property
    def _sample_info_tensor(self):
        return self.dataset._tensors().get(get_sample_info_tensor_key(self.key))

    @property
    def _sample_shape_tensor(self):
        return self.dataset._tensors().get(get_sample_shape_tensor_key(self.key))

    @property
    def _sample_id_tensor(self):
        return self.dataset._tensors().get(get_sample_id_tensor_key(self.key))

    def _sample_shape_provider(self, sample_shape_tensor) -> Callable:
        if self.is_sequence:

            def get_sample_shape(global_sample_index: int):
                shapes = sample_shape_tensor.numpy(
                    Index(
                        [
                            IndexEntry(
                                slice(
                                    *self.chunk_engine.sequence_encoder[
                                        global_sample_index
                                    ]
                                )
                            )
                        ]
                    )
                )
                return (len(shapes),) + tuple(
                    int(shapes[0, i]) if np.all(shapes[:, i] == shapes[0, i]) else None
                    for i in range(shapes.shape[1])
                )

        else:

            def get_sample_shape(global_sample_index: int):
                return tuple(sample_shape_tensor[global_sample_index].numpy().tolist())

        return get_sample_shape

    def _get_sample_info_at_index(self, global_sample_index: int, sample_info_tensor):
        if self.is_sequence:
            return [
                sample_info_tensor[i].data()
                for i in range(*self.chunk_engine.sequence_encoder[global_sample_index])
            ]
        return sample_info_tensor[global_sample_index].data()

    def _sample_info(self, index: Index):
        sample_info_tensor = self._sample_info_tensor
        if sample_info_tensor is None:
            return None
        if index.subscriptable_at(0):
            return list(
                map(
                    partial(
                        self._get_sample_info_at_index,
                        sample_info_tensor=sample_info_tensor,
                    ),
                    index.values[0].indices(self.num_samples),
                )
            )
        return self._get_sample_info_at_index(index.values[0].value, sample_info_tensor)  # type: ignore

    @property
    def sample_info(self):
        return self._sample_info(self.index)<|MERGE_RESOLUTION|>--- conflicted
+++ resolved
@@ -595,18 +595,7 @@
         index_str = f", index={self.index}"
         if self.index.is_trivial():
             index_str = ""
-<<<<<<< HEAD
-        pretty_print = summary_tensor(
-            self
-        )  # get the string for table format of the tensors
-        return (
-            f"Tensor(key={repr(self.meta.name or self.key)}{index_str})"
-            + "\n"
-            + pretty_print
-        )
-=======
-        return f"Tensor(key={repr(self.key)}{index_str})"
->>>>>>> effc17da
+        return f"Tensor(key={repr(self.meta.name or self.key)}{index_str})"
 
     __repr__ = __str__
 
