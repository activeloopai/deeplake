--- conflicted
+++ resolved
@@ -655,12 +655,8 @@
         Returns:
             A numpy array containing the data represented by this tensor.
         """
-<<<<<<< HEAD
         self.check_link_ready()
         ret = self.chunk_engine.numpy(
-=======
-        return self.chunk_engine.numpy(
->>>>>>> df15f037
             self.index, aslist=aslist, fetch_chunks=fetch_chunks
         )
         dataset_read(self.dataset)
