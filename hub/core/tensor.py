--- conflicted
+++ resolved
@@ -8,12 +8,8 @@
 from hub.core.chunk_engine import ChunkEngine
 from hub.api.info import load_info
 from hub.util.keys import get_tensor_meta_key, tensor_exists, get_tensor_info_key
-<<<<<<< HEAD
 from hub.constants import HASHES_TENSOR_FOLDER
-from hub.util.casting import get_incompatible_dtype
-=======
 from hub.util.casting import get_incompatible_dtype, intelligent_cast
->>>>>>> 1e47dabc
 from hub.util.shape_interval import ShapeInterval
 from hub.util.hash import generate_hashes
 from hub.util.exceptions import (
@@ -66,8 +62,7 @@
     storage[meta_key] = meta  # type: ignore
 
 
-<<<<<<< HEAD
-def add_missing_meta_attributes(
+def _add_missing_meta_attributes(
     key: str, storage: StorageProvider, tensor_meta: TensorMeta
 ):
     """Adds attributes to tensor meta if missing.
@@ -99,7 +94,8 @@
     if "hash_samples" not in tensor_meta.__dict__:
         tensor_meta._required_meta_keys += ("hash_samples",)
         tensor_meta.hash_samples = False  # Default value
-=======
+
+
 def _inplace_op(f):
     op = f.__name__
 
@@ -110,7 +106,6 @@
         return tensor
 
     return inner
->>>>>>> 1e47dabc
 
 
 class Tensor:
@@ -147,15 +142,12 @@
         self.index.validate(self.num_samples)
         self.info = load_info(get_tensor_info_key(self.key), self.storage)
 
-<<<<<<< HEAD
-        add_missing_meta_attributes(self.key, self.storage, self.meta)
+        _add_missing_meta_attributes(self.key, self.storage, self.meta)
 
         if HASHES_TENSOR_FOLDER in self.meta.linked_tensors:
             self.linked_tensor = Tensor(HASHES_TENSOR_FOLDER, self.storage)
-=======
         # An optimization to skip multiple .numpy() calls when performing inplace ops on slices:
         self._skip_next_setitem = False
->>>>>>> 1e47dabc
 
     def extend(self, samples: Union[np.ndarray, Sequence[SampleValue]]):
         """Extends the end of the tensor by appending multiple elements from a sequence. Accepts a sequence, a single batched numpy array,
@@ -365,18 +357,15 @@
             >>> tensor.shape
             (1, 3, 3)
         """
-<<<<<<< HEAD
-
+        # Appending to linked tensor is not allowed
         if self.meta.is_linked_tensor:
             raise LinkedTensorError
 
-=======
         if isinstance(value, Tensor):
             if value._skip_next_setitem:
                 value._skip_next_setitem = False
                 return
             value = value.numpy(aslist=True)
->>>>>>> 1e47dabc
         item_index = Index(item)
         self.chunk_engine.update(self.index[item_index], value)
 
@@ -418,13 +407,7 @@
     def __array__(self) -> np.ndarray:
         return self.numpy()
 
-<<<<<<< HEAD
-    __repr__ = __str__
-
-    # TODO: Inplace operations
-=======
-    @_inplace_op
->>>>>>> 1e47dabc
+    @_inplace_op
     def __iadd__(self, other):
         pass
 
