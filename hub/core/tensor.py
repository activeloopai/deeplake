--- conflicted
+++ resolved
@@ -6,11 +6,7 @@
 from hub.core.chunk.base_chunk import InputSample
 import numpy as np
 from typing import Dict, List, Sequence, Union, Optional, Tuple, Any, Callable
-<<<<<<< HEAD
 from functools import reduce, partial
-=======
-from functools import reduce
->>>>>>> 163483ce
 from hub.core.index import Index
 from hub.core.meta.tensor_meta import TensorMeta
 from hub.core.storage import StorageProvider
@@ -161,14 +157,10 @@
     def inner(tensor, other):
         tensor._write_initialization()
         tensor.chunk_engine.update(
-<<<<<<< HEAD
-            tensor.index, other, op, callback=tensor._update_links
-=======
             tensor.index,
             other,
             op,
             link_callback=tensor._update_links if tensor.meta.links else None,
->>>>>>> 163483ce
         )
         if not tensor.index.is_trivial():
             tensor._skip_next_setitem = True
@@ -266,13 +258,9 @@
             TensorDtypeMismatchError: TensorDtypeMismatchError: Dtype for array must be equal to or castable to this tensor's dtype
         """
         self._write_initialization()
-<<<<<<< HEAD
-        self.chunk_engine.extend(samples, callback=self._append_to_links)
-=======
         self.chunk_engine.extend(
             samples, link_callback=self._append_to_links if self.meta.links else None
         )
->>>>>>> 163483ce
 
     @property
     def info(self):
@@ -537,13 +525,9 @@
             return
 
         self.chunk_engine.update(
-<<<<<<< HEAD
-            self.index[item_index], value, callback=self._update_links
-=======
             self.index[item_index],
             value,
             link_callback=self._update_links if self.meta.links else None,
->>>>>>> 163483ce
         )
 
     def __iter__(self):
@@ -678,16 +662,11 @@
                 fname = v.get("update")
                 if fname:
                     func = get_link_transform(fname)
-<<<<<<< HEAD
                     val = func(
-=======
-                    self.dataset[k][global_sample_index] = func(
->>>>>>> 163483ce
                         new_sample,
                         self.dataset[k][global_sample_index],
                         sub_index=sub_index,
                         partial=not sub_index.is_trivial(),
-<<<<<<< HEAD
                     )
                     if val != _NO_LINK_UPDATE:
                         self.dataset[k][global_sample_index] = val
@@ -723,7 +702,4 @@
 
     @property
     def sample_info(self):
-        return self._sample_info(self.index)
-=======
-                    )
->>>>>>> 163483ce
+        return self._sample_info(self.index)