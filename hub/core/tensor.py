import hub
from hub.core.storage.lru_cache import LRUCache
from hub.util.invalid_view_op import invalid_view_op
from hub.core.version_control.commit_chunk_set import CommitChunkSet
from hub.core.version_control.commit_diff import CommitDiff
from hub.core.chunk.base_chunk import InputSample
import numpy as np
from typing import Dict, List, Sequence, Union, Optional, Tuple, Any, Callable
from functools import reduce, partial
from hub.core.index import Index, IndexEntry
from hub.core.meta.tensor_meta import TensorMeta
from hub.core.storage import StorageProvider
from hub.core.chunk_engine import ChunkEngine
from hub.core.tensor_link import get_link_transform
from hub.api.info import Info, load_info
from hub.util.keys import (
    get_chunk_id_encoder_key,
    get_chunk_key,
    get_tensor_commit_chunk_set_key,
    get_tensor_commit_diff_key,
    get_tensor_meta_key,
    get_tensor_tile_encoder_key,
    tensor_exists,
    get_tensor_info_key,
    get_sample_id_tensor_key,
)
from hub.util.keys import (
    get_tensor_meta_key,
    tensor_exists,
    get_tensor_info_key,
    get_sample_id_tensor_key,
    get_sample_info_tensor_key,
    get_sample_shape_tensor_key,
)
from hub.util.modified import get_modified_indexes
from hub.util.shape_interval import ShapeInterval
from hub.util.exceptions import (
    TensorDoesNotExistError,
    InvalidKeyTypeError,
    TensorAlreadyExistsError,
)
<<<<<<< HEAD
from hub.util.pretty_print import (
    max_array_length,
    get_string,
    summary_tensor,
)
from hub.constants import FIRST_COMMIT_ID, MB
=======
from hub.constants import FIRST_COMMIT_ID, _NO_LINK_UPDATE
>>>>>>> 01f7cd01
from hub.util.version_control import auto_checkout


def create_tensor(
    key: str,
    storage: StorageProvider,
    htype: str,
    sample_compression: str,
    chunk_compression: str,
    version_state: Dict[str, Any],
    **kwargs,
):
    """If a tensor does not exist, create a new one with the provided meta.

    Args:
        key (str): Key for where the chunks, index_meta, and tensor_meta will be located in `storage` relative to it's root.
        storage (StorageProvider): StorageProvider that all tensor data is written to.
        htype (str): Htype is how the default tensor metadata is defined.
        sample_compression (str): All samples will be compressed in the provided format. If `None`, samples are uncompressed.
        chunk_compression (str): All chunks will be compressed in the provided format. If `None`, chunks are uncompressed.
        version_state (Dict[str, Any]): The version state of the dataset, includes commit_id, commit_node, branch, branch_commit_map and commit_node_map.
        **kwargs: `htype` defaults can be overridden by passing any of the compatible parameters.
            To see all `htype`s and their correspondent arguments, check out `hub/htypes.py`.

    Raises:
        TensorAlreadyExistsError: If a tensor defined with `key` already exists.
    """

    commit_id = version_state["commit_id"]
    if tensor_exists(key, storage, commit_id):
        raise TensorAlreadyExistsError(key)

    meta_key = get_tensor_meta_key(key, commit_id)
    meta = TensorMeta(
        htype=htype,
        sample_compression=sample_compression,
        chunk_compression=chunk_compression,
        **kwargs,
    )
    storage[meta_key] = meta  # type: ignore

    if commit_id != FIRST_COMMIT_ID:
        cset_key = get_tensor_commit_chunk_set_key(key, commit_id)
        cset = CommitChunkSet()
        storage[cset_key] = cset  # type: ignore

    diff_key = get_tensor_commit_diff_key(key, commit_id)
    diff = CommitDiff(created=True)
    storage[diff_key] = diff  # type: ignore


def delete_tensor(key: str, dataset):
    """Delete tensor from storage.

    Args:
        key (str): Key for where the chunks, index_meta, and tensor_meta will be located in `storage` relative to it's root.
        dataset (Dataset): Dataset that the tensor is located in.

    Raises:
        TensorDoesNotExistError: If no tensor with `key` exists and a `tensor_meta` was not provided.
    """
    storage = dataset.storage
    version_state = dataset.version_state

    if not tensor_exists(key, storage, version_state["commit_id"]):
        raise TensorDoesNotExistError(key)

    tensor = dataset[key]
    chunk_engine: ChunkEngine = tensor.chunk_engine
    enc = chunk_engine.chunk_id_encoder
    n_chunks = chunk_engine.num_chunks
    chunk_names = [enc.get_name_for_chunk(i) for i in range(n_chunks)]
    chunk_keys = [
        get_chunk_key(key, chunk_name, version_state["commit_id"])
        for chunk_name in chunk_names
    ]
    for chunk_key in chunk_keys:
        try:
            del storage[chunk_key]
        except KeyError:
            pass

    commit_id = version_state["commit_id"]
    meta_key = get_tensor_meta_key(key, commit_id)
    try:
        del storage[meta_key]
    except KeyError:
        pass

    info_key = get_tensor_info_key(key, commit_id)
    try:
        del storage[info_key]
    except KeyError:
        pass

    diff_key = get_tensor_commit_diff_key(key, commit_id)
    try:
        del storage[diff_key]
    except KeyError:
        pass

    chunk_id_encoder_key = get_chunk_id_encoder_key(key, commit_id)
    try:
        del storage[chunk_id_encoder_key]
    except KeyError:
        pass

    tile_encoder_key = get_tensor_tile_encoder_key(key, commit_id)
    try:
        del storage[tile_encoder_key]
    except KeyError:
        pass


def _inplace_op(f):
    op = f.__name__

    def inner(tensor, other):
        tensor._write_initialization()
        tensor.chunk_engine.update(
            tensor.index,
            other,
            op,
            link_callback=tensor._update_links if tensor.meta.links else None,
        )
        if not tensor.index.is_trivial():
            tensor._skip_next_setitem = True
        return tensor

    return inner


class Tensor:
    def __init__(
        self,
        key: str,
        dataset,
        index: Optional[Index] = None,
        is_iteration: bool = False,
        chunk_engine: Optional[ChunkEngine] = None,
    ):
        """Initializes a new tensor.

        Note:
            This operation does not create a new tensor in the storage provider,
            and should normally only be performed by Hub internals.

        Args:
            key (str): The internal identifier for this tensor.
            dataset (Dataset): The dataset that this tensor is located in.
            index: The Index object restricting the view of this tensor.
                Can be an int, slice, or (used internally) an Index object.
            is_iteration (bool): If this tensor is being used as an iterator.
            chunk_engine (ChunkEngine, optional): The underlying chunk_engine for the tensor

        Raises:
            TensorDoesNotExistError: If no tensor with `key` exists and a `tensor_meta` was not provided.
        """
        self.key = key
        self.dataset = dataset
        self.storage: LRUCache = dataset.storage
        self.index = index or Index()
        self.version_state = dataset.version_state
        self.is_iteration = is_iteration

        if not self.is_iteration and not tensor_exists(
            self.key, self.storage, self.version_state["commit_id"]
        ):
            raise TensorDoesNotExistError(self.key)

        self.chunk_engine = chunk_engine or ChunkEngine(
            self.key, self.storage, self.version_state
        )

        if not self.is_iteration:
            self.index.validate(self.num_samples)

        # An optimization to skip multiple .numpy() calls when performing inplace ops on slices:
        self._skip_next_setitem = False

    def _write_initialization(self):
        self.storage.check_readonly()
        # if not the head node, checkout to an auto branch that is newly created
        if auto_checkout(self.dataset):
            self.chunk_engine = self.version_state["full_tensors"][
                self.key
            ].chunk_engine

    @invalid_view_op
    def extend(self, samples: Union[np.ndarray, Sequence[InputSample], "Tensor"]):

        """Extends the end of the tensor by appending multiple elements from a sequence. Accepts a sequence, a single batched numpy array,
        or a sequence of `hub.read` outputs, which can be used to load files. See examples down below.

        Example:
            Numpy input:

            >>> len(tensor)
            0
            >>> tensor.extend(np.zeros((100, 28, 28, 1)))
            >>> len(tensor)
            100


            File input:

            >>> len(tensor)
            0
            >>> tensor.extend([
                    hub.read("path/to/image1"),
                    hub.read("path/to/image2"),
                ])
            >>> len(tensor)
            2


        Args:
            samples (np.ndarray, Sequence, Sequence[Sample]): The data to add to the tensor.
                The length should be equal to the number of samples to add.

        Raises:
            TensorDtypeMismatchError: TensorDtypeMismatchError: Dtype for array must be equal to or castable to this tensor's dtype
        """
        self._write_initialization()
        self.chunk_engine.extend(
            samples, link_callback=self._append_to_links if self.meta.links else None
        )

    @property
    def info(self):
        """Returns the information about the tensor.

        Returns:
            TensorInfo: Information about the tensor.
        """
        commit_id = self.version_state["commit_id"]
        chunk_engine = self.chunk_engine
        if chunk_engine._info is None or chunk_engine._info_commit_id != commit_id:
            path = get_tensor_info_key(self.key, commit_id)
            chunk_engine._info = load_info(path, self.dataset, self.key)
            chunk_engine._info_commit_id = commit_id
            self.storage.register_hub_object(path, chunk_engine._info)
        return chunk_engine._info

    @info.setter
    def info(self, value):
        if isinstance(value, dict):
            info = self.info
            info.replace_with(value)
        else:
            raise TypeError("Info must be set with type Dict")

    @invalid_view_op
    def append(
        self,
        sample: InputSample,
    ):
        """Appends a single sample to the end of the tensor. Can be an array, scalar value, or the return value from `hub.read`,
        which can be used to load files. See examples down below.

        Examples:
            Numpy input:

            >>> len(tensor)
            0
            >>> tensor.append(np.zeros((28, 28, 1)))
            >>> len(tensor)
            1

            File input:

            >>> len(tensor)
            0
            >>> tensor.append(hub.read("path/to/file"))
            >>> len(tensor)
            1

        Args:
            sample (InputSample): The data to append to the tensor. `Sample` is generated by `hub.read`. See the above examples.
        """
        self.extend([sample])

    def clear(self):
        """Deletes all samples from the tensor"""
        self.chunk_engine.clear()
        sample_id_key = get_sample_id_tensor_key(self.key)
        try:
            sample_id_tensor = Tensor(sample_id_key, self.dataset)
            sample_id_tensor.chunk_engine.clear()
            self.meta.links.clear()
            self.meta.is_dirty = True
        except TensorDoesNotExistError:
            pass

    def modified_samples(
        self, target_id: Optional[str] = None, return_indexes: Optional[bool] = False
    ):
        """Returns a slice of the tensor with only those elements that were modified/added.
        By default the modifications are calculated relative to the previous commit made, but this can be changed by providing a `target id`.

        Args:
            target_id (str, optional): The commit id or branch name to calculate the modifications relative to. Defaults to None.
            return_indexes (bool, optional): If True, returns the indexes of the modified elements. Defaults to False.

        Returns:
            Tensor: A new tensor with only the modified elements if `return_indexes` is False.
            Tuple[Tensor, List[int]]: A new tensor with only the modified elements and the indexes of the modified elements if `return_indexes` is True.

        Raises:
            TensorModifiedError: If a target id is passed which is not an ancestor of the current commit.
        """
        current_commit_id = self.version_state["commit_id"]
        indexes = get_modified_indexes(
            self.key,
            current_commit_id,
            target_id,
            self.version_state,
            self.storage,
        )
        tensor = self[indexes]
        if return_indexes:
            return tensor, indexes
        return tensor

    @property
    def meta(self):
        return self.chunk_engine.tensor_meta

    @property
    def shape(self) -> Tuple[Optional[int], ...]:
        """Get the shape of this tensor. Length is included.

        Note:
            If you don't want `None` in the output shape or want the lower/upper bound shapes,
            use `tensor.shape_interval` instead.

        Example:
            >>> tensor.append(np.zeros((10, 10)))
            >>> tensor.append(np.zeros((10, 15)))
            >>> tensor.shape
            (2, 10, None)

        Returns:
            tuple: Tuple where each value is either `None` (if that axis is dynamic) or
                an `int` (if that axis is fixed).
        """
        sample_shape_tensor = self._sample_shape_tensor
        sample_shape_provider = (
            self._sample_shape_provider(sample_shape_tensor)
            if sample_shape_tensor
            else None
        )
        return self.chunk_engine.shape(
            self.index, sample_shape_provider=sample_shape_provider
        )

    @property
    def ndim(self) -> int:
        return self.chunk_engine.ndim(self.index)

    @property
    def dtype(self) -> Optional[np.dtype]:
        if self.base_htype in ("json", "list"):
            return np.dtype(str)
        if self.meta.dtype:
            return np.dtype(self.meta.dtype)
        return None

    @property
    def is_sequence(self):
        return self.meta.is_sequence

    @property
    def htype(self):
        if self.is_sequence:
            return f"sequence[{self.meta.htype}]"
        return self.meta.htype

    @property
    def hidden(self) -> bool:
        return self.meta.hidden

    @property
    def base_htype(self):
        return self.meta.htype

    @property
    def shape_interval(self) -> ShapeInterval:
        """Returns a `ShapeInterval` object that describes this tensor's shape more accurately. Length is included.

        Note:
            If you are expecting a `tuple`, use `tensor.shape` instead.

        Example:
            >>> tensor.append(np.zeros((10, 10)))
            >>> tensor.append(np.zeros((10, 15)))
            >>> tensor.shape_interval
            ShapeInterval(lower=(2, 10, 10), upper=(2, 10, 15))
            >>> str(tensor.shape_interval)
            (2, 10, 10:15)

        Returns:
            ShapeInterval: Object containing `lower` and `upper` properties.
        """
        return self.chunk_engine.shape_interval

    @property
    def is_dynamic(self) -> bool:
        """Will return True if samples in this tensor have shapes that are unequal."""
        return self.shape_interval.is_dynamic

    @property
    def num_samples(self) -> int:
        """Returns the length of the primary axis of the tensor.
        Ignores any applied indexing and returns the total length.
        """
        if self.is_sequence:
            return self.chunk_engine._sequence_length
        return self.meta.length

    def __len__(self):
        """Returns the length of the primary axis of the tensor.
        Accounts for indexing into the tensor object.

        Examples:
            >>> len(tensor)
            0
            >>> tensor.extend(np.zeros((100, 10, 10)))
            >>> len(tensor)
            100
            >>> len(tensor[5:10])
            5

        Returns:
            int: The current length of this tensor.
        """

        # catch corrupted datasets / user tampering ASAP
        self.chunk_engine.validate_num_samples_is_synchronized()

        return self.index.length(self.num_samples)

    def __getitem__(
        self,
        item: Union[int, slice, List[int], Tuple[Union[int, slice, Tuple[int]]], Index],
        is_iteration: bool = False,
    ):
        if not isinstance(item, (int, slice, list, tuple, Index)):
            raise InvalidKeyTypeError(item)
        return Tensor(
            self.key,
            self.dataset,
            index=self.index[item],
            is_iteration=is_iteration,
            chunk_engine=self.chunk_engine,
        )

    def _get_bigger_dtype(self, d1, d2):
        if np.can_cast(d1, d2):
            if np.can_cast(d2, d1):
                return d1
            else:
                return d2
        else:
            if np.can_cast(d2, d1):
                return d2
            else:
                return np.object

    def _infer_np_dtype(self, val: Any) -> np.dtype:
        # TODO refac
        if hasattr(val, "dtype"):
            return val.dtype
        elif isinstance(val, int):
            return np.array(0).dtype
        elif isinstance(val, float):
            return np.array(0.0).dtype
        elif isinstance(val, str):
            return np.array("").dtype
        elif isinstance(val, bool):
            return np.dtype(bool)
        elif isinstance(val, Sequence):
            return reduce(self._get_bigger_dtype, map(self._infer_np_dtype, val))
        else:
            raise TypeError(f"Cannot infer numpy dtype for {val}")

    def __setitem__(self, item: Union[int, slice], value: Any):
        """Update samples with new values.

        Example:
            >>> tensor.append(np.zeros((10, 10)))
            >>> tensor.shape
            (1, 10, 10)
            >>> tensor[0] = np.zeros((3, 3))
            >>> tensor.shape
            (1, 3, 3)
        """
        self._write_initialization()
        if isinstance(value, Tensor):
            if value._skip_next_setitem:
                value._skip_next_setitem = False
                return
            value = value.numpy(aslist=True)
        item_index = Index(item)

        if (
            hub.constants._ENABLE_RANDOM_ASSIGNMENT
            and isinstance(item, int)
            and item >= self.num_samples
        ):
            num_samples_to_pad = item - self.num_samples
            self.chunk_engine.pad_and_append(num_samples_to_pad, value)
            return

        self.chunk_engine.update(
            self.index[item_index],
            value,
            link_callback=self._update_links if self.meta.links else None,
        )

    def __iter__(self):
        for i in range(len(self)):
            yield self.__getitem__(i, is_iteration=True)

    def numpy(self, aslist=False) -> Union[np.ndarray, List[np.ndarray]]:
        """Computes the contents of the tensor in numpy format.

        Args:
            aslist (bool): If True, a list of np.ndarrays will be returned. Helpful for dynamic tensors.
                If False, a single np.ndarray will be returned unless the samples are dynamically shaped, in which case
                an error is raised.

        Raises:
            DynamicTensorNumpyError: If reading a dynamically-shaped array slice without `aslist=True`.

        Returns:
            A numpy array containing the data represented by this tensor.
        """

        return self.chunk_engine.numpy(self.index, aslist=aslist)

    def __str__(self):
        index_str = f", index={self.index}"
        if self.index.is_trivial():
            index_str = ""
        pretty_print = summary_tensor(
            self
        )  # get the string for table format of the tensors
        return f"Tensor(key={repr(self.key)}{index_str})" + "\n" + pretty_print

    __repr__ = __str__

    def __array__(self) -> np.ndarray:
        return self.numpy()  # type: ignore

    @_inplace_op
    def __iadd__(self, other):
        pass

    @_inplace_op
    def __isub__(self, other):
        pass

    @_inplace_op
    def __imul__(self, other):
        pass

    @_inplace_op
    def __itruediv__(self, other):
        pass

    @_inplace_op
    def __ifloordiv__(self, other):
        pass

    @_inplace_op
    def __imod__(self, other):
        pass

    @_inplace_op
    def __ipow__(self, other):
        pass

    @_inplace_op
    def __ilshift__(self, other):
        pass

    @_inplace_op
    def __irshift__(self, other):
        pass

    @_inplace_op
    def __iand__(self, other):
        pass

    @_inplace_op
    def __ixor__(self, other):
        pass

    @_inplace_op
    def __ior__(self, other):
        pass

    def data(self) -> Any:
        htype = self.base_htype
        if htype in ("json", "text"):

            if self.ndim == 1:
                return self.numpy()[0]
            else:
                return [sample[0] for sample in self.numpy(aslist=True)]
        elif htype == "list":
            if self.ndim == 1:
                return list(self.numpy())
            else:
                return list(map(list, self.numpy(aslist=True)))
        else:
            return self.numpy()

    def tobytes(self) -> bytes:
        """Returns the bytes of the tensor.

        - Only works for a single sample of tensor.
        - If the tensor is uncompressed, this returns the bytes of the numpy array.
        - If the tensor is sample compressed, this returns the compressed bytes of the sample.
        - If the tensor is chunk compressed, this raises an error.

        Returns:
            bytes: The bytes of the tensor.

        Raises:
            ValueError: If the tensor has multiple samples.
        """
        if self.index.values[0].subscriptable() or len(self.index.values) > 1:
            raise ValueError("tobytes() can be used only on exatcly 1 sample.")
        return self.chunk_engine.read_bytes_for_sample(self.index.values[0].value)  # type: ignore

    def _pop(self):
        self.chunk_engine._pop()
        [self.dataset[link]._pop() for link in self.meta.links]

    def _append_to_links(self, sample, flat: Optional[bool]):
        for k, v in self.meta.links.items():
            if flat is None or v["flatten_sequence"] == flat:
                self.dataset[k].append(get_link_transform(v["append"])(sample))

    def _update_links(
        self,
        global_sample_index: int,
        sub_index: Index,
        new_sample,
        flat: Optional[bool],
    ):
        for k, v in self.meta.links.items():
            if flat is None or v["flatten_sequence"] == flat:
                fname = v.get("update")
                if fname:
                    func = get_link_transform(fname)
                    val = func(
                        new_sample,
                        self.dataset[k][global_sample_index],
                        sub_index=sub_index,
                        partial=not sub_index.is_trivial(),
                    )
                    if val is not _NO_LINK_UPDATE:
                        self.dataset[k][global_sample_index] = val

    @property
    def _sample_info_tensor(self):
        return self.dataset._tensors().get(get_sample_info_tensor_key(self.key))

    @property
    def _sample_shape_tensor(self):
        return self.dataset._tensors().get(get_sample_shape_tensor_key(self.key))

    @property
    def _sample_id_tensor(self):
        return self.dataset._tensors().get(get_sample_id_tensor_key(self.key))

    def _sample_shape_provider(self, sample_shape_tensor) -> Callable:
        if self.is_sequence:

            def get_sample_shape(global_sample_index: int):
                shapes = sample_shape_tensor.numpy(
                    Index(
                        [
                            IndexEntry(
                                slice(
                                    *self.chunk_engine.sequence_encoder[
                                        global_sample_index
                                    ]
                                )
                            )
                        ]
                    )
                )
                return (len(shapes),) + tuple(
                    int(shapes[0, i]) if np.all(shapes[:, i] == shapes[0, i]) else None
                    for i in range(shapes.shape[1])
                )

        else:

            def get_sample_shape(global_sample_index: int):
                return tuple(sample_shape_tensor[global_sample_index].numpy().tolist())

        return get_sample_shape

    def _get_sample_info_at_index(self, global_sample_index: int, sample_info_tensor):
        if self.is_sequence:
            return [
                sample_info_tensor[i].data()
                for i in range(*self.chunk_engine.sequence_encoder[global_sample_index])
            ]
        return sample_info_tensor[global_sample_index].data()

    def _sample_info(self, index: Index):
        sample_info_tensor = self._sample_info_tensor
        if sample_info_tensor is None:
            return None
        if index.subscriptable_at(0):
            return list(
                map(
                    partial(
                        self._get_sample_info_at_index,
                        sample_info_tensor=sample_info_tensor,
                    ),
                    index.values[0].indices(self.num_samples),
                )
            )
        return self._get_sample_info_at_index(index.values[0].value, sample_info_tensor)  # type: ignore

    @property
    def sample_info(self):
        return self._sample_info(self.index)<|MERGE_RESOLUTION|>--- conflicted
+++ resolved
@@ -39,16 +39,15 @@
     InvalidKeyTypeError,
     TensorAlreadyExistsError,
 )
-<<<<<<< HEAD
+
 from hub.util.pretty_print import (
     max_array_length,
     get_string,
     summary_tensor,
 )
-from hub.constants import FIRST_COMMIT_ID, MB
-=======
-from hub.constants import FIRST_COMMIT_ID, _NO_LINK_UPDATE
->>>>>>> 01f7cd01
+from hub.constants import FIRST_COMMIT_ID, MB, _NO_LINK_UPDATE
+
+
 from hub.util.version_control import auto_checkout
 
 
