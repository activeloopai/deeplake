--- conflicted
+++ resolved
@@ -945,13 +945,12 @@
         else:
             webbrowser.open(self._get_video_stream_url())
 
-<<<<<<< HEAD
     @invalid_view_op
     def pop(self, index: Optional[int] = None):
         """Removes an element at the given index."""
         self.chunk_engine.pop(index)
         [self.dataset[link].pop() for link in self.meta.links]
-=======
+
     @property
     def timestamp(self) -> np.ndarray:
         """Returns timestamps (in seconds) for video sample as numpy array.
@@ -1017,5 +1016,4 @@
 
     @property
     def sample_indices(self):
-        return self.index.values[0].indices(self.num_samples)
->>>>>>> bdfc6c09
+        return self.index.values[0].indices(self.num_samples)