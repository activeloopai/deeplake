--- conflicted
+++ resolved
@@ -663,17 +663,11 @@
         Returns:
             A numpy array containing the data represented by this tensor.
         """
-<<<<<<< HEAD
-        self.check_link_ready()
         ret = self.chunk_engine.numpy(
-            self.index, aslist=aslist, fetch_chunks=fetch_chunks
-=======
-        return self.chunk_engine.numpy(
             self.index,
             aslist=aslist,
             fetch_chunks=fetch_chunks,
             pad_tensor=self.pad_tensor,
->>>>>>> f0f3cdc9
         )
         dataset_read(self.dataset)
         return ret
