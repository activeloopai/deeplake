from logging import warning
import hub
from hub.util.exceptions import (
    SampleCompressionError,
    SampleDecompressionError,
    UnsupportedCompressionError,
    CorruptedSampleError,
)
from hub.compression import (
    get_compression_type,
    BYTE_COMPRESSION,
    IMAGE_COMPRESSION,
    VIDEO_COMPRESSION,
    AUDIO_COMPRESSION,
)
from typing import Union, Tuple, Sequence, List, Optional, BinaryIO
import numpy as np
from pathlib import Path
from PIL import Image, UnidentifiedImageError  # type: ignore
from io import BytesIO
import mmap
import struct
import sys
import re
import numcodecs.lz4  # type: ignore

try:
    from miniaudio import (  # type: ignore
        mp3_read_file_f32,
        mp3_read_f32,
        mp3_get_file_info,
        mp3_get_info,
        flac_read_file_f32,
        flac_read_f32,
        flac_get_file_info,
        flac_get_info,
        wav_read_file_f32,
        wav_read_f32,
        wav_get_file_info,
        wav_get_info,
    )

    _MINIAUDIO_INSTALLED = True
except ImportError:
    _MINIAUDIO_INSTALLED = False
from numpy.core.fromnumeric import compress  # type: ignore
import math

try:
    import av  # type: ignore

    _PYAV_INSTALLED = True
except ImportError:
    _PYAV_INSTALLED = False

try:
    import lz4.frame  # type: ignore

    _LZ4_INSTALLED = True
except ImportError:
    _LZ4_INSTALLED = False


if sys.byteorder == "little":
    _NATIVE_INT32 = "<i4"
    _NATIVE_FLOAT32 = "<f4"
else:
    _NATIVE_INT32 = ">i4"
    _NATIVE_FLOAT32 = ">f4"

DIMS_RE = re.compile(rb" ([0-9]+)x([0-9]+)")
FPS_RE = re.compile(rb" ([0-9]+) fps,")
DURATION_RE = re.compile(rb"Duration: ([0-9:.]+),")
INFO_RE = re.compile(rb"([a-z]+)=([0-9./]+)")

_JPEG_SOFS = [
    b"\xff\xc0",
    b"\xff\xc2",
    b"\xff\xc1",
    b"\xff\xc3",
    b"\xff\xc5",
    b"\xff\xc6",
    b"\xff\xc7",
    b"\xff\xc9",
    b"\xff\xca",
    b"\xff\xcb",
    b"\xff\xcd",
    b"\xff\xce",
    b"\xff\xcf",
    b"\xff\xde",
    # Skip:
    b"\xff\xcc",
    b"\xff\xdc",
    b"\xff\xdd",
    b"\xff\xdf",
    # App: (0xFFE0 - 0xFFEF):
    *map(lambda x: x.to_bytes(2, "big"), range(0xFFE0, 0xFFF0)),
    # DQT:
    b"\xff\xdb",
    # COM:
    b"\xff\xfe",
    # Start of scan
    b"\xff\xda",
]

_JPEG_SKIP_MARKERS = set(_JPEG_SOFS[14:])
_JPEG_SOFS_RE = re.compile(b"|".join(_JPEG_SOFS))
_STRUCT_HHB = struct.Struct(">HHB")
_STRUCT_II = struct.Struct(">ii")


def to_image(array: np.ndarray) -> Image:
    shape = array.shape
    if len(shape) == 3 and shape[0] != 1 and shape[2] == 1:
        # convert (X,Y,1) grayscale to (X,Y) for pillow compatibility
        return Image.fromarray(array.squeeze(axis=2))

    return Image.fromarray(array)


def _compress_apng(array: np.ndarray) -> bytes:
    if array.ndim == 3:
        # Binary APNG
        frames = list(
            map(Image.fromarray, (array[:, :, i] for i in range(array.shape[2])))
        )
    elif array.ndim == 4 and array.shape[3] <= 4:
        # RGB(A) APNG
        frames = list(map(Image.fromarray, array))
    else:
        raise SampleCompressionError(array.shape, "apng", "Unexpected shape.")
    out = BytesIO()
    frames[0].save(out, "png", save_all=True, append_images=frames[1:])
    out.seek(0)
    ret = out.read()
    out.close()
    return ret


def _decompress_apng(buffer: Union[bytes, memoryview]) -> np.ndarray:
    img = Image.open(BytesIO(buffer))
    frame0 = np.array(img)
    if frame0.ndim == 2:
        ret = np.zeros(frame0.shape + (img.n_frames,), dtype=frame0.dtype)
        ret[:, :, 0] = frame0
        for i in range(1, img.n_frames):
            img.seek(i)
            ret[:, :, i] = np.array(img)
    else:
        ret = np.zeros((img.n_frames,) + frame0.shape, dtype=frame0.dtype)
        ret[0] = frame0
        for i in range(1, img.n_frames):
            img.seek(i)
            ret[i] = np.array(img)
    return ret


def compress_bytes(
    buffer: Union[bytes, memoryview], compression: Optional[str]
) -> bytes:
    if not buffer:
        return b""
    if compression == "lz4":
        if not buffer:
            return b""
        return numcodecs.lz4.compress(buffer)
    else:
        raise SampleCompressionError(
            (len(buffer),), compression, f"Not a byte compression: {compression}"
        )


def decompress_bytes(
    buffer: Union[bytes, memoryview], compression: Optional[str]
) -> bytes:
    if not buffer:
        return b""
    if compression == "lz4":
        # weird edge case of lz4 + empty string
        if buffer == b"\x00\x00\x00\x00\x00":
            return b""
        if (
            buffer[:4] == b'\x04"M\x18'
        ):  # python-lz4 magic number (backward compatiblity)
            if not _LZ4_INSTALLED:
                raise ModuleNotFoundError(
                    "Module lz4 not found. Install using `pip install lz4`."
                )
            return lz4.frame.decompress(buffer)
        return numcodecs.lz4.decompress(buffer)
    else:
        raise SampleDecompressionError()


def compress_array(array: np.ndarray, compression: Optional[str]) -> bytes:
    """Compress some numpy array using `compression`. All meta information will be contained in the returned buffer.

    Note:
        `decompress_array` may be used to decompress from the returned bytes back into the `array`.

    Args:
        array (np.ndarray): Array to be compressed.
        compression (str, optional): `array` will be compressed with this compression into bytes. Right now only arrays compatible with `PIL` will be compressed.

    Raises:
        UnsupportedCompressionError: If `compression` is unsupported. See `hub.compressions`.
        SampleCompressionError: If there was a problem compressing `array`.
        NotImplementedError: If compression is not supported.

    Returns:
        bytes: Compressed `array` represented as bytes.
    """

    # empty sample shouldn't be compressed

    if 0 in array.shape:
        return bytes()

    if compression not in hub.compressions:
        raise UnsupportedCompressionError(compression)

    if compression is None:
        return array.tobytes()

    compr_type = get_compression_type(compression)

    if compr_type == BYTE_COMPRESSION:
        return compress_bytes(array.tobytes(), compression)
    elif compr_type == AUDIO_COMPRESSION:
        raise NotImplementedError(
            "In order to store audio data, you should use `hub.read(path_to_file)`. Compressing raw data is not yet supported."
        )
    elif compr_type == VIDEO_COMPRESSION:
        raise NotImplementedError(
            "In order to store video data, you should use `hub.read(path_to_file)`. Compressing raw data is not yet supported."
        )

    if compression == "apng":
        return _compress_apng(array)
    try:
        img = to_image(array)
        out = BytesIO()
        out._close = out.close  # type: ignore
        out.close = (  # type: ignore
            lambda: None
        )  # sgi save handler will try to close the stream (see https://github.com/python-pillow/Pillow/pull/5645)
        kwargs = {"sizes": [img.size]} if compression == "ico" else {}
        img.save(out, compression, **kwargs)
        out.seek(0)
        compressed_bytes = out.read()
        out._close()  # type: ignore
        return compressed_bytes
    except (TypeError, OSError) as e:
        raise SampleCompressionError(array.shape, compression, str(e))


def decompress_array(
    buffer: Union[bytes, memoryview, str],
    shape: Optional[Tuple[int, ...]] = None,
    dtype: Optional[str] = None,
    compression: Optional[str] = None,
    start_idx: Optional[int] = None,
    end_idx: Optional[int] = None,
    step: Optional[int] = None,
    reverse: bool = False,
) -> np.ndarray:
    """Decompress some buffer into a numpy array. It is expected that all meta information is
    stored inside `buffer`.

    Note:
        `compress_array` may be used to get the `buffer` input.

    Args:
        buffer (bytes, memoryview, str): Buffer or file to be decompressed. It is assumed all meta information required to
            decompress is contained within `buffer`, except for byte compressions
        shape (Tuple[int], Optional): Desired shape of decompressed object. Reshape will attempt to match this shape before returning.
        dtype (str, Optional): Applicable only for byte compressions. Expected dtype of decompressed array.
        compression (str, Optional): Applicable only for byte compressions. Compression used to compression the given buffer.
        start_idx: (int, Optional): Applicable only for video compressions. Index of first frame.
        end_idx: (int, Optional): Applicable only for video compressions. Index of last frame (exclusive).
        step: (int, Optional): Applicable only for video compressions. Step size for seeking.
        reverse (bool): Applicable only for video compressions. Reverses output numpy array if set to True.

    Raises:
        SampleDecompressionError: If decompression fails.
        ValueError: If dtype and shape are not specified for byte compression.

    Returns:
        np.ndarray: Array from the decompressed buffer.
    """
    compr_type = get_compression_type(compression)
    if compr_type == BYTE_COMPRESSION:
        if dtype is None or shape is None:
            raise ValueError("dtype and shape must be specified for byte compressions.")
        try:
            decompressed_bytes = decompress_bytes(buffer, compression)  # type: ignore
            return np.frombuffer(decompressed_bytes, dtype=dtype).reshape(shape)
        except Exception:
            raise SampleDecompressionError()
    elif compr_type == AUDIO_COMPRESSION:
        return _decompress_audio(buffer)
    elif compr_type == VIDEO_COMPRESSION:
        return _decompress_video(buffer, start_idx, end_idx, step, reverse)  # type: ignore

    if compression == "apng":
        return _decompress_apng(buffer)  # type: ignore
    try:
        if shape is not None and 0 in shape:
            return np.zeros(shape, dtype=dtype)
        if not isinstance(buffer, str):
            buffer = BytesIO(buffer)  # type: ignore
        img = Image.open(buffer)  # type: ignore
        arr = np.array(img)
        if shape is not None:
            arr = arr.reshape(shape)
        return arr
    except Exception:
        raise SampleDecompressionError()


def _get_bounding_shape(shapes: Sequence[Tuple[int, ...]]) -> Tuple[int, int, int]:
    """Gets the shape of a bounding box that can contain the given the shapes tiled horizontally."""
    if len(shapes) == 0:
        return (0, 0, 0)
    channels_shape = shapes[0][2:]
    for shape in shapes:
        if shape[2:] != channels_shape:
            raise ValueError(
                "The data can't be compressed as the number of channels doesn't match."
            )
    return (max(s[0] for s in shapes), sum(s[1] for s in shapes)) + channels_shape  # type: ignore


def compress_multiple(
    arrays: Sequence[np.ndarray], compression: Optional[str]
) -> bytes:
    """Compress multiple arrays of different shapes into a single buffer. Used for chunk wise compression.
    The arrays are tiled horizontally and padded with zeros to fit in a bounding box, which is then compressed."""
    if len(arrays) == 0:
        return b""
    dtype = arrays[0].dtype
    for arr in arrays:
        if arr.dtype != dtype:
            raise SampleCompressionError(
                arr.shape,
                compression,
                message="All arrays expected to have same dtype.",
            )
    compr_type = get_compression_type(compression)
    if compr_type == BYTE_COMPRESSION:
        return compress_bytes(
            b"".join(arr.tobytes() for arr in arrays), compression
        )  # Note: shape and dtype info not included
    elif compr_type == AUDIO_COMPRESSION:
        raise NotImplementedError("compress_multiple does not support audio samples.")
    elif compr_type == VIDEO_COMPRESSION:
        raise NotImplementedError("compress_multiple does not support video samples.")
    elif compression == "apng":
        raise NotImplementedError("compress_multiple does not support apng samples.")
    canvas = np.zeros(_get_bounding_shape([arr.shape for arr in arrays]), dtype=dtype)
    next_x = 0
    for arr in arrays:
        canvas[: arr.shape[0], next_x : next_x + arr.shape[1]] = arr
        next_x += arr.shape[1]
    return compress_array(canvas, compression=compression)


def decompress_multiple(
    buffer: Union[bytes, memoryview],
    shapes: Sequence[Tuple[int, ...]],
    dtype: Optional[Union[np.dtype, str]] = None,
    compression: Optional[str] = None,
) -> List[np.ndarray]:
    """Unpack a compressed buffer into multiple arrays."""
    if not buffer:
        return []
    if compression and get_compression_type(compression) == "byte":
        decompressed_buffer = memoryview(decompress_bytes(buffer, compression))
        arrays = []
        itemsize = np.dtype(dtype).itemsize
        for shape in shapes:
            nbytes = int(np.prod(shape) * itemsize)
            arrays.append(
                np.frombuffer(decompressed_buffer[:nbytes], dtype=dtype).reshape(shape)
            )
            decompressed_buffer = decompressed_buffer[nbytes:]
        return arrays
    canvas = decompress_array(buffer)
    arrays = []
    next_x = 0
    for shape in shapes:
        arrays.append(canvas[: shape[0], next_x : next_x + shape[1]])
        next_x += shape[1]
    return arrays


def verify_compressed_file(
    file: Union[str, BinaryIO, bytes, memoryview], compression: str
) -> Union[Tuple[Tuple[int, ...], str], None]:
    """Verify the contents of an image file
    Args:
        file (Union[str, BinaryIO, bytes, memoryview]): Path to the file or file like object or contents of the file
        compression (str): Expected compression of the image file
    """
    if isinstance(file, str):
        file = open(file, "rb")
        close = True
    elif hasattr(file, "read"):
        close = False
        file.seek(0)  # type: ignore
    else:
        close = False
    try:
        if compression == "png":
            return _verify_png(file)
        elif compression == "jpeg":
            return _verify_jpeg(file), "|u1"
        elif get_compression_type(compression) == AUDIO_COMPRESSION:
            return _read_audio_shape(file, compression), "<f4"  # type: ignore
        elif compression in ("mp4", "mkv", "avi"):
            if isinstance(file, (bytes, memoryview, str)):
                return _read_video_shape(file), "|u1"  # type: ignore
        else:
            return _fast_decompress(file)
    except Exception as e:
        raise CorruptedSampleError(compression)
    finally:
        if close:
            file.close()  # type: ignore

    return None


def get_compression(header=None, path=None):
    if path:
        # These formats are recognized by file extension for now
        file_formats = ["mp3", "flac", "wav", "mp4", "mkv", "avi"]
        for fmt in file_formats:
            if str(path).lower().endswith("." + fmt):
                return fmt
    if header:
        if not Image.OPEN:
            Image.init()
        for fmt in Image.OPEN:
            accept = Image.OPEN[fmt][1]
            if accept and accept(header):
                return fmt.lower()
        raise SampleDecompressionError()


def _verify_png(buf):
    if not hasattr(buf, "read"):
        buf = BytesIO(buf)
    img = Image.open(buf)
    img.verify()
    return Image._conv_type_shape(img)


def _verify_jpeg(f):
    if hasattr(f, "read"):
        return _verify_jpeg_file(f)
    return _verify_jpeg_buffer(f)


def _verify_jpeg_buffer(buf: bytes):
    # Start of Image
    mview = memoryview(buf)
    assert buf.startswith(b"\xff\xd8")
    # Look for Start of Frame
    sof_idx = -1
    offset = 0
    while True:
        match = _re_find_first(_JPEG_SOFS_RE, mview[offset:])
        if match is None:
            break
        idx = match.start(0) + offset
        marker = buf[idx : idx + 2]
        if marker == _JPEG_SOFS[-1]:
            break
        offset = idx + int.from_bytes(buf[idx + 2 : idx + 4], "big") + 2
        if marker not in _JPEG_SKIP_MARKERS:
            sof_idx = idx
    if sof_idx == -1:
        raise Exception()

    length = int.from_bytes(mview[sof_idx + 2 : sof_idx + 4], "big")
    assert mview[sof_idx + length + 2 : sof_idx + length + 4] in [
        b"\xff\xc4",
        b"\xff\xdb",
        b"\xff\xdd",
        b"\xff\xda",
    ]  # DHT, DQT, DRI, SOS
    shape = _STRUCT_HHB.unpack(mview[sof_idx + 5 : sof_idx + 10])
    assert buf.find(b"\xff\xd9") != -1
    if shape[-1] in (1, None):
        shape = shape[:-1]
    return shape


def _verify_jpeg_file(f):
    # See: https://dev.exiv2.org/projects/exiv2/wiki/The_Metadata_in_JPEG_files#2-The-metadata-structure-in-JPEG
    mm = mmap.mmap(f.fileno(), 0, access=mmap.ACCESS_READ)
    mv = memoryview(mm)
    try:
        soi = f.read(2)
        # Start of Image
        assert soi == b"\xff\xd8"

        # Look for Start of Frame
        sof_idx = -1
        offset = 0
        while True:
            view = mv[offset:]
            match = _re_find_first(_JPEG_SOFS_RE, view)
            view.release()
            if match is None:
                break
            idx = match.start(0) + offset
            marker = mm[idx : idx + 2]
            if marker == _JPEG_SOFS[-1]:
                break
            f.seek(idx + 2)
            offset = idx + int.from_bytes(f.read(2), "big") + 2
            if marker not in _JPEG_SKIP_MARKERS:
                sof_idx = idx
        if sof_idx == -1:
            raise Exception()  # Caught by verify_compressed_file()

        f.seek(sof_idx + 2)
        length = int.from_bytes(f.read(2), "big")
        f.seek(length - 2, 1)
        definition_start = f.read(2)
        assert definition_start in [
            b"\xff\xc4",
            b"\xff\xdb",
            b"\xff\xdd",
            b"\xff\xda",
        ]  # DHT, DQT, DRI, SOS
        f.seek(sof_idx + 5)
        shape = _STRUCT_HHB.unpack(f.read(5))
        # TODO this check is too slow
        assert mm.find(b"\xff\xd9") != -1  # End of Image
        if shape[-1] in (1, None):
            shape = shape[:-1]
        return shape
    finally:
        mv.release()
        mm.close()


def _fast_decompress(buf):
    if not hasattr(buf, "read"):
        buf = BytesIO(buf)
    img = Image.open(buf)
    img.load()
    if img.mode == 1:
        args = ("L",)
    else:
        args = (img.mode,)
    enc = Image._getencoder(img.mode, "raw", args)
    enc.setimage(img.im)
    bufsize = max(65536, img.size[0] * 4)
    while True:
        status, err_code, buf = enc.encode(
            bufsize
        )  # See https://github.com/python-pillow/Pillow/blob/master/src/encode.c#L144
        if err_code:
            break
    if err_code < 0:
        raise Exception()  # caught by verify_compressed_file()
    return Image._conv_type_shape(img)


def read_meta_from_compressed_file(
    file, compression: Optional[str] = None
) -> Tuple[str, Tuple[int], str]:
    """Reads shape, dtype and format without decompressing or verifying the sample."""
    if isinstance(file, (str, Path)):
        f = open(file, "rb")
        isfile = True
        close = True
    elif hasattr(file, "read"):
        f = file
        close = False
        isfile = True
        f.seek(0)
    else:
        isfile = False
        f = file
        close = False
    try:
        if compression is None:
            path = file if isinstance(file, str) else None
            if hasattr(f, "read"):
                compression = get_compression(f.read(32), path)
                f.seek(0)
            else:
                compression = get_compression(f[:32], path)  # type: ignore
        if compression == "jpeg":
            try:
                shape, typestr = _read_jpeg_shape(f), "|u1"
            except Exception:
                raise CorruptedSampleError("jpeg")
        elif compression == "png":
            try:
                shape, typestr = _read_png_shape_and_dtype(f)
            except Exception:
                raise CorruptedSampleError("png")
        elif get_compression_type(compression) == AUDIO_COMPRESSION:
            try:
                shape, typestr = _read_audio_shape(file), "<f4"
            except Exception as e:
                raise CorruptedSampleError(compression)
        elif compression in ("mp4", "mkv", "avi"):
            try:
                shape, typestr = _read_video_shape(file), "|u1"  # type: ignore
            except Exception as e:
                raise CorruptedSampleError(compression)
        else:
            img = Image.open(f) if isfile else Image.open(BytesIO(f))  # type: ignore
            shape, typestr = Image._conv_type_shape(img)
            compression = img.format.lower()
        return compression, shape, typestr  # type: ignore
    finally:
        if close:
            f.close()


def _read_jpeg_shape(f: Union[bytes, BinaryIO]) -> Tuple[int, ...]:
    if hasattr(f, "read"):
        return _read_jpeg_shape_from_file(f)
    return _read_jpeg_shape_from_buffer(f)  # type: ignore


def _re_find_first(pattern, string):
    for match in re.finditer(pattern, string):
        return match


def _read_jpeg_shape_from_file(f) -> Tuple[int, ...]:
    """Reads shape of a jpeg image from file without loading the whole image in memory"""
    mm = mmap.mmap(f.fileno(), 0, access=mmap.ACCESS_COPY)
    mv = memoryview(mm)
    try:
        # Look for Start of Frame
        sof_idx = -1
        offset = 0
        while True:
            view = mv[offset:]
            match = _re_find_first(_JPEG_SOFS_RE, view)
            view.release()
            if match is None:
                break
            idx = match.start(0) + offset
            marker = mm[idx : idx + 2]
            if marker == _JPEG_SOFS[-1]:
                break
            f.seek(idx + 2)
            offset = idx + int.from_bytes(f.read(2), "big") + 2
            if marker not in _JPEG_SKIP_MARKERS:
                sof_idx = idx
        if sof_idx == -1:
            raise Exception()
        f.seek(sof_idx + 5)
        shape = _STRUCT_HHB.unpack(f.read(5))  # type: ignore
        if shape[-1] in (1, None):
            shape = shape[:-1]
        return shape
    finally:
        mv.release()
        mm.close()


def _read_jpeg_shape_from_buffer(buf: bytes) -> Tuple[int, ...]:
    """Gets shape of a jpeg file from its contents"""
    # Look for Start of Frame
    mv = memoryview(buf)
    sof_idx = -1
    offset = 0
    while True:
        match = _re_find_first(_JPEG_SOFS_RE, mv[offset:])
        if match is None:
            break
        idx = match.start(0) + offset
        marker = buf[idx : idx + 2]
        if marker == _JPEG_SOFS[-1]:
            break
        offset = idx + int.from_bytes(buf[idx + 2 : idx + 4], "big") + 2
        if marker not in _JPEG_SKIP_MARKERS:
            sof_idx = idx
    if sof_idx == -1:
        raise Exception()
    shape = _STRUCT_HHB.unpack(memoryview(buf)[sof_idx + 5 : sof_idx + 10])  # type: ignore
    if shape[-1] in (1, None):
        shape = shape[:-1]
    return shape


def _read_png_shape_and_dtype(f: Union[bytes, BinaryIO]) -> Tuple[Tuple[int, ...], str]:
    """Reads shape and dtype of a png file from a file like object or file contents.
    If a file like object is provided, all of its contents are NOT loaded into memory."""
    if not hasattr(f, "read"):
        f = BytesIO(f)  # type: ignore
    f.seek(16)  # type: ignore
    size = _STRUCT_II.unpack(f.read(8))[::-1]  # type: ignore
    bits, colors = f.read(2)  # type: ignore

    # Get the number of channels and dtype based on bits and colors:
    if colors == 0:
        if bits == 1:
            typstr = "|b1"
        elif bits == 16:
            typstr = _NATIVE_INT32
        else:
            typstr = "|u1"
        nlayers = None
    else:
        typstr = "|u1"
        if colors == 2:
            nlayers = 3
        elif colors == 3:
            nlayers = None
        elif colors == 4:
            if bits == 8:
                nlayers = 2
            else:
                nlayers = 4
        else:
            nlayers = 4
    shape = size if nlayers is None else size + (nlayers,)
    return shape, typstr  # type: ignore


<<<<<<< HEAD
=======
def _decompress_audio(
    file: Union[bytes, memoryview, str], compression: Optional[str]
) -> np.ndarray:
    if not _MINIAUDIO_INSTALLED:
        raise ModuleNotFoundError(
            "Miniaudio is not installed. Run `pip install hub[audio]`."
        )
    decompressor = globals()[
        f"{compression}_read{'_file' if isinstance(file, str) else ''}_f32"
    ]
    if isinstance(file, memoryview):
        if (
            isinstance(file.obj, bytes)
            and file.strides == (1,)
            and file.shape == (len(file.obj),)
        ):
            file = file.obj
        else:
            file = bytes(file)
    raw_audio = decompressor(file)
    return np.frombuffer(raw_audio.samples, dtype="<f4").reshape(
        raw_audio.num_frames, raw_audio.nchannels
    )


def _read_audio_meta(file: Union[bytes, memoryview, str], compression: str) -> dict:
    if not _MINIAUDIO_INSTALLED:
        raise ModuleNotFoundError(
            "Miniaudio is not installed. Run `pip install hub[audio]`."
        )
    f_info = globals()[
        f"{compression}_get{'_file' if isinstance(file, str) else ''}_info"
    ]
    info = f_info(file)
    return info.__dict__


def _read_audio_shape(
    file: Union[bytes, memoryview, str], compression: str
) -> Tuple[int, ...]:
    if not _MINIAUDIO_INSTALLED:
        raise ModuleNotFoundError(
            "Miniaudio is not installed. Run `pip install hub[audio]`."
        )
    f_info = globals()[
        f"{compression}_get{'_file' if isinstance(file, str) else ''}_info"
    ]
    info = f_info(file)
    return (info.num_frames, info.nchannels)


>>>>>>> 0c3e8d07
def _frame_to_stamp(nframe, stream):
    """Convert frame number to timestamp based on fps of video stream."""
    fps = stream.guessed_rate.numerator / stream.guessed_rate.denominator
    seek_target = nframe / fps
    stamp = math.floor(
        seek_target * (stream.time_base.denominator / stream.time_base.numerator)
    )
    return stamp


def _open_video(file: Union[str, bytes, memoryview]):
    if isinstance(file, str):
        container = av.open(
            file, options={"protocol_whitelist": "file,http,https,tcp,tls,subfile"}
        )
    else:
        container = av.open(BytesIO(file))

    vstreams = container.streams.video

    if len(vstreams) == 0:
        raise IndexError("No video streams available!")

    vstream = vstreams[0]

    return container, vstream


def _read_metadata_from_vstream(container, vstream):
    duration = vstream.duration
    if duration is None:
        duration = container.duration
        time_base = 1 / av.time_base
    else:
        time_base = vstream.time_base.numerator / vstream.time_base.denominator
    fps = vstream.guessed_rate.numerator / vstream.guessed_rate.denominator

    nframes = vstream.frames
    if nframes == 0:
        nframes = math.floor(fps * duration * time_base)

    height = vstream.codec_context.height
    width = vstream.codec_context.width
    shape = (nframes, height, width, 3)

    return shape, duration, fps, time_base


def _read_video_shape(
    file: Union[str, bytes, memoryview],
):
    container, vstream = _open_video(file)
    shape = _read_metadata_from_vstream(container, vstream)[0]
    return shape


def _decompress_video(
    file: Union[str, bytes],
    start: Optional[int],
    stop: Optional[int],
    step: Optional[int],
    reverse: bool,
):
    if not _PYAV_INSTALLED:
        raise ModuleNotFoundError(
            "Module av not found. Find instructions to install PyAV at https://pyav.org/docs/develop/overview/installation.html"
        )
    container, vstream = _open_video(file)
    nframes, height, width, _ = _read_metadata_from_vstream(container, vstream)[0]

    if start is None:
        start = 0

    if stop is None:
        stop = nframes

    if step is None:
        step = 1

    nframes = math.ceil((stop - start) / step)

    video = np.zeros((nframes, height, width, 3), dtype=np.uint8)

    seek_target = _frame_to_stamp(start, vstream)
    step_time = _frame_to_stamp(step, vstream)

    gop_size = (
        vstream.codec_context.gop_size
    )  # gop size is distance (in frames) between 2 I-frames
    if step > gop_size:
        step_seeking = True
    else:
        step_seeking = False

    seekable = True
    try:
        container.seek(seek_target, stream=vstream)
    except av.error.PermissionError:
        seekable = False
        container, vstream = _open_video(file)  # try again but this time don't seek
        warning(
            "Cannot seek. Possibly a corrupted video file. Retrying with seeking disabled..."
        )

    i = 0
    for packet in container.demux(video=0):
        for frame in packet.decode():
            if packet.pts and packet.pts >= seek_target:
                arr = frame.to_ndarray(format="rgb24")
                video[i] = arr
                i += 1
                seek_target += step_time
                if step_seeking and seekable:
                    container.seek(seek_target, stream=vstream)

        if i == nframes:
            break

    if reverse:
        return video[::-1]
    return video


def _open_audio(file: Union[str, bytes, memoryview]):
    if not _PYAV_INSTALLED:
        raise ModuleNotFoundError(
            "PyAV is not installed. Please run `pip install hub[audio]`"
        )
    if isinstance(file, str):
        container = av.open(
            file, options={"protocol_whitelist": "file,http,https,tcp,tls,subfile"}
        )
    else:
        container = av.open(BytesIO(file))

    astreams = container.streams.audio

    if len(astreams) == 0:
        raise IndexError("No audio streams available!")

    astream = astreams[0]

    return container, astream


def _read_shape_from_astream(container, astream):
    duration = astream.duration
    if duration is None:
        duration = container.duration
        time_base = 1 / av.time_base
    else:
        time_base = astream.time_base.numerator / astream.time_base.denominator
    sample_rate = astream.sample_rate
    nsamples = math.floor(sample_rate * duration * time_base)
    nchannels = astream.channels

    # possible for some files with bad meta
    if nsamples < 0:
        nsamples = 0
    return (nsamples, nchannels)


def _read_audio_shape(
    file: Union[bytes, memoryview, str],
) -> Tuple[int, ...]:
    container, astream = _open_audio(file)
    shape = _read_shape_from_astream(container, astream)
    return shape


def _decompress_audio(
    file: Union[bytes, memoryview, str],
):
    container, astream = _open_audio(file)
    shape = _read_shape_from_astream(container, astream)

    if shape[0] == 0:
        audio = None
        for frame in container.decode(audio=0):
            if not frame.is_corrupt:
                audio = frame.to_ndarray().astype("<f4")
                break

        if audio is not None:
            for frame in container.decode(audio=0):
                if not frame.is_corrupt:
                    audio = np.concatenate(
                        (audio, frame.to_ndarray().astype("<f4")), axis=1
                    )

        return np.transpose(audio)

    audio = np.zeros(shape, dtype="<f4")
    sample_count = 0

    for frame in container.decode(audio=0):
        if not frame.is_corrupt:
            audio[sample_count : sample_count + frame.samples] = (
                frame.to_ndarray().transpose().astype("<f4")
            )
            sample_count += frame.samples
    return audio<|MERGE_RESOLUTION|>--- conflicted
+++ resolved
@@ -23,26 +23,6 @@
 import sys
 import re
 import numcodecs.lz4  # type: ignore
-
-try:
-    from miniaudio import (  # type: ignore
-        mp3_read_file_f32,
-        mp3_read_f32,
-        mp3_get_file_info,
-        mp3_get_info,
-        flac_read_file_f32,
-        flac_read_f32,
-        flac_get_file_info,
-        flac_get_info,
-        wav_read_file_f32,
-        wav_read_f32,
-        wav_get_file_info,
-        wav_get_info,
-    )
-
-    _MINIAUDIO_INSTALLED = True
-except ImportError:
-    _MINIAUDIO_INSTALLED = False
 from numpy.core.fromnumeric import compress  # type: ignore
 import math
 
@@ -731,60 +711,6 @@
     return shape, typstr  # type: ignore
 
 
-<<<<<<< HEAD
-=======
-def _decompress_audio(
-    file: Union[bytes, memoryview, str], compression: Optional[str]
-) -> np.ndarray:
-    if not _MINIAUDIO_INSTALLED:
-        raise ModuleNotFoundError(
-            "Miniaudio is not installed. Run `pip install hub[audio]`."
-        )
-    decompressor = globals()[
-        f"{compression}_read{'_file' if isinstance(file, str) else ''}_f32"
-    ]
-    if isinstance(file, memoryview):
-        if (
-            isinstance(file.obj, bytes)
-            and file.strides == (1,)
-            and file.shape == (len(file.obj),)
-        ):
-            file = file.obj
-        else:
-            file = bytes(file)
-    raw_audio = decompressor(file)
-    return np.frombuffer(raw_audio.samples, dtype="<f4").reshape(
-        raw_audio.num_frames, raw_audio.nchannels
-    )
-
-
-def _read_audio_meta(file: Union[bytes, memoryview, str], compression: str) -> dict:
-    if not _MINIAUDIO_INSTALLED:
-        raise ModuleNotFoundError(
-            "Miniaudio is not installed. Run `pip install hub[audio]`."
-        )
-    f_info = globals()[
-        f"{compression}_get{'_file' if isinstance(file, str) else ''}_info"
-    ]
-    info = f_info(file)
-    return info.__dict__
-
-
-def _read_audio_shape(
-    file: Union[bytes, memoryview, str], compression: str
-) -> Tuple[int, ...]:
-    if not _MINIAUDIO_INSTALLED:
-        raise ModuleNotFoundError(
-            "Miniaudio is not installed. Run `pip install hub[audio]`."
-        )
-    f_info = globals()[
-        f"{compression}_get{'_file' if isinstance(file, str) else ''}_info"
-    ]
-    info = f_info(file)
-    return (info.num_frames, info.nchannels)
-
-
->>>>>>> 0c3e8d07
 def _frame_to_stamp(nframe, stream):
     """Convert frame number to timestamp based on fps of video stream."""
     fps = stream.guessed_rate.numerator / stream.guessed_rate.denominator
@@ -955,6 +881,17 @@
     return shape
 
 
+def _read_audio_meta(file: Union[bytes, memoryview, str], compression: str) -> dict:
+    container, astream = _open_audio(file)
+    meta = {}
+    meta["duration"] = astream.duration or container.duration
+    meta["sample_rate"] = astream.sample_rate
+    meta["time_base"] = astream.time_base
+    meta["frame_size"] = astream.frame_size
+    meta["nchannels"] = astream.channels
+    return meta
+
+
 def _decompress_audio(
     file: Union[bytes, memoryview, str],
 ):
