import hub
from hub.util.exceptions import (
    SampleCompressionError,
    SampleDecompressionError,
    UnsupportedCompressionError,
    CorruptedSampleError,
)
from hub.compression import (
    get_compression_type,
    BYTE_COMPRESSION,
    IMAGE_COMPRESSION,
    VIDEO_COMPRESSION,
    AUDIO_COMPRESSION,
)
from typing import Union, Tuple, Sequence, List, Optional, BinaryIO
import numpy as np
from pathlib import Path
from PIL import Image, UnidentifiedImageError  # type: ignore
from io import BytesIO
import mmap
import struct
import sys
import re
import numcodecs.lz4  # type: ignore
import lz4.frame  # type: ignore
import os
import subprocess as sp
import tempfile
from miniaudio import (  # type: ignore
    mp3_read_file_f32,
    mp3_read_f32,
    mp3_get_file_info,
    mp3_get_info,
    flac_read_file_f32,
    flac_read_f32,
    flac_get_file_info,
    flac_get_info,
    wav_read_file_f32,
    wav_read_f32,
    wav_get_file_info,
    wav_get_info,
)
from numpy.core.fromnumeric import compress  # type: ignore
import math


if sys.byteorder == "little":
    _NATIVE_INT32 = "<i4"
    _NATIVE_FLOAT32 = "<f4"
else:
    _NATIVE_INT32 = ">i4"
    _NATIVE_FLOAT32 = ">f4"

if os.name == "nt":
    _FFMPEG_BINARY = "ffmpeg.exe"
    _FFPROBE_BINARY = "ffprobe.exe"
else:
    _FFMPEG_BINARY = "ffmpeg"
    _FFPROBE_BINARY = "ffprobe"

DIMS_RE = re.compile(rb" ([0-9]+)x([0-9]+)")
FPS_RE = re.compile(rb" ([0-9]+) fps,")
DURATION_RE = re.compile(rb"Duration: ([0-9]{2}:[0-9]{2}:[0-9]{2}\.[0-9]{2}),")
INFO_RE = re.compile(rb"([a-z]+)=([0-9./]+)")

_JPEG_SOFS = [
    b"\xff\xc0",
    b"\xff\xc2",
    b"\xff\xc1",
    b"\xff\xc3",
    b"\xff\xc5",
    b"\xff\xc6",
    b"\xff\xc7",
    b"\xff\xc9",
    b"\xff\xca",
    b"\xff\xcb",
    b"\xff\xcd",
    b"\xff\xce",
    b"\xff\xcf",
    b"\xff\xde",
    # Skip:
    b"\xff\xcc",
    b"\xff\xdc",
    b"\xff\xdd",
    b"\xff\xdf",
    # App: (0xFFE0 - 0xFFEF):
    *map(lambda x: x.to_bytes(2, "big"), range(0xFFE0, 0xFFF0)),
    # DQT:
    b"\xff\xdb",
    # COM:
    b"\xff\xfe",
    # Start of scan
    b"\xff\xda",
]

_JPEG_SKIP_MARKERS = set(_JPEG_SOFS[14:])
_JPEG_SOFS_RE = re.compile(b"|".join(_JPEG_SOFS))
_STRUCT_HHB = struct.Struct(">HHB")
_STRUCT_II = struct.Struct(">ii")

_HUB_MKV_HEADER = b"HUB_MKV_META"

_FFMPEG_EXISTS = None


def ffmpeg_exists():
    global _FFMPEG_EXISTS
    if _FFMPEG_EXISTS is None:
        _FFMPEG_EXISTS = True
        try:
            retval = sp.run(
                [_FFMPEG_BINARY, "-h"], stdout=sp.PIPE, stderr=sp.PIPE
            ).returncode
        except FileNotFoundError as e:
            _FFMPEG_EXISTS = False
    return _FFMPEG_EXISTS


def ffmpeg_binary():
    if ffmpeg_exists():
        return _FFMPEG_BINARY
    raise FileNotFoundError(
        "FFMPEG not found. Install FFMPEG to use hub's video features"
    )


def ffprobe_binary():
    if ffmpeg_exists():
        return _FFPROBE_BINARY
    raise FileNotFoundError(
        "FFMPEG not found. Install FFMPEG to use hub's video features"
    )


def to_image(array: np.ndarray) -> Image:
    shape = array.shape
    if len(shape) == 3 and shape[0] != 1 and shape[2] == 1:
        # convert (X,Y,1) grayscale to (X,Y) for pillow compatibility
        return Image.fromarray(array.squeeze(axis=2))

    return Image.fromarray(array)


def _compress_apng(array: np.ndarray) -> bytes:
    if array.ndim == 3:
        # Binary APNG
        frames = list(
            map(Image.fromarray, (array[:, :, i] for i in range(array.shape[2])))
        )
    elif array.ndim == 4 and array.shape[3] <= 4:
        # RGB(A) APNG
        frames = list(map(Image.fromarray, array))
    else:
        raise SampleCompressionError(array.shape, "apng", "Unexpected shape.")
    out = BytesIO()
    frames[0].save(out, "png", save_all=True, append_images=frames[1:])
    out.seek(0)
    ret = out.read()
    out.close()
    return ret


def _decompress_apng(buffer: Union[bytes, memoryview]) -> np.ndarray:
    img = Image.open(BytesIO(buffer))
    frame0 = np.array(img)
    if frame0.ndim == 2:
        ret = np.zeros(frame0.shape + (img.n_frames,), dtype=frame0.dtype)
        ret[:, :, 0] = frame0
        for i in range(1, img.n_frames):
            img.seek(i)
            ret[:, :, i] = np.array(img)
    else:
        ret = np.zeros((img.n_frames,) + frame0.shape, dtype=frame0.dtype)
        ret[0] = frame0
        for i in range(1, img.n_frames):
            img.seek(i)
            ret[i] = np.array(img)
    return ret


def compress_bytes(
    buffer: Union[bytes, memoryview], compression: Optional[str]
) -> bytes:
    if compression == "lz4":
        return numcodecs.lz4.compress(buffer)
    else:
        raise SampleCompressionError(
            (len(buffer),), compression, f"Not a byte compression: {compression}"
        )


def decompress_bytes(
    buffer: Union[bytes, memoryview], compression: Optional[str]
) -> bytes:
    if not buffer:
        return b""
    if compression == "lz4":
        if (
            buffer[:4] == b'\x04"M\x18'
        ):  # python-lz4 magic number (backward compatiblity)
            return lz4.frame.decompress(buffer)
        return numcodecs.lz4.decompress(buffer)
    else:
        raise SampleDecompressionError()


def compress_array(array: np.ndarray, compression: Optional[str]) -> bytes:
    """Compress some numpy array using `compression`. All meta information will be contained in the returned buffer.

    Note:
        `decompress_array` may be used to decompress from the returned bytes back into the `array`.

    Args:
        array (np.ndarray): Array to be compressed.
        compression (str, optional): `array` will be compressed with this compression into bytes. Right now only arrays compatible with `PIL` will be compressed.

    Raises:
        UnsupportedCompressionError: If `compression` is unsupported. See `hub.compressions`.
        SampleCompressionError: If there was a problem compressing `array`.
        NotImplementedError: If compression is not supported.

    Returns:
        bytes: Compressed `array` represented as bytes.
    """

    # empty sample shouldn't be compressed

    if 0 in array.shape:
        return bytes()

    if compression not in hub.compressions:
        raise UnsupportedCompressionError(compression)

    if compression is None:
        return array.tobytes()

    compr_type = get_compression_type(compression)

    if compr_type == BYTE_COMPRESSION:
        return compress_bytes(array.tobytes(), compression)
    elif compr_type == AUDIO_COMPRESSION:
        raise NotImplementedError(
            "In order to store audio data, you should use `hub.read(path_to_file)`. Compressing raw data is not yet supported."
        )
    elif compr_type == VIDEO_COMPRESSION:
        raise NotImplementedError(
            "In order to store video data, you should use `hub.read(path_to_file)`. Compressing raw data is not yet supported."
        )

    if compression == "apng":
        return _compress_apng(array)
    try:
        img = to_image(array)
        out = BytesIO()
        out._close = out.close  # type: ignore
        out.close = (  # type: ignore
            lambda: None
        )  # sgi save handler will try to close the stream (see https://github.com/python-pillow/Pillow/pull/5645)
        kwargs = {"sizes": [img.size]} if compression == "ico" else {}
        img.save(out, compression, **kwargs)
        out.seek(0)
        compressed_bytes = out.read()
        out._close()  # type: ignore
        return compressed_bytes
    except (TypeError, OSError) as e:
        raise SampleCompressionError(array.shape, compression, str(e))


def decompress_array(
    buffer: Union[bytes, memoryview, str],
    shape: Optional[Tuple[int, ...]] = None,
    dtype: Optional[str] = None,
    compression: Optional[str] = None,
) -> np.ndarray:
    """Decompress some buffer into a numpy array. It is expected that all meta information is
    stored inside `buffer`.

    Note:
        `compress_array` may be used to get the `buffer` input.

    Args:
        buffer (bytes, memoryview, str): Buffer or file to be decompressed. It is assumed all meta information required to
            decompress is contained within `buffer`, except for byte compressions
        shape (Tuple[int], Optional): Desired shape of decompressed object. Reshape will attempt to match this shape before returning.
        dtype (str, Optional): Applicable only for byte compressions. Expected dtype of decompressed array.
        compression (str, Optional): Applicable only for byte compressions. Compression used to compression the given buffer.

    Raises:
        SampleDecompressionError: If decompression fails.
        ValueError: If dtype and shape are not specified for byte compression.

    Returns:
        np.ndarray: Array from the decompressed buffer.
    """
    compr_type = get_compression_type(compression)
    if compr_type == BYTE_COMPRESSION:
        if dtype is None or shape is None:
            raise ValueError("dtype and shape must be specified for byte compressions.")
        try:
            decompressed_bytes = decompress_bytes(buffer, compression)  # type: ignore
            return np.frombuffer(decompressed_bytes, dtype=dtype).reshape(shape)
        except Exception:
            raise SampleDecompressionError()
    elif compr_type == AUDIO_COMPRESSION:
        return _decompress_audio(buffer, compression)
    elif compr_type == VIDEO_COMPRESSION:
        return _decompress_video(buffer, nframes=shape[0] if shape else None)

    if compression == "apng":
        return _decompress_apng(buffer)  # type: ignore
    try:
        if shape is not None and 0 in shape:
            return np.zeros(shape, dtype=dtype)
        if not isinstance(buffer, str):
            buffer = BytesIO(buffer)  # type: ignore
        img = Image.open(buffer)  # type: ignore
        arr = np.array(img)
        if shape is not None:
            arr = arr.reshape(shape)
        return arr
    except Exception:
        raise SampleDecompressionError()


def _get_bounding_shape(shapes: Sequence[Tuple[int, ...]]) -> Tuple[int, int, int]:
    """Gets the shape of a bounding box that can contain the given the shapes tiled horizontally."""
    if len(shapes) == 0:
        return (0, 0, 0)
    channels_shape = shapes[0][2:]
    for shape in shapes:
        if shape[2:] != channels_shape:
            raise ValueError(
                "The data can't be compressed as the number of channels doesn't match."
            )
    return (max(s[0] for s in shapes), sum(s[1] for s in shapes)) + channels_shape  # type: ignore


def compress_multiple(
    arrays: Sequence[np.ndarray], compression: Optional[str]
) -> bytes:
    """Compress multiple arrays of different shapes into a single buffer. Used for chunk wise compression.
    The arrays are tiled horizontally and padded with zeros to fit in a bounding box, which is then compressed."""
    dtype = arrays[0].dtype
    for arr in arrays:
        if arr.dtype != dtype:
            raise SampleCompressionError(
                arr.shape,
                compression,
                message="All arrays expected to have same dtype.",
            )
    compr_type = get_compression_type(compression)
    if compr_type == BYTE_COMPRESSION:
        return compress_bytes(
            b"".join(arr.tobytes() for arr in arrays), compression
        )  # Note: shape and dtype info not included
    elif compr_type == AUDIO_COMPRESSION:
        raise NotImplementedError("compress_multiple does not support audio samples.")
    elif compr_type == VIDEO_COMPRESSION:
        raise NotImplementedError("compress_multiple does not support video samples.")
    elif compression == "apng":
        raise NotImplementedError("compress_multiple does not support apng samples.")
    canvas = np.zeros(_get_bounding_shape([arr.shape for arr in arrays]), dtype=dtype)
    next_x = 0
    for arr in arrays:
        canvas[: arr.shape[0], next_x : next_x + arr.shape[1]] = arr
        next_x += arr.shape[1]
    return compress_array(canvas, compression=compression)


def decompress_multiple(
    buffer: Union[bytes, memoryview],
    shapes: Sequence[Tuple[int, ...]],
    dtype: Optional[Union[np.dtype, str]] = None,
    compression: Optional[str] = None,
) -> List[np.ndarray]:
    """Unpack a compressed buffer into multiple arrays."""
    if not buffer:
        return []
    if compression and get_compression_type(compression) == "byte":
        decompressed_buffer = memoryview(decompress_bytes(buffer, compression))
        arrays = []
        itemsize = np.dtype(dtype).itemsize
        for shape in shapes:
            nbytes = int(np.prod(shape) * itemsize)
            arrays.append(
                np.frombuffer(decompressed_buffer[:nbytes], dtype=dtype).reshape(shape)
            )
            decompressed_buffer = decompressed_buffer[nbytes:]
        return arrays
    canvas = decompress_array(buffer)
    arrays = []
    next_x = 0
    for shape in shapes:
        arrays.append(canvas[: shape[0], next_x : next_x + shape[1]])
        next_x += shape[1]
    return arrays


def verify_compressed_file(
    file: Union[str, BinaryIO, bytes, memoryview], compression: str
) -> Union[Tuple[Tuple[int, ...], str], None]:
    """Verify the contents of an image file
    Args:
        file (Union[str, BinaryIO, bytes, memoryview]): Path to the file or file like object or contents of the file
        compression (str): Expected compression of the image file
    """
    if isinstance(file, str):
        file = open(file, "rb")
        close = True
    elif hasattr(file, "read"):
        close = False
        file.seek(0)  # type: ignore
    else:
        close = False
    try:
        if compression == "png":
            return _verify_png(file)
        elif compression == "jpeg":
            return _verify_jpeg(file), "|u1"
        elif get_compression_type(compression) == AUDIO_COMPRESSION:
            return _read_audio_shape(file, compression), "<f4"  # type: ignore
        elif compression in ("mp4", "mkv", "avi"):
            if isinstance(file, (bytes, memoryview, str)):
                return _read_video_shape(file), "|u1"
        else:
            return _fast_decompress(file)
    except Exception as e:
        raise CorruptedSampleError(compression)
    finally:
        if close:
            file.close()  # type: ignore

    return None


def get_compression(header=None, path=None):
    if path:
        # These formats are recognized by file extension for now
        file_formats = ["mp3", "flac", "wav", "mp4", "mkv", "avi"]
        for fmt in file_formats:
            if str(path).lower().endswith("." + fmt):
                return fmt
    if header:
        if not Image.OPEN:
            Image.init()
        for fmt in Image.OPEN:
            accept = Image.OPEN[fmt][1]
            if accept and accept(header):
                return fmt.lower()
        raise SampleDecompressionError()


def _verify_png(buf):
    if not hasattr(buf, "read"):
        buf = BytesIO(buf)
    img = Image.open(buf)
    img.verify()
    return Image._conv_type_shape(img)


def _verify_jpeg(f):
    if hasattr(f, "read"):
        return _verify_jpeg_file(f)
    return _verify_jpeg_buffer(f)


def _verify_jpeg_buffer(buf: bytes):
    # Start of Image
    mview = memoryview(buf)
    assert buf.startswith(b"\xff\xd8")
    # Look for Start of Frame
    sof_idx = -1
    offset = 0
    while True:
        match = _re_find_first(_JPEG_SOFS_RE, mview[offset:])
        if match is None:
            break
        idx = match.start(0) + offset
        marker = buf[idx : idx + 2]
        if marker == _JPEG_SOFS[-1]:
            break
        offset = idx + int.from_bytes(buf[idx + 2 : idx + 4], "big") + 2
        if marker not in _JPEG_SKIP_MARKERS:
            sof_idx = idx
    if sof_idx == -1:
        raise Exception()

    length = int.from_bytes(mview[sof_idx + 2 : sof_idx + 4], "big")
    assert mview[sof_idx + length + 2 : sof_idx + length + 4] in [
        b"\xff\xc4",
        b"\xff\xdb",
        b"\xff\xdd",
        b"\xff\xda",
    ]  # DHT, DQT, DRI, SOS
    shape = _STRUCT_HHB.unpack(mview[sof_idx + 5 : sof_idx + 10])
    assert buf.find(b"\xff\xd9") != -1
    if shape[-1] in (1, None):
        shape = shape[:-1]
    return shape


def _verify_jpeg_file(f):
    # See: https://dev.exiv2.org/projects/exiv2/wiki/The_Metadata_in_JPEG_files#2-The-metadata-structure-in-JPEG
    mm = mmap.mmap(f.fileno(), 0, access=mmap.ACCESS_READ)
    mv = memoryview(mm)
    try:
        soi = f.read(2)
        # Start of Image
        assert soi == b"\xff\xd8"

        # Look for Start of Frame
        sof_idx = -1
        offset = 0
        while True:
            view = mv[offset:]
            match = _re_find_first(_JPEG_SOFS_RE, view)
            view.release()
            if match is None:
                break
            idx = match.start(0) + offset
            marker = mm[idx : idx + 2]
            if marker == _JPEG_SOFS[-1]:
                break
            f.seek(idx + 2)
            offset = idx + int.from_bytes(f.read(2), "big") + 2
            if marker not in _JPEG_SKIP_MARKERS:
                sof_idx = idx
        if sof_idx == -1:
            raise Exception()  # Caught by verify_compressed_file()

        f.seek(sof_idx + 2)
        length = int.from_bytes(f.read(2), "big")
        f.seek(length - 2, 1)
        definition_start = f.read(2)
        assert definition_start in [
            b"\xff\xc4",
            b"\xff\xdb",
            b"\xff\xdd",
            b"\xff\xda",
        ]  # DHT, DQT, DRI, SOS
        f.seek(sof_idx + 5)
        shape = _STRUCT_HHB.unpack(f.read(5))
        # TODO this check is too slow
        assert mm.find(b"\xff\xd9") != -1  # End of Image
        if shape[-1] in (1, None):
            shape = shape[:-1]
        return shape
    finally:
        mv.release()
        mm.close()


def _fast_decompress(buf):
    if not hasattr(buf, "read"):
        buf = BytesIO(buf)
    img = Image.open(buf)
    img.load()
    if img.mode == 1:
        args = ("L",)
    else:
        args = (img.mode,)
    enc = Image._getencoder(img.mode, "raw", args)
    enc.setimage(img.im)
    bufsize = max(65536, img.size[0] * 4)
    while True:
        status, err_code, buf = enc.encode(
            bufsize
        )  # See https://github.com/python-pillow/Pillow/blob/master/src/encode.c#L144
        if err_code:
            break
    if err_code < 0:
        raise Exception()  # caught by verify_compressed_file()
    return Image._conv_type_shape(img)


def read_meta_from_compressed_file(
    file, compression: Optional[str] = None
) -> Tuple[str, Tuple[int], str]:
    """Reads shape, dtype and format without decompressing or verifying the sample."""
    if isinstance(file, (str, Path)):
        f = open(file, "rb")
        isfile = True
        close = True
    elif hasattr(file, "read"):
        f = file
        close = False
        isfile = True
        f.seek(0)
    else:
        isfile = False
        f = file
        close = False
    try:
        if compression is None:
            path = file if isinstance(file, str) else None
            if hasattr(f, "read"):
                compression = get_compression(f.read(32), path)
                f.seek(0)
            else:
                compression = get_compression(f[:32], path)  # type: ignore
        if compression == "jpeg":
            try:
                shape, typestr = _read_jpeg_shape(f), "|u1"
            except Exception:
                raise CorruptedSampleError("jpeg")
        elif compression == "png":
            try:
                shape, typestr = _read_png_shape_and_dtype(f)
            except Exception:
                raise CorruptedSampleError("png")
        elif get_compression_type(compression) == AUDIO_COMPRESSION:
            try:
                shape, typestr = _read_audio_shape(file, compression), "<f4"
            except Exception as e:
                raise CorruptedSampleError(compression)
        elif compression in ("mp4", "mkv", "avi"):
            try:
                shape, typestr = _read_video_shape(file), "|u1"
            except Exception as e:
                raise CorruptedSampleError(compression)
        else:
            img = Image.open(f) if isfile else Image.open(BytesIO(f))  # type: ignore
            shape, typestr = Image._conv_type_shape(img)
            compression = img.format.lower()
        return compression, shape, typestr  # type: ignore
    finally:
        if close:
            f.close()


def _read_jpeg_shape(f: Union[bytes, BinaryIO]) -> Tuple[int, ...]:
    if hasattr(f, "read"):
        return _read_jpeg_shape_from_file(f)
    return _read_jpeg_shape_from_buffer(f)  # type: ignore


def _re_find_first(pattern, string):
    for match in re.finditer(pattern, string):
        return match


def _read_jpeg_shape_from_file(f) -> Tuple[int, ...]:
    """Reads shape of a jpeg image from file without loading the whole image in memory"""
    mm = mmap.mmap(f.fileno(), 0, access=mmap.ACCESS_COPY)
    mv = memoryview(mm)
    try:
        # Look for Start of Frame
        sof_idx = -1
        offset = 0
        while True:
            view = mv[offset:]
            match = _re_find_first(_JPEG_SOFS_RE, view)
            view.release()
            if match is None:
                break
            idx = match.start(0) + offset
            marker = mm[idx : idx + 2]
            if marker == _JPEG_SOFS[-1]:
                break
            f.seek(idx + 2)
            offset = idx + int.from_bytes(f.read(2), "big") + 2
            if marker not in _JPEG_SKIP_MARKERS:
                sof_idx = idx
        if sof_idx == -1:
            raise Exception()
        f.seek(sof_idx + 5)
        shape = _STRUCT_HHB.unpack(f.read(5))  # type: ignore
        if shape[-1] in (1, None):
            shape = shape[:-1]
        return shape
    finally:
        mv.release()
        mm.close()


def _read_jpeg_shape_from_buffer(buf: bytes) -> Tuple[int, ...]:
    """Gets shape of a jpeg file from its contents"""
    # Look for Start of Frame
    mv = memoryview(buf)
    sof_idx = -1
    offset = 0
    while True:
        match = _re_find_first(_JPEG_SOFS_RE, mv[offset:])
        if match is None:
            break
        idx = match.start(0) + offset
        marker = buf[idx : idx + 2]
        if marker == _JPEG_SOFS[-1]:
            break
        offset = idx + int.from_bytes(buf[idx + 2 : idx + 4], "big") + 2
        if marker not in _JPEG_SKIP_MARKERS:
            sof_idx = idx
    if sof_idx == -1:
        raise Exception()
    shape = _STRUCT_HHB.unpack(memoryview(buf)[sof_idx + 5 : sof_idx + 10])  # type: ignore
    if shape[-1] in (1, None):
        shape = shape[:-1]
    return shape


def _read_png_shape_and_dtype(f: Union[bytes, BinaryIO]) -> Tuple[Tuple[int, ...], str]:
    """Reads shape and dtype of a png file from a file like object or file contents.
    If a file like object is provided, all of its contents are NOT loaded into memory."""
    if not hasattr(f, "read"):
        f = BytesIO(f)  # type: ignore
    f.seek(16)  # type: ignore
    size = _STRUCT_II.unpack(f.read(8))[::-1]  # type: ignore
    bits, colors = f.read(2)  # type: ignore

    # Get the number of channels and dtype based on bits and colors:
    if colors == 0:
        if bits == 1:
            typstr = "|b1"
        elif bits == 16:
            typstr = _NATIVE_INT32
        else:
            typstr = "|u1"
        nlayers = None
    else:
        typstr = "|u1"
        if colors == 2:
            nlayers = 3
        elif colors == 3:
            nlayers = None
        elif colors == 4:
            if bits == 8:
                nlayers = 2
            else:
                nlayers = 4
        else:
            nlayers = 4
    shape = size if nlayers is None else size + (nlayers,)
    return shape, typstr  # type: ignore


def _decompress_audio(
    file: Union[bytes, memoryview, str], compression: Optional[str]
) -> np.ndarray:
    decompressor = globals()[
        f"{compression}_read{'_file' if isinstance(file, str) else ''}_f32"
    ]
    if isinstance(file, memoryview):
        if (
            isinstance(file.obj, bytes)
            and file.strides == (1,)
            and file.shape == (len(file.obj),)
        ):
            file = file.obj
        else:
            file = bytes(file)
    raw_audio = decompressor(file)
    return np.frombuffer(raw_audio.samples, dtype="<f4").reshape(
        raw_audio.num_frames, raw_audio.nchannels
    )


def _read_audio_shape(
    file: Union[bytes, memoryview, str], compression: str
) -> Tuple[int, ...]:
    f_info = globals()[
        f"{compression}_get{'_file' if isinstance(file, str) else ''}_info"
    ]
    info = f_info(file)
    return (info.num_frames, info.nchannels)


def _decompress_video(file):
    # int decompressVideo(unsigned char *file, int size, int ioBufferSize, unsigned char *decompressed, int isBytes, int nbytes)
    # isBytes should be set to 1 in case of in-memory video else set to 0
    # if isBytes is 1, size of file and internal buffer size must be set
    # buffer size currently set to size of compressed data

<<<<<<< HEAD
    from hub.core.pyffmpeg._pyffmpeg import lib, ffi  # type: ignore

    shape = _read_video_shape(file)
    nbytes = np.prod(shape)
    decompressed = ffi.new(f"unsigned char[{nbytes}]")

=======

def _decompress_video(
    file: Union[bytes, memoryview, str], nframes: Optional[int] = None
) -> np.ndarray:

    shape = _read_video_shape(file)
    command = [
        ffmpeg_binary(),
        "-i",
        "pipe:",
        "-f",
        "image2pipe",
        "-pix_fmt",
        "rgb24",
        "-vcodec",
        "rawvideo",
        "-",
    ]
>>>>>>> 6d3dd95b
    if isinstance(file, str):
        lib.decompressVideo(file.encode("utf-8"), 0, 0, decompressed, 0, nbytes)
    else:
<<<<<<< HEAD
        lib.decompressVideo(bytes(file), len(file), len(file), decompressed, 1, nbytes)
=======
        file = _strip_hub_mp4_header(file)
        pipe = sp.Popen(
            command, stdin=sp.PIPE, stdout=sp.PIPE, stderr=sp.PIPE, bufsize=10 ** 8
        )
        raw_video = pipe.communicate(input=file)[0]  # type: ignore
    nbytes = len(raw_video)
    if nframes is not None:
        shape = (nframes,) + shape[1:]
    size = np.prod(shape)
    if nbytes >= size:  # size is computed from fps and duration, might not be accurate.
        return np.frombuffer(memoryview(raw_video)[:size], dtype=np.uint8).reshape(
            shape
        )
    else:  # If size was overestimated, append blank frames to the end.
        arr = np.zeros(shape, dtype=np.uint8)
        arr.reshape(-1)[: len(raw_video)] = np.frombuffer(raw_video, dtype=np.uint8)
        return arr
>>>>>>> 6d3dd95b

    video = np.frombuffer(ffi.buffer(decompressed), dtype=np.uint8).reshape(shape)
    return video


def _read_video_shape(file):
    from hub.core.pyffmpeg._pyffmpeg import lib, ffi  # type: ignore

    shape = ffi.new("int[3]")
    if isinstance(file, str):
        lib.getVideoShape(file.encode("utf-8"), 0, 0, shape, 0)
    else:
<<<<<<< HEAD
        lib.getVideoShape(bytes(file), len(file), len(file), shape, 1)
    return (*shape, 3)
=======
        ret["duration"] = duration
    rate_fraction = map(float, ret["rate"].split(b"/"))
    ret["rate"] = next(rate_fraction) / next(rate_fraction)
    return ret


DURATION_RE = re.compile(rb"Duration: ([0-9:.]+),")


def to_seconds(time):
    return sum([60 ** i * float(j) for (i, j) in enumerate(time.split(":")[::-1])])


def _to_hub_mkv(file: str):
    command = [
        ffmpeg_binary(),
        "-i",
        file,
        "-codec",
        "copy",
        "-f",
        "matroska",
        "pipe:",
    ]
    pipe = sp.Popen(
        command, stdin=sp.PIPE, stdout=sp.PIPE, stderr=sp.PIPE, bufsize=10 ** 5
    )
    mkv, raw_info = pipe.communicate()
    duration = bytes.decode(re.search(DURATION_RE, raw_info).groups()[0])  # type: ignore
    duration = to_seconds(duration)
    mkv = _HUB_MKV_HEADER + struct.pack("<Hf", 4, duration) + mkv
    return mkv
>>>>>>> 6d3dd95b
<|MERGE_RESOLUTION|>--- conflicted
+++ resolved
@@ -304,7 +304,7 @@
     elif compr_type == AUDIO_COMPRESSION:
         return _decompress_audio(buffer, compression)
     elif compr_type == VIDEO_COMPRESSION:
-        return _decompress_video(buffer, nframes=shape[0] if shape else None)
+        return _decompress_video(buffer)
 
     if compression == "apng":
         return _decompress_apng(buffer)  # type: ignore
@@ -770,57 +770,16 @@
     # if isBytes is 1, size of file and internal buffer size must be set
     # buffer size currently set to size of compressed data
 
-<<<<<<< HEAD
     from hub.core.pyffmpeg._pyffmpeg import lib, ffi  # type: ignore
 
     shape = _read_video_shape(file)
     nbytes = np.prod(shape)
     decompressed = ffi.new(f"unsigned char[{nbytes}]")
 
-=======
-
-def _decompress_video(
-    file: Union[bytes, memoryview, str], nframes: Optional[int] = None
-) -> np.ndarray:
-
-    shape = _read_video_shape(file)
-    command = [
-        ffmpeg_binary(),
-        "-i",
-        "pipe:",
-        "-f",
-        "image2pipe",
-        "-pix_fmt",
-        "rgb24",
-        "-vcodec",
-        "rawvideo",
-        "-",
-    ]
->>>>>>> 6d3dd95b
     if isinstance(file, str):
         lib.decompressVideo(file.encode("utf-8"), 0, 0, decompressed, 0, nbytes)
     else:
-<<<<<<< HEAD
         lib.decompressVideo(bytes(file), len(file), len(file), decompressed, 1, nbytes)
-=======
-        file = _strip_hub_mp4_header(file)
-        pipe = sp.Popen(
-            command, stdin=sp.PIPE, stdout=sp.PIPE, stderr=sp.PIPE, bufsize=10 ** 8
-        )
-        raw_video = pipe.communicate(input=file)[0]  # type: ignore
-    nbytes = len(raw_video)
-    if nframes is not None:
-        shape = (nframes,) + shape[1:]
-    size = np.prod(shape)
-    if nbytes >= size:  # size is computed from fps and duration, might not be accurate.
-        return np.frombuffer(memoryview(raw_video)[:size], dtype=np.uint8).reshape(
-            shape
-        )
-    else:  # If size was overestimated, append blank frames to the end.
-        arr = np.zeros(shape, dtype=np.uint8)
-        arr.reshape(-1)[: len(raw_video)] = np.frombuffer(raw_video, dtype=np.uint8)
-        return arr
->>>>>>> 6d3dd95b
 
     video = np.frombuffer(ffi.buffer(decompressed), dtype=np.uint8).reshape(shape)
     return video
@@ -833,40 +792,5 @@
     if isinstance(file, str):
         lib.getVideoShape(file.encode("utf-8"), 0, 0, shape, 0)
     else:
-<<<<<<< HEAD
         lib.getVideoShape(bytes(file), len(file), len(file), shape, 1)
-    return (*shape, 3)
-=======
-        ret["duration"] = duration
-    rate_fraction = map(float, ret["rate"].split(b"/"))
-    ret["rate"] = next(rate_fraction) / next(rate_fraction)
-    return ret
-
-
-DURATION_RE = re.compile(rb"Duration: ([0-9:.]+),")
-
-
-def to_seconds(time):
-    return sum([60 ** i * float(j) for (i, j) in enumerate(time.split(":")[::-1])])
-
-
-def _to_hub_mkv(file: str):
-    command = [
-        ffmpeg_binary(),
-        "-i",
-        file,
-        "-codec",
-        "copy",
-        "-f",
-        "matroska",
-        "pipe:",
-    ]
-    pipe = sp.Popen(
-        command, stdin=sp.PIPE, stdout=sp.PIPE, stderr=sp.PIPE, bufsize=10 ** 5
-    )
-    mkv, raw_info = pipe.communicate()
-    duration = bytes.decode(re.search(DURATION_RE, raw_info).groups()[0])  # type: ignore
-    duration = to_seconds(duration)
-    mkv = _HUB_MKV_HEADER + struct.pack("<Hf", 4, duration) + mkv
-    return mkv
->>>>>>> 6d3dd95b
+    return (*shape, 3)