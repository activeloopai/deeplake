import hub
from hub.util.exceptions import (
    SampleCompressionError,
    SampleDecompressionError,
    UnsupportedCompressionError,
    CorruptedSampleError,
)
from hub.compression import (
    get_compression_type,
    BYTE_COMPRESSION,
    IMAGE_COMPRESSION,
    VIDEO_COMPRESSION,
    AUDIO_COMPRESSION,
)
from typing import Union, Tuple, Sequence, List, Optional, BinaryIO
import numpy as np

from PIL import Image, UnidentifiedImageError  # type: ignore
from io import BytesIO
import mmap
import struct
import sys
import re
import numcodecs.lz4  # type: ignore
import lz4.frame  # type: ignore
import os
import subprocess as sp
import tempfile
from miniaudio import (  # type: ignore
    mp3_read_file_f32,
    mp3_read_f32,
    mp3_get_file_info,
    mp3_get_info,
    flac_read_file_f32,
    flac_read_f32,
    flac_get_file_info,
    flac_get_info,
    wav_read_file_f32,
    wav_read_f32,
    wav_get_file_info,
    wav_get_info,
)
from numpy.core.fromnumeric import compress  # type: ignore
import math


if sys.byteorder == "little":
    _NATIVE_INT32 = "<i4"
    _NATIVE_FLOAT32 = "<f4"
else:
    _NATIVE_INT32 = ">i4"
    _NATIVE_FLOAT32 = ">f4"

if os.name == "nt":
    _FFMPEG_BINARY = "ffmpeg.exe"
    _FFPROBE_BINARY = "ffprobe.exe"
else:
    _FFMPEG_BINARY = "ffmpeg"
    _FFPROBE_BINARY = "ffprobe"

DIMS_RE = re.compile(rb" ([0-9]+)x([0-9]+)")
FPS_RE = re.compile(rb" ([0-9]+) fps,")
DURATION_RE = re.compile(rb"Duration: ([0-9]{2}:[0-9]{2}:[0-9]{2}\.[0-9]{2}),")
INFO_RE = re.compile(rb"([a-z]+)=([0-9./]+)")

_JPEG_SOFS = [
    b"\xff\xc0",
    b"\xff\xc2",
    b"\xff\xc1",
    b"\xff\xc3",
    b"\xff\xc5",
    b"\xff\xc6",
    b"\xff\xc7",
    b"\xff\xc9",
    b"\xff\xca",
    b"\xff\xcb",
    b"\xff\xcd",
    b"\xff\xce",
    b"\xff\xcf",
    b"\xff\xde",
    # Skip:
    b"\xff\xcc",
    b"\xff\xdc",
    b"\xff\xdd",
    b"\xff\xdf",
    # App: (0xFFE0 - 0xFFEF):
    *map(lambda x: x.to_bytes(2, "big"), range(0xFFE0, 0xFFF0)),
    # DQT:
    b"\xff\xdb",
    # COM:
    b"\xff\xfe",
    # Start of scan
    b"\xff\xda",
]

_JPEG_SKIP_MARKERS = set(_JPEG_SOFS[14:])
_JPEG_SOFS_RE = re.compile(b"|".join(_JPEG_SOFS))
_STRUCT_HHB = struct.Struct(">HHB")
_STRUCT_II = struct.Struct(">ii")

_HUB_MKV_HEADER = b"HUB_MKV_META"

_FFMPEG_EXISTS = None


def ffmpeg_exists():
    global _FFMPEG_EXISTS
    if _FFMPEG_EXISTS is None:
        _FFMPEG_EXISTS = True
        try:
            retval = sp.run(
                [_FFMPEG_BINARY, "-h"], stdout=sp.PIPE, stderr=sp.PIPE
            ).returncode
        except FileNotFoundError as e:
            _FFMPEG_EXISTS = False
    return _FFMPEG_EXISTS


def ffmpeg_binary():
    if ffmpeg_exists():
        return _FFMPEG_BINARY
    raise FileNotFoundError(
        "FFMPEG not found. Install FFMPEG to use hub's video features"
    )


def ffprobe_binary():
    if ffmpeg_exists():
        return _FFPROBE_BINARY
    raise FileNotFoundError(
        "FFMPEG not found. Install FFMPEG to use hub's video features"
    )


def to_image(array: np.ndarray) -> Image:
    shape = array.shape
    if len(shape) == 3 and shape[0] != 1 and shape[2] == 1:
        # convert (X,Y,1) grayscale to (X,Y) for pillow compatibility
        return Image.fromarray(array.squeeze(axis=2))

    return Image.fromarray(array)


def _compress_apng(array: np.ndarray) -> bytes:
    if array.ndim == 3:
        # Binary APNG
        frames = list(
            map(Image.fromarray, (array[:, :, i] for i in range(array.shape[2])))
        )
    elif array.ndim == 4 and array.shape[3] <= 4:
        # RGB(A) APNG
        frames = list(map(Image.fromarray, array))
    else:
        raise SampleCompressionError(array.shape, "apng", "Unexpected shape.")
    out = BytesIO()
    frames[0].save(out, "png", save_all=True, append_images=frames[1:])
    out.seek(0)
    ret = out.read()
    out.close()
    return ret


def _decompress_apng(buffer: Union[bytes, memoryview]) -> np.ndarray:
    img = Image.open(BytesIO(buffer))
    frame0 = np.array(img)
    if frame0.ndim == 2:
        ret = np.zeros(frame0.shape + (img.n_frames,), dtype=frame0.dtype)
        ret[:, :, 0] = frame0
        for i in range(1, img.n_frames):
            img.seek(i)
            ret[:, :, i] = np.array(img)
    else:
        ret = np.zeros((img.n_frames,) + frame0.shape, dtype=frame0.dtype)
        ret[0] = frame0
        for i in range(1, img.n_frames):
            img.seek(i)
            ret[i] = np.array(img)
    return ret


def compress_bytes(buffer: Union[bytes, memoryview], compression: str) -> bytes:
    if compression == "lz4":
        return numcodecs.lz4.compress(buffer)
    else:
        raise SampleCompressionError(
            (len(buffer),), compression, f"Not a byte compression: {compression}"
        )


def decompress_bytes(buffer: Union[bytes, memoryview], compression: str) -> bytes:
    if compression == "lz4":
        if (
            buffer[:4] == b'\x04"M\x18'
        ):  # python-lz4 magic number (backward compatiblity)
            return lz4.frame.decompress(buffer)
        return numcodecs.lz4.decompress(buffer)
    else:
        raise SampleDecompressionError()


def compress_array(array: np.ndarray, compression: str) -> bytes:
    """Compress some numpy array using `compression`. All meta information will be contained in the returned buffer.

    Note:
        `decompress_array` may be used to decompress from the returned bytes back into the `array`.

    Args:
        array (np.ndarray): Array to be compressed.
        compression (str): `array` will be compressed with this compression into bytes. Right now only arrays compatible with `PIL` will be compressed.

    Raises:
        UnsupportedCompressionError: If `compression` is unsupported. See `hub.compressions`.
        SampleCompressionError: If there was a problem compressing `array`.
        NotImplementedError: If compression is not supported.

    Returns:
        bytes: Compressed `array` represented as bytes.
    """

    # empty sample shouldn't be compressed

    if 0 in array.shape:
        return bytes()

    if compression not in hub.compressions:
        raise UnsupportedCompressionError(compression)

    if compression is None:
        return array.tobytes()

    compr_type = get_compression_type(compression)

    if compr_type == BYTE_COMPRESSION:
        return compress_bytes(array.tobytes(), compression)
    elif compr_type == AUDIO_COMPRESSION:
        raise NotImplementedError(
            "In order to store audio data, you should use `hub.read(path_to_file)`. Compressing raw data is not yet supported."
        )
<<<<<<< HEAD
    elif compr_type == VIDEO_COMPRESSION:
        raise NotImplementedError(
            "In order to store video data, you should use `hub.read(path_to_file)`. Compressing raw data is not yet supported."
        )
=======
    if compression == "apng":
        return _compress_apng(array)
>>>>>>> 64c8f83d
    try:
        img = to_image(array)
        out = BytesIO()
        out._close = out.close  # type: ignore
        out.close = (  # type: ignore
            lambda: None
        )  # sgi save handler will try to close the stream (see https://github.com/python-pillow/Pillow/pull/5645)
        kwargs = {"sizes": [img.size]} if compression == "ico" else {}
        img.save(out, compression, **kwargs)
        out.seek(0)
        compressed_bytes = out.read()
        out._close()  # type: ignore
        decompress_array(compressed_bytes, array.shape)
        return compressed_bytes
    except (TypeError, OSError) as e:
        raise SampleCompressionError(array.shape, compression, str(e))


def decompress_array(
    buffer: Union[bytes, memoryview, str],
    shape: Optional[Tuple[int]] = None,
    dtype: Optional[str] = None,
    compression: Optional[str] = None,
) -> np.ndarray:
    """Decompress some buffer into a numpy array. It is expected that all meta information is
    stored inside `buffer`.

    Note:
        `compress_array` may be used to get the `buffer` input.

    Args:
        buffer (bytes, memoryview, str): Buffer or file to be decompressed. It is assumed all meta information required to
            decompress is contained within `buffer`, except for byte compressions
        shape (Tuple[int], Optional): Desired shape of decompressed object. Reshape will attempt to match this shape before returning.
        dtype (str, Optional): Applicable only for byte compressions. Expected dtype of decompressed array.
        compression (str, Optional): Applicable only for byte compressions. Compression used to compression the given buffer.

    Raises:
        SampleDecompressionError: If decompression fails.
        ValueError: If dtype and shape are not specified for byte compression.

    Returns:
        np.ndarray: Array from the decompressed buffer.
    """
    compr_type = get_compression_type(compression)
    if compr_type == BYTE_COMPRESSION:
        if dtype is None or shape is None:
            raise ValueError("dtype and shape must be specified for byte compressions.")
        try:
            decompressed_bytes = decompress_bytes(buffer, compression)  # type: ignore
            return np.frombuffer(decompressed_bytes, dtype=dtype).reshape(shape)
        except Exception:
            raise SampleDecompressionError()
    elif compr_type == AUDIO_COMPRESSION:
        return _decompress_audio(buffer, compression)
<<<<<<< HEAD
    elif compr_type == VIDEO_COMPRESSION:
        return _decompress_video(buffer)
=======
    if compression == "apng":
        return _decompress_apng(buffer)  # type: ignore
>>>>>>> 64c8f83d
    try:
        if not isinstance(buffer, str):
            buffer = BytesIO(buffer)  # type: ignore
        img = Image.open(buffer)  # type: ignore
        arr = np.array(img)
        if shape is not None:
            arr = arr.reshape(shape)
        return arr
    except Exception:
        raise SampleDecompressionError()


def _get_bounding_shape(shapes: Sequence[Tuple[int]]) -> Tuple[int, int, int]:
    """Gets the shape of a bounding box that can contain the given the shapes tiled horizontally."""
    if len(shapes) == 0:
        return (0, 0, 0)
    channels_shape = shapes[0][2:]
    for shape in shapes:
        if shape[2:] != channels_shape:
            raise ValueError()
    return (max(s[0] for s in shapes), sum(s[1] for s in shapes)) + channels_shape  # type: ignore


def compress_multiple(arrays: Sequence[np.ndarray], compression: str) -> bytes:
    """Compress multiple arrays of different shapes into a single buffer. Used for chunk wise compression.
    The arrays are tiled horizontally and padded with zeros to fit in a bounding box, which is then compressed."""
    dtype = arrays[0].dtype
    for arr in arrays:
        if arr.dtype != dtype:
            raise SampleCompressionError(
                [arr.shape for shape in arr],  # type: ignore
                compression,
                message="All arrays expected to have same dtype.",
            )
    compr_type = get_compression_type(compression)
    if compr_type == BYTE_COMPRESSION:
        return compress_bytes(
            b"".join(arr.tobytes() for arr in arrays), compression
        )  # Note: shape and dtype info not included
    elif compr_type == AUDIO_COMPRESSION:
        raise NotImplementedError("compress_multiple does not support audio samples.")
<<<<<<< HEAD
    elif compr_type == VIDEO_COMPRESSION:
        raise NotImplementedError("compress_multiple does not support video samples.")
=======
    elif compression == "apng":
        raise NotImplementedError("compress_multiple does not support apng samples.")
>>>>>>> 64c8f83d
    canvas = np.zeros(_get_bounding_shape([arr.shape for arr in arrays]), dtype=dtype)
    next_x = 0
    for arr in arrays:
        canvas[: arr.shape[0], next_x : next_x + arr.shape[1]] = arr
        next_x += arr.shape[1]
    return compress_array(canvas, compression=compression)


def decompress_multiple(
    buffer: Union[bytes, memoryview],
    shapes: Sequence[Tuple[int, ...]],
    dtype: Optional[str] = None,
    compression: Optional[str] = None,
) -> List[np.ndarray]:
    """Unpack a compressed buffer into multiple arrays."""
    if compression and get_compression_type(compression) == "byte":
        decompressed_buffer = memoryview(decompress_bytes(buffer, compression))
        arrays = []
        itemsize = np.dtype(dtype).itemsize
        for shape in shapes:
            nbytes = int(np.prod(shape) * itemsize)
            arrays.append(
                np.frombuffer(decompressed_buffer[:nbytes], dtype=dtype).reshape(shape)
            )
            decompressed_buffer = decompressed_buffer[nbytes:]
        return arrays
    canvas = decompress_array(buffer)
    arrays = []
    next_x = 0
    for shape in shapes:
        arrays.append(canvas[: shape[0], next_x : next_x + shape[1]])
        next_x += shape[1]
    return arrays


def verify_compressed_file(
    file: Union[str, BinaryIO, bytes, memoryview], compression: str
) -> Union[Tuple[Tuple[int, ...], str], None]:
    """Verify the contents of an image file
    Args:
        file (Union[str, BinaryIO, bytes, memoryview]): Path to the file or file like object or contents of the file
        compression (str): Expected compression of the image file
    """
    if isinstance(file, str):
        file = open(file, "rb")
        close = True
    elif hasattr(file, "read"):
        close = False
        file.seek(0)  # type: ignore
    else:
        close = False
    try:
        if compression == "png":
            return _verify_png(file)
        elif compression == "jpeg":
            return _verify_jpeg(file), "|u1"
        elif get_compression_type(compression) == AUDIO_COMPRESSION:
            return _read_audio_shape(file, compression), "<f4"  # type: ignore
        elif compression in ("mp4", "mkv", "avi"):
            if isinstance(file, (bytes, memoryview, str)):
                return _read_video_shape(file), "|u1"
        else:
            return _fast_decompress(file)
    except Exception as e:
        raise CorruptedSampleError(compression)
    finally:
        if close:
            file.close()  # type: ignore

    return None


def get_compression(header=None, path=None):
    if path:
        # These formats are recognized by file extension for now
        file_formats = ["mp3", "flac", "wav", "mp4", "mkv", "avi"]
        for fmt in file_formats:
            if str(path).lower().endswith("." + fmt):
                return fmt
    if header:
        if not Image.OPEN:
            Image.init()
        for fmt in Image.OPEN:
            accept = Image.OPEN[fmt][1]
            if accept and accept(header):
                return fmt.lower()
        raise SampleDecompressionError()


def _verify_png(buf):
    if not hasattr(buf, "read"):
        buf = BytesIO(buf)
    img = Image.open(buf)
    img.verify()
    return Image._conv_type_shape(img)


def _verify_jpeg(f):
    if hasattr(f, "read"):
        return _verify_jpeg_file(f)
    return _verify_jpeg_buffer(f)


def _verify_jpeg_buffer(buf: bytes):
    # Start of Image
    mview = memoryview(buf)
    assert buf.startswith(b"\xff\xd8")
    # Look for Start of Frame
    sof_idx = -1
    offset = 0
    while True:
        match = _re_find_first(_JPEG_SOFS_RE, mview[offset:])
        if match is None:
            break
        idx = match.start(0) + offset
        marker = buf[idx : idx + 2]
        if marker == _JPEG_SOFS[-1]:
            break
        offset = idx + int.from_bytes(buf[idx + 2 : idx + 4], "big") + 2
        if marker not in _JPEG_SKIP_MARKERS:
            sof_idx = idx
    if sof_idx == -1:
        raise Exception()

    length = int.from_bytes(mview[sof_idx + 2 : sof_idx + 4], "big")
    assert mview[sof_idx + length + 2 : sof_idx + length + 4] in [
        b"\xff\xc4",
        b"\xff\xdb",
        b"\xff\xdd",
    ]  # DHT, DQT, DRI
    shape = _STRUCT_HHB.unpack(mview[sof_idx + 5 : sof_idx + 10])
    assert buf.find(b"\xff\xd9") != -1
    if shape[-1] in (1, None):
        shape = shape[:-1]
    return shape


def _verify_jpeg_file(f):
    # See: https://dev.exiv2.org/projects/exiv2/wiki/The_Metadata_in_JPEG_files#2-The-metadata-structure-in-JPEG
    mm = mmap.mmap(f.fileno(), 0, access=mmap.ACCESS_READ)
    mv = memoryview(mm)
    try:
        soi = f.read(2)
        # Start of Image
        assert soi == b"\xff\xd8"

        # Look for Start of Frame
        sof_idx = -1
        offset = 0
        while True:
            view = mv[offset:]
            match = _re_find_first(_JPEG_SOFS_RE, view)
            view.release()
            if match is None:
                break
            idx = match.start(0) + offset
            marker = mm[idx : idx + 2]
            if marker == _JPEG_SOFS[-1]:
                break
            f.seek(idx + 2)
            offset = idx + int.from_bytes(f.read(2), "big") + 2
            if marker not in _JPEG_SKIP_MARKERS:
                sof_idx = idx
        if sof_idx == -1:
            raise Exception()  # Caught by verify_compressed_file()

        f.seek(sof_idx + 2)
        length = int.from_bytes(f.read(2), "big")
        f.seek(length - 2, 1)
        definition_start = f.read(2)
        assert definition_start in [
            b"\xff\xc4",
            b"\xff\xdb",
            b"\xff\xdd",
        ]  # DHT, DQT, DRI
        f.seek(sof_idx + 5)
        shape = _STRUCT_HHB.unpack(f.read(5))
        # TODO this check is too slow
        assert mm.find(b"\xff\xd9") != -1  # End of Image
        if shape[-1] in (1, None):
            shape = shape[:-1]
        return shape
    finally:
        mv.release()
        mm.close()


def _fast_decompress(buf):
    if not hasattr(buf, "read"):
        buf = BytesIO(buf)
    img = Image.open(buf)
    img.load()
    if img.mode == 1:
        args = ("L",)
    else:
        args = (img.mode,)
    enc = Image._getencoder(img.mode, "raw", args)
    enc.setimage(img.im)
    bufsize = max(65536, img.size[0] * 4)
    while True:
        status, err_code, buf = enc.encode(
            bufsize
        )  # See https://github.com/python-pillow/Pillow/blob/master/src/encode.c#L144
        if err_code:
            break
    if err_code < 0:
        raise Exception()  # caught by verify_compressed_file()
    return Image._conv_type_shape(img)


def read_meta_from_compressed_file(
    file, compression: Optional[str] = None
) -> Tuple[str, Tuple[int], str]:
    """Reads shape, dtype and format without decompressing or verifying the sample."""
    if isinstance(file, str):
        f = open(file, "rb")
        isfile = True
        close = True
    elif hasattr(file, "read"):
        f = file
        close = False
        isfile = True
        f.seek(0)
    else:
        isfile = False
        f = file
        close = False
    try:
        if compression is None:
            path = file if isinstance(file, str) else None
            if hasattr(f, "read"):
                compression = get_compression(f.read(32), path)
                f.seek(0)
            else:
                compression = get_compression(f[:32], path)  # type: ignore
        if compression == "jpeg":
            try:
                shape, typestr = _read_jpeg_shape(f), "|u1"
            except Exception:
                raise CorruptedSampleError("jpeg")
        elif compression == "png":
            try:
                shape, typestr = _read_png_shape_and_dtype(f)
            except Exception:
                raise CorruptedSampleError("png")
        elif get_compression_type(compression) == AUDIO_COMPRESSION:
            try:
                shape, typestr = _read_audio_shape(file, compression), "<f4"
            except Exception as e:
                raise CorruptedSampleError(compression)
        elif compression in ("mp4", "mkv", "avi"):
            try:
                shape, typestr = _read_video_shape(file), "|u1"
            except Exception as e:
                raise CorruptedSampleError(compression)
        else:
            img = Image.open(f) if isfile else Image.open(BytesIO(f))  # type: ignore
            shape, typestr = Image._conv_type_shape(img)
            compression = img.format.lower()
        return compression, shape, typestr  # type: ignore
    finally:
        if close:
            f.close()


def _read_jpeg_shape(f: Union[bytes, BinaryIO]) -> Tuple[int, ...]:
    if hasattr(f, "read"):
        return _read_jpeg_shape_from_file(f)
    return _read_jpeg_shape_from_buffer(f)  # type: ignore


def _re_find_first(pattern, string):
    for match in re.finditer(pattern, string):
        return match


def _read_jpeg_shape_from_file(f) -> Tuple[int, ...]:
    """Reads shape of a jpeg image from file without loading the whole image in memory"""
    mm = mmap.mmap(f.fileno(), 0, access=mmap.ACCESS_COPY)
    mv = memoryview(mm)
    try:
        # Look for Start of Frame
        sof_idx = -1
        offset = 0
        while True:
            view = mv[offset:]
            match = _re_find_first(_JPEG_SOFS_RE, view)
            view.release()
            if match is None:
                break
            idx = match.start(0) + offset
            marker = mm[idx : idx + 2]
            if marker == _JPEG_SOFS[-1]:
                break
            f.seek(idx + 2)
            offset = idx + int.from_bytes(f.read(2), "big") + 2
            if marker not in _JPEG_SKIP_MARKERS:
                sof_idx = idx
        if sof_idx == -1:
            raise Exception()
        f.seek(sof_idx + 5)
        shape = _STRUCT_HHB.unpack(f.read(5))  # type: ignore
        if shape[-1] in (1, None):
            shape = shape[:-1]
        return shape
    finally:
        mv.release()
        mm.close()


def _read_jpeg_shape_from_buffer(buf: bytes) -> Tuple[int, ...]:
    """Gets shape of a jpeg file from its contents"""
    # Look for Start of Frame
    mv = memoryview(buf)
    sof_idx = -1
    offset = 0
    while True:
        match = _re_find_first(_JPEG_SOFS_RE, mv[offset:])
        if match is None:
            break
        idx = match.start(0) + offset
        marker = buf[idx : idx + 2]
        if marker == _JPEG_SOFS[-1]:
            break
        offset = idx + int.from_bytes(buf[idx + 2 : idx + 4], "big") + 2
        if marker not in _JPEG_SKIP_MARKERS:
            sof_idx = idx
    if sof_idx == -1:
        raise Exception()
    shape = _STRUCT_HHB.unpack(memoryview(buf)[sof_idx + 5 : sof_idx + 10])  # type: ignore
    if shape[-1] in (1, None):
        shape = shape[:-1]
    return shape


def _read_png_shape_and_dtype(f: Union[bytes, BinaryIO]) -> Tuple[Tuple[int, ...], str]:
    """Reads shape and dtype of a png file from a file like object or file contents.
    If a file like object is provided, all of its contents are NOT loaded into memory."""
    if not hasattr(f, "read"):
        f = BytesIO(f)  # type: ignore
    f.seek(16)  # type: ignore
    size = _STRUCT_II.unpack(f.read(8))[::-1]  # type: ignore
    bits, colors = f.read(2)  # type: ignore

    # Get the number of channels and dtype based on bits and colors:
    if colors == 0:
        if bits == 1:
            typstr = "|b1"
        elif bits == 16:
            typstr = _NATIVE_INT32
        else:
            typstr = "|u1"
        nlayers = None
    else:
        typstr = "|u1"
        if colors == 2:
            nlayers = 3
        elif colors == 3:
            nlayers = None
        elif colors == 4:
            if bits == 8:
                nlayers = 2
            else:
                nlayers = 4
        else:
            nlayers = 4
    shape = size if nlayers is None else size + (nlayers,)
    return shape, typstr  # type: ignore


def _decompress_audio(
    file: Union[bytes, memoryview, str], compression: Optional[str]
) -> np.ndarray:
    decompressor = globals()[
        f"{compression}_read{'_file' if isinstance(file, str) else ''}_f32"
    ]
    if isinstance(file, memoryview):
        if (
            isinstance(file.obj, bytes)
            and file.strides == (1,)
            and file.shape == (len(file.obj),)
        ):
            file = file.obj
        else:
            file = bytes(file)
    raw_audio = decompressor(file)
    return np.frombuffer(raw_audio.samples, dtype="<f4").reshape(
        raw_audio.num_frames, raw_audio.nchannels
    )


def _read_audio_shape(
    file: Union[bytes, memoryview, str], compression: str
) -> Tuple[int, ...]:
    f_info = globals()[
        f"{compression}_get{'_file' if isinstance(file, str) else ''}_info"
    ]
    info = f_info(file)
    return (info.num_frames, info.nchannels)


def _strip_hub_mp4_header(buffer: bytes):
    if buffer[: len(_HUB_MKV_HEADER)] == _HUB_MKV_HEADER:
        return memoryview(buffer)[len(_HUB_MKV_HEADER) + 6 :]
    return buffer


def _decompress_video(
    file: Union[bytes, memoryview, str],
) -> np.ndarray:

    shape = _read_video_shape(file)

    command = [
        ffmpeg_binary(),
        "-i",
        "pipe:",
        "-f",
        "image2pipe",
        "-pix_fmt",
        "rgb24",
        "-vcodec",
        "rawvideo",
        "-",
    ]
    if isinstance(file, str):
        command[2] = file
        pipe = sp.Popen(command, stdout=sp.PIPE, stderr=sp.PIPE, bufsize=10 ** 8)
        raw_video = pipe.communicate()[0]
    else:
        file = _strip_hub_mp4_header(file)
        pipe = sp.Popen(
            command, stdin=sp.PIPE, stdout=sp.PIPE, stderr=sp.PIPE, bufsize=10 ** 8
        )
        raw_video = pipe.communicate(input=file)[0]  # type: ignore
    return np.frombuffer(raw_video[: int(np.prod(shape))], dtype=np.uint8).reshape(
        shape
    )


def _read_video_shape(file: Union[bytes, memoryview, str]) -> Tuple[int, ...]:
    info = _get_video_info(file)
    if info["duration"] is None:
        nframes = -1
    else:
        nframes = math.floor(info["duration"] * info["rate"])
    return (nframes, info["height"], info["width"], 3)


def _get_video_info(file: Union[bytes, memoryview, str]) -> dict:
    duration = None
    command = [
        ffprobe_binary(),
        "-select_streams",
        "v:0",
        "-show_entries",
        "stream=width,height,duration,r_frame_rate",
        "-of",
        "default=noprint_wrappers=1",
        "pipe:",
    ]

    if isinstance(file, str):
        command[-1] = file
        pipe = sp.Popen(command, stdout=sp.PIPE, stderr=sp.PIPE, bufsize=10 ** 5)
        raw_info = pipe.stdout.read()  # type: ignore
        raw_err = pipe.stderr.read()  # type: ignore
        pipe.communicate()
        duration = bytes.decode(re.search(DURATION_RE, raw_err).groups()[0])  # type: ignore
        duration = to_seconds(duration)
    else:
        if file[: len(_HUB_MKV_HEADER)] == _HUB_MKV_HEADER:
            mv = memoryview(file)
            n = len(_HUB_MKV_HEADER) + 2
            duration = struct.unpack("f", mv[n : n + 4])[0]
            file = mv[n + 4 :]
        pipe = sp.Popen(
            command, stdin=sp.PIPE, stdout=sp.PIPE, stderr=sp.PIPE, bufsize=10 ** 5
        )
        raw_info = pipe.communicate(input=file)[0]
    ret = dict(
        map(lambda kv: (bytes.decode(kv[0]), kv[1]), re.findall(INFO_RE, raw_info))
    )
    ret["width"] = int(ret["width"])
    ret["height"] = int(ret["height"])
    if "duration" in ret:
        ret["duration"] = float(ret["duration"])
    else:
        ret["duration"] = duration
    ret["rate"] = float(eval(ret["rate"]))
    return ret


DURATION_RE = re.compile(rb"Duration: ([0-9:.]+),")


def to_seconds(time):
    return sum([60 ** i * float(j) for (i, j) in enumerate(time.split(":")[::-1])])


def _to_hub_mkv(file: str):
    command = [
        ffmpeg_binary(),
        "-i",
        file,
        "-codec",
        "copy",
        "-f",
        "matroska",
        "pipe:",
    ]

    pipe = sp.Popen(
        command, stdin=sp.PIPE, stdout=sp.PIPE, stderr=sp.PIPE, bufsize=10 ** 5
    )
    raw_info = pipe.communicate()[1]
    duration = bytes.decode(re.search(DURATION_RE, raw_info).groups()[0])  # type: ignore
    duration = to_seconds(duration)
    mkv = pipe.communicate()[0]
    mkv = _HUB_MKV_HEADER + struct.pack("<Hf", 4, duration) + mkv
    return mkv<|MERGE_RESOLUTION|>--- conflicted
+++ resolved
@@ -236,15 +236,13 @@
         raise NotImplementedError(
             "In order to store audio data, you should use `hub.read(path_to_file)`. Compressing raw data is not yet supported."
         )
-<<<<<<< HEAD
     elif compr_type == VIDEO_COMPRESSION:
         raise NotImplementedError(
             "In order to store video data, you should use `hub.read(path_to_file)`. Compressing raw data is not yet supported."
         )
-=======
+
     if compression == "apng":
         return _compress_apng(array)
->>>>>>> 64c8f83d
     try:
         img = to_image(array)
         out = BytesIO()
@@ -300,13 +298,11 @@
             raise SampleDecompressionError()
     elif compr_type == AUDIO_COMPRESSION:
         return _decompress_audio(buffer, compression)
-<<<<<<< HEAD
     elif compr_type == VIDEO_COMPRESSION:
         return _decompress_video(buffer)
-=======
+
     if compression == "apng":
         return _decompress_apng(buffer)  # type: ignore
->>>>>>> 64c8f83d
     try:
         if not isinstance(buffer, str):
             buffer = BytesIO(buffer)  # type: ignore
@@ -348,13 +344,10 @@
         )  # Note: shape and dtype info not included
     elif compr_type == AUDIO_COMPRESSION:
         raise NotImplementedError("compress_multiple does not support audio samples.")
-<<<<<<< HEAD
     elif compr_type == VIDEO_COMPRESSION:
         raise NotImplementedError("compress_multiple does not support video samples.")
-=======
     elif compression == "apng":
         raise NotImplementedError("compress_multiple does not support apng samples.")
->>>>>>> 64c8f83d
     canvas = np.zeros(_get_bounding_shape([arr.shape for arr in arrays]), dtype=dtype)
     next_x = 0
     for arr in arrays:
