import hub
from hub.util.exceptions import (
    SampleCompressionError,
    SampleDecompressionError,
    UnsupportedCompressionError,
    CorruptedSampleError,
)
from hub.compression import (
    get_compression_type,
    BYTE_COMPRESSION,
    IMAGE_COMPRESSION,
    VIDEO_COMPRESSION,
    AUDIO_COMPRESSION,
)
from typing import Union, Tuple, Sequence, List, Optional, BinaryIO
import numpy as np
from pathlib import Path
from PIL import Image, UnidentifiedImageError  # type: ignore
from io import BytesIO
import mmap
import struct
import sys
import re
import numcodecs.lz4  # type: ignore
<<<<<<< HEAD
import lz4.frame  # type: ignore
=======
import os
>>>>>>> 50fccdb8
import subprocess as sp
import tempfile

try:
    from miniaudio import (  # type: ignore
        mp3_read_file_f32,
        mp3_read_f32,
        mp3_get_file_info,
        mp3_get_info,
        flac_read_file_f32,
        flac_read_f32,
        flac_get_file_info,
        flac_get_info,
        wav_read_file_f32,
        wav_read_f32,
        wav_get_file_info,
        wav_get_info,
    )

    _MINIAUDIO_INSTALLED = True
except ImportError:
    _MINIAUDIO_INSTALLED = False
from numpy.core.fromnumeric import compress  # type: ignore
import math
import av

try:
    import lz4.frame  # type: ignore

    _LZ4_INSTALLED = True
except ImportError:
    _LZ4_INSTALLED = False


if sys.byteorder == "little":
    _NATIVE_INT32 = "<i4"
    _NATIVE_FLOAT32 = "<f4"
else:
    _NATIVE_INT32 = ">i4"
    _NATIVE_FLOAT32 = ">f4"

DIMS_RE = re.compile(rb" ([0-9]+)x([0-9]+)")
FPS_RE = re.compile(rb" ([0-9]+) fps,")
DURATION_RE = re.compile(rb"Duration: ([0-9:.]+),")
INFO_RE = re.compile(rb"([a-z]+)=([0-9./]+)")

_JPEG_SOFS = [
    b"\xff\xc0",
    b"\xff\xc2",
    b"\xff\xc1",
    b"\xff\xc3",
    b"\xff\xc5",
    b"\xff\xc6",
    b"\xff\xc7",
    b"\xff\xc9",
    b"\xff\xca",
    b"\xff\xcb",
    b"\xff\xcd",
    b"\xff\xce",
    b"\xff\xcf",
    b"\xff\xde",
    # Skip:
    b"\xff\xcc",
    b"\xff\xdc",
    b"\xff\xdd",
    b"\xff\xdf",
    # App: (0xFFE0 - 0xFFEF):
    *map(lambda x: x.to_bytes(2, "big"), range(0xFFE0, 0xFFF0)),
    # DQT:
    b"\xff\xdb",
    # COM:
    b"\xff\xfe",
    # Start of scan
    b"\xff\xda",
]

_JPEG_SKIP_MARKERS = set(_JPEG_SOFS[14:])
_JPEG_SOFS_RE = re.compile(b"|".join(_JPEG_SOFS))
_STRUCT_HHB = struct.Struct(">HHB")
_STRUCT_II = struct.Struct(">ii")


def to_image(array: np.ndarray) -> Image:
    shape = array.shape
    if len(shape) == 3 and shape[0] != 1 and shape[2] == 1:
        # convert (X,Y,1) grayscale to (X,Y) for pillow compatibility
        return Image.fromarray(array.squeeze(axis=2))

    return Image.fromarray(array)


def _compress_apng(array: np.ndarray) -> bytes:
    if array.ndim == 3:
        # Binary APNG
        frames = list(
            map(Image.fromarray, (array[:, :, i] for i in range(array.shape[2])))
        )
    elif array.ndim == 4 and array.shape[3] <= 4:
        # RGB(A) APNG
        frames = list(map(Image.fromarray, array))
    else:
        raise SampleCompressionError(array.shape, "apng", "Unexpected shape.")
    out = BytesIO()
    frames[0].save(out, "png", save_all=True, append_images=frames[1:])
    out.seek(0)
    ret = out.read()
    out.close()
    return ret


def _decompress_apng(buffer: Union[bytes, memoryview]) -> np.ndarray:
    img = Image.open(BytesIO(buffer))
    frame0 = np.array(img)
    if frame0.ndim == 2:
        ret = np.zeros(frame0.shape + (img.n_frames,), dtype=frame0.dtype)
        ret[:, :, 0] = frame0
        for i in range(1, img.n_frames):
            img.seek(i)
            ret[:, :, i] = np.array(img)
    else:
        ret = np.zeros((img.n_frames,) + frame0.shape, dtype=frame0.dtype)
        ret[0] = frame0
        for i in range(1, img.n_frames):
            img.seek(i)
            ret[i] = np.array(img)
    return ret


def compress_bytes(
    buffer: Union[bytes, memoryview], compression: Optional[str]
) -> bytes:
    if compression == "lz4":
        return numcodecs.lz4.compress(buffer)
    else:
        raise SampleCompressionError(
            (len(buffer),), compression, f"Not a byte compression: {compression}"
        )


def decompress_bytes(
    buffer: Union[bytes, memoryview], compression: Optional[str]
) -> bytes:
    if not buffer:
        return b""
    if compression == "lz4":
        if (
            buffer[:4] == b'\x04"M\x18'
        ):  # python-lz4 magic number (backward compatiblity)
            if not _LZ4_INSTALLED:
                raise ModuleNotFoundError(
                    "Module lz4 not found. Install using `pip install lz4`."
                )
            return lz4.frame.decompress(buffer)
        return numcodecs.lz4.decompress(buffer)
    else:
        raise SampleDecompressionError()


def compress_array(array: np.ndarray, compression: Optional[str]) -> bytes:
    """Compress some numpy array using `compression`. All meta information will be contained in the returned buffer.

    Note:
        `decompress_array` may be used to decompress from the returned bytes back into the `array`.

    Args:
        array (np.ndarray): Array to be compressed.
        compression (str, optional): `array` will be compressed with this compression into bytes. Right now only arrays compatible with `PIL` will be compressed.

    Raises:
        UnsupportedCompressionError: If `compression` is unsupported. See `hub.compressions`.
        SampleCompressionError: If there was a problem compressing `array`.
        NotImplementedError: If compression is not supported.

    Returns:
        bytes: Compressed `array` represented as bytes.
    """

    # empty sample shouldn't be compressed

    if 0 in array.shape:
        return bytes()

    if compression not in hub.compressions:
        raise UnsupportedCompressionError(compression)

    if compression is None:
        return array.tobytes()

    compr_type = get_compression_type(compression)

    if compr_type == BYTE_COMPRESSION:
        return compress_bytes(array.tobytes(), compression)
    elif compr_type == AUDIO_COMPRESSION:
        raise NotImplementedError(
            "In order to store audio data, you should use `hub.read(path_to_file)`. Compressing raw data is not yet supported."
        )
    elif compr_type == VIDEO_COMPRESSION:
        raise NotImplementedError(
            "In order to store video data, you should use `hub.read(path_to_file)`. Compressing raw data is not yet supported."
        )

    if compression == "apng":
        return _compress_apng(array)
    try:
        img = to_image(array)
        out = BytesIO()
        out._close = out.close  # type: ignore
        out.close = (  # type: ignore
            lambda: None
        )  # sgi save handler will try to close the stream (see https://github.com/python-pillow/Pillow/pull/5645)
        kwargs = {"sizes": [img.size]} if compression == "ico" else {}
        img.save(out, compression, **kwargs)
        out.seek(0)
        compressed_bytes = out.read()
        out._close()  # type: ignore
        return compressed_bytes
    except (TypeError, OSError) as e:
        raise SampleCompressionError(array.shape, compression, str(e))


def decompress_array(
    buffer: Union[bytes, memoryview, str],
    shape: Optional[Tuple[int, ...]] = None,
    dtype: Optional[str] = None,
    compression: Optional[str] = None,
    start_idx: Optional[int] = None,
    end_idx: Optional[int] = None,
    step: Optional[int] = None,
    reverse: bool = False,
) -> np.ndarray:
    """Decompress some buffer into a numpy array. It is expected that all meta information is
    stored inside `buffer`.

    Note:
        `compress_array` may be used to get the `buffer` input.

    Args:
        buffer (bytes, memoryview, str): Buffer or file to be decompressed. It is assumed all meta information required to
            decompress is contained within `buffer`, except for byte compressions
        shape (Tuple[int], Optional): Desired shape of decompressed object. Reshape will attempt to match this shape before returning.
        dtype (str, Optional): Applicable only for byte compressions. Expected dtype of decompressed array.
        compression (str, Optional): Applicable only for byte compressions. Compression used to compression the given buffer.
        start_idx: (int, Optional): Applicable only for video compressions. Index of first frame.
        end_idx: (int, Optional): Applicable only for video compressions. Index of last frame (exclusive).
        step: (int, Optional): Applicable only for video compressions. Step size for seeking.
        reverse (bool): Applicable only for video compressions. Reverses output numpy array if set to True.

    Raises:
        SampleDecompressionError: If decompression fails.
        ValueError: If dtype and shape are not specified for byte compression.

    Returns:
        np.ndarray: Array from the decompressed buffer.
    """
    compr_type = get_compression_type(compression)
    if compr_type == BYTE_COMPRESSION:
        if dtype is None or shape is None:
            raise ValueError("dtype and shape must be specified for byte compressions.")
        try:
            decompressed_bytes = decompress_bytes(buffer, compression)  # type: ignore
            return np.frombuffer(decompressed_bytes, dtype=dtype).reshape(shape)
        except Exception:
            raise SampleDecompressionError()
    elif compr_type == AUDIO_COMPRESSION:
        return _decompress_audio(buffer, compression)
    elif compr_type == VIDEO_COMPRESSION:
        return _decompress_video(buffer, start_idx, end_idx, step, reverse)

    if compression == "apng":
        return _decompress_apng(buffer)  # type: ignore
    try:
        if shape is not None and 0 in shape:
            return np.zeros(shape, dtype=dtype)
        if not isinstance(buffer, str):
            buffer = BytesIO(buffer)  # type: ignore
        img = Image.open(buffer)  # type: ignore
        arr = np.array(img)
        if shape is not None:
            arr = arr.reshape(shape)
        return arr
    except Exception:
        raise SampleDecompressionError()


def _get_bounding_shape(shapes: Sequence[Tuple[int, ...]]) -> Tuple[int, int, int]:
    """Gets the shape of a bounding box that can contain the given the shapes tiled horizontally."""
    if len(shapes) == 0:
        return (0, 0, 0)
    channels_shape = shapes[0][2:]
    for shape in shapes:
        if shape[2:] != channels_shape:
            raise ValueError(
                "The data can't be compressed as the number of channels doesn't match."
            )
    return (max(s[0] for s in shapes), sum(s[1] for s in shapes)) + channels_shape  # type: ignore


def compress_multiple(
    arrays: Sequence[np.ndarray], compression: Optional[str]
) -> bytes:
    """Compress multiple arrays of different shapes into a single buffer. Used for chunk wise compression.
    The arrays are tiled horizontally and padded with zeros to fit in a bounding box, which is then compressed."""
    dtype = arrays[0].dtype
    for arr in arrays:
        if arr.dtype != dtype:
            raise SampleCompressionError(
                arr.shape,
                compression,
                message="All arrays expected to have same dtype.",
            )
    compr_type = get_compression_type(compression)
    if compr_type == BYTE_COMPRESSION:
        return compress_bytes(
            b"".join(arr.tobytes() for arr in arrays), compression
        )  # Note: shape and dtype info not included
    elif compr_type == AUDIO_COMPRESSION:
        raise NotImplementedError("compress_multiple does not support audio samples.")
    elif compr_type == VIDEO_COMPRESSION:
        raise NotImplementedError("compress_multiple does not support video samples.")
    elif compression == "apng":
        raise NotImplementedError("compress_multiple does not support apng samples.")
    canvas = np.zeros(_get_bounding_shape([arr.shape for arr in arrays]), dtype=dtype)
    next_x = 0
    for arr in arrays:
        canvas[: arr.shape[0], next_x : next_x + arr.shape[1]] = arr
        next_x += arr.shape[1]
    return compress_array(canvas, compression=compression)


def decompress_multiple(
    buffer: Union[bytes, memoryview],
    shapes: Sequence[Tuple[int, ...]],
    dtype: Optional[Union[np.dtype, str]] = None,
    compression: Optional[str] = None,
) -> List[np.ndarray]:
    """Unpack a compressed buffer into multiple arrays."""
    if not buffer:
        return []
    if compression and get_compression_type(compression) == "byte":
        decompressed_buffer = memoryview(decompress_bytes(buffer, compression))
        arrays = []
        itemsize = np.dtype(dtype).itemsize
        for shape in shapes:
            nbytes = int(np.prod(shape) * itemsize)
            arrays.append(
                np.frombuffer(decompressed_buffer[:nbytes], dtype=dtype).reshape(shape)
            )
            decompressed_buffer = decompressed_buffer[nbytes:]
        return arrays
    canvas = decompress_array(buffer)
    arrays = []
    next_x = 0
    for shape in shapes:
        arrays.append(canvas[: shape[0], next_x : next_x + shape[1]])
        next_x += shape[1]
    return arrays


def verify_compressed_file(
    file: Union[str, BinaryIO, bytes, memoryview], compression: str
) -> Union[Tuple[Tuple[int, ...], str], None]:
    """Verify the contents of an image file
    Args:
        file (Union[str, BinaryIO, bytes, memoryview]): Path to the file or file like object or contents of the file
        compression (str): Expected compression of the image file
    """
    if isinstance(file, str):
        file = open(file, "rb")
        close = True
    elif hasattr(file, "read"):
        close = False
        file.seek(0)  # type: ignore
    else:
        close = False
    try:
        if compression == "png":
            return _verify_png(file)
        elif compression == "jpeg":
            return _verify_jpeg(file), "|u1"
        elif get_compression_type(compression) == AUDIO_COMPRESSION:
            return _read_audio_shape(file, compression), "<f4"  # type: ignore
        elif compression in ("mp4", "mkv", "avi"):
            if isinstance(file, (bytes, memoryview, str)):
                return _read_video_shape(file), "|u1"  # type: ignore
        else:
            return _fast_decompress(file)
    except Exception as e:
        raise CorruptedSampleError(compression)
    finally:
        if close:
            file.close()  # type: ignore

    return None


def get_compression(header=None, path=None):
    if path:
        # These formats are recognized by file extension for now
        file_formats = ["mp3", "flac", "wav", "mp4", "mkv", "avi"]
        for fmt in file_formats:
            if str(path).lower().endswith("." + fmt):
                return fmt
    if header:
        if not Image.OPEN:
            Image.init()
        for fmt in Image.OPEN:
            accept = Image.OPEN[fmt][1]
            if accept and accept(header):
                return fmt.lower()
        raise SampleDecompressionError()


def _verify_png(buf):
    if not hasattr(buf, "read"):
        buf = BytesIO(buf)
    img = Image.open(buf)
    img.verify()
    return Image._conv_type_shape(img)


def _verify_jpeg(f):
    if hasattr(f, "read"):
        return _verify_jpeg_file(f)
    return _verify_jpeg_buffer(f)


def _verify_jpeg_buffer(buf: bytes):
    # Start of Image
    mview = memoryview(buf)
    assert buf.startswith(b"\xff\xd8")
    # Look for Start of Frame
    sof_idx = -1
    offset = 0
    while True:
        match = _re_find_first(_JPEG_SOFS_RE, mview[offset:])
        if match is None:
            break
        idx = match.start(0) + offset
        marker = buf[idx : idx + 2]
        if marker == _JPEG_SOFS[-1]:
            break
        offset = idx + int.from_bytes(buf[idx + 2 : idx + 4], "big") + 2
        if marker not in _JPEG_SKIP_MARKERS:
            sof_idx = idx
    if sof_idx == -1:
        raise Exception()

    length = int.from_bytes(mview[sof_idx + 2 : sof_idx + 4], "big")
    assert mview[sof_idx + length + 2 : sof_idx + length + 4] in [
        b"\xff\xc4",
        b"\xff\xdb",
        b"\xff\xdd",
        b"\xff\xda",
    ]  # DHT, DQT, DRI, SOS
    shape = _STRUCT_HHB.unpack(mview[sof_idx + 5 : sof_idx + 10])
    assert buf.find(b"\xff\xd9") != -1
    if shape[-1] in (1, None):
        shape = shape[:-1]
    return shape


def _verify_jpeg_file(f):
    # See: https://dev.exiv2.org/projects/exiv2/wiki/The_Metadata_in_JPEG_files#2-The-metadata-structure-in-JPEG
    mm = mmap.mmap(f.fileno(), 0, access=mmap.ACCESS_READ)
    mv = memoryview(mm)
    try:
        soi = f.read(2)
        # Start of Image
        assert soi == b"\xff\xd8"

        # Look for Start of Frame
        sof_idx = -1
        offset = 0
        while True:
            view = mv[offset:]
            match = _re_find_first(_JPEG_SOFS_RE, view)
            view.release()
            if match is None:
                break
            idx = match.start(0) + offset
            marker = mm[idx : idx + 2]
            if marker == _JPEG_SOFS[-1]:
                break
            f.seek(idx + 2)
            offset = idx + int.from_bytes(f.read(2), "big") + 2
            if marker not in _JPEG_SKIP_MARKERS:
                sof_idx = idx
        if sof_idx == -1:
            raise Exception()  # Caught by verify_compressed_file()

        f.seek(sof_idx + 2)
        length = int.from_bytes(f.read(2), "big")
        f.seek(length - 2, 1)
        definition_start = f.read(2)
        assert definition_start in [
            b"\xff\xc4",
            b"\xff\xdb",
            b"\xff\xdd",
            b"\xff\xda",
        ]  # DHT, DQT, DRI, SOS
        f.seek(sof_idx + 5)
        shape = _STRUCT_HHB.unpack(f.read(5))
        # TODO this check is too slow
        assert mm.find(b"\xff\xd9") != -1  # End of Image
        if shape[-1] in (1, None):
            shape = shape[:-1]
        return shape
    finally:
        mv.release()
        mm.close()


def _fast_decompress(buf):
    if not hasattr(buf, "read"):
        buf = BytesIO(buf)
    img = Image.open(buf)
    img.load()
    if img.mode == 1:
        args = ("L",)
    else:
        args = (img.mode,)
    enc = Image._getencoder(img.mode, "raw", args)
    enc.setimage(img.im)
    bufsize = max(65536, img.size[0] * 4)
    while True:
        status, err_code, buf = enc.encode(
            bufsize
        )  # See https://github.com/python-pillow/Pillow/blob/master/src/encode.c#L144
        if err_code:
            break
    if err_code < 0:
        raise Exception()  # caught by verify_compressed_file()
    return Image._conv_type_shape(img)


def read_meta_from_compressed_file(
    file, compression: Optional[str] = None
) -> Tuple[str, Tuple[int], str]:
    """Reads shape, dtype and format without decompressing or verifying the sample."""
    if isinstance(file, (str, Path)):
        f = open(file, "rb")
        isfile = True
        close = True
    elif hasattr(file, "read"):
        f = file
        close = False
        isfile = True
        f.seek(0)
    else:
        isfile = False
        f = file
        close = False
    try:
        if compression is None:
            path = file if isinstance(file, str) else None
            if hasattr(f, "read"):
                compression = get_compression(f.read(32), path)
                f.seek(0)
            else:
                compression = get_compression(f[:32], path)  # type: ignore
        if compression == "jpeg":
            try:
                shape, typestr = _read_jpeg_shape(f), "|u1"
            except Exception:
                raise CorruptedSampleError("jpeg")
        elif compression == "png":
            try:
                shape, typestr = _read_png_shape_and_dtype(f)
            except Exception:
                raise CorruptedSampleError("png")
        elif get_compression_type(compression) == AUDIO_COMPRESSION:
            try:
                shape, typestr = _read_audio_shape(file, compression), "<f4"
            except Exception as e:
                raise CorruptedSampleError(compression)
        elif compression in ("mp4", "mkv", "avi"):
            try:
                shape, typestr = _read_video_shape(file), "|u1"  # type: ignore
            except Exception as e:
                raise CorruptedSampleError(compression)
        else:
            img = Image.open(f) if isfile else Image.open(BytesIO(f))  # type: ignore
            shape, typestr = Image._conv_type_shape(img)
            compression = img.format.lower()
        return compression, shape, typestr  # type: ignore
    finally:
        if close:
            f.close()


def _read_jpeg_shape(f: Union[bytes, BinaryIO]) -> Tuple[int, ...]:
    if hasattr(f, "read"):
        return _read_jpeg_shape_from_file(f)
    return _read_jpeg_shape_from_buffer(f)  # type: ignore


def _re_find_first(pattern, string):
    for match in re.finditer(pattern, string):
        return match


def _read_jpeg_shape_from_file(f) -> Tuple[int, ...]:
    """Reads shape of a jpeg image from file without loading the whole image in memory"""
    mm = mmap.mmap(f.fileno(), 0, access=mmap.ACCESS_COPY)
    mv = memoryview(mm)
    try:
        # Look for Start of Frame
        sof_idx = -1
        offset = 0
        while True:
            view = mv[offset:]
            match = _re_find_first(_JPEG_SOFS_RE, view)
            view.release()
            if match is None:
                break
            idx = match.start(0) + offset
            marker = mm[idx : idx + 2]
            if marker == _JPEG_SOFS[-1]:
                break
            f.seek(idx + 2)
            offset = idx + int.from_bytes(f.read(2), "big") + 2
            if marker not in _JPEG_SKIP_MARKERS:
                sof_idx = idx
        if sof_idx == -1:
            raise Exception()
        f.seek(sof_idx + 5)
        shape = _STRUCT_HHB.unpack(f.read(5))  # type: ignore
        if shape[-1] in (1, None):
            shape = shape[:-1]
        return shape
    finally:
        mv.release()
        mm.close()


def _read_jpeg_shape_from_buffer(buf: bytes) -> Tuple[int, ...]:
    """Gets shape of a jpeg file from its contents"""
    # Look for Start of Frame
    mv = memoryview(buf)
    sof_idx = -1
    offset = 0
    while True:
        match = _re_find_first(_JPEG_SOFS_RE, mv[offset:])
        if match is None:
            break
        idx = match.start(0) + offset
        marker = buf[idx : idx + 2]
        if marker == _JPEG_SOFS[-1]:
            break
        offset = idx + int.from_bytes(buf[idx + 2 : idx + 4], "big") + 2
        if marker not in _JPEG_SKIP_MARKERS:
            sof_idx = idx
    if sof_idx == -1:
        raise Exception()
    shape = _STRUCT_HHB.unpack(memoryview(buf)[sof_idx + 5 : sof_idx + 10])  # type: ignore
    if shape[-1] in (1, None):
        shape = shape[:-1]
    return shape


def _read_png_shape_and_dtype(f: Union[bytes, BinaryIO]) -> Tuple[Tuple[int, ...], str]:
    """Reads shape and dtype of a png file from a file like object or file contents.
    If a file like object is provided, all of its contents are NOT loaded into memory."""
    if not hasattr(f, "read"):
        f = BytesIO(f)  # type: ignore
    f.seek(16)  # type: ignore
    size = _STRUCT_II.unpack(f.read(8))[::-1]  # type: ignore
    bits, colors = f.read(2)  # type: ignore

    # Get the number of channels and dtype based on bits and colors:
    if colors == 0:
        if bits == 1:
            typstr = "|b1"
        elif bits == 16:
            typstr = _NATIVE_INT32
        else:
            typstr = "|u1"
        nlayers = None
    else:
        typstr = "|u1"
        if colors == 2:
            nlayers = 3
        elif colors == 3:
            nlayers = None
        elif colors == 4:
            if bits == 8:
                nlayers = 2
            else:
                nlayers = 4
        else:
            nlayers = 4
    shape = size if nlayers is None else size + (nlayers,)
    return shape, typstr  # type: ignore


def _decompress_audio(
    file: Union[bytes, memoryview, str], compression: Optional[str]
) -> np.ndarray:
    if not _MINIAUDIO_INSTALLED:
        raise ModuleNotFoundError(
            "Miniaudio is not installed. Run `pip install hub[audio]`."
        )
    decompressor = globals()[
        f"{compression}_read{'_file' if isinstance(file, str) else ''}_f32"
    ]
    if isinstance(file, memoryview):
        if (
            isinstance(file.obj, bytes)
            and file.strides == (1,)
            and file.shape == (len(file.obj),)
        ):
            file = file.obj
        else:
            file = bytes(file)
    raw_audio = decompressor(file)
    return np.frombuffer(raw_audio.samples, dtype="<f4").reshape(
        raw_audio.num_frames, raw_audio.nchannels
    )


def _read_audio_shape(
    file: Union[bytes, memoryview, str], compression: str
) -> Tuple[int, ...]:
    if not _MINIAUDIO_INSTALLED:
        raise ModuleNotFoundError(
            "Miniaudio is not installed. Run `pip install hub[audio]`."
        )
    f_info = globals()[
        f"{compression}_get{'_file' if isinstance(file, str) else ''}_info"
    ]
    info = f_info(file)
    return (info.num_frames, info.nchannels)


def _frame_to_stamp(nframe, stream):
    fps = stream.guessed_rate.numerator / stream.guessed_rate.denominator
    seek_target = nframe / fps
    stamp = math.floor(
        seek_target * (stream.time_base.denominator / stream.time_base.numerator)
    )
    return stamp


def _open_video(file: Union[str, bytes, memoryview]):
    if isinstance(file, str):
        container = av.open(
            file, options={"protocol_whitelist": "file,http,https,tcp,tls,subfile"}
        )
    else:
        container = av.open(BytesIO(file))

    vstreams = container.streams.video

    if len(vstreams) == 0:
        raise IndexError("No video streams available!")

    vstream = vstreams[0]

    return container, vstream


def _read_shape_from_vstream(container, vstream):
    nframes = vstream.frames

    if nframes == 0:
        duration = vstream.duration
        if duration is None:
            duration = container.duration
            time_base = 1 / av.time_base
        else:
            time_base = vstream.time_base.numerator / vstream.time_base.denominator
        fps = vstream.guessed_rate.numerator / vstream.guessed_rate.denominator
        nframes = math.floor(fps * duration * time_base)

    height = vstream.codec_context.height
    width = vstream.codec_context.width

    return (nframes, height, width)


def _norm_video_frame_indices(
    start_frame: Optional[int], end_frame: Optional[int], reverse: bool, n_frames: int
) -> Tuple[int, int]:
    if start_frame is None:
        if reverse:
            start_frame = n_frames - 1
        else:
            start_frame = 0
    elif start_frame < 0:
        start_frame += n_frames
    if end_frame is None:
        if reverse:
            end_frame = -1
        else:
            end_frame = n_frames
    elif end_frame < 0:
        end_frame += n_frames
    if reverse:
        start_frame, end_frame = end_frame + 1, start_frame + 1
    if start_frame > n_frames:
        raise IndexError("Start index out of bounds.")
    return start_frame, end_frame


def _read_video_shape(
    file: Union[str, bytes, memoryview],
):
    container, vstream = _open_video(file)
    shape = _read_shape_from_vstream(container, vstream)
    return (*shape, 3)


def _decompress_video(
    file: Union[str, bytes],
    start: Optional[int] = None,
    stop: Optional[int] = None,
    step: Optional[int] = None,
    reverse: bool = False,
):
    container, vstream = _open_video(file)

    nframes, height, width = _read_shape_from_vstream(container, vstream)
    start, stop = _norm_video_frame_indices(start, stop, reverse, nframes)
    if step is None:
        step = 1

    nframes = math.ceil((stop - start) / step)

    video = np.zeros((nframes, height, width, 3))

    seek_target = _frame_to_stamp(start, vstream)
    step_time = _frame_to_stamp(step, vstream)

    gop_size = (
        vstream.codec_context.gop_size
    )  # gop size is distance (in frames) between 2 I-frames
    if step > gop_size:
        step_seeking = True
    else:
        step_seeking = False

    seekable = True
    try:
        container.seek(seek_target, stream=vstream)
    except av.error.PermissionError:
        seekable = False
        container, vstream = _open_video(file)  # try again but this time don't seek
        print("Cannot seek. Possibly a corrupted video file.")

    i = 0
    for packet in container.demux(video=0):
        for frame in packet.decode():
            if packet.pts and packet.pts >= seek_target:
                arr = frame.to_ndarray(format="rgb24")
                video[i] = arr
                i += 1
                seek_target += step_time
                if step_seeking and seekable:
                    container.seek(seek_target, stream=vstream)

        if i == nframes:
            break

    return video<|MERGE_RESOLUTION|>--- conflicted
+++ resolved
@@ -22,13 +22,6 @@
 import sys
 import re
 import numcodecs.lz4  # type: ignore
-<<<<<<< HEAD
-import lz4.frame  # type: ignore
-=======
-import os
->>>>>>> 50fccdb8
-import subprocess as sp
-import tempfile
 
 try:
     from miniaudio import (  # type: ignore
