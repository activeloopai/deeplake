import hub
from hub.util.exceptions import (
    SampleCompressionError,
    SampleDecompressionError,
    UnsupportedCompressionError,
    CorruptedSampleError,
)
from hub.compression import (
    get_compression_type,
    BYTE_COMPRESSION,
    IMAGE_COMPRESSION,
<<<<<<< HEAD
    VIDEO_COMPRESSION,
=======
>>>>>>> d1f2eaf0
    AUDIO_COMPRESSION,
)
from typing import Union, Tuple, Sequence, List, Optional, BinaryIO
from matplotlib.pyplot import get
import numpy as np

from PIL import Image, UnidentifiedImageError  # type: ignore
from io import BytesIO
import mmap
import struct
import sys
import re
import numcodecs.lz4  # type: ignore
import lz4.frame  # type: ignore
import os
<<<<<<< HEAD
import subprocess as sp
import tempfile
from miniaudio import mp3_read_file_f32, mp3_read_f32, mp3_get_file_info, mp3_get_info  # type: ignore
import math
=======
import tempfile
from miniaudio import mp3_read_file_f32, mp3_read_f32, mp3_get_file_info, mp3_get_info  # type: ignore
>>>>>>> d1f2eaf0


if sys.byteorder == "little":
    _NATIVE_INT32 = "<i4"
    _NATIVE_FLOAT32 = "<f4"
else:
    _NATIVE_INT32 = ">i4"
    _NATIVE_FLOAT32 = ">f4"

if os.name == "nt":
    FFMPEG_BINARY = "ffmpeg.exe"
    FFPROBE_BINARY = "ffprobe.exe"
else:
    FFMPEG_BINARY = "ffmpeg"
    FFPROBE_BINARY = "ffprobe"

DIMS_RE = re.compile(rb" ([0-9]+)x([0-9]+)")
FPS_RE = re.compile(rb" ([0-9]+) fps,")
DURATION_RE = re.compile(rb"Duration: ([0-9]{2}:[0-9]{2}:[0-9]{2}\.[0-9]{2}),")
INFO_RE = re.compile(rb"([a-z]+)=([0-9./]+)")

_JPEG_SOFS = [
    b"\xff\xc0",
    b"\xff\xc2",
    b"\xff\xc1",
    b"\xff\xc3",
    b"\xff\xc5",
    b"\xff\xc6",
    b"\xff\xc7",
    b"\xff\xc9",
    b"\xff\xca",
    b"\xff\xcb",
    b"\xff\xcd",
    b"\xff\xce",
    b"\xff\xcf",
    b"\xff\xde",
    # Skip:
    b"\xff\xcc",
    b"\xff\xdc",
    b"\xff\xdd",
    b"\xff\xdf",
    # App: (0xFFE0 - 0xFFEF):
    *map(lambda x: x.to_bytes(2, "big"), range(0xFFE0, 0xFFF0)),
    # DQT:
    b"\xff\xdb",
    # COM:
    b"\xff\xfe",
    # Start of scan
    b"\xff\xda",
]

_JPEG_SKIP_MARKERS = set(_JPEG_SOFS[14:])
_JPEG_SOFS_RE = re.compile(b"|".join(_JPEG_SOFS))
_STRUCT_HHB = struct.Struct(">HHB")
_STRUCT_II = struct.Struct(">ii")


def to_image(array: np.ndarray) -> Image:
    shape = array.shape
    if len(shape) == 3 and shape[0] != 1 and shape[2] == 1:
        # convert (X,Y,1) grayscale to (X,Y) for pillow compatibility
        return Image.fromarray(array.squeeze(axis=2))

    return Image.fromarray(array)


def compress_bytes(buffer: Union[bytes, memoryview], compression: str) -> bytes:
    if compression == "lz4":
        return numcodecs.lz4.compress(buffer)
    else:
        raise SampleCompressionError(
            (len(buffer),), compression, f"Not a byte compression: {compression}"
        )


def decompress_bytes(buffer: Union[bytes, memoryview], compression: str) -> bytes:
    if compression == "lz4":
        if (
            buffer[:4] == b'\x04"M\x18'
        ):  # python-lz4 magic number (backward compatiblity)
            return lz4.frame.decompress(buffer)
        return numcodecs.lz4.decompress(buffer)
    else:
        raise SampleDecompressionError()


def compress_array(array: np.ndarray, compression: str) -> bytes:
    """Compress some numpy array using `compression`. All meta information will be contained in the returned buffer.

    Note:
        `decompress_array` may be used to decompress from the returned bytes back into the `array`.

    Args:
        array (np.ndarray): Array to be compressed.
        compression (str): `array` will be compressed with this compression into bytes. Right now only arrays compatible with `PIL` will be compressed.

    Raises:
        UnsupportedCompressionError: If `compression` is unsupported. See `hub.compressions`.
        SampleCompressionError: If there was a problem compressing `array`.
        NotImplementedError: If compression is not supported.

    Returns:
        bytes: Compressed `array` represented as bytes.
    """

    # empty sample shouldn't be compressed

    if 0 in array.shape:
        return bytes()

    if compression not in hub.compressions:
        raise UnsupportedCompressionError(compression)

    if compression is None:
        return array.tobytes()

    compr_type = get_compression_type(compression)

    if compr_type == BYTE_COMPRESSION:
        return compress_bytes(array.tobytes(), compression)
    elif compr_type == AUDIO_COMPRESSION:
        raise NotImplementedError(
            "In order to store audio data, you should use `hub.read(path_to_file)`. Compressing raw data is not yet supported."
        )
<<<<<<< HEAD
    elif compr_type == VIDEO_COMPRESSION:
        raise NotImplementedError(
            "In order to store video data, you should use `hub.read(path_to_file)`. Compressing raw data is not yet supported."
        )
=======
>>>>>>> d1f2eaf0
    try:
        img = to_image(array)
        out = BytesIO()
        out._close = out.close  # type: ignore
        out.close = (  # type: ignore
            lambda: None
        )  # sgi save handler will try to close the stream (see https://github.com/python-pillow/Pillow/pull/5645)
        kwargs = {"sizes": [img.size]} if compression == "ico" else {}
        img.save(out, compression, **kwargs)
        out.seek(0)
        compressed_bytes = out.read()
        out._close()  # type: ignore
        decompress_array(compressed_bytes, array.shape)
        return compressed_bytes
    except (TypeError, OSError) as e:
        raise SampleCompressionError(array.shape, compression, str(e))


def decompress_array(
    buffer: Union[bytes, memoryview, str],
    shape: Optional[Tuple[int]] = None,
    dtype: Optional[str] = None,
    compression: Optional[str] = None,
) -> np.ndarray:
    """Decompress some buffer into a numpy array. It is expected that all meta information is
    stored inside `buffer`.

    Note:
        `compress_array` may be used to get the `buffer` input.

    Args:
        buffer (bytes, memoryview, str): Buffer or file to be decompressed. It is assumed all meta information required to
            decompress is contained within `buffer`, except for byte compressions
        shape (Tuple[int], Optional): Desired shape of decompressed object. Reshape will attempt to match this shape before returning.
        dtype (str, Optional): Applicable only for byte compressions. Expected dtype of decompressed array.
        compression (str, Optional): Applicable only for byte compressions. Compression used to compression the given buffer.

    Raises:
        SampleDecompressionError: If decompression fails.
        ValueError: If dtype and shape are not specified for byte compression.

    Returns:
        np.ndarray: Array from the decompressed buffer.
    """
    compr_type = get_compression_type(compression)
    if compr_type == BYTE_COMPRESSION:
        if dtype is None or shape is None:
            raise ValueError("dtype and shape must be specified for byte compressions.")
        try:
            decompressed_bytes = decompress_bytes(buffer, compression)  # type: ignore
            return np.frombuffer(decompressed_bytes, dtype=dtype).reshape(shape)
        except Exception:
            raise SampleDecompressionError()
    elif compr_type == AUDIO_COMPRESSION:
        return _decompress_mp3(buffer)
<<<<<<< HEAD
    elif compr_type == VIDEO_COMPRESSION:
        return _decompress_video(buffer)
=======
>>>>>>> d1f2eaf0
    try:
        if not isinstance(buffer, str):
            buffer = BytesIO(buffer)  # type: ignore
        img = Image.open(buffer)  # type: ignore
        arr = np.array(img)
        if shape is not None:
            arr = arr.reshape(shape)
        return arr
    except Exception:
        raise SampleDecompressionError()


def _get_bounding_shape(shapes: Sequence[Tuple[int]]) -> Tuple[int, int, int]:
    """Gets the shape of a bounding box that can contain the given the shapes tiled horizontally."""
    if len(shapes) == 0:
        return (0, 0, 0)
    channels_shape = shapes[0][2:]
    for shape in shapes:
        if shape[2:] != channels_shape:
            raise ValueError()
    return (max(s[0] for s in shapes), sum(s[1] for s in shapes)) + channels_shape  # type: ignore


def compress_multiple(arrays: Sequence[np.ndarray], compression: str) -> bytes:
    """Compress multiple arrays of different shapes into a single buffer. Used for chunk wise compression.
    The arrays are tiled horizontally and padded with zeros to fit in a bounding box, which is then compressed."""
    dtype = arrays[0].dtype
    for arr in arrays:
        if arr.dtype != dtype:
            raise SampleCompressionError(
                [arr.shape for shape in arr],  # type: ignore
                compression,
                message="All arrays expected to have same dtype.",
            )
    compr_type = get_compression_type(compression)
    if compr_type == BYTE_COMPRESSION:
        return compress_bytes(
            b"".join(arr.tobytes() for arr in arrays), compression
        )  # Note: shape and dtype info not included
    elif compr_type == AUDIO_COMPRESSION:
        raise NotImplementedError("compress_multiple does not support audio samples.")
<<<<<<< HEAD
    elif compr_type == VIDEO_COMPRESSION:
        raise NotImplementedError("compress_multiple does not support video samples.")
=======
>>>>>>> d1f2eaf0
    canvas = np.zeros(_get_bounding_shape([arr.shape for arr in arrays]), dtype=dtype)
    next_x = 0
    for arr in arrays:
        canvas[: arr.shape[0], next_x : next_x + arr.shape[1]] = arr
        next_x += arr.shape[1]
    return compress_array(canvas, compression=compression)


def decompress_multiple(
    buffer: Union[bytes, memoryview],
    shapes: Sequence[Tuple[int, ...]],
    dtype: Optional[str] = None,
    compression: Optional[str] = None,
) -> List[np.ndarray]:
    """Unpack a compressed buffer into multiple arrays."""
    if compression and get_compression_type(compression) == "byte":
        decompressed_buffer = memoryview(decompress_bytes(buffer, compression))
        arrays = []
        itemsize = np.dtype(dtype).itemsize
        for shape in shapes:
            nbytes = int(np.prod(shape) * itemsize)
            arrays.append(
                np.frombuffer(decompressed_buffer[:nbytes], dtype=dtype).reshape(shape)
            )
            decompressed_buffer = decompressed_buffer[nbytes:]
        return arrays
    canvas = decompress_array(buffer)
    arrays = []
    next_x = 0
    for shape in shapes:
        arrays.append(canvas[: shape[0], next_x : next_x + shape[1]])
        next_x += shape[1]
    return arrays


def verify_compressed_file(
    file: Union[str, BinaryIO, bytes], compression: str
) -> Tuple[Tuple[int, ...], str]:
    """Verify the contents of an image file
    Args:
        file (Union[str, BinaryIO]): Path to the file or file like object or contents of the file
        compression (str): Expected compression of the image file
    """
    if isinstance(file, str):
        file = open(file, "rb")
        close = True
    elif hasattr(file, "read"):
        close = False
        file.seek(0)  # type: ignore
    else:
        close = False
    try:
        if compression == "png":
            return _verify_png(file)
        elif compression == "jpeg":
            return _verify_jpeg(file), "|u1"
        elif compression == "mp3":
            return _read_mp3_shape(file), "<f4"  # type: ignore
<<<<<<< HEAD
        elif compression in ("mp4", "mkv", "avi"):
            return _read_video_shape(file), "|u1"
=======
>>>>>>> d1f2eaf0
        else:
            return _fast_decompress(file)
    except Exception as e:
        raise CorruptedSampleError(compression)
    finally:
        if close:
            file.close()  # type: ignore


def get_compression(header=None, path=None):
    if path:
<<<<<<< HEAD
        # These formats are recognized by file extension for now
        file_formats = ["mp3", "mp4", "mkv", "avi"]
        for fmt in file_formats:
            if path.lower().endswith("." + fmt):
                return fmt
=======
        if path.lower().endswith(".mp3"):
            return "mp3"
>>>>>>> d1f2eaf0
    if header:
        if not Image.OPEN:
            Image.init()
        for fmt in Image.OPEN:
            accept = Image.OPEN[fmt][1]
            if accept and accept(header):
                return fmt.lower()
        raise SampleDecompressionError()


def _verify_png(buf):
    if not hasattr(buf, "read"):
        buf = BytesIO(buf)
    img = Image.open(buf)
    img.verify()
    return Image._conv_type_shape(img)


def _verify_jpeg(f):
    if hasattr(f, "read"):
        return _verify_jpeg_file(f)
    return _verify_jpeg_buffer(f)


def _verify_jpeg_buffer(buf: bytes):
    # Start of Image
    mview = memoryview(buf)
    assert buf.startswith(b"\xff\xd8")
    # Look for Start of Frame
    sof_idx = -1
    offset = 0
    while True:
        match = _re_find_first(_JPEG_SOFS_RE, mview[offset:])
        if match is None:
            break
        idx = match.start(0) + offset
        marker = buf[idx : idx + 2]
        if marker == _JPEG_SOFS[-1]:
            break
        elif marker in _JPEG_SKIP_MARKERS:
            offset = idx + int.from_bytes(buf[idx + 2 : idx + 4], "big")
        else:
            sof_idx = idx
            offset = idx + 2
    if sof_idx == -1:
        raise Exception()

    length = int.from_bytes(mview[sof_idx + 2 : sof_idx + 4], "big")
    assert mview[sof_idx + length + 2 : sof_idx + length + 4] in [
        b"\xff\xc4",
        b"\xff\xdb",
        b"\xff\xdd",
    ]  # DHT, DQT, DRI
    shape = _STRUCT_HHB.unpack(mview[sof_idx + 5 : sof_idx + 10])
    assert buf.find(b"\xff\xd9") != -1
    if shape[-1] in (1, None):
        shape = shape[:-1]
    return shape


def _verify_jpeg_file(f):
    # See: https://dev.exiv2.org/projects/exiv2/wiki/The_Metadata_in_JPEG_files#2-The-metadata-structure-in-JPEG
    mm = mmap.mmap(f.fileno(), 0, access=mmap.ACCESS_READ)
    mv = memoryview(mm)
    try:
        soi = f.read(2)
        # Start of Image
        assert soi == b"\xff\xd8"

        # Look for Start of Frame
        sof_idx = -1
        offset = 0
        while True:
            view = mv[offset:]
            match = _re_find_first(_JPEG_SOFS_RE, view)
            view.release()
            if match is None:
                break
            idx = match.start(0) + offset
            marker = mm[idx : idx + 2]
            if marker == _JPEG_SOFS[-1]:
                break
            elif marker in _JPEG_SKIP_MARKERS:
                f.seek(idx + 2)
                offset = idx + int.from_bytes(f.read(2), "big")
            else:
                sof_idx = idx
                offset = idx + 2
        if sof_idx == -1:
            raise Exception()  # Caught by verify_compressed_file()

        f.seek(sof_idx + 2)
        length = int.from_bytes(f.read(2), "big")
        f.seek(length - 2, 1)
        definition_start = f.read(2)
        assert definition_start in [
            b"\xff\xc4",
            b"\xff\xdb",
            b"\xff\xdd",
        ]  # DHT, DQT, DRI
        f.seek(sof_idx + 5)
        shape = _STRUCT_HHB.unpack(f.read(5))
        # TODO this check is too slow
        assert mm.find(b"\xff\xd9") != -1  # End of Image
        if shape[-1] in (1, None):
            shape = shape[:-1]
        return shape
    finally:
        mv.release()
        mm.close()


def _fast_decompress(buf):
    if not hasattr(buf, "read"):
        buf = BytesIO(buf)
    img = Image.open(buf)
    img.load()
    if img.mode == 1:
        args = ("L",)
    else:
        args = (img.mode,)
    enc = Image._getencoder(img.mode, "raw", args)
    enc.setimage(img.im)
    bufsize = max(65536, img.size[0] * 4)
    while True:
        status, err_code, buf = enc.encode(
            bufsize
        )  # See https://github.com/python-pillow/Pillow/blob/master/src/encode.c#L144
        if err_code:
            break
    if err_code < 0:
        raise Exception()  # caught by verify_compressed_file()
    return Image._conv_type_shape(img)


def read_meta_from_compressed_file(
    file, compression: Optional[str] = None
) -> Tuple[str, Tuple[int], str]:
    """Reads shape, dtype and format without decompressing or verifying the sample."""
    if isinstance(file, str):
        f = open(file, "rb")
        isfile = True
        close = True
    elif hasattr(file, "read"):
        f = file
        close = False
        isfile = True
        f.seek(0)
    else:
        isfile = False
        f = file
        close = False
    try:
        if compression is None:
            path = file if isinstance(file, str) else None
            if hasattr(f, "read"):
                compression = get_compression(f.read(32), path)
                f.seek(0)
            else:
                compression = get_compression(f[:32], path)  # type: ignore
        if compression == "jpeg":
            try:
                shape, typestr = _read_jpeg_shape(f), "|u1"
            except Exception:
                raise CorruptedSampleError("jpeg")
        elif compression == "png":
            try:
                shape, typestr = _read_png_shape_and_dtype(f)
            except Exception:
                raise CorruptedSampleError("png")
        elif compression == "mp3":
            try:
                shape, typestr = _read_mp3_shape(file), "<f4"
            except Exception as e:
                raise CorruptedSampleError("mp3")
<<<<<<< HEAD
        elif compression in ("mp4", "mkv", "avi"):
            try:
                shape, typestr = _read_video_shape(file), "|u1"
            except Exception as e:
                raise (e)
                raise CorruptedSampleError(compression)
=======
>>>>>>> d1f2eaf0
        else:
            img = Image.open(f) if isfile else Image.open(BytesIO(f))  # type: ignore
            shape, typestr = Image._conv_type_shape(img)
            compression = img.format.lower()
        return compression, shape, typestr  # type: ignore
    finally:
        if close:
            f.close()


def _read_jpeg_shape(f: Union[bytes, BinaryIO]) -> Tuple[int, ...]:
    if hasattr(f, "read"):
        return _read_jpeg_shape_from_file(f)
    return _read_jpeg_shape_from_buffer(f)  # type: ignore


def _re_find_first(pattern, string):
    for match in re.finditer(pattern, string):
        return match


def _read_jpeg_shape_from_file(f) -> Tuple[int, ...]:
    """Reads shape of a jpeg image from file without loading the whole image in memory"""
    mm = mmap.mmap(f.fileno(), 0, access=mmap.ACCESS_COPY)
    mv = memoryview(mm)
    try:
        # Look for Start of Frame
        sof_idx = -1
        offset = 0
        while True:
            view = mv[offset:]
            match = _re_find_first(_JPEG_SOFS_RE, view)
            view.release()
            if match is None:
                break
            idx = match.start(0) + offset
            marker = mm[idx : idx + 2]
            if marker == _JPEG_SOFS[-1]:
                break
            elif marker in _JPEG_SKIP_MARKERS:
                f.seek(idx + 2)
                offset = idx + int.from_bytes(f.read(2), "big")
            else:
                sof_idx = idx
                offset = idx + 2
        if sof_idx == -1:
            raise Exception()
        f.seek(sof_idx + 5)
        shape = _STRUCT_HHB.unpack(f.read(5))  # type: ignore
        if shape[-1] in (1, None):
            shape = shape[:-1]
        return shape
    finally:
        mv.release()
        mm.close()


def _read_jpeg_shape_from_buffer(buf: bytes) -> Tuple[int, ...]:
    """Gets shape of a jpeg file from its contents"""
    # Look for Start of Frame
    mv = memoryview(buf)
    sof_idx = -1
    offset = 0
    while True:
        match = _re_find_first(_JPEG_SOFS_RE, mv[offset:])
        if match is None:
            break
        idx = match.start(0) + offset
        marker = buf[idx : idx + 2]
        if marker == _JPEG_SOFS[-1]:
            break
        elif marker in _JPEG_SKIP_MARKERS:
            offset = idx + int.from_bytes(buf[idx + 2 : idx + 4], "big")
        else:
            sof_idx = idx
            offset = idx + 2
    if sof_idx == -1:
        raise Exception()
    shape = _STRUCT_HHB.unpack(memoryview(buf)[sof_idx + 5 : sof_idx + 10])  # type: ignore
    if shape[-1] in (1, None):
        shape = shape[:-1]
    return shape


def _read_png_shape_and_dtype(f: Union[bytes, BinaryIO]) -> Tuple[Tuple[int, ...], str]:
    """Reads shape and dtype of a png file from a file like object or file contents.
    If a file like object is provided, all of its contents are NOT loaded into memory."""
    if not hasattr(f, "read"):
        f = BytesIO(f)  # type: ignore
    f.seek(16)  # type: ignore
    size = _STRUCT_II.unpack(f.read(8))[::-1]  # type: ignore
    bits, colors = f.read(2)  # type: ignore

    # Get the number of channels and dtype based on bits and colors:
    if colors == 0:
        if bits == 1:
            typstr = "|b1"
        elif bits == 16:
            typstr = _NATIVE_INT32
        else:
            typstr = "|u1"
        nlayers = None
    else:
        typstr = "|u1"
        if colors == 2:
            nlayers = 3
        elif colors == 3:
            nlayers = None
        elif colors == 4:
            if bits == 8:
                nlayers = 2
            else:
                nlayers = 4
        else:
            nlayers = 4
    shape = size if nlayers is None else size + (nlayers,)
    return shape, typstr  # type: ignore


def _decompress_mp3(file: Union[bytes, memoryview, str]) -> np.ndarray:
    decompressor = mp3_read_file_f32 if isinstance(file, str) else mp3_read_f32
    if isinstance(file, memoryview):
        if (
            isinstance(file.obj, bytes)
            and file.strides == (1,)
            and file.shape == (len(file.obj),)
        ):
            file = file.obj
        else:
            file = bytes(file)
    raw_audio = decompressor(file)
    return np.frombuffer(raw_audio.samples, dtype="<f4").reshape(
        raw_audio.num_frames, raw_audio.nchannels
    )


def _read_mp3_shape(file: Union[bytes, memoryview, str]) -> Tuple[int, ...]:
    f_info = mp3_get_file_info if isinstance(file, str) else mp3_get_info
    info = f_info(file)
<<<<<<< HEAD
    return (info.num_frames, info.nchannels)


def _to_time(time):
    h = int(time / 3600)
    time %= 3600
    m = int(time / 60)
    time %= 60
    return f"{h:02d}:{m:02d}:%s" % ("%05.2f" % time)


def _strip_hub_mp4_header(buffer: bytes):
    if buffer[: len(_HUB_MP4_HEADER)] == _HUB_MP4_HEADER:
        return memoryview(buffer)[len(_HUB_MP4_HEADER) + 6 :]
    return buffer


def _decompress_video(
    file: Union[bytes, memoryview, str],
) -> np.ndarray:

    shape = _read_video_shape(file)

    command = [
        FFMPEG_BINARY,
        "-i",
        "pipe:",
        "-f",
        "image2pipe",
        "-pix_fmt",
        "rgb24",
        "-vcodec",
        "rawvideo",
        "-",
    ]
    if isinstance(file, str):
        command[2] = file
        pipe = sp.Popen(command, stdout=sp.PIPE, stderr=sp.PIPE, bufsize=10 ** 8)
        raw_video = pipe.communicate()[0]
    else:
        file = _strip_hub_mp4_header(file)
        pipe = sp.Popen(command, stdin=sp.PIPE, stdout=sp.PIPE, bufsize=10 ** 8)
        raw_video = pipe.communicate(input=file)[0]
    return np.frombuffer(raw_video[: int(np.prod(shape))], dtype=np.uint8).reshape(
        shape
    )


def _read_video_shape(file: Union[bytes, memoryview, str]) -> Tuple[int, ...]:
    info = _get_video_info(file)
    if info["duration"] is None:
        nframes = -1
    else:
        nframes = math.floor(info["duration"] * info["rate"])
    return (nframes, info["height"], info["width"], 3)


def _get_video_info(file: Union[bytes, memoryview, str]) -> dict:
    duration = None
    fps = None
    command = [
        FFPROBE_BINARY,
        "-v",
        "error",
        "-select_streams",
        "v:0",
        "-show_entries",
        "stream=width,height,duration,r_frame_rate",
        "-of",
        "default=noprint_wrappers=1",
        "pipe:",
    ]

    if isinstance(file, str):
        command[-1] = file
        pipe = sp.Popen(command, stdout=sp.PIPE, stderr=sp.PIPE, bufsize=10 ** 5)
        raw_info = pipe.stdout.read()
        pipe.communicate()
    else:
        if file[: len(_HUB_MP4_HEADER)] == _HUB_MP4_HEADER:
            mv = memoryview(file)
            n = len(_HUB_MP4_HEADER) + 2
            duration = struct.unpack("f", mv[n : n + 4])[0]
            file = mv[n + 4 :]
        pipe = sp.Popen(
            command, stdin=sp.PIPE, stdout=sp.PIPE, stderr=sp.PIPE, bufsize=10 ** 5
        )
        raw_info = pipe.communicate(input=file)[0]
    ret = dict(
        map(lambda kv: (bytes.decode(kv[0]), kv[1]), re.findall(INFO_RE, raw_info))
    )
    ret["width"] = int(ret["width"])
    ret["height"] = int(ret["height"])
    if "duration" in ret:
        ret["duration"] = float(ret["duration"])
    else:
        ret["duration"] = duration
    ret["rate"] = float(eval(ret["rate"]))
    return ret


_HUB_MP4_HEADER = b"HUB_MP4_CONVERTED"


def _mp4_file_to_mkv_bytes(file: str):
    command = [
        "ffmpeg",
        "-i",
        file,
        "-codec",
        "copy",
        "-f",
        "matroska",
        "pipe:",
    ]

    pipe = sp.Popen(command, stdin=sp.PIPE, stdout=sp.PIPE, bufsize=10 ** 5)
    raw_video = pipe.communicate()[0]
    info = _get_video_info(file)
    raw_video = _HUB_MP4_HEADER + struct.pack("<Hf", 4, info["duration"]) + raw_video
    return raw_video
=======
    return (info.num_frames, info.nchannels)
>>>>>>> d1f2eaf0
<|MERGE_RESOLUTION|>--- conflicted
+++ resolved
@@ -9,10 +9,7 @@
     get_compression_type,
     BYTE_COMPRESSION,
     IMAGE_COMPRESSION,
-<<<<<<< HEAD
     VIDEO_COMPRESSION,
-=======
->>>>>>> d1f2eaf0
     AUDIO_COMPRESSION,
 )
 from typing import Union, Tuple, Sequence, List, Optional, BinaryIO
@@ -28,15 +25,10 @@
 import numcodecs.lz4  # type: ignore
 import lz4.frame  # type: ignore
 import os
-<<<<<<< HEAD
 import subprocess as sp
 import tempfile
 from miniaudio import mp3_read_file_f32, mp3_read_f32, mp3_get_file_info, mp3_get_info  # type: ignore
 import math
-=======
-import tempfile
-from miniaudio import mp3_read_file_f32, mp3_read_f32, mp3_get_file_info, mp3_get_info  # type: ignore
->>>>>>> d1f2eaf0
 
 
 if sys.byteorder == "little":
@@ -161,13 +153,10 @@
         raise NotImplementedError(
             "In order to store audio data, you should use `hub.read(path_to_file)`. Compressing raw data is not yet supported."
         )
-<<<<<<< HEAD
     elif compr_type == VIDEO_COMPRESSION:
         raise NotImplementedError(
             "In order to store video data, you should use `hub.read(path_to_file)`. Compressing raw data is not yet supported."
         )
-=======
->>>>>>> d1f2eaf0
     try:
         img = to_image(array)
         out = BytesIO()
@@ -223,11 +212,8 @@
             raise SampleDecompressionError()
     elif compr_type == AUDIO_COMPRESSION:
         return _decompress_mp3(buffer)
-<<<<<<< HEAD
     elif compr_type == VIDEO_COMPRESSION:
         return _decompress_video(buffer)
-=======
->>>>>>> d1f2eaf0
     try:
         if not isinstance(buffer, str):
             buffer = BytesIO(buffer)  # type: ignore
@@ -269,11 +255,8 @@
         )  # Note: shape and dtype info not included
     elif compr_type == AUDIO_COMPRESSION:
         raise NotImplementedError("compress_multiple does not support audio samples.")
-<<<<<<< HEAD
     elif compr_type == VIDEO_COMPRESSION:
         raise NotImplementedError("compress_multiple does not support video samples.")
-=======
->>>>>>> d1f2eaf0
     canvas = np.zeros(_get_bounding_shape([arr.shape for arr in arrays]), dtype=dtype)
     next_x = 0
     for arr in arrays:
@@ -332,11 +315,8 @@
             return _verify_jpeg(file), "|u1"
         elif compression == "mp3":
             return _read_mp3_shape(file), "<f4"  # type: ignore
-<<<<<<< HEAD
         elif compression in ("mp4", "mkv", "avi"):
             return _read_video_shape(file), "|u1"
-=======
->>>>>>> d1f2eaf0
         else:
             return _fast_decompress(file)
     except Exception as e:
@@ -348,16 +328,11 @@
 
 def get_compression(header=None, path=None):
     if path:
-<<<<<<< HEAD
         # These formats are recognized by file extension for now
         file_formats = ["mp3", "mp4", "mkv", "avi"]
         for fmt in file_formats:
             if path.lower().endswith("." + fmt):
                 return fmt
-=======
-        if path.lower().endswith(".mp3"):
-            return "mp3"
->>>>>>> d1f2eaf0
     if header:
         if not Image.OPEN:
             Image.init()
@@ -533,15 +508,11 @@
                 shape, typestr = _read_mp3_shape(file), "<f4"
             except Exception as e:
                 raise CorruptedSampleError("mp3")
-<<<<<<< HEAD
         elif compression in ("mp4", "mkv", "avi"):
             try:
                 shape, typestr = _read_video_shape(file), "|u1"
             except Exception as e:
-                raise (e)
                 raise CorruptedSampleError(compression)
-=======
->>>>>>> d1f2eaf0
         else:
             img = Image.open(f) if isfile else Image.open(BytesIO(f))  # type: ignore
             shape, typestr = Image._conv_type_shape(img)
@@ -681,16 +652,7 @@
 def _read_mp3_shape(file: Union[bytes, memoryview, str]) -> Tuple[int, ...]:
     f_info = mp3_get_file_info if isinstance(file, str) else mp3_get_info
     info = f_info(file)
-<<<<<<< HEAD
     return (info.num_frames, info.nchannels)
-
-
-def _to_time(time):
-    h = int(time / 3600)
-    time %= 3600
-    m = int(time / 60)
-    time %= 60
-    return f"{h:02d}:{m:02d}:%s" % ("%05.2f" % time)
 
 
 def _strip_hub_mp4_header(buffer: bytes):
@@ -802,7 +764,4 @@
     raw_video = pipe.communicate()[0]
     info = _get_video_info(file)
     raw_video = _HUB_MP4_HEADER + struct.pack("<Hf", 4, info["duration"]) + raw_video
-    return raw_video
-=======
-    return (info.num_frames, info.nchannels)
->>>>>>> d1f2eaf0
+    return raw_video