import numpy as np
from typing import List, Union
from hub.core.serialize import check_sample_shape, bytes_to_text
from hub.core.tiling.sample_tiles import SampleTiles
from hub.util.casting import intelligent_cast
from hub.util.exceptions import EmptyTensorError
from .base_chunk import BaseChunk, InputSample


class UncompressedChunk(BaseChunk):
    def extend_if_has_space(  # type: ignore
        self, incoming_samples: Union[List[InputSample], np.ndarray]
    ) -> float:
        self.prepare_for_write()
        if isinstance(incoming_samples, np.ndarray):
            if incoming_samples.dtype == object:
                incoming_samples = list(incoming_samples)
            else:
                return self._extend_if_has_space_numpy(incoming_samples)
        return self._extend_if_has_space_list(incoming_samples)

    def _extend_if_has_space_numpy(self, incoming_samples: np.ndarray) -> float:
        num_samples: int = 0
        buffer_size = 0

        for sample in incoming_samples:
            shape = self.normalize_shape(sample.shape)
            self.num_dims = self.num_dims or len(shape)
            sample_nbytes = sample.nbytes
            check_sample_shape(shape, self.num_dims)
            # no need to check sample size, this code is only reached when size smaller than chunk
            if not self.can_fit_sample(sample_nbytes, buffer_size):
                break
            buffer_size += sample_nbytes
            num_samples += 1

        samples = incoming_samples[:num_samples]
        samples = intelligent_cast(samples, self.dtype, self.htype)
        self.data_bytes += samples.tobytes()

        if num_samples > 0:
            shape = self.normalize_shape(samples[0].shape)
            sample_nbytes = samples[0].nbytes
            for _ in range(num_samples):
                self.register_in_meta_and_headers(sample_nbytes, shape)

        return float(num_samples)

    def _extend_if_has_space_list(self, incoming_samples: List[InputSample]) -> float:
        num_samples: float = 0

        for i, incoming_sample in enumerate(incoming_samples):
            serialized_sample, shape = self.serialize_sample(incoming_sample)
            if shape is not None:
                self.num_dims = self.num_dims or len(shape)
                check_sample_shape(shape, self.num_dims)

            if isinstance(serialized_sample, SampleTiles):
                incoming_samples[i] = serialized_sample  # type: ignore
                if self.is_empty:
                    self.write_tile(serialized_sample)
                    num_samples += 0.5
                break
            else:
                sample_nbytes = len(serialized_sample)
                if self.is_empty or self.can_fit_sample(sample_nbytes):
                    self.data_bytes += serialized_sample  # type: ignore
                    self.register_in_meta_and_headers(sample_nbytes, shape)
                    num_samples += 1
                else:
                    break

        return num_samples

    def read_sample(
        self,
        local_index: int,
        cast: bool = True,
        copy: bool = False,
        decompress: bool = True,
    ):
<<<<<<< HEAD
        if self.is_empty_sample(local_index):
            self.return_empty_sample()
=======
        if self.is_empty_tensor():
            raise EmptyTensorError
>>>>>>> b650fc26
        partial_sample_tile = self._get_partial_sample_tile()
        if partial_sample_tile is not None:
            return partial_sample_tile
        buffer = self.memoryview_data
        shape = self.shapes_encoder[local_index]
        if not self.byte_positions_encoder.is_empty():
            sb, eb = self.byte_positions_encoder[local_index]
            buffer = buffer[sb:eb]
        if not decompress:
            if copy:
                buffer = bytes(buffer)
            return buffer
        if self.is_text_like:
            buffer = bytes(buffer)
            return bytes_to_text(buffer, self.htype)
        buffer = bytes(buffer) if copy else buffer
        return np.frombuffer(buffer, dtype=self.dtype).reshape(shape)

    def update_sample(self, local_index: int, sample: InputSample):
        self.prepare_for_write()
        serialized_sample, shape = self.serialize_sample(sample, break_into_tiles=False)
        self.check_shape_for_update(shape)
        new_nb = (
            None if self.byte_positions_encoder.is_empty() else len(serialized_sample)
        )

        old_data = self.data_bytes
        self.data_bytes = self.create_updated_data(
            local_index, old_data, serialized_sample
        )
        self.update_in_meta_and_headers(local_index, new_nb, shape)<|MERGE_RESOLUTION|>--- conflicted
+++ resolved
@@ -79,13 +79,8 @@
         copy: bool = False,
         decompress: bool = True,
     ):
-<<<<<<< HEAD
-        if self.is_empty_sample(local_index):
-            self.return_empty_sample()
-=======
         if self.is_empty_tensor():
             raise EmptyTensorError
->>>>>>> b650fc26
         partial_sample_tile = self._get_partial_sample_tile()
         if partial_sample_tile is not None:
             return partial_sample_tile
