--- conflicted
+++ resolved
@@ -208,11 +208,19 @@
 
         return sample, shape
 
-<<<<<<< HEAD
     def _pop_sample(self):
-        # Implemented in https://github.com/activeloopai/Hub/pull/1366
-        raise NotImplementedError
-=======
+        if self.is_byte_compression:
+            self.decompressed_bytes = self.decompressed_bytes[
+                : self.byte_positions_encoder[-1][0]
+            ]
+            self._data_bytes = compress_bytes(self.decompressed_bytes, self.compression)
+        else:
+            self.decompressed_samples.pop()
+            self._data_bytes = compress_multiple(
+                self.decompressed_samples, self.compression
+            )
+        self._changed = False
+
     def _compress(self):
         if self.is_byte_compression:
             self._data_bytes = compress_bytes(self.decompressed_bytes, self.compression)
@@ -249,5 +257,4 @@
         )
 
     def prepare_for_write(self):
-        ffw_chunk(self)
->>>>>>> f6b62ca0
+        ffw_chunk(self)