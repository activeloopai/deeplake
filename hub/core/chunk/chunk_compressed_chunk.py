import numpy as np
from typing import List
from hub.core.compression import (
    compress_bytes,
    compress_multiple,
    decompress_bytes,
    decompress_multiple,
)
from hub.core.fast_forwarding import ffw_chunk
from hub.core.meta.encode.shape import ShapeEncoder
from hub.core.serialize import bytes_to_text, check_sample_shape
from hub.core.partial_sample import PartialSample
from hub.core.tiling.sample_tiles import SampleTiles
from hub.util.casting import intelligent_cast
from hub.util.compression import get_compression_ratio
from hub.util.exceptions import EmptyTensorError
from .base_chunk import BaseChunk, InputSample
from hub.core.serialize import infer_chunk_num_bytes
import hub


class ChunkCompressedChunk(BaseChunk):
    def __init__(self, *args, **kwargs):
        super(ChunkCompressedChunk, self).__init__(*args, **kwargs)
        if self.is_byte_compression:
            self.decompressed_bytes = bytearray(
                decompress_bytes(self._data_bytes, self.compression)
            )
        else:
            shapes = [
                self.shapes_encoder[i] for i in range(self.shapes_encoder.num_samples)
            ]
            self.decompressed_samples = decompress_multiple(self._data_bytes, shapes)
        self._changed = False
        self._compression_ratio = 0.5

    def extend_if_has_space(self, incoming_samples: List[InputSample]) -> float:  # type: ignore
        self.prepare_for_write()
        if self.is_byte_compression:
            return self.extend_if_has_space_byte_compression(incoming_samples)
        return self.extend_if_has_space_image_compression(incoming_samples)

    def extend_if_has_space_byte_compression(self, incoming_samples: List[InputSample]):
        num_samples = 0
        for i, incoming_sample in enumerate(incoming_samples):
            serialized_sample, shape = self.serialize_sample(
                incoming_sample,
                chunk_compression=self.compression,
                store_uncompressed_tiles=True,
            )

            if shape is not None:
                self.num_dims = self.num_dims or len(shape)
                check_sample_shape(shape, self.num_dims)

            if isinstance(serialized_sample, SampleTiles):
                incoming_samples[i] = serialized_sample  # type: ignore
                if self.is_empty:
                    self.write_tile(serialized_sample)
                    num_samples += 0.5  # type: ignore
                    tile = serialized_sample.yield_uncompressed_tile()
                    if tile is not None:
                        self.decompressed_bytes = tile.tobytes()
                    self._changed = True
                break
            sample_nbytes = len(serialized_sample)

            recompressed = False  # This flag helps avoid double concatenation
            if (
                len(self.decompressed_bytes) + sample_nbytes  # type: ignore
            ) * self._compression_ratio > self.min_chunk_size:
                new_decompressed = self.decompressed_bytes + serialized_sample  # type: ignore
                compressed_bytes = compress_bytes(
                    new_decompressed, compression=self.compression
                )
                if len(compressed_bytes) > self.min_chunk_size:
                    break
                recompressed = True
                self.decompressed_bytes = new_decompressed
                self._compression_ratio /= 2
                self._data_bytes = compressed_bytes
                self._changed = False
            if not recompressed:
                self.decompressed_bytes += serialized_sample  # type: ignore
            self._changed = True
            self.register_in_meta_and_headers(sample_nbytes, shape)
            num_samples += 1
        return num_samples

    def extend_if_has_space_image_compression(
        self, incoming_samples: List[InputSample]
    ):
        num_samples = 0
        num_decompressed_bytes = sum(
            x.nbytes for x in self.decompressed_samples  # type: ignore
        )
        for i, incoming_sample in enumerate(incoming_samples):
            incoming_sample, shape = self.process_sample_img_compr(incoming_sample)

            if shape is not None and self.is_empty_tensor() and len(shape) != 3:
                self.change_dimensionality(shape)

            if isinstance(incoming_sample, SampleTiles):
                incoming_samples[i] = incoming_sample  # type: ignore
                if self.is_empty:
                    self.write_tile(incoming_sample)
                    num_samples += 0.5  # type: ignore
                    tile = incoming_sample.yield_uncompressed_tile()
                    if tile is not None:
                        self.decompressed_samples = [tile]
                    self._changed = True
                break
            if (
                num_decompressed_bytes + incoming_sample.nbytes  # type: ignore
            ) * self._compression_ratio > self.min_chunk_size:
                compressed_bytes = compress_multiple(
                    self.decompressed_samples + [incoming_sample],  # type: ignore
                    compression=self.compression,
                )
                if len(compressed_bytes) > self.min_chunk_size:
                    break
                self._compression_ratio /= 2
                self._data_bytes = compressed_bytes
                self._changed = False

            shape = incoming_sample.shape  # type: ignore
            shape = self.normalize_shape(shape)

            self.num_dims = self.num_dims or len(shape)
            check_sample_shape(shape, self.num_dims)
            self.decompressed_samples.append(incoming_sample)  # type: ignore
            self._changed = True
            # Byte positions are not relevant for chunk wise image compressions, so incoming_num_bytes=None.
            self.register_in_meta_and_headers(None, shape)
            num_samples += 1
        return num_samples

    def _get_partial_sample_tile(self, as_bytes=None):
        if self.decompressed_samples or self.decompressed_bytes:
            return None
        if as_bytes is None:
            as_bytes = self.is_byte_compression
        return super(ChunkCompressedChunk, self)._get_partial_sample_tile(
            as_bytes=as_bytes
        )

    def read_sample(
        self,
        local_index: int,
        cast: bool = True,
        copy: bool = False,
        decompress: bool = True,
    ):
        if not decompress:
            raise NotImplementedError(
                "`decompress=False` is not supported by chunk compressed chunks as it can cause recompression."
            )
<<<<<<< HEAD
        if self.is_empty_sample(local_index):
            self.return_empty_sample()
=======
        if self.is_empty_tensor():
            raise EmptyTensorError
>>>>>>> b650fc26
        partial_sample_tile = self._get_partial_sample_tile(as_bytes=False)
        if partial_sample_tile is not None:
            return partial_sample_tile
        if self.is_image_compression:
            return self.decompressed_samples[local_index]  # type: ignore

        shape = self.shapes_encoder[local_index]
        decompressed = memoryview(self.decompressed_bytes)  # type: ignore
        if not self.byte_positions_encoder.is_empty():
            sb, eb = self.byte_positions_encoder[local_index]
            decompressed = decompressed[sb:eb]
        if self.is_text_like:
            return bytes_to_text(decompressed, self.htype)
        return np.frombuffer(decompressed, dtype=self.dtype).reshape(shape)

    def update_sample(self, local_index: int, new_sample: InputSample):
        self.prepare_for_write()
        if self.is_byte_compression:
            self.update_sample_byte_compression(local_index, new_sample)
        else:
            self.update_sample_img_compression(local_index, new_sample)

    def update_sample_byte_compression(self, local_index: int, new_sample: InputSample):
        serialized_sample, shape = self.serialize_sample(
            new_sample, chunk_compression=self.compression, break_into_tiles=False
        )
        self.check_shape_for_update(shape)
        partial_sample_tile = self._get_partial_sample_tile()
        if partial_sample_tile is not None:
            self.decompressed_bytes = partial_sample_tile
        decompressed_buffer = self.decompressed_bytes

        new_data_uncompressed = self.create_updated_data(
            local_index, decompressed_buffer, serialized_sample
        )
        self.decompressed_bytes = new_data_uncompressed
        self._changed = True
        new_nb = (
            None if self.byte_positions_encoder.is_empty() else len(serialized_sample)
        )
        self.update_in_meta_and_headers(local_index, new_nb, shape)

    def update_sample_img_compression(self, local_index: int, new_sample: InputSample):
<<<<<<< HEAD
        is_none = new_sample is None
        if is_none:
            if self.tensor_meta.max_shape:
                new_sample = self.return_empty_sample()
            else:
                new_sample = np.ones((0,))
=======
        if new_sample is None:
            if self.tensor_meta.max_shape:
                new_sample = np.ones(
                    (0,) * len(self.tensor_meta.max_shape), dtype=self.dtype
                )
            else:
                # earlier sample was also None, do nothing
                return

>>>>>>> b650fc26
        new_sample = intelligent_cast(new_sample, self.dtype, self.htype)
        shape = None if is_none else new_sample.shape
        shape = self.normalize_shape(shape)
<<<<<<< HEAD
=======
        if self.is_empty_tensor() and len(shape) != 3:
            self.change_dimensionality(shape)
>>>>>>> b650fc26
        self.check_shape_for_update(shape)
        partial_sample_tile = self._get_partial_sample_tile()
        if partial_sample_tile is not None:
            self.decompressed_samples = [partial_sample_tile]
        decompressed_samples = self.decompressed_samples

        decompressed_samples[local_index] = new_sample  # type: ignore
        self._changed = True
        self.update_in_meta_and_headers(local_index, None, shape)  # type: ignore

        self.data_bytes = bytearray(  # type: ignore
            compress_multiple(decompressed_samples, self.compression)  # type: ignore
        )
        self.update_in_meta_and_headers(local_index, None, shape)

    def process_sample_img_compr(self, sample):
        if sample is None:
            if self.tensor_meta.max_shape:
                shape = (0,) * len(self.tensor_meta.max_shape)
            else:
<<<<<<< HEAD
=======
                # we assume 3d, later we reset dimensions if the assumption was wrong
>>>>>>> b650fc26
                shape = (0, 0, 0)
            return np.ones(shape, dtype=self.dtype), None
        if isinstance(sample, SampleTiles):
            return sample, sample.tile_shape
        elif isinstance(sample, PartialSample):
            return (
                SampleTiles(
                    compression=self.compression,
                    chunk_size=self.min_chunk_size,
                    htype=self.htype,
                    dtype=self.dtype,
                    sample_shape=sample.sample_shape,
                    tile_shape=sample.tile_shape,
                ),
                sample.sample_shape,
            )
        if isinstance(sample, hub.core.tensor.Tensor):
            sample = sample.numpy()
        sample = intelligent_cast(sample, self.dtype, self.htype)
        shape = sample.shape
        shape = self.normalize_shape(shape)
        if not self.is_empty_tensor:
            self.num_dims = self.num_dims or len(shape)
            check_sample_shape(shape, self.num_dims)

        ratio = get_compression_ratio(self.compression)
        approx_compressed_size = sample.nbytes * ratio

        if approx_compressed_size > self.min_chunk_size:
            sample = SampleTiles(
                sample,
                self.compression,
                self.min_chunk_size,
                store_uncompressed_tiles=True,
            )

        return sample, shape

    def _pop_sample(self):
        if self.is_byte_compression:
            self.decompressed_bytes = self.decompressed_bytes[
                : self.byte_positions_encoder[-1][0]
            ]
            self._data_bytes = compress_bytes(self.decompressed_bytes, self.compression)
        else:
            self.decompressed_samples.pop()
            self._data_bytes = compress_multiple(
                self.decompressed_samples, self.compression
            )
        self._changed = False

    def _compress(self):
        if self.is_byte_compression:
            self._data_bytes = compress_bytes(self.decompressed_bytes, self.compression)
        else:
            self._data_bytes = compress_multiple(
                self.decompressed_samples, self.compression
            )

    @property
    def data_bytes(self):
        if self._changed:
            self._compress()
            self._changed = False
        return self._data_bytes

    @data_bytes.setter
    def data_bytes(self, value):
        self._data_bytes = value

    @property
    def num_uncompressed_bytes(self):
        if self.is_byte_compression:
            return len(self.decompressed_bytes)
        return sum(x.nbytes for x in self.decompressed_samples)

    @property
    def nbytes(self):
        """Calculates the number of bytes `tobytes` will be without having to call `tobytes`. Used by `LRUCache` to determine if this chunk can be cached."""
        return infer_chunk_num_bytes(
            self.version,
            self.shapes_encoder.array,
            self.byte_positions_encoder.array,
            len_data=min(self.num_uncompressed_bytes, self.max_chunk_size),
        )

    def prepare_for_write(self):
        ffw_chunk(self)
        self.is_dirty = True

<<<<<<< HEAD
    def is_empty_sample(self, local_index):
        if self.is_byte_compression:
            return super().is_empty_sample(local_index)
        return self.shapes_encoder[local_index] == (0, 0, 0)

    def return_empty_sample(self):
        if self.is_byte_compression:
            return super().return_empty_sample()
        max_shape = self.tensor_meta.max_shape
        if max_shape == [0, 0, 0]:
            raise ValueError(
                "This tensor has only been populated with empty samples. Need to add atleast one sample to determine dimensionality."
            )
        shape = (0,) * len(max_shape)
        return np.zeros(shape, dtype=self.dtype)
=======
    def is_empty_tensor(self):
        if self.is_byte_compression:
            return super().is_empty_tensor()
        return self.tensor_meta.max_shape == [0, 0, 0]

    def change_dimensionality(self, shape):
        self.tensor_meta.max_shape = list(shape)
        self.tensor_meta.min_shape = list(shape)
        self.num_dims = len(shape)
        empty_shape = (0,) * self.num_dims
        self.tensor_meta.update_shape_interval(empty_shape)
        self.tensor_meta.is_dirty = True
        num_samples = self.shapes_encoder.num_samples
        self.shapes_encoder = ShapeEncoder()
        self.shapes_encoder.register_samples((0,) * len(shape), num_samples)
        if self.decompressed_samples:
            for i, arr in enumerate(self.decompressed_samples):
                self.decompressed_samples[i] = arr.reshape((0,) * self.num_dims)
>>>>>>> b650fc26
<|MERGE_RESOLUTION|>--- conflicted
+++ resolved
@@ -155,13 +155,8 @@
             raise NotImplementedError(
                 "`decompress=False` is not supported by chunk compressed chunks as it can cause recompression."
             )
-<<<<<<< HEAD
-        if self.is_empty_sample(local_index):
-            self.return_empty_sample()
-=======
         if self.is_empty_tensor():
             raise EmptyTensorError
->>>>>>> b650fc26
         partial_sample_tile = self._get_partial_sample_tile(as_bytes=False)
         if partial_sample_tile is not None:
             return partial_sample_tile
@@ -205,14 +200,6 @@
         self.update_in_meta_and_headers(local_index, new_nb, shape)
 
     def update_sample_img_compression(self, local_index: int, new_sample: InputSample):
-<<<<<<< HEAD
-        is_none = new_sample is None
-        if is_none:
-            if self.tensor_meta.max_shape:
-                new_sample = self.return_empty_sample()
-            else:
-                new_sample = np.ones((0,))
-=======
         if new_sample is None:
             if self.tensor_meta.max_shape:
                 new_sample = np.ones(
@@ -222,15 +209,11 @@
                 # earlier sample was also None, do nothing
                 return
 
->>>>>>> b650fc26
         new_sample = intelligent_cast(new_sample, self.dtype, self.htype)
-        shape = None if is_none else new_sample.shape
+        shape = new_sample.shape
         shape = self.normalize_shape(shape)
-<<<<<<< HEAD
-=======
         if self.is_empty_tensor() and len(shape) != 3:
             self.change_dimensionality(shape)
->>>>>>> b650fc26
         self.check_shape_for_update(shape)
         partial_sample_tile = self._get_partial_sample_tile()
         if partial_sample_tile is not None:
@@ -251,10 +234,7 @@
             if self.tensor_meta.max_shape:
                 shape = (0,) * len(self.tensor_meta.max_shape)
             else:
-<<<<<<< HEAD
-=======
                 # we assume 3d, later we reset dimensions if the assumption was wrong
->>>>>>> b650fc26
                 shape = (0, 0, 0)
             return np.ones(shape, dtype=self.dtype), None
         if isinstance(sample, SampleTiles):
@@ -345,23 +325,6 @@
         ffw_chunk(self)
         self.is_dirty = True
 
-<<<<<<< HEAD
-    def is_empty_sample(self, local_index):
-        if self.is_byte_compression:
-            return super().is_empty_sample(local_index)
-        return self.shapes_encoder[local_index] == (0, 0, 0)
-
-    def return_empty_sample(self):
-        if self.is_byte_compression:
-            return super().return_empty_sample()
-        max_shape = self.tensor_meta.max_shape
-        if max_shape == [0, 0, 0]:
-            raise ValueError(
-                "This tensor has only been populated with empty samples. Need to add atleast one sample to determine dimensionality."
-            )
-        shape = (0,) * len(max_shape)
-        return np.zeros(shape, dtype=self.dtype)
-=======
     def is_empty_tensor(self):
         if self.is_byte_compression:
             return super().is_empty_tensor()
@@ -380,4 +343,3 @@
         if self.decompressed_samples:
             for i, arr in enumerate(self.decompressed_samples):
                 self.decompressed_samples[i] = arr.reshape((0,) * self.num_dims)
->>>>>>> b650fc26
