--- conflicted
+++ resolved
@@ -441,7 +441,6 @@
                 return np.zeros(shape, dtype=self.dtype)
         return None
 
-<<<<<<< HEAD
     def pop(self, index):
         self.prepare_for_write()
         sb, eb = self.byte_positions_encoder[index]
@@ -449,7 +448,7 @@
         if not self.shapes_encoder.is_empty:
             self.shapes_encoder.pop(index)
         self.byte_positions_encoder.pop(index)
-=======
+
     def _fill_empty_shapes(self, shape, num_samples):
         dims = len(shape)
         self.num_dims = self.num_dims or dims
@@ -460,5 +459,4 @@
 
     @property
     def is_empty_tensor(self):
-        return len(self.tensor_meta.max_shape) == 0 and len(self.data_bytes) == 0
->>>>>>> 3134e6ae
+        return len(self.tensor_meta.max_shape) == 0 and len(self.data_bytes) == 0