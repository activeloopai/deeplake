--- conflicted
+++ resolved
@@ -8,16 +8,8 @@
     chunk_size: int,
     last_chunk_num_bytes: Optional[int] = None,
 ) -> Generator[bytes, None, None]:
-<<<<<<< HEAD
-    """
-    Generator function that chunks some `content_bytes` into a sequence of
+    """Generator function that chunks some `content_bytes` into a sequence of
     smaller bytes of size <= `chunk_size`
-=======
-    """Generator function that chunks bytes.
-
-    Chunking is the process of taking the input `content_bytes` & breaking it up into a sequence of smaller bytes called "chunks".
-    The sizes of each chunk are <= `chunk_size`.
->>>>>>> 45108124
 
     Example:
         content_bytes = b"1234567890123"
