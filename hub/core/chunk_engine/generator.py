from typing import Generator, Optional

from hub.util.exceptions import ChunkSizeTooSmallError


def generate_chunks(
    content_bytes: bytes,
    chunk_size: int,
    last_chunk_num_bytes: Optional[int] = None,
) -> Generator[bytes, None, None]:
    """
    Generator function that chunks some `content_bytes` into a sequence of
    smaller bytes of size <= `chunk_size`

    Example:
        content_bytes = b"1234567890123"
        chunk_size = 4
        yields:
            b"1234"
            b"5678"
            b"9012"
            b"3"

    Args:
        content_bytes (bytes): Bytes object with the data to be chunked.
        chunk_size (int): Desired size of yielded chunks.
        last_chunk_num_bytes (int, optional): If chunks were created already,
            `last_chunk_num_bytes` should be given so that the first output
            can yield the remaining bytes to fill the last previous chunk.

    Yields:
        bytes: Chunk of the `content_bytes`. Has length <= `chunk_size`.

    Raises:
<<<<<<< HEAD
        ChunkGeneratorError: If the provided `chunk_size` is <= 0
            or smaller than the amount of bytes in the last chunk.
=======
        ValueError: If `chunk_size` is <= 0
        ChunkSizeTooSmallError: If `chunk_size` < `last_chunk_num_bytes`
>>>>>>> 20144bec
    """

    # validate inputs
    if chunk_size <= 0:
        raise ValueError("chunk_size must be positive")
    if len(content_bytes) <= 0:
        return
    if last_chunk_num_bytes is None:
        bytes_left_in_last_chunk = 0
    else:
        if chunk_size < last_chunk_num_bytes:
            raise ChunkSizeTooSmallError()

        bytes_left_in_last_chunk = chunk_size - last_chunk_num_bytes

    # yield the remainder of the last chunk (from `last_chunk_num_bytes`)
    total_bytes_yielded = 0
    if bytes_left_in_last_chunk > 0:
        chunk = content_bytes[:bytes_left_in_last_chunk]
        yield chunk
        total_bytes_yielded += bytes_left_in_last_chunk

    # yield all new chunks
    while total_bytes_yielded < len(content_bytes):
        end = total_bytes_yielded + chunk_size
        chunk = content_bytes[total_bytes_yielded:end]

        yield chunk
        total_bytes_yielded += len(chunk)<|MERGE_RESOLUTION|>--- conflicted
+++ resolved
@@ -32,13 +32,8 @@
         bytes: Chunk of the `content_bytes`. Has length <= `chunk_size`.
 
     Raises:
-<<<<<<< HEAD
-        ChunkGeneratorError: If the provided `chunk_size` is <= 0
-            or smaller than the amount of bytes in the last chunk.
-=======
         ValueError: If `chunk_size` is <= 0
         ChunkSizeTooSmallError: If `chunk_size` < `last_chunk_num_bytes`
->>>>>>> 20144bec
     """
 
     # validate inputs
