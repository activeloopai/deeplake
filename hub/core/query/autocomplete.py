import hub
from tokenize import tokenize, TokenError
from io import BytesIO
from typing import Any, Dict, List


def _token_obj_to_dict(token):
    if token.end[0] != 1:
        raise NotImplementedError("Only single line queries are supported yet.")
    return {
        "string": token.string,
        "start": token.start[1],
        "end": token.end[1],
        #  Note: type will be filled in by _tokenize()
    }


_TENSOR_PROPERTIES = set(
    (
        "min",
        "max",
        "mean",
        "shape",
        "size",
    )
)

_TENSOR_METHODS = set(("contains",))


_PYTHON_KEYWORDS = set(
    (
        "in",
        "is",
        "and",
        "or",
        "not",
        "if",
        "else",
        "for",
    )
)

_PYTHON_CONSTANTS = set(
    (
        "True",
        "False",
        "None",
    )
)


def _tokenize(s: str):
    return list(tokenize(BytesIO(s.encode("utf-8")).readline))[1:-2]


def _parse(s: str, ds: hub.Dataset) -> List[dict]:
<<<<<<< HEAD
    """Tokenizes a query string and assigns a token type to each token.

    Args:
        s (str): The query string
        ds (hub.Dataset): The dataset against which the query is run

    Returns:
        List of "tokens", each token is a `dict` with following fields:
            "string": the actual token string.
            "start" and "end": indices for the token in the query string.
            "type": Token type.

    """
=======
>>>>>>> 3e91b4fc
    pytokens = _tokenize(s)
    tensors = ds._ungrouped_tensors
    groups = set(ds._groups_filtered)
    hubtokens: List[Dict[str, Any]] = []
    group_in_progress = None
    for i, t in enumerate(pytokens):
        ht = _token_obj_to_dict(t)
        ht["type"] = "UNKNOWN"
        ts = t.string
        if t.type == 1:  # (NAME)
            if group_in_progress:
                if ts in group_in_progress._ungrouped_tensors:
                    ht["type"] = "TENSOR"
                    group_in_progress = None
                elif ts in group_in_progress._groups_filtered:
                    ht["type"] = "GROUP"
                    group_in_progress = group_in_progress[ts]
                else:
                    group_in_progress = None
            if ts in _PYTHON_KEYWORDS:
                ht["type"] = "KEYWORD"
            elif ts in _PYTHON_CONSTANTS:
                ht["type"] = "CONSTANT"
            elif ts in tensors:
                ht["type"] = "TENSOR"
            elif ts in groups:
                ht["type"] = "GROUP"
                group_in_progress = ds[ts]
            elif ts in _TENSOR_PROPERTIES:
                if (
                    i >= 2
                    and hubtokens[-1]["string"] == "."
                    and hubtokens[-2]["type"] == "TENSOR"
                ):
                    ht["type"] = "PROPERTY"
                else:
                    pass  # Syntax error
            elif ts in _TENSOR_METHODS:
                if (
                    i >= 2
                    and hubtokens[-1]["string"] == "."
                    and hubtokens[-2]["type"] == "TENSOR"
                ):
                    ht["type"] = "METHOD"
                else:
                    pass  # Syntax error
        elif t.type == 2:
            ht["type"] = "NUMBER"
            group_in_progress = None
        elif t.type == 3:
            ht["type"] = "STRING"
            group_in_progress = None
        elif t.type == 53:  # OP
            if ts != ".":
                group_in_progress = None
            elif i >= 2 and hubtokens[-1]["string"] == ".":
                group_in_progress = None  # Syntax error
            ht["type"] = "OP"
        hubtokens.append(ht)
    return hubtokens


def _parse_no_fail(s: str, ds: hub.dataset):
    """Python tokenizer can fail for some partial queries such as those with trailing "(".
    This method supresses such errors.
    """
    try:
        return _parse(s, ds)
    except TokenError:
        return _parse(s[:-1], ds)


def _sort_suggestions(s: List[dict]) -> None:
    """Sorts a list of autocomplete suggestions alphabetically."""
    s.sort(key=lambda s: s["string"])


def _initial_suggestions(ds: hub.Dataset):
    """Suggestions for empty string query."""
    tensors = [{"string": k, "type": "TENSOR"} for k in ds._ungrouped_tensors]
    _sort_suggestions(tensors)
    groups = [{"string": k, "type": "GROUP"} for k in ds._groups_filtered]
    _sort_suggestions(groups)
    groups.sort(key=lambda s: s["string"])
    return tensors + groups


def _tensor_suggestions(ds, tensor):
    """Suggestions when last token of a query is a tensor name."""
    methods = [{"string": m, "type": "METHOD"} for m in _TENSOR_METHODS]
    _sort_suggestions(methods)
    properties = [{"string": p, "type": "PROPERTY"} for p in _TENSOR_PROPERTIES]
    _sort_suggestions(properties)
    return methods + properties


def _const_suggestions():
    """Suggest True, False and None."""
    return [{"string": str(v), "type": "CONSTANT"} for v in (True, False, None)]


def _group_suggestions(ds, group):
    """Suggestions when last token of a query is a group name."""
    return [{"string": k, "type": "TENSOR"} for k in group._ungrouped_tensors] + [
        {"string": k, "type": "GROUP"} for k in group._groups_filtered
    ]


def _parse_last_tensor(tokens, ds):
    """Parse the last tensor name in a query. Handles tensors inside groups.

    Example:
        if "a.b.c.d" is a tensor in ds, and the query is "a.b.c.d == ", then this
        method returns ds.a.b.c.d.
    """
    tensor = []
    n = len(tokens) - 1
    if tokens[n]["type"] in ("UNKNOWN", "OP"):
        n -= 1
    for i in range(n, -1, -1):
        if tokens[i]["string"] == ".":
            continue
        elif tokens[i]["type"] in ("TENSOR", "GROUP"):
            tensor.append(tokens[i]["string"])
        else:
            break
    ret = ds
    for i in range(len(tensor) - 1, -1, -1):
        ret = ret[tensor[i]]
    return ret


def _filter(suggestions: List[dict], string: str):
    """Filter a list of suggestions. Only those suggestions that start with `string` are retained. Case insensitive."""
    return list(
        filter(lambda x: x["string"].lower().startswith(string.lower()), suggestions)
    )


def _autocomplete_response(
    suggestions: List[dict], tokens: List[dict], replace: str = ""
):
    return {
        "suggestions": suggestions,
        "tokens": tokens,
        "replace": replace,
    }


def _prefix_suggestions(suggestions: List[dict], prefix: str) -> List[dict]:
    """Prefix a list of suggestions with a string. Used to prefix suggestions with "." or " "."""
    return list(
        map(lambda s: {"string": prefix + s["string"], "type": s["type"]}, suggestions)
    )


def _op_suggestions():
    ops = [
        "==",
        ">",
        "<",
        ">=",
        "<=",
        "!=",
    ]
    return [{"string": op, "type": "OP"} for op in ops]


def autocomplete(s: str, ds: hub.Dataset) -> dict:
    """Returns autocomplete suggestions and tokenizer result for a given query string and dataset.

    Args:
        s (str): The query string
        ds (hub.Dataset): The hub dataset against which the query is to be run.

    Returns:
        dict. Auto complete response.

        Autcomplete response spec:

        {
            "suggestions": List[Suggestion],
            "tokens": List[Token],
            "replace": "..."
        }


        Suggestion:

        {
            "string": "....",
            "type": "....",
        }


        Token:

        {
            "string": "....",
            "start": 0,
            "end": 5,
            "type": "...."
        }

        Token types:

        UNKNOWN
        OP           (+, -, !, ...)
        CONSTATNT    (True, False, None)
        KEYWORD      (in, is, and, or, not, if, else, for)
        STRING
        NUMBER
        TENSOR
        GROUP
        PROPERTY     (max, min, mean, ...)
        METHOD      (count, )
    """
    if not s.strip():
        return _autocomplete_response(_initial_suggestions(ds), [])
    try:
        tokens = _parse(s, ds)
    except TokenError:
        return _autocomplete_response([], _parse_no_fail(s[:-1], ds))

    last_token = tokens[-1]
    last_type = last_token["type"]
    last_string = last_token["string"]

    if last_type == "UNKNOWN":  # incomplete query; last token is not understood
        if s[-1] == " ":
            return _autocomplete_response([], tokens)
        if len(tokens) == 1:
            suggestions = _filter(_initial_suggestions(ds), last_string)
            return _autocomplete_response(suggestions, tokens, last_string)
        if len(tokens) >= 3 and tokens[-2]["string"] == ".":
            prev_token = tokens[-3]
            prev_type = prev_token["type"]
            if prev_type == "TENSOR":
                tensor = _parse_last_tensor(tokens, ds)
                suggestions = _filter(_tensor_suggestions(ds, tensor), last_string)
                return _autocomplete_response(suggestions, tokens, last_string)
            elif prev_type == "GROUP":
                group = _parse_last_tensor(tokens, ds)
                suggestions = _filter(_group_suggestions(ds, group), last_string)
                return _autocomplete_response(suggestions, tokens, last_string)
            else:
                return _autocomplete_response([], tokens)
        suggestions = _filter(
            _initial_suggestions(ds) + _const_suggestions(), last_string
        )
        return _autocomplete_response(suggestions, tokens, last_string)
    elif last_type == "OP":
        if last_string == ".":
            if len(tokens) == 1:
                return _autocomplete_response([], tokens)
            prev_token = tokens[-2]
            prev_type = prev_token["type"]
            if prev_type == "UNKNOWN":
                return _autocomplete_response([], tokens)
            elif prev_type == "TENSOR":
                tensor = _parse_last_tensor(tokens, ds)
                return _autocomplete_response(_tensor_suggestions(ds, tensor), tokens)
            elif prev_type == "GROUP":
                group = _parse_last_tensor(tokens, ds)
                return _autocomplete_response(_tensor_suggestions(ds, group), tokens)
            else:
                return _autocomplete_response([], tokens)
        else:
            suggestions = _initial_suggestions(ds) + _const_suggestions()
            return _autocomplete_response(suggestions, tokens)
    elif last_type == "KEYWORD":
        suggestions = _initial_suggestions(ds) + _const_suggestions()
        return _autocomplete_response(
            _prefix_suggestions(suggestions, "" if s[-1] == " " else " "),
            tokens,
            last_string,
        )
    elif last_type == "TENSOR":
        tensor = _parse_last_tensor(tokens, ds)
        suggestions = _prefix_suggestions(
            _tensor_suggestions(ds, tensor), "."
        ) + _prefix_suggestions(_op_suggestions(), "" if s[-1] == " " else " ")
        return _autocomplete_response(suggestions, tokens)
    elif last_type == "GROUP":
        group = _parse_last_tensor(tokens, ds)
        suggestions = _prefix_suggestions(_group_suggestions(ds, group), ".")
        return _autocomplete_response(suggestions, tokens)
    elif last_type == "METHOD":
        return _autocomplete_response([{"string": "(", "type": "OP"}], tokens)
    elif last_type == "PROPERTY":
        suggestions = _prefix_suggestions(
            _op_suggestions(), "" if s[-1] == " " else " "
        )
        return _autocomplete_response(suggestions, tokens)
    else:
        return _autocomplete_response([], tokens)<|MERGE_RESOLUTION|>--- conflicted
+++ resolved
@@ -55,7 +55,6 @@
 
 
 def _parse(s: str, ds: hub.Dataset) -> List[dict]:
-<<<<<<< HEAD
     """Tokenizes a query string and assigns a token type to each token.
 
     Args:
@@ -69,8 +68,6 @@
             "type": Token type.
 
     """
-=======
->>>>>>> 3e91b4fc
     pytokens = _tokenize(s)
     tensors = ds._ungrouped_tensors
     groups = set(ds._groups_filtered)
