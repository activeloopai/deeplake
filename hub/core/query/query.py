--- conflicted
+++ resolved
@@ -16,10 +16,12 @@
         self,
         dataset,
         query: str,
+        offset: int = 0,
         progress_callback: Callable[[int], None] = lambda *_: None,
     ):
         self._dataset = dataset
         self._query = query
+        self._offset = offset
         self._pg_callback = progress_callback
         self._cquery = compile(query, "", "eval")
         self._tensors = [
@@ -38,31 +40,24 @@
         idx_map: List[int] = list()
         max_size = len(self._dataset)
         num_samples_processed = 0
+        offset = self._offset
         for f in self._np_access:
             cache = {tensor: f(tensor) for tensor in self._tensors}
             for local_idx in range(max_size):
+                global_idx = local_idx  # + offset
                 p = {
                     tensor: self._wrap_value(tensor, cache[tensor][local_idx])
                     for tensor in self._tensors
                 }
-<<<<<<< HEAD
                 num_samples_processed += 1
+                p.update(self._groups)
                 if eval(self._cquery, p):
-                    idx_map.append(int(idx))
-                    self._pg_callback(int(idx), True)
+                    idx_map.append(global_idx)
+                    self._pg_callback(global_idx, True)
                 else:
-                    self._pg_callback(int(idx), False)
+                    self._pg_callback(global_idx, False)
         print("execute() Done. num_samples_processed: ", num_samples_processed)
         assert num_samples_processed == len(self._dataset)
-=======
-
-                p.update(self._groups)
-
-                if eval(self._cquery, p):
-                    idx_map.append(local_idx)
-                self._pg_callback(1)
-
->>>>>>> b45cf8a1
         return idx_map
 
     def _wrap_value(self, tensor, val):
