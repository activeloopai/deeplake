from typing import Any, Callable, List, Union
from hub.core.dataset import Dataset
from hub.core.io import IOBlock, SampleStreaming
from hub.core.index import Index
from hub.core.tensor import Tensor


import numpy

NP_RESULT = Union[numpy.ndarray, List[numpy.ndarray]]
NP_ACCESS = Callable[[str], NP_RESULT]


class DatasetQuery:
    def __init__(
        self,
        dataset,
        query: str,
        progress_callback: Callable[[int, bool], None] = lambda *_: None,
    ):
        self._dataset = dataset
        self._query = query
        self._pg_callback = progress_callback
        self._cquery = compile(query, "", "eval")
        self._tensors = [
            tensor
            for tensor in dataset.tensors.keys()
            if normalize_query_tensors(tensor) in query
        ]
        self._blocks = expand(dataset, self._tensors)
        self._np_access: List[NP_ACCESS] = [
            _get_np(dataset, block) for block in self._blocks
        ]
        self._wrappers = self._export_tensors()
        self._groups = self._export_groups(self._wrappers)

    def execute(self) -> List[int]:
        idx_map: List[int] = list()
<<<<<<< HEAD
        max_size = len(self._dataset)
        for f in self._np_access:
            cache = {tensor: f(tensor) for tensor in self._tensors}
            for local_idx in range(max_size):
                global_idx = local_idx  # + offset
=======
        idx: int = 0

        for f, blk in zip(self._np_access, self._blocks):
            cache = {tensor: f(tensor) for tensor in self._tensors}
            for local_idx in range(len(blk)):
>>>>>>> a590eb28
                p = {
                    tensor: self._wrap_value(tensor, cache[tensor][local_idx])
                    for tensor in self._tensors
                }
                p.update(self._groups)
                if eval(self._cquery, p):
<<<<<<< HEAD
                    idx_map.append(global_idx)
                    self._pg_callback(global_idx, True)
                else:
                    self._pg_callback(global_idx, False)
=======
                    idx_map.append(idx)
                idx += 1
                self._pg_callback(1)

>>>>>>> a590eb28
        return idx_map

    def _wrap_value(self, tensor, val):
        if tensor in self._wrappers:
            return self._wrappers[tensor].with_value(val)
        else:
            return val

    def _export_tensors(self):
        return {
            tensor_key: export_tensor(tensor)
            for tensor_key, tensor in self._dataset.tensors.items()
        }

    def _export_groups(self, wrappers):
        return {
            extract_prefix(tensor_key): GroupTensor(
                self._dataset, wrappers, extract_prefix(tensor_key)
            )
            for tensor_key in self._dataset.tensors.keys()
            if "/" in tensor_key
        }


def normalize_query_tensors(tensor_key: str) -> str:
    return tensor_key.replace("/", ".")


def extract_prefix(tensor_key: str) -> str:
    return tensor_key.split("/")[0]


def _get_np(dataset: Dataset, block: IOBlock) -> NP_ACCESS:
    idx = block.indices()

    def f(tensor: str) -> NP_RESULT:
        tensor_obj = dataset.tensors[tensor]
        tensor_obj.index = Index()
        return tensor_obj[idx].numpy(aslist=tensor_obj.is_dynamic)

    return f


def expand(dataset, tensor: List[str]) -> List[IOBlock]:
    return SampleStreaming(dataset, tensor).list_blocks()


def export_tensor(tensor: Tensor):
    if tensor.htype == "class_label":
        return ClassLabelsTensor(tensor)

    return EvalObject()


class EvalObject:
    def __init__(self) -> None:
        super().__init__()
        self._val: Any = None

    @property
    def val(self):
        return self._val

    def with_value(self, v: Any):
        self._val = v
        return self

    def contains(self, v: Any):
        return v in self.val

    def __getitem__(self, item):
        r = EvalObject()
        return r.with_value(self._val[item])

    @property
    def min(self):
        """Returns numpy.min() for the tensor"""
        return numpy.amin(self.val)

    @property
    def max(self):
        """Returns numpy.max() for the tensor"""
        return numpy.amax(self.val)

    @property
    def mean(self):
        """Returns numpy.mean() for the tensor"""
        return self.val.mean()

    @property
    def shape(self):
        """Returns shape of the underlying numpy array"""
        return self.val.shape  # type: ignore

    @property
    def size(self):
        """Returns size of the underlying numpy array"""
        return self.val.size  # type: ignore

    def __eq__(self, o: object) -> bool:
        return self.val == o

    def __lt__(self, o: object) -> bool:
        return self.val < o

    def __le__(self, o: object) -> bool:
        return self.val <= o

    def __gt__(self, o: object) -> bool:
        return self.val > o

    def __ge__(self, o: object) -> bool:
        return self.val >= o

    def __ne__(self, o: object) -> bool:
        return self.val != o

    def __mod__(self, o: object):
        return self.val % o

    def __add__(self, o: object):
        return self.val + o

    def __sub__(self, o: object):
        return self.val - o

    def __div__(self, o: object):
        return self.val / o

    def __floordiv__(self, o: object):
        return self.val // o

    def __mul__(self, o: object):
        return self.val * o

    def __pow__(self, o: object):
        return self.val ** o


class GroupTensor:
    def __init__(self, dataset: Dataset, wrappers, prefix: str) -> None:
        super().__init__()
        self.prefix = prefix
        self.dataset = dataset
        self.wrappers = wrappers
        self._subgroup = self.expand()

    def __getattr__(self, __name: str) -> Any:
        return self._subgroup[self.normalize_key(__name)]

    def expand(self):
        r = {}
        for tensor in [
            self.normalize_key(t)
            for t in self.dataset.tensors
            if t.startswith(self.prefix)
        ]:
            prefix = self.prefix + "/" + extract_prefix(tensor)
            if "/" in tensor:
                r[tensor] = GroupTensor(self.dataset, self.wrappers, prefix)
            else:
                r[tensor] = self.wrappers[prefix]

        return r

    def normalize_key(self, key: str) -> str:
        return key.replace(self.prefix + "/", "")


class ClassLabelsTensor(EvalObject):
    def __init__(self, tensor: Tensor) -> None:
        super().__init__()
        self._tensor = tensor

        _classes = tensor.info["class_names"]  # type: ignore
        self._classes_dict = {v: idx for idx, v in enumerate(_classes)}

    def __eq__(self, o: object) -> bool:
        if isinstance(o, str):
            return self.val == self._classes_dict[o]
        else:
            return self.val == o

    def __lt__(self, o: object) -> bool:
        if isinstance(o, str):
            raise ValueError("label class is not comparable")
        return self.val < o

    def __le__(self, o: object) -> bool:
        if isinstance(o, str):
            raise ValueError("label class is not comparable")
        return self.val <= o

    def __gt__(self, o: object) -> bool:
        if isinstance(o, str):
            raise ValueError("label class is not comparable")
        return self.val > o

    def __ge__(self, o: object) -> bool:
        if isinstance(o, str):
            raise ValueError("label class is not comparable")
        return self.val >= o

    def __ne__(self, o: object) -> bool:
        if isinstance(o, str):
            return self.val != self._classes_dict[o]
        else:
            return self.val != o<|MERGE_RESOLUTION|>--- conflicted
+++ resolved
@@ -36,36 +36,21 @@
 
     def execute(self) -> List[int]:
         idx_map: List[int] = list()
-<<<<<<< HEAD
-        max_size = len(self._dataset)
-        for f in self._np_access:
-            cache = {tensor: f(tensor) for tensor in self._tensors}
-            for local_idx in range(max_size):
-                global_idx = local_idx  # + offset
-=======
         idx: int = 0
 
         for f, blk in zip(self._np_access, self._blocks):
             cache = {tensor: f(tensor) for tensor in self._tensors}
             for local_idx in range(len(blk)):
->>>>>>> a590eb28
                 p = {
                     tensor: self._wrap_value(tensor, cache[tensor][local_idx])
                     for tensor in self._tensors
                 }
                 p.update(self._groups)
                 if eval(self._cquery, p):
-<<<<<<< HEAD
-                    idx_map.append(global_idx)
-                    self._pg_callback(global_idx, True)
+                    idx_map.append(local_idx)
+                    self._pg_callback(local_idx, True)
                 else:
-                    self._pg_callback(global_idx, False)
-=======
-                    idx_map.append(idx)
-                idx += 1
-                self._pg_callback(1)
-
->>>>>>> a590eb28
+                    self._pg_callback(local_idx, False)
         return idx_map
 
     def _wrap_value(self, tensor, val):
