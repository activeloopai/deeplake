import pytest

import numpy as np

from hub.core.query import DatasetQuery
from hub.util.exceptions import DatasetViewSavingError
import hub
from uuid import uuid4
<<<<<<< HEAD
import uuid
=======
>>>>>>> f84dbc2a


first_row = {"images": [1, 2, 3], "labels": [0]}
second_row = {"images": [6, 7, 5], "labels": [1]}
rows = [first_row, second_row]
class_names = ["dog", "cat", "fish"]


@hub.compute
def hub_compute_filter(sample_in, mod):
    val = sample_in.abc.numpy()[0]
    return val % mod == 0


def _populate_data(ds, n=1):
    with ds:
        if "images" not in ds:
            ds.create_tensor("images")
            ds.create_tensor("labels", htype="class_label", class_names=class_names)
        for _ in range(n):
            for row in rows:
                ds.images.append(row["images"])
                ds.labels.append(row["labels"])


@pytest.fixture
def sample_ds(local_ds):
    _populate_data(local_ds)
    return local_ds


@pytest.mark.parametrize(
    ["query", "results"],
    [
        ["images.max == 3", [True, False]],
        ["images.min == 5", [False, True]],
        ["images[1] == 2", [True, False]],
        ["labels == 0", [True, False]],
        ["labels > 0 ", [False, True]],
        ["labels in ['cat', 'dog']", [True, True]],
        ["labels < 0 ", [False, False]],
        ["labels.contains(0)", [True, False]],  # weird usecase
    ],
)
def test_query(sample_ds, query, results):
    query = DatasetQuery(sample_ds, query)
    r = query.execute()

    for i in range(len(results)):
        if results[i]:
            assert i in r
        else:
            assert i not in r


def test_different_size_ds_query(local_ds):

    with local_ds as ds:
        ds.create_tensor("images")
        ds.create_tensor("labels")
        ds.create_tensor("test", htype="class_label")

        ds.images.append([0])
        ds.images.append([1])
        ds.images.append([2])

        ds.labels.append([0])
        ds.labels.append([1])

        ds.test.append([0])

    result = ds.filter("labels == 0", progressbar=False)
    assert len(result) == 1

    result = ds.filter("images == 2", progressbar=False)
    assert len(result) == 0

    # invalid queries
    result = ds.filter("images == 'ln'", progressbar=False)
    assert len(result) == 0

    result = ds.filter("labels == 'lb'", progressbar=False)
    assert len(result) == 0

    result = ds.filter("test == 'lb'", progressbar=False)
    assert len(result) == 0


def test_query_scheduler(local_ds):
    with local_ds as ds:
        ds.create_tensor("labels")
        ds.labels.extend(np.arange(10_000))

    f1 = "labels % 2 == 0"
    f2 = lambda s: s.labels.numpy() % 2 == 0

    view1 = ds.filter(f1, num_workers=2, progressbar=True)
    view2 = ds.filter(f2, num_workers=2, progressbar=True)

    np.testing.assert_array_equal(view1.labels.numpy(), view2.labels.numpy())


@pytest.mark.parametrize(
    "optimize,idx_subscriptable", [(True, True), (False, False), (True, False)]
)
def test_sub_sample_view_save(optimize, idx_subscriptable):
    id = str(uuid.uuid4())
    arr = np.random.random((100, 32, 32, 3))
    with hub.dataset(".tests/ds", overwrite=True) as ds:
        ds.create_tensor("x")
        ds.x.extend(arr)
    with pytest.raises(DatasetViewSavingError):
        ds.save_view(optimize=optimize)
    view = ds[10:77, 2:17, 19:31, :1]
    arr = arr[10:77, 2:17, 19:31, :1]
    if not idx_subscriptable:
        view = view[0]
        arr = arr[0]
    np.testing.assert_array_equal(view.x.numpy(), arr)
    with pytest.raises(DatasetViewSavingError):
        view.save_view(optimize=optimize)
    ds.commit()
    ds.save_view(optimize=optimize, id=id)
    view.save_view(optimize=optimize, id=id)  # test overwrite
    assert len(ds.get_views()) == 1
    view2 = ds.get_views()[0].load()
    np.testing.assert_array_equal(view.x.numpy(), view2.x.numpy())
    view3 = ds.get_view(id).load()
    np.testing.assert_array_equal(view.x.numpy(), view3.x.numpy())


@pytest.mark.parametrize("optimize", [True, False])
def test_dataset_view_save(optimize):
    with hub.dataset(".tests/ds", overwrite=True) as ds:
        _populate_data(ds)
    view = ds.filter("labels == 'dog'")
    with pytest.raises(DatasetViewSavingError):
        view.save_view(path=".tests/ds_view", overwrite=True, optimize=optimize)
    ds.commit()
    view.save_view(path=".tests/ds_view", overwrite=True, optimize=optimize)
    view2 = hub.dataset(".tests/ds_view")
    for t in view.tensors:
        np.testing.assert_array_equal(view[t].numpy(), view2[t].numpy())
    _populate_data(ds)
    view = ds.filter("labels == 'dog'")
    ds.commit()
    _populate_data(ds)
    with pytest.raises(DatasetViewSavingError):
        view.save_view(path=".tests/ds_view", overwrite=True, optimize=optimize)
    ds.commit()
    view.save_view(path=".tests/ds_view", overwrite=True, optimize=optimize)


@pytest.mark.parametrize(
    "ds_generator",
    [
        "local_ds_generator",
        "s3_ds_generator",
        # "gcs_ds_generator",
        "hub_cloud_ds_generator",
    ],
    indirect=True,
)
@pytest.mark.parametrize(
    "stream,num_workers,read_only,progressbar,query_type,optimize",
    [
        (False, 2, False, True, "string", False),
        (True, 0, True, False, "function", False),
    ],
)
def test_inplace_dataset_view_save(
    ds_generator, stream, num_workers, read_only, progressbar, query_type, optimize
):
    ds = ds_generator()
    is_hub_ds = ds.path.startswith("hub://")
    if read_only and not is_hub_ds:
        return
    id = str(uuid.uuid4())
    to_del = [id]
    _populate_data(ds, n=2)
    ds.commit()
    ds.read_only = read_only
    f = f"labels == 'dog'" if query_type == "string" else lambda s: s.labels == "dog"
    view = ds.filter(
        f, save_result=stream, num_workers=num_workers, progressbar=progressbar
    )
    if stream:
        id.append(view._vds["id"])
    assert len(ds.get_views()) == int(stream)
    vds_path = view.save_view(optimize=optimize, id=id)
    assert len(ds.get_views()) == 1 + int(stream)
    view2 = hub.dataset(vds_path)
    if ds.path.startswith("hub://"):
        assert vds_path.startswith("hub://")
        if read_only:
            assert vds_path[6:].split("/")[1] == "queries"
        else:
            assert ds.path + "/.queries/" in vds_path
    for t in view.tensors:
        np.testing.assert_array_equal(view[t].numpy(), view2[t].numpy())
    entry = ds.get_view(id)
    assert entry.virtual
    entry.optimize()
    assert not entry.virtual
    view3 = entry.load()
    for t in view.tensors:
        np.testing.assert_array_equal(view[t].numpy(), view3[t].numpy())
    for id in to_del:
        ds.delete_view(id)
        with pytest.raises(KeyError):
            ds.get_view(id)


def test_group(local_ds):
    with local_ds as ds:
        ds.create_tensor("labels/t1")
        ds.create_tensor("labels/t2")

        ds.labels.t1.append([0])
        ds.labels.t2.append([1])

    result = local_ds.filter("labels.t1 == 0", progressbar=False)
    assert len(result) == 1

    result = local_ds.filter("labels.t2 == 1", progressbar=False)
    assert len(result) == 1


def test_filter_hub_compute(local_ds):
    with local_ds:
        local_ds.create_tensor("abc")
        for i in range(100):
            local_ds.abc.append(i)

    result = local_ds.filter(hub_compute_filter(mod=2), progressbar=False)
    assert len(result) == 50


def test_multi_category_labels(local_ds):
    ds = local_ds
    with ds:
        ds.create_tensor("image", htype="image", sample_compression="png")
        ds.create_tensor(
            "label", htype="class_label", class_names=["cat", "dog", "tree"]
        )
        r = np.random.randint(50, 100, (32, 32, 3), dtype=np.uint8)
        ds.image.append(r)
        ds.label.append([0, 1])
        ds.image.append(r + 2)
        ds.label.append([1, 2])
        ds.image.append(r * 2)
        ds.label.append([0, 2])
    view1 = ds.filter("label == 0")
    view2 = ds.filter("label == 'cat'")
    view3 = ds.filter("'cat' in label")
    view4 = ds.filter("label.contains('cat')")
    exp_images = np.array([r, r * 2])
    exp_labels = np.array([[0, 1], [0, 2]], dtype=np.uint8)
    for v in (view1, view2, view3, view4):
        np.testing.assert_array_equal(v.image.numpy(), exp_images)
        np.testing.assert_array_equal(v.label.numpy(), exp_labels)


def test_query_shape(local_ds):
    ds = local_ds
    with ds:
        ds.create_tensor("image", htype="image", sample_compression="png")
        shapes = [(16, 32, 3), (32, 16, 3), (32, 32, 3), (16, 16, 3)]
        counts = [5, 4, 3, 2]
        for shape, count in zip(shapes, counts):
            ds.image.extend(np.random.randint(50, 100, (count, *shape), dtype=np.uint8))
    for shape, count in zip(shapes, counts):
        assert len(ds.filter(f"image.shape == {shape}")) == count


def test_query_sample_info(local_ds, compressed_image_paths):
    ds = local_ds
    with ds:
        ds.create_tensor("image", htype="image", sample_compression="jpg")
        path_to_shape = {}
        for path in compressed_image_paths["jpeg"]:
            img = hub.read(path)
            ds.image.append(img)
            path_to_shape[path] = img.shape
    for path in compressed_image_paths["jpeg"]:
        view = ds.filter(f"r'{path}' in image.sample_info['filename']")
        np.testing.assert_array_equal(
            view[0].image.numpy().reshape(-1), np.array(hub.read(path)).reshape(-1)
        )  # reshape to ignore grayscale normalization


@hub.compute
def create_dataset(class_num, sample_out):
    """Add new element with a specific class"""
    sample_out.append({"classes": np.uint32(class_num)})
    return sample_out


def test_query_bug_transformed_dataset(local_ds):
    with local_ds as ds:
        ds.create_tensor(
            "classes",
            htype="class_label",
            class_names=["class_0", "class_1", "class_2"],
        )

    with local_ds as ds:
        # Add 30 elements with randomly generated class
        list_classes = list(np.random.randint(3, size=30, dtype=np.uint32))
        create_dataset().eval(list_classes, ds, num_workers=2)

    ds_view = local_ds.filter("classes == 'class_0'", scheduler="threaded")
    np.testing.assert_array_equal(ds_view.classes.numpy()[:, 0], [0] * len(ds_view))


def test_view_sample_indices(memory_ds):
    ds = memory_ds
    with ds:
        ds.create_tensor("x")
        ds.x.extend(list(range(10)))
    assert list(ds[:5].sample_indices) == list(range(5))
    assert list(ds[5:].sample_indices) == list(range(5, 10))


def test_query_view_union(local_ds):
    ds = local_ds
    with ds:
        ds.create_tensor("x")
        ds.x.extend(list(range(10)))
    v1 = ds.filter(lambda s: s.x.numpy() % 2)
    v2 = ds.filter(lambda s: not (s.x.numpy() % 2))
    union = ds[sorted(list(set(v1.sample_indices).union(v2.sample_indices)))]
    np.testing.assert_array_equal(union.x.numpy(), ds.x.numpy())<|MERGE_RESOLUTION|>--- conflicted
+++ resolved
@@ -6,10 +6,6 @@
 from hub.util.exceptions import DatasetViewSavingError
 import hub
 from uuid import uuid4
-<<<<<<< HEAD
-import uuid
-=======
->>>>>>> f84dbc2a
 
 
 first_row = {"images": [1, 2, 3], "labels": [0]}
@@ -116,7 +112,7 @@
     "optimize,idx_subscriptable", [(True, True), (False, False), (True, False)]
 )
 def test_sub_sample_view_save(optimize, idx_subscriptable):
-    id = str(uuid.uuid4())
+    id = str(uuid4())
     arr = np.random.random((100, 32, 32, 3))
     with hub.dataset(".tests/ds", overwrite=True) as ds:
         ds.create_tensor("x")
@@ -187,7 +183,7 @@
     is_hub_ds = ds.path.startswith("hub://")
     if read_only and not is_hub_ds:
         return
-    id = str(uuid.uuid4())
+    id = str(uuid4())
     to_del = [id]
     _populate_data(ds, n=2)
     ds.commit()
