import pytest

import numpy as np

from hub.core.query import DatasetQuery
<<<<<<< HEAD
from hub.core.query.query import EvalGenericTensor, EvalLabelClassTensor
from hub.core.index import Index
import hub

=======
>>>>>>> 6d4693d7

first_row = {"images": [1, 2, 3], "labels": [0]}
second_row = {"images": [6, 7, 5], "labels": [1]}
rows = [first_row, second_row]
class_names = ["dog", "cat", "fish"]


<<<<<<< HEAD
def _populate_data(ds, n=1):
    with ds:
=======
@pytest.fixture
def sample_ds(local_ds):
    with local_ds as ds:
>>>>>>> 6d4693d7
        ds.create_tensor("images")
        ds.create_tensor("labels", htype="class_label", class_names=class_names)
        for _ in range(n):
            for row in rows:
                ds.images.append(row["images"])
                ds.labels.append(row["labels"])


<<<<<<< HEAD
@pytest.fixture
def sample_ds(memory_ds):
    _populate_data(memory_ds)
    return memory_ds


def test_tensor_functions(sample_ds):
    for ind, row in enumerate(rows):
        i = EvalGenericTensor(DatasetQuery(sample_ds[ind], ""), sample_ds[ind].images)
        i.at_index(Index(ind))

        l = EvalGenericTensor(DatasetQuery(sample_ds[ind], ""), sample_ds[ind].labels)
        l.at_index(Index(ind))

        assert i.min == min(row["images"])
        assert i.max == max(row["images"])
        assert i.mean == sum(row["images"]) / len(row["images"])
        assert i.shape[0] == len(row["images"])
        assert i.size == len(row["images"])
        assert i[1] == row["images"][1]

        assert l == row["labels"][0]
        assert l != row["labels"][0] + 2
        assert l > row["labels"][0] - 1
        assert l < row["labels"][0] + 1
        assert l >= row["labels"][0]
        assert l <= row["labels"][0]


def test_class_label_tensor_function(sample_ds):
    eval_object = EvalLabelClassTensor(
        DatasetQuery(sample_ds[0], ""), sample_ds[0].labels
    )
    eval_object.at_index(Index(0))
    assert eval_object == "dog"

    eval_object = EvalLabelClassTensor(
        DatasetQuery(sample_ds[1], ""), sample_ds[1].labels
    )
    eval_object.at_index(Index(1))
    assert eval_object == "cat"


def test_tensor_subscript(memory_ds):
    arr = [[[1], [2]], [[2], [3]], [[4], [5]]]

    memory_ds.create_tensor("images")
    memory_ds.images.append(arr)

    i = EvalGenericTensor(DatasetQuery(memory_ds[0], ""), memory_ds[0].images)
    i.at_index(Index(0))

    assert i[2, 1] == arr[2][1]
    assert i[1].min == min(arr[1])[0]
=======
    return local_ds
>>>>>>> 6d4693d7


@pytest.mark.parametrize(
    ["query", "results"],
    [
        ["images.max == 3", [True, False]],
        ["images.min == 5", [False, True]],
        ["images[1] == 2", [True, False]],
        ["labels == 0", [True, False]],
        ["labels > 0 ", [False, True]],
        ["labels in ['cat', 'dog']", [True, True]],
        ["labels < 0 ", [False, False]],
        ["labels.contains(0)", [True, False]],  # weird usecase
    ],
)
def test_query(sample_ds, query, results):
    query = DatasetQuery(sample_ds, query)
    r = query.execute()

    for i in range(len(results)):
        if results[i]:
            assert i in r
        else:
            assert i not in r


def test_different_size_ds_query(local_ds):

    with local_ds as ds:
        ds.create_tensor("images")
        ds.create_tensor("labels")

        ds.images.append([0])
        ds.images.append([1])
        ds.images.append([2])

        ds.labels.append([0])
        ds.labels.append([1])

    result = ds.filter("labels == 0", progressbar=False)
    assert len(result) == 1

    result = ds.filter("images == 2", progressbar=False)
    assert len(result) == 0


def test_query_scheduler(local_ds):
    with local_ds as ds:
        ds.create_tensor("labels")
        ds.labels.extend(np.arange(10_000))

    def filter_result(ds):
        return ds[0].labels.numpy()

    assert (
        filter_result(ds.filter("labels == 3141", num_workers=2, progressbar=False))
        == 3141
    )
    assert (
        filter_result(
            ds.filter(
                lambda s: s.labels.numpy() == 3141, num_workers=2, progressbar=False
            )
        )
        == 3141
    )


def test_dataset_view_save():
    with hub.dataset(".tests/ds", overwrite=True) as ds:
        _populate_data(ds)
    view = ds.filter("labels == 'dog'")
    view.store(".tests/ds_view", overwrite=True)
    view2 = hub.dataset(".tests/ds_view")
    for t in view.tensors:
        np.testing.assert_array_equal(view[t].numpy(), view2[t].numpy())


pytest.mark.parametrize(
    "ds_gen",
    [
        "local_ds_generator",
        "s3_ds_generator",
        "gcs_ds_generator",
        "hub_cloud_ds_generator",
    ],
    indirect=True,
)


@pytest.mark.parametrize("stream", [False, True])
@pytest.mark.parametrize("num_workers", [0, 2])
@pytest.mark.parametrize("read_only", [False, True])
def test_inplace_dataset_view_save(ds_gen, stream, num_workers, read_only):
    ds = ds_gen()
    if read_only and not ds.path.startswith("hub://"):
        return
    with ds:
        _populate_data(ds, n=2)
    view = ds.filter("labels == 'dog'", store_result=stream, num_workers=num_workers)
    assert len(ds._get_query_history()) == int(stream)
    vds_path = view.store()
    assert len(ds._get_query_history()) == 1
    view2 = hub.dataset(vds_path)
    if ds.path.startswith("hub://"):
        assert vds_path.startswith("hub://")
        if read_only:
            assert vds_path[6:].split("/")[1] == "queries"
        else:
            assert ds.path + "/.queries/" in vds_path
    for t in view.tensors:
        np.testing.assert_array_equal(view[t].numpy(), view2[t].numpy())
    if ds.path.startswith("hub://") and read_only:
        # Delete queries ds from testing acc:
        org = ds.path[6:].split("/")[1]
        hub.delete(f"hub://{org}/queries", large_ok=True)<|MERGE_RESOLUTION|>--- conflicted
+++ resolved
@@ -3,13 +3,10 @@
 import numpy as np
 
 from hub.core.query import DatasetQuery
-<<<<<<< HEAD
 from hub.core.query.query import EvalGenericTensor, EvalLabelClassTensor
 from hub.core.index import Index
 import hub
 
-=======
->>>>>>> 6d4693d7
 
 first_row = {"images": [1, 2, 3], "labels": [0]}
 second_row = {"images": [6, 7, 5], "labels": [1]}
@@ -17,14 +14,8 @@
 class_names = ["dog", "cat", "fish"]
 
 
-<<<<<<< HEAD
 def _populate_data(ds, n=1):
     with ds:
-=======
-@pytest.fixture
-def sample_ds(local_ds):
-    with local_ds as ds:
->>>>>>> 6d4693d7
         ds.create_tensor("images")
         ds.create_tensor("labels", htype="class_label", class_names=class_names)
         for _ in range(n):
@@ -33,7 +24,6 @@
                 ds.labels.append(row["labels"])
 
 
-<<<<<<< HEAD
 @pytest.fixture
 def sample_ds(memory_ds):
     _populate_data(memory_ds)
@@ -88,9 +78,6 @@
 
     assert i[2, 1] == arr[2][1]
     assert i[1].min == min(arr[1])[0]
-=======
-    return local_ds
->>>>>>> 6d4693d7
 
 
 @pytest.mark.parametrize(
@@ -177,10 +164,7 @@
         "gcs_ds_generator",
         "hub_cloud_ds_generator",
     ],
-    indirect=True,
 )
-
-
 @pytest.mark.parametrize("stream", [False, True])
 @pytest.mark.parametrize("num_workers", [0, 2])
 @pytest.mark.parametrize("read_only", [False, True])
