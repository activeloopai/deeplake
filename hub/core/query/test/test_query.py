--- conflicted
+++ resolved
@@ -4,13 +4,9 @@
 
 from hub.core.query import DatasetQuery
 from hub.core.query.query import EvalGenericTensor, EvalLabelClassTensor
-<<<<<<< HEAD
-
+from hub.core.index import Index
 import hub
 
-=======
-from hub.core.index import Index
->>>>>>> 32e7c765
 
 first_row = {"images": [1, 2, 3], "labels": [0]}
 second_row = {"images": [6, 7, 5], "labels": [1]}
