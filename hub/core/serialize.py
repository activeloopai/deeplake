from hub.compression import BYTE_COMPRESSION, get_compression_type
from hub.core.tiling.sample_tiles import SampleTiles  # type: ignore
from hub.util.compression import get_compression_ratio  # type: ignore
from hub.util.exceptions import TensorInvalidSampleShapeError
from hub.util.casting import intelligent_cast
from hub.util.json import HubJsonDecoder, HubJsonEncoder, validate_json_object
from hub.core.sample import Sample, SampleValue  # type: ignore
from hub.core.compression import compress_array, compress_bytes
from typing import Optional, Sequence, Union, Tuple
import hub
import numpy as np
import struct
import json

BaseTypes = Union[np.ndarray, list, int, float, bool, np.integer, np.floating, np.bool_]


def infer_chunk_num_bytes(
    version: str,
    shape_info: np.ndarray,
    byte_positions: np.ndarray,
    data: Optional[Union[Sequence[bytes], Sequence[memoryview]]] = None,
    len_data: Optional[int] = None,
) -> int:
    """Calculates the number of bytes in a chunk without serializing it. Used by `LRUCache` to determine if a chunk can be cached.

    Args:
        version: (str) Version of hub library
        shape_info: (numpy.ndarray) Encoded shapes info from the chunk's `ShapeEncoder` instance.
        byte_positions: (numpy.ndarray) Encoded byte positions from the chunk's `BytePositionsEncoder` instance.
        data: (list) `_data` field of the chunk
        len_data: (int, optional) Number of bytes in the chunk

    Returns:
        Length of the chunk when serialized as int
    """
    # NOTE: Assumption: version string contains ascii characters only (ord(c) < 128)
    # NOTE: Assumption: len(version) < 256
    if len_data is None:
        len_data = sum(map(len, data))  # type: ignore
    return len(version) + shape_info.nbytes + byte_positions.nbytes + len_data + 13  # type: ignore


def serialize_chunk(
    version: str,
    shape_info: np.ndarray,
    byte_positions: np.ndarray,
    data: Union[Sequence[bytes], Sequence[memoryview]],
    len_data: Optional[int] = None,
) -> memoryview:
    """Serializes a chunk's headers and data into a single byte stream. This is how the chunk will be written to the storage provider.

    Args:
        version: (str) Version of hub library.
        shape_info: (numpy.ndarray) Encoded shapes info from the chunk's `ShapeEncoder` instance.
        byte_positions: (numpy.ndarray) Encoded byte positions from the chunk's `BytePositionsEncoder` instance.
        data: (list) `_data` field of the chunk.
        len_data: (int, optional) Number of bytes in the chunk.

    Returns:
        Serialized chunk as memoryview.
    """
    nbytes = infer_chunk_num_bytes(version, shape_info, byte_positions, data, len_data)
    flatbuff = bytearray(nbytes)
    offset = write_version(version, flatbuff)
    offset = write_shape_info(shape_info, flatbuff, offset)
    offset = write_byte_positions(byte_positions, flatbuff, offset)
    offset = write_actual_data(data, flatbuff, offset)
    return memoryview(flatbuff)


def write_version(version, buffer) -> int:
    """Writes version info to the buffer, returns offset."""
    len_version = len(version)
    buffer[0] = len_version
    buffer[1 : 1 + len_version] = version.encode("ascii")
    offset = 1 + len_version
    return offset


def write_shape_info(shape_info, buffer, offset) -> int:
    """Writes shape info to the buffer, takes offset into account and returns updated offset."""
    if shape_info.ndim == 1:
        offset += 8
    else:
        buffer[offset : offset + 8] = struct.pack("<ii", *shape_info.shape)
        offset += 8

        buffer[offset : offset + shape_info.nbytes] = shape_info.tobytes()
        offset += shape_info.nbytes
    return offset


def write_byte_positions(byte_positions, buffer, offset) -> int:
    """Writes byte positions info to the buffer, takes offset into account and returns updated offset."""
    if byte_positions.ndim == 1:
        offset += 4
    else:
        buffer[offset : offset + 4] = byte_positions.shape[0].to_bytes(4, "little")
        offset += 4

        buffer[offset : offset + byte_positions.nbytes] = byte_positions.tobytes()
        offset += byte_positions.nbytes
    return offset


def write_actual_data(data, buffer, offset) -> int:
    """Writes actual chunk data to the buffer, takes offset into account and returns updated offset"""
    for byts in data:
        n = len(byts)
        buffer[offset : offset + n] = byts
        offset += n
    return offset


def deserialize_chunk(
    byts: Union[bytes, memoryview], copy: bool = True
) -> Tuple[str, np.ndarray, np.ndarray, memoryview]:
    """Deserializes a chunk from the serialized byte stream. This is how the chunk can be accessed/modified after it is read from storage.

    Args:
        byts: (bytes) Serialized chunk.
        copy: (bool) If true, this function copies the byts while deserializing incase byts was a memoryview.

    Returns:
        Tuple of:
        hub version used to create the chunk,
        encoded shapes info as numpy array,
        encoded byte positions as numpy array,
        chunk data as memoryview.
    """
    incoming_mview = isinstance(byts, memoryview)
    byts = memoryview(byts)

    enc_dtype = np.dtype(hub.constants.ENCODING_DTYPE)
    itemsize = enc_dtype.itemsize

    # Read version
    len_version = byts[0]
    version = str(byts[1 : 1 + len_version], "ascii")
    offset = 1 + len_version

    # Read shape info
    shape_info_nrows, shape_info_ncols = struct.unpack("<ii", byts[offset : offset + 8])
    offset += 8
    shape_info_nbytes = shape_info_nrows * shape_info_ncols * itemsize
    if shape_info_nbytes == 0:
        shape_info = np.array([], dtype=enc_dtype)
    else:
        shape_info = (
            np.frombuffer(byts[offset : offset + shape_info_nbytes], dtype=enc_dtype)
            .reshape(shape_info_nrows, shape_info_ncols)
            .copy()
        )
        offset += shape_info_nbytes

    # Read byte positions
    byte_positions_rows = int.from_bytes(byts[offset : offset + 4], "little")
    offset += 4
    byte_positions_nbytes = byte_positions_rows * 3 * itemsize
    if byte_positions_nbytes == 0:
        byte_positions = np.array([], dtype=enc_dtype)
    else:
        byte_positions = (
            np.frombuffer(
                byts[offset : offset + byte_positions_nbytes], dtype=enc_dtype
            )
            .reshape(byte_positions_rows, 3)
            .copy()
        )
        offset += byte_positions_nbytes

    # Read data
    data = byts[offset:]
    if incoming_mview and copy:
        data = memoryview(bytes(data))
    return version, shape_info, byte_positions, data  # type: ignore


def serialize_chunkids(version: str, ids: Sequence[np.ndarray]) -> memoryview:
    """Serializes chunk ID encoders into a single byte stream. This is how the encoders will be written to the storage provider.

    Args:
        version: (str) Version of hub library.
        ids: (list) Encoded chunk ids from a `ChunkIdEncoder` instance.

    Returns:
        Serialized chunk ids as memoryview.
    """
    len_version = len(version)
    flatbuff = bytearray(1 + len_version + sum([x.nbytes for x in ids]))

    # Write version
    len_version = len(version)
    flatbuff[0] = len_version
    flatbuff[1 : 1 + len_version] = version.encode("ascii")
    offset = 1 + len_version

    # Write ids
    for arr in ids:
        flatbuff[offset : offset + arr.nbytes] = arr.tobytes()
        offset += arr.nbytes

    return memoryview(flatbuff)


def deserialize_chunkids(byts: Union[bytes, memoryview]) -> Tuple[str, np.ndarray]:
    """Deserializes a chunk ID encoder from the serialized byte stream. This is how the encoder can be accessed/modified after it is read from storage.

    Args:
        byts: (bytes) Serialized chunk ids.

    Returns:
        Tuple of:
        hub version used to create the chunk,
        encoded chunk ids as memoryview.
    """
    byts = memoryview(byts)
    enc_dtype = np.dtype(hub.constants.ENCODING_DTYPE)

    # Read version
    len_version = byts[0]
    version = str(byts[1 : 1 + len_version], "ascii")
    offset = 1 + len_version

    # Read chunk ids
    ids = np.frombuffer(byts[offset:], dtype=enc_dtype).reshape(-1, 2).copy()
    return version, ids


<<<<<<< HEAD
def _serialize_input_sample(
    sample: SampleValue,
    sample_compression: Optional[str],
    expected_dtype: str,
    htype: str,
) -> Tuple[bytes, Tuple[int]]:
    """Converts the incoming sample into a buffer with the proper dtype and compression."""
    if isinstance(sample, hub.core.tensor.Tensor):
        if sample.meta.chunk_compression:
            sample = sample.numpy()
        elif sample.meta.sample_compression == sample_compression:
            # Pass through
            try:
                return sample.tobytes(), sample.shape  # type: ignore
            except ValueError:  # Slice of sample
                sample = sample.numpy()
        else:
            sample = sample.numpy()
=======
def check_sample_shape(shape, num_dims):
    if len(shape) != num_dims:
        raise TensorInvalidSampleShapeError(shape, num_dims)
>>>>>>> 5d319202


def text_to_bytes(sample, dtype, htype):
    if htype in ("json", "list"):
        if isinstance(sample, np.ndarray):
            if htype == "list":
                sample = list(sample) if sample.dtype == object else sample.tolist()
            elif htype == "json":
                if sample.ndim == 0 or sample.dtype != object:
                    sample = sample.tolist()  # actually returns dict
                else:
                    sample = list(sample)
        validate_json_object(sample, dtype)
        byts = json.dumps(sample, cls=HubJsonEncoder).encode()
        shape = (len(sample),) if htype == "list" else (1,)
    else:  # htype == "text":
        if isinstance(sample, np.ndarray):
            sample = sample.tolist()
        if not isinstance(sample, str):
            raise TypeError("Expected str, received: " + str(sample))
        byts = sample.encode()
        shape = (1,)
    return byts, shape


def bytes_to_text(buffer, htype):
    buffer = bytes(buffer)
    if htype == "json":
        arr = np.empty(1, dtype=object)
        arr[0] = json.loads(bytes.decode(buffer), cls=HubJsonDecoder)
        return arr
    elif htype == "list":
        lst = json.loads(bytes.decode(buffer), cls=HubJsonDecoder)
        arr = np.empty(len(lst), dtype=object)
        arr[:] = lst
        return arr
    else:  # htype == "text":
        arr = np.array(bytes.decode(buffer)).reshape(
            1,
        )
    return arr


def serialize_text(
    incoming_sample: SampleValue,
    sample_compression: Optional[str],
    dtype: str,
    htype: str,
):
    """Converts the sample into bytes"""
    incoming_sample, shape = text_to_bytes(incoming_sample, dtype, htype)
    if sample_compression:
        incoming_sample = compress_bytes(incoming_sample, sample_compression)
    return incoming_sample, shape


def serialize_numpy_and_base_types(
    incoming_sample: BaseTypes,
    sample_compression: Optional[str],
    chunk_compression: Optional[str],
    dtype: str,
    htype: str,
    min_chunk_size: int,
    break_into_tiles: bool = True,
    store_tiles: bool = False,
):
    """Converts the sample into bytes"""
    out = intelligent_cast(incoming_sample, dtype, htype)
    shape = out.shape
    tile_compression = chunk_compression or sample_compression

    if sample_compression is None:
        if out.nbytes > min_chunk_size and break_into_tiles:
            out = SampleTiles(out, tile_compression, min_chunk_size, store_tiles)
        else:
            out = out.tobytes()  # type: ignore

    else:
        ratio = get_compression_ratio(sample_compression)
        approx_compressed_size = out.nbytes * ratio

        if approx_compressed_size > min_chunk_size and break_into_tiles:
            out = SampleTiles(out, tile_compression, min_chunk_size, store_tiles)
        else:
            compressed_bytes = compress_array(out, sample_compression)
            out = compressed_bytes  # type: ignore

    return out, shape


def serialize_sample_object(
    incoming_sample: Sample,
    sample_compression: Optional[str],
    chunk_compression: Optional[str],
    dtype: str,
    htype: str,
    min_chunk_size: int,
    break_into_tiles: bool = True,
    store_tiles: bool = False,
):
    shape = incoming_sample.shape
    tile_compression = chunk_compression or sample_compression

    out = incoming_sample
    if sample_compression:
        compression_type = get_compression_type(sample_compression)
        is_byte_compression = compression_type == BYTE_COMPRESSION
        if is_byte_compression and out.dtype != dtype:
            # Byte compressions don't store dtype, need to cast to expected dtype
            arr = intelligent_cast(out.array, dtype, htype)
            out = Sample(array=arr)

        compressed_bytes = out.compressed_bytes(sample_compression)

        if len(compressed_bytes) > min_chunk_size and break_into_tiles:
            out = SampleTiles(out.array, tile_compression, min_chunk_size, store_tiles)
        else:
            out = compressed_bytes
    else:
        out = intelligent_cast(out.array, dtype, htype)

        if out.nbytes > min_chunk_size and break_into_tiles:
            out = SampleTiles(out, tile_compression, min_chunk_size, store_tiles)
        else:
            out = out.tobytes()
    return out, shape<|MERGE_RESOLUTION|>--- conflicted
+++ resolved
@@ -228,30 +228,9 @@
     return version, ids
 
 
-<<<<<<< HEAD
-def _serialize_input_sample(
-    sample: SampleValue,
-    sample_compression: Optional[str],
-    expected_dtype: str,
-    htype: str,
-) -> Tuple[bytes, Tuple[int]]:
-    """Converts the incoming sample into a buffer with the proper dtype and compression."""
-    if isinstance(sample, hub.core.tensor.Tensor):
-        if sample.meta.chunk_compression:
-            sample = sample.numpy()
-        elif sample.meta.sample_compression == sample_compression:
-            # Pass through
-            try:
-                return sample.tobytes(), sample.shape  # type: ignore
-            except ValueError:  # Slice of sample
-                sample = sample.numpy()
-        else:
-            sample = sample.numpy()
-=======
 def check_sample_shape(shape, num_dims):
     if len(shape) != num_dims:
         raise TensorInvalidSampleShapeError(shape, num_dims)
->>>>>>> 5d319202
 
 
 def text_to_bytes(sample, dtype, htype):
@@ -377,4 +356,38 @@
             out = SampleTiles(out, tile_compression, min_chunk_size, store_tiles)
         else:
             out = out.tobytes()
-    return out, shape+    return out, shape
+
+
+def serialize_tensor(
+    incoming_sample: hub.core.tensor.Tensor,
+    sample_compression: Optional[str],
+    chunk_compression: Optional[str],
+    dtype: str,
+    htype: str,
+    min_chunk_size: int,
+    break_into_tiles: bool = True,
+    store_tiles: bool = False,
+):
+
+    def _ret_numpy():
+        return serialize_numpy_and_base_types(
+            sample.numpy(),
+            sample_compression,
+            chunk_compression,
+            dtype,
+            htype,
+            min_chunk_size,
+            break_into_tiles,
+            stoere_tiles
+        )
+    if sample.meta.chunk_compression:
+        return _ret_numpy()
+    elif sample.meta.sample_compression == sample_compression:
+        # Pass through
+        try:
+            return sample.tobytes(), sample.shape  # type: ignore
+        except ValueError:  # Slice of sample
+            return _ret_numpy()
+    else:
+        return _ret_numpy()