--- conflicted
+++ resolved
@@ -4,7 +4,6 @@
 from hub.core.sample import Sample, SampleValue  # type: ignore
 from hub.core.compression import compress_array
 from typing import List, Optional, Sequence, Union, Tuple, Iterable
-from itertools import repeat
 import hub
 import numpy as np
 import struct
@@ -265,14 +264,14 @@
     return buffer, shape
 
 
-<<<<<<< HEAD
 def _check_shape(shape: Tuple[int], expected_dimensionality: int):
     """Iterates through all buffers/shapes and raises appropriate errors."""
 
     # check that all samples have the same dimensionality
     if len(shape) != expected_dimensionality and expected_dimensionality > 0:
         raise TensorInvalidSampleShapeError(shape, expected_dimensionality)
-=======
+
+
 def _check_input_samples_are_valid(
     num_bytes: List[int],
     shapes: List[Tuple[int]],
@@ -361,5 +360,4 @@
     else:
         raise TypeError(f"Cannot serialize samples of type {type(samples)}")
     _check_input_samples_are_valid(nbytes, shapes, min_chunk_size, sample_compression)
-    return buff, nbytes, shapes
->>>>>>> b7e51ef7
+    return buff, nbytes, shapes