--- conflicted
+++ resolved
@@ -66,11 +66,7 @@
 from hub.util.remove_cache import get_base_storage
 from hub.util.image import convert_sample, convert_img_arr
 from hub.compression import VIDEO_COMPRESSIONS
-<<<<<<< HEAD
-from hub.core.serialize import infer_chunk_num_bytes
-=======
 from hub.core.sample import Sample
->>>>>>> 21db6def
 from itertools import chain, repeat
 from collections.abc import Iterable
 
@@ -614,12 +610,9 @@
             tensor_meta.set_dtype(get_dtype(samples))
         if self._convert_to_list(samples):
             samples = list(samples)
-<<<<<<< HEAD
         tensor_meta.num_compressed_bytes = self.num_compressed_bytes
         tensor_meta.num_uncompressed_bytes = self.num_uncompressed_bytes
         tensor_meta.is_dirty = True
-        return samples
-=======
         if tensor_meta.htype in ("image.gray", "image.rgb"):
             mode = "L" if tensor_meta.htype == "image.gray" else "RGB"
             converted = []
@@ -632,7 +625,6 @@
                     raise SampleHtypeMismatchError(tensor_meta.htype, type(sample))
             samples = verified_samples = converted
         return samples, verified_samples
->>>>>>> 21db6def
 
     def _samples_to_chunks(
         self,
@@ -673,19 +665,14 @@
         if progressbar:
             pbar = tqdm(total=len(samples))
         while len(samples) > 0:
-<<<<<<< HEAD
             num_compressed_bytes_current = current_chunk.nbytes
             num_uncompressed_bytes_current = self._get_chunk_uncompressed_size(
                 current_chunk
             )
-
-            num_samples_added = current_chunk.extend_if_has_space(samples)
-=======
             num_samples_added = current_chunk.extend_if_has_space(
                 samples, update_tensor_meta=update_tensor_meta
             )  # type: ignore
             self.register_new_creds(num_samples_added, samples)
->>>>>>> 21db6def
             if num_samples_added == 0:
                 current_chunk = self._create_new_chunk()
                 continue
