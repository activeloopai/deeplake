--- conflicted
+++ resolved
@@ -330,16 +330,7 @@
     def extend(self, samples):
         self._write_initialization()
         samples = self._sanitize_samples(samples)
-<<<<<<< HEAD
-        current_chunk = self.last_chunk or self._create_new_chunk()
-=======
-
-        tensor_meta = self.tensor_meta
-        if tensor_meta.dtype is None:
-            tensor_meta.set_dtype(get_dtype(samples))
-
         current_chunk = self.last_chunk() or self._create_new_chunk()
->>>>>>> b028efad
         updated_chunks = {current_chunk}
         enc = self.chunk_id_encoder
 
