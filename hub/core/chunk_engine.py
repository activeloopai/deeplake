--- conflicted
+++ resolved
@@ -619,11 +619,7 @@
             update_commit_diff=update_commit_diff,
         )
 
-<<<<<<< HEAD
-    def extend(self, samples, callback: Optional[Callable] = None):
-=======
     def extend(self, samples, link_callback: Optional[Callable] = None):
->>>>>>> 163483ce
         self._write_initialization()
         initial_autoflush = self.cache.autoflush
         self.cache.autoflush = False
@@ -633,17 +629,6 @@
                 self._extend(sample, update_commit_diff=False)
                 self.sequence_encoder.register_samples(len(sample), 1)
                 self.commit_diff.add_data(1)
-<<<<<<< HEAD
-                if callback:
-                    callback(sample, flat=False)
-                    for s in sample:
-                        callback(s, flat=True)
-        else:
-            self._extend(samples)
-            if callback:
-                for sample in samples:
-                    callback(sample, flat=None)
-=======
                 if link_callback:
                     link_callback(sample, flat=False)
                     for s in sample:
@@ -653,7 +638,6 @@
             if link_callback:
                 for sample in samples:
                     link_callback(sample, flat=None)
->>>>>>> 163483ce
 
         self.cache.autoflush = initial_autoflush
         self.cache.maybe_flush()
@@ -764,22 +748,14 @@
         index: Index,
         samples: Union[np.ndarray, Sequence[InputSample], InputSample],
         operator: Optional[str] = None,
-<<<<<<< HEAD
-        callback: Optional[Callable] = None,
-=======
         link_callback: Optional[Callable] = None,
->>>>>>> 163483ce
     ):
         """Update data at `index` with `samples`."""
         (self._sequence_update if self.is_sequence else self._update)(  # type: ignore
             index,
             samples,
             operator,
-<<<<<<< HEAD
-            callback=callback,
-=======
             link_callback=link_callback,
->>>>>>> 163483ce
         )
 
     def _update(
@@ -788,11 +764,7 @@
         samples: Union[np.ndarray, Sequence[InputSample], InputSample],
         operator: Optional[str] = None,
         update_commit_diff: bool = True,
-<<<<<<< HEAD
-        callback: Optional[Callable] = None,
-=======
         link_callback: Optional[Callable] = None,
->>>>>>> 163483ce
     ):
         """Update data at `index` with `samples`."""
         self._write_initialization()
@@ -833,13 +805,8 @@
                 self.commit_diff.update_data(global_sample_index)
             chunk_min, chunk_max = self.min_chunk_size, self.max_chunk_size
             check_suboptimal_chunks(nbytes_after_updates, chunk_min, chunk_max)
-<<<<<<< HEAD
-            if callback:
-                callback(
-=======
             if link_callback:
                 link_callback(
->>>>>>> 163483ce
                     global_sample_index,
                     sub_index=Index(index.values[1:]),
                     new_sample=sample,
@@ -1363,11 +1330,7 @@
         index: Index,
         samples: Union[np.ndarray, Sequence[InputSample], InputSample],
         operator: Optional[str] = None,
-<<<<<<< HEAD
-        callback: Optional[Callable] = None,
-=======
         link_callback: Optional[Callable] = None,
->>>>>>> 163483ce
     ):
         flat_idx = self._get_flat_index_from_sequence_index(index)
         flat_samples = self._get_flat_samples_for_sequence_update(samples, index)
@@ -1376,11 +1339,7 @@
             flat_samples,
             operator,
             update_commit_diff=False,
-<<<<<<< HEAD
-            callback=callback,
-=======
             link_callback=link_callback,
->>>>>>> 163483ce
         )
         list(
             map(
@@ -1388,11 +1347,7 @@
                 index.values[0].indices(self._sequence_length),
             )
         )
-<<<<<<< HEAD
-        if callback:
-=======
         if link_callback:
->>>>>>> 163483ce
             if isinstance(samples, np.ndarray):
                 broadcast = samples.ndim < self.ndim(index)
             elif isinstance(samples, (bytes, str)):  # sacalars:
@@ -1403,15 +1358,9 @@
                 broadcast = True
             seq_len = self._sequence_length
             if broadcast:
-<<<<<<< HEAD
-                samples = repeat(samples)
-            for i, sample in zip(index.values[0].indices(seq_len), samples):
-                callback(
-=======
                 samples = repeat(samples)  # type: ignore
             for i, sample in zip(index.values[0].indices(seq_len), samples):  # type: ignore
                 link_callback(
->>>>>>> 163483ce
                     i, sub_index=Index(index.values[1:]), new_sample=sample, flat=False
                 )
 
