--- conflicted
+++ resolved
@@ -30,14 +30,12 @@
 from hub.core.chunk import Chunk
 
 from hub.core.meta.encode.chunk_id import ChunkIdEncoder
-<<<<<<< HEAD
+from hub.core.meta.encode.tile import TileEncoder
 
 from hub.core.serialize import serialize_input_samples
-=======
-from hub.core.meta.encode.tile import TileEncoder
+
 
 SampleValue = Union[np.ndarray, int, float, bool, Sample]
->>>>>>> 6ad351b0
 
 
 def is_uniform_sequence(samples):
@@ -183,6 +181,7 @@
     @property
     def tile_encoder(self) -> TileEncoder:
         """Gets the tile encoder from cache, if one is not found it creates a blank encoder."""
+
         key = get_tile_encoder_key(self.key)
         if not key in self.meta_cache:
             enc = TileEncoder()
