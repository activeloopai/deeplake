import hub
import numpy as np
from typing import Any, Dict, Optional, Sequence, Union, List, Tuple
from hub.core.version_control.commit_diff import CommitDiff
from hub.core.version_control.commit_node import CommitNode  # type: ignore
from hub.core.version_control.commit_chunk_set import CommitChunkSet  # type: ignore
from typing import Any, Dict, List, Optional, Sequence, Union
from hub.core.meta.encode.tile import TileEncoder
from hub.core.tiling.deserialize import combine_chunks, translate_slices, coalesce_tiles
from hub.core.tiling.optimizer import get_tile_shape
from hub.core.tiling.serialize import break_into_tiles
from hub.util.casting import intelligent_cast
from hub.constants import DEFAULT_MAX_CHUNK_SIZE, FIRST_COMMIT_ID, PARTIAL_NUM_SAMPLES
from hub.core.chunk.base_chunk import BaseChunk, InputSample
from hub.core.chunk.chunk_compressed_chunk import ChunkCompressedChunk
from hub.core.chunk.sample_compressed_chunk import SampleCompressedChunk
from hub.core.chunk.uncompressed_chunk import UncompressedChunk
from hub.core.fast_forwarding import ffw_chunk_id_encoder
from hub.core.index.index import Index, IndexEntry
from hub.core.meta.encode.chunk_id import ChunkIdEncoder
from hub.core.meta.tensor_meta import TensorMeta
from hub.core.storage.lru_cache import LRUCache
from hub.util.casting import get_dtype, get_htype
from hub.util.chunk_engine import (
    check_samples_type,
    make_sequence,
    check_suboptimal_chunks,
    format_read_samples,
    check_sample_shape,
)
from hub.util.keys import (
    get_chunk_id_encoder_key,
    get_tensor_commit_diff_key,
    get_tensor_meta_key,
    get_chunk_key,
    get_tensor_commit_chunk_set_key,
    get_tensor_meta_key,
    get_tensor_tile_encoder_key,
)
from hub.util.version_control import auto_checkout, commit_chunk_set_exists
from hub.util.exceptions import CorruptedMetaError, DynamicTensorNumpyError


class ChunkEngine:
    def __init__(
        self,
        key: str,
        cache: LRUCache,
        version_state: Dict[str, Any],
        meta_cache: LRUCache = None,
    ):
        """Handles creating `Chunk`s and filling them with incoming samples.

        Data delegation:
            All samples must live inside a chunk. No chunks may contain partial samples, only 1 chunk per sample.
            A chunk holds the dynamic information for the samples they contain (like shape and byte ranges).
            For more information on the `Chunk` format, check out the `Chunk` class.

        ChunkIdEncoder:
            The `ChunkIdEncoder` bidirectionally maps samples to the chunk IDs they live in. For more information,
            see `ChunkIdEncoder`'s docstring.

        Example:
            Given:
                Sample sizes: [1 * MB, 1 * MB, 14 * MB, 15 * MB, 15 * MB]
                Min chunk size: 16 * MB
                Max chunk size: 32 * MB


            Basic logic:
                >>> chunks = []
                >>> chunks.append(sum([1 * MB, 1 * MB, 14 * MB, 15 * MB]))  # i=(0, 1, 2, 3)
                >>> chunks[-1]
                31 * MB
                >>> chunks.append(sum([15 * MB]))  # i=(4,)
                >>> chunks[-1]
                15 * MB

            Samples 0, 1, 2, and 3 can be stored in 1 chunk. sample 4 resides in it's own chunk.

            If more samples come later: sizes = [15 * MB, 1 * MB]

            Basic logic:
                >>> len(chunks)
                2
                >>> chunks[-1]
                15 * MB
                >>> chunks[-1] += sum([15 * MB, 1 * MB])  # i=(5, 6)
                >>> chunks[-1]
                31 * MB
                >>> sum(chunks)
                62 * MB
                >>> len(chunks)
                2

            Because our max chunk size is 32 * MB, we try to fit as much data into this size as possible.


        Args:
            key (str): Tensor key.
            cache (LRUCache): Cache for which chunks and the metadata are stored.
            version_state (Dict[str, Any]): The version state of the dataset, includes commit_id, commit_node, branch, branch_commit_map and commit_node_map.
            meta_cache (LRUCache): Cache used for storing non chunk data such as tensor meta and chunk id encoder during transforms in memory.

        Raises:
            ValueError: If invalid max chunk size.
        """

        self.key = key
        self.cache = cache
        self._meta_cache = meta_cache
        self.version_state = version_state
        self.compression = None
        self.chunk_class = BaseChunk

        self._tensor_meta: Optional[TensorMeta] = None
        self._tensor_meta_commit_id: Optional[str] = None

        self._chunk_id_encoder: Optional[ChunkIdEncoder] = None
        self._chunk_id_encoder_commit_id: Optional[str] = None

        self._tile_encoder: Optional[TileEncoder] = None
        self._tile_encoder_commit_id: Optional[str] = None

        self._commit_chunk_set: Optional[CommitChunkSet] = None
        self._commit_chunk_set_commit_id: Optional[str] = None

        self._commit_diff: Optional[CommitDiff] = None
        self._commit_diff_commit_id: Optional[str] = None

        tensor_meta = self.tensor_meta

        if tensor_meta.sample_compression:
            self.compression = tensor_meta.sample_compression
            self.chunk_class = SampleCompressedChunk
        elif tensor_meta.chunk_compression:
            self.compression = tensor_meta.chunk_compression
            self.chunk_class = ChunkCompressedChunk
        else:
            self.chunk_class = UncompressedChunk

        self.cached_data: Optional[np.ndarray] = None
        self.cachables_in_dirty_keys = False
        self.cache_range: range = range(0)

    @property
    def is_data_cachable(self):
        tensor_meta = self.tensor_meta
        return (
            self.chunk_class == UncompressedChunk
            and tensor_meta.htype not in ["text", "json", "list"]
            and (tensor_meta.max_shape == tensor_meta.min_shape)
            and (np.prod(tensor_meta.max_shape) < 20)
        )

    @property
    def max_chunk_size(self):
        # no chunks may exceed this
        return (
            getattr(self.tensor_meta, "max_chunk_size", None) or DEFAULT_MAX_CHUNK_SIZE
        )

    @property
    def chunk_args(self):
        return [
            self.min_chunk_size,
            self.max_chunk_size,
            self.tensor_meta,
            self.compression,
        ]

    @property
    def min_chunk_size(self):
        # only the last chunk may be less than this
        return self.max_chunk_size // 2

    @property
    def tensor_meta(self):
        commit_id = self.version_state["commit_id"]
        if self._tensor_meta is None or self._tensor_meta_commit_id != commit_id:
            tensor_meta_key = get_tensor_meta_key(self.key, commit_id)
            self._tensor_meta = self.meta_cache.get_cachable(
                tensor_meta_key, TensorMeta
            )
        self._tensor_meta_commit_id = commit_id
        return self._tensor_meta

    @property
    def meta_cache(self) -> LRUCache:
        return self._meta_cache or self.cache

    @property
    def chunk_id_encoder(self) -> ChunkIdEncoder:
        """Gets the chunk id encoder from cache, if one is not found it creates a blank encoder.
        For more information on what `ChunkIdEncoder` is used for, see the `__init__` docstring.

        Raises:
            CorruptedMetaError: If chunk id encoding was corrupted.

        Returns:
            ChunkIdEncoder: The chunk ID encoder handles the mapping between sample indices
                and their corresponding chunks.
        """
        commit_id = self.version_state["commit_id"]
        if (
            self._chunk_id_encoder is None
            or self._chunk_id_encoder_commit_id != commit_id
        ):
            commit_id = self.version_state["commit_id"]
            key = get_chunk_id_encoder_key(self.key, commit_id)
            if not self.chunk_id_encoder_exists:
                enc = ChunkIdEncoder()
                self.meta_cache[key] = enc
            else:
                enc = self.meta_cache.get_cachable(key, ChunkIdEncoder)
            self._chunk_id_encoder = enc
            self._chunk_id_encoder_commit_id = commit_id
        return self._chunk_id_encoder

    @property
    def commit_chunk_set(self) -> Optional[CommitChunkSet]:
        """Gets the commit chunk set from cache, if one is not found it creates a blank one.

        Returns:
            Optional[CommitChunkSet]: The commit chunk set keeps track of all the chunks present in the current commit, returns None for the first commit.
        """
        commit_id = self.version_state["commit_id"]
        if commit_id == FIRST_COMMIT_ID:
            # the first commit doesn't need a commit chunk set
            return None
        if (
            self._commit_chunk_set is None
            or self._commit_chunk_set_commit_id != commit_id
        ):
            key = get_tensor_commit_chunk_set_key(self.key, commit_id)
            if not self.commit_chunk_set_exists:
                cset = CommitChunkSet()
                self.meta_cache[key] = cset
            else:
                cset = self.meta_cache.get_cachable(key, CommitChunkSet)
            self._commit_chunk_set = cset
            self._commit_chunk_set_commit_id = commit_id
        return self._commit_chunk_set

    @property
    def commit_chunk_set_exists(self) -> bool:
        return commit_chunk_set_exists(self.version_state, self.meta_cache, self.key)

    @property
    def commit_diff(self) -> CommitDiff:
        """Gets the commit diff from cache, if one is not found it creates a blank one.

        Returns:
            CommitDiff: The commit diff keeps track of all the changes in the current commit.
        """
        commit_id = self.version_state["commit_id"]
        if self._commit_diff is None or self._commit_diff_commit_id != commit_id:
            key = get_tensor_commit_diff_key(self.key, commit_id)
            if not self.commit_diff_exists:
                diff = CommitDiff(self.num_samples)
                self.meta_cache[key] = diff
            else:
                diff = self.meta_cache.get_cachable(key, CommitDiff)
            self._commit_diff = diff
            self._commit_diff_commit_id = commit_id
        return self._commit_diff

    @property
    def commit_diff_exists(self) -> bool:
        try:
            commit_id = self.version_state["commit_id"]
            key = get_tensor_commit_diff_key(self.key, commit_id)
            self.meta_cache[key]
            return True
        except KeyError:
            return False

    @property
    def chunk_id_encoder_exists(self) -> bool:
        try:
            commit_id = self.version_state["commit_id"]
            key = get_chunk_id_encoder_key(self.key, commit_id)
            self.meta_cache[key]
            return True
        except KeyError:
            return False

    def _is_tiled_sample(self, global_sample_index):
        return self.tile_encoder_exists and global_sample_index in self.tile_encoder

    @property
    def tile_encoder(self) -> TileEncoder:
        """Gets the tile encoder from cache, if one is not found it creates a blank encoder."""
        commit_id = self.version_state["commit_id"]
        if self._tile_encoder is None or self._tile_encoder_commit_id != commit_id:
            key = get_tensor_tile_encoder_key(self.key, commit_id)
            if not self.tile_encoder_exists:
                enc = TileEncoder()
                self.meta_cache[key] = enc
            else:
                enc = self.meta_cache.get_cachable(key, TileEncoder)
            self._tile_encoder = enc
            self._tile_encoder_commit_id = commit_id
        return self._tile_encoder

    @property
    def tile_encoder_exists(self) -> bool:
        try:
            commit_id = self.version_state["commit_id"]
            key = get_tensor_tile_encoder_key(self.key, commit_id)
            self.meta_cache[key]
            return True
        except KeyError:
            return False

    @property
    def num_chunks(self) -> int:
        if not self.chunk_id_encoder_exists:
            return 0
        return self.chunk_id_encoder.num_chunks

    @property
    def num_samples(self) -> int:
        return self.tensor_meta.length

    @property
    def last_chunk_key(self) -> str:
        last_chunk_name = self.last_chunk_name
        commit_id = self.get_chunk_commit(last_chunk_name)
        return get_chunk_key(self.key, last_chunk_name, commit_id)

    def get_chunk_key_for_id(self, chunk_id) -> str:
        chunk_name = ChunkIdEncoder.name_from_id(chunk_id)
        commit_id = self.get_chunk_commit(chunk_name)
        return get_chunk_key(self.key, chunk_name, commit_id)

    @property
    def last_chunk_name(self) -> str:
        return self.chunk_id_encoder.get_name_for_chunk(-1)

    @property
    def last_chunk_id(self) -> str:
        return self.chunk_id_encoder.get_id_for_chunk(-1)

    def last_chunk(self) -> Optional[BaseChunk]:
        last_index = self.num_samples - 1
        if self.num_chunks == 0 or last_index in self.tile_encoder:
            return None
        chunk_name = self.last_chunk_name
        chunk_commit_id = self.get_chunk_commit(chunk_name)
        chunk_key = get_chunk_key(self.key, chunk_name, chunk_commit_id)
        chunk = self.get_chunk(chunk_key)
        if chunk_commit_id != self.version_state["commit_id"]:
            chunk = self.copy_chunk_to_new_commit(chunk, chunk_name)
        chunk.key = chunk_key  # type: ignore
        chunk.id = self.last_chunk_id  # type: ignore
        self.add_chunk_to_dirty_keys(chunk)
        return chunk

    def add_chunk_to_dirty_keys(self, chunk: BaseChunk):
        """Adds the chunk to cache if not in dirty keys to ensure persistence."""
        if chunk.key not in self.cache.dirty_keys:  # type: ignore
            self.cache[chunk.key] = chunk  # type: ignore

    def get_chunk(self, chunk_key: str) -> BaseChunk:
        return self.cache.get_cachable(
            chunk_key, self.chunk_class, meta=self.chunk_args
        )

    def get_chunk_from_chunk_id(self, chunk_id, copy: bool = False) -> BaseChunk:
        chunk_name = ChunkIdEncoder.name_from_id(chunk_id)
        chunk_commit_id = self.get_chunk_commit(chunk_name)
        chunk_key = get_chunk_key(self.key, chunk_name, chunk_commit_id)
        chunk = self.cache.get_cachable(
            chunk_key, self.chunk_class, meta=self.chunk_args
        )
        chunk.key = chunk_key
        if copy and chunk_commit_id != self.version_state["commit_id"]:
            chunk = self.copy_chunk_to_new_commit(chunk, chunk_name)
        chunk.id = chunk_id
        return chunk

    def copy_chunk_to_new_commit(self, chunk, chunk_name):
        """Copies the chunk to the current commit.

        Returns the copied chunk.
        """
        new_chunk_key = get_chunk_key(
            self.key, chunk_name, self.version_state["commit_id"]
        )
        chunk_id = chunk.id
        chunk = chunk.copy(self.chunk_args)
        chunk.key = new_chunk_key
        chunk.id = chunk_id
        self.cache[new_chunk_key] = chunk
        if self.commit_chunk_set is not None:
            self.commit_chunk_set.add(chunk_name)
        return chunk

    def get_chunk_commit(self, chunk_name) -> str:
        """Returns the commit id that contains the chunk_name."""
        cur_node: Optional[CommitNode] = self.version_state["commit_node"]
        while cur_node is not None:
            commit_id = cur_node.commit_id
            chunk_set_key = get_tensor_commit_chunk_set_key(self.key, commit_id)
            try:
                # the first commit doesn't contain a chunk set, don't repeatedly try to fetch from storage
                if commit_id == FIRST_COMMIT_ID:
                    chunk_set = set()
                else:
                    chunk_set = self.meta_cache.get_cachable(
                        chunk_set_key, CommitChunkSet
                    ).chunks
            except Exception:
                chunk_set = set()
            if chunk_name in chunk_set:
                return commit_id
            cur_node = cur_node.parent  # type: ignore
        # the first commit doesn't have a commit chunk set, so any chunk that wasn't found belongs to the first commit
        return FIRST_COMMIT_ID

    def _write_initialization(self):
        self.cache.check_readonly()
        self.add_cachables_to_cache_dirty_keys()
        # if not the head node, checkout to an auto branch that is newly created
        auto_checkout(self.version_state, self.cache)
        ffw_chunk_id_encoder(self.chunk_id_encoder)

    def _convert_to_list(self, samples):
        if self.chunk_class != UncompressedChunk:
            return True
        elif isinstance(samples, np.ndarray):
            return samples[0].nbytes >= self.min_chunk_size
        return True

    def _sanitize_samples(self, samples):
        check_samples_type(samples)
<<<<<<< HEAD
        if self.tensor_meta.htype is None:
            self.tensor_meta.set_htype(get_htype(samples))
        if self.tensor_meta.dtype is None:
            self.tensor_meta.set_dtype(get_dtype(samples))
=======
        tensor_meta = self.tensor_meta
        if tensor_meta.dtype is None:
            tensor_meta.set_dtype(get_dtype(samples))
>>>>>>> e42abd23
        if self._convert_to_list(samples):
            samples = list(samples)
        return samples

    def _samples_to_chunks(
        self, samples, start_chunk: Optional[BaseChunk] = None, register: bool = True
    ):
        current_chunk = start_chunk
        updated_chunks = []
        if current_chunk is None:
            current_chunk = self._create_new_chunk(register)
            updated_chunks.append(current_chunk)
        enc = self.chunk_id_encoder
<<<<<<< HEAD
=======
        tiles = {}
        nsamples = len(samples)
        if register:
            commit_diff = self.commit_diff
>>>>>>> e42abd23
        while len(samples) > 0:
            num_samples_added = current_chunk.extend_if_has_space(samples)  # type: ignore
            if num_samples_added == 0:
                current_chunk = self._create_new_chunk(register)
                updated_chunks.append(current_chunk)
            elif num_samples_added == PARTIAL_NUM_SAMPLES:
                sample = samples[0]
                if register and sample.is_first_write:
                    enc.register_samples(1)
                if sample.is_last_write:
                    if register:
                        self.tile_encoder.register_sample(sample, self.num_samples - 1)
                        commit_diff.add_data(1)
                    else:
                        tiles[nsamples - len(samples)] = (
                            sample.sample_shape,
                            sample.tile_shape,
                        )
                    samples = samples[1:]
                if len(samples) > 0:
                    current_chunk = self._create_new_chunk(register)
                    updated_chunks.append(current_chunk)
            else:
                if not updated_chunks:
                    updated_chunks.append(current_chunk)
                num = int(num_samples_added)
                if register:
                    enc.register_samples(num)
                    commit_diff.add_data(num)
                samples = samples[num:]
        if register:
            return updated_chunks
        return updated_chunks, tiles

    def extend(self, samples):
        if len(samples) == 0:
            return
        self._write_initialization()
        initial_autoflush = self.cache.autoflush
        self.cache.autoflush = False

        samples = self._sanitize_samples(samples)
        self._samples_to_chunks(
            samples,
            start_chunk=self.last_chunk(),
            register=True,
        )

        self.cache.autoflush = initial_autoflush

        self.cache.maybe_flush()

    def add_cachables_to_cache_dirty_keys(self):
        """Adds all the cachables to the cache as dirty keys."""
        if self.cachables_in_dirty_keys:
            return

        commit_id = self.version_state["commit_id"]

        # synchronize tensor meta
        tensor_meta_key = get_tensor_meta_key(self.key, commit_id)
        self.meta_cache[tensor_meta_key] = self.tensor_meta

        # synchronize chunk ID encoder
        chunk_id_key = get_chunk_id_encoder_key(self.key, commit_id)
        self.meta_cache[chunk_id_key] = self.chunk_id_encoder

        # synchronize tile encoder
        tile_encoder_key = get_tensor_tile_encoder_key(self.key, commit_id)
        self.meta_cache[tile_encoder_key] = self.tile_encoder

        # synchronize commit diff
        commit_diff_key = get_tensor_commit_diff_key(self.key, commit_id)
        self.meta_cache[commit_diff_key] = self.commit_diff

        # first commit doesn't have commit chunk set
        if commit_id != FIRST_COMMIT_ID:
            # synchronize current chunk set, all older ones are immutable
            commit_chunk_set_key = get_tensor_commit_chunk_set_key(self.key, commit_id)
            self.meta_cache[commit_chunk_set_key] = self.commit_chunk_set  # type: ignore
        self.cachables_in_dirty_keys = True

    def _create_new_chunk(self, register=True) -> BaseChunk:
        """Creates and returns a new `Chunk`. Automatically creates an ID for it and puts a reference in the cache."""

        chunk_id = self.chunk_id_encoder.generate_chunk_id(register=register)
        chunk = self.chunk_class(*self.chunk_args)  # type: ignore
        chunk_name = ChunkIdEncoder.name_from_id(chunk_id)
        chunk_key = get_chunk_key(self.key, chunk_name, self.version_state["commit_id"])
        if self.commit_chunk_set is not None:
            self.commit_chunk_set.add(chunk_name)
        self.cache[chunk_key] = chunk
        chunk.key = chunk_key  # type: ignore
        chunk.id = chunk_id  # type: ignore
        chunk._update_tensor_meta_length = register
        return chunk

    def _replace_tiled_sample(self, global_sample_index: int, sample):
        new_chunks, tiles = self._samples_to_chunks(
            [sample], start_chunk=None, register=False
        )
        new_chunk_ids = [chunk.id for chunk in new_chunks]
        self.chunk_id_encoder._replace_chunks_for_tiled_sample(
            global_sample_index, new_chunk_ids
        )
        if tiles:
            self.tile_encoder.entries[global_sample_index] = tiles[0]
        else:
            del self.tile_encoder.entries[global_sample_index]

    def _update_tiled_sample(self, global_sample_index: int, index: Index, sample):
        if len(index.values) == 1:
            self._replace_tiled_sample(global_sample_index, sample)
            return
        enc = self.chunk_id_encoder
        tile_enc = self.tile_encoder
        chunk_ids = enc[global_sample_index]
        sample_shape = tile_enc.get_sample_shape(global_sample_index)
        tile_shape = tile_enc.get_tile_shape(global_sample_index)
        ordered_tile_ids = np.array(chunk_ids).reshape(
            tile_enc.get_tile_layout_shape(global_sample_index)
        )
        tiles_index, sample_index = translate_slices(
            [v.value for v in index.values[1:]], sample_shape, tile_shape  # type: ignore
        )
        required_tile_ids = ordered_tile_ids[tiles_index]
        tiles = np.vectorize(
            lambda chunk_id: self.get_chunk_from_chunk_id(
                chunk_id, copy=True
            ).read_sample(0),
            otypes=[object],
        )(required_tile_ids)
        current_sample = coalesce_tiles(tiles, tile_shape, None, self.tensor_meta.dtype)
        new_sample = current_sample
        new_sample[sample_index] = sample
        new_tiles = break_into_tiles(
            new_sample, tile_enc.get_tile_shape(global_sample_index)
        )
        chunk_ids = required_tile_ids
        for chunk_id, tile in zip(chunk_ids.reshape(-1), new_tiles.reshape(-1)):
            chunk = self.get_chunk_from_chunk_id(int(chunk_id), copy=True)
            curr_shape = chunk.shapes_encoder[-1]
            assert curr_shape == tile.shape, (curr_shape, tile.shape)
            chunk.update_sample(0, tile)
            self.add_chunk_to_dirty_keys(chunk)

    def update(
        self,
        index: Index,
        samples: Union[np.ndarray, Sequence[InputSample], InputSample],
        operator: Optional[str] = None,
    ):
        """Update data at `index` with `samples`."""
        self._write_initialization()
        self.cached_data = None
        initial_autoflush = self.cache.autoflush
        self.cache.autoflush = False

        if operator is not None:
            return self._update_with_operator(index, samples, operator)

        enc = self.chunk_id_encoder
        index_length = index.length(self.num_samples)
        samples = make_sequence(samples, index_length)
        nbytes_after_updates = []
        global_sample_indices = tuple(index.values[0].indices(self.num_samples))
        for i, sample in enumerate(samples):
            global_sample_index = global_sample_indices[i]  # TODO!
            if self._is_tiled_sample(global_sample_index):
                self._update_tiled_sample(global_sample_index, index, sample)
            else:
                chunk = self.get_chunks_for_sample(global_sample_index, copy=True)[0]
                self.add_chunk_to_dirty_keys(chunk)
                local_sample_index = enc.translate_index_relative_to_chunks(
                    global_sample_index
                )
                # tensor_meta.update_shape_interval(shape)
                chunk.update_sample(local_sample_index, sample)

                # only care about deltas if it isn't the last chunk
                if chunk.key != self.last_chunk_key:  # type: ignore
                    nbytes_after_updates.append(chunk.nbytes)
            self.commit_diff.update_data(global_sample_index)
            self.cache.autoflush = initial_autoflush
            self.cache.maybe_flush()
            chunk_min, chunk_max = self.min_chunk_size, self.max_chunk_size
            check_suboptimal_chunks(nbytes_after_updates, chunk_min, chunk_max)

    def _update_with_operator(
        self,
        index: Index,
        samples: Union[np.ndarray, Sequence[InputSample], InputSample],
        operator: str,
    ):
        """Update data at `index` with the output of elem-wise operatorion with samples"""
        try:
            if isinstance(samples, hub.core.tensor.Tensor):
                samples = samples.numpy()
            arr = self.numpy(index, use_data_cache=False)
        except DynamicTensorNumpyError:
            raise NotImplementedError(
                "Inplace update operations are not available for dynamic tensors yet."
            )
        tensor_meta = self.tensor_meta

        dt, ht = tensor_meta.dtype, tensor_meta.htype
        samples = intelligent_cast(samples, dt, ht)
        getattr(arr, operator)(samples)
        self.update(index, arr)

    def read_bytes_for_sample(self, global_sample_index: int) -> bytes:
        if self.tensor_meta.chunk_compression:
            raise Exception(
                "Cannot retreive original bytes for samples in chunk-wise compressed tensors."
            )
        enc = self.chunk_id_encoder
        chunks = self.get_chunks_for_sample(global_sample_index)
        if len(chunks) > 1:
            raise NotImplementedError(
                "read_bytes_for_sample() is not implemented for tiled samples."
            )
        chunk = chunks[0]
        buffer = chunk.memoryview_data
        if not buffer:
            return b""
        local_sample_index = enc.translate_index_relative_to_chunks(global_sample_index)
        sb, eb = chunk.byte_positions_encoder[local_sample_index]
        return buffer[sb:eb].tobytes()

    def read_shape_for_sample(self, global_sample_index: int) -> Tuple[int, ...]:
        enc = self.chunk_id_encoder
        chunks = self.get_chunks_for_sample(global_sample_index)
        if len(chunks) == 1:
            local_sample_index = enc.translate_index_relative_to_chunks(
                global_sample_index
            )
            return tuple(map(int, chunks[0].shapes_encoder[local_sample_index]))
        else:
            return self.tile_encoder.get_sample_shape(global_sample_index)

    def read_sample_from_chunk(
        self,
        global_sample_index: int,
        chunk: BaseChunk,
        cast: bool = True,
        copy: bool = False,
    ) -> np.ndarray:
        enc = self.chunk_id_encoder
        local_sample_index = enc.translate_index_relative_to_chunks(global_sample_index)
        return chunk.read_sample(local_sample_index, cast=cast, copy=copy)

    def numpy(
        self, index: Index, aslist: bool = False, use_data_cache: bool = True
    ) -> Union[np.ndarray, List[np.ndarray]]:
        """Reads samples from chunks and returns as a numpy array. If `aslist=True`, returns a sequence of numpy arrays.

        Args:
            index (Index): Represents the samples to read from chunks. See `Index` for more information.
            aslist (bool): If True, the samples will be returned as a list of numpy arrays. If False, returns a single numpy array. Defaults to False.
            use_data_cache (bool): If True, the data cache is used to speed up the read if possible. If False, the data cache is ignored. Defaults to True.

        Raises:
            DynamicTensorNumpyError: If shapes of the samples being read are not all the same.

        Returns:
            Union[np.ndarray, List[np.ndarray]]: Either a list of numpy arrays or a single numpy array (depending on the `aslist` argument).
        """
        length = self.num_samples
        last_shape = None
        enc = self.chunk_id_encoder

        if use_data_cache and self.is_data_cachable:
            samples = self.numpy_from_data_cache(index, length, aslist)
        else:
            samples = []
            for global_sample_index in index.values[0].indices(length):
                chunk_ids = enc[global_sample_index]
                if not self._is_tiled_sample(global_sample_index):
                    chunk = self.get_chunk_from_chunk_id(chunk_ids[0])
                    local_sample_index = enc.translate_index_relative_to_chunks(
                        global_sample_index
                    )
                    sample = chunk.read_sample(local_sample_index)[
                        tuple(entry.value for entry in index.values[1:])
                    ]
                elif len(index.values) == 1:
                    # Tiled sample, all chunks required
                    chunks = self.get_chunks_for_sample(global_sample_index)
                    sample = combine_chunks(
                        chunks, global_sample_index, self.tile_encoder
                    )
                else:
                    # Tiled sample, only some chunks required
                    tile_enc = self.tile_encoder
                    sample_shape = tile_enc.get_sample_shape(global_sample_index)
                    tile_shape = tile_enc.get_tile_shape(global_sample_index)
                    ordered_tile_ids = np.array(chunk_ids).reshape(
                        tile_enc.get_tile_layout_shape(global_sample_index)
                    )
                    tiles_index, sample_index = translate_slices(
                        [v.value for v in index.values[1:]], sample_shape, tile_shape  # type: ignore
                    )
                    required_tile_ids = ordered_tile_ids[tiles_index]
                    tiles = np.vectorize(
                        lambda chunk_id: self.get_chunk_from_chunk_id(
                            chunk_id
                        ).read_sample(0),
                        otypes=[object],
                    )(required_tile_ids)
                    sample = coalesce_tiles(
                        tiles, tile_shape, None, self.tensor_meta.dtype
                    )
                    sample = sample[sample_index]
                samples.append(sample)
                check_sample_shape(sample.shape, last_shape, self.key, index, aslist)
                last_shape = sample.shape

        if aslist and all(map(np.isscalar, samples)):
            samples = list(arr.item() for arr in samples)

        if not index.values[0].subscriptable():
            samples = samples[0]

        if aslist:
            return samples
        return np.array(samples)

    def numpy_from_data_cache(self, index, length, aslist):
        samples = []
        enc = self.chunk_id_encoder
        for global_sample_index in index.values[0].indices(length):
            if self.cached_data is None or global_sample_index not in self.cache_range:
                row = enc.__getitem__(global_sample_index, True)[0][1]
                chunks = self.get_chunks_for_sample(global_sample_index)
                assert len(chunks) == 1

                chunk = chunks[0]
                chunk_arr = self.chunk_id_encoder.array

                first_sample = 0 if row == 0 else chunk_arr[row - 1][1] + 1
                last_sample = self.chunk_id_encoder.array[row][1]
                num_samples = last_sample - first_sample + 1

                full_shape = (num_samples,) + tuple(self.tensor_meta.max_shape)
                dtype = self.tensor_meta.dtype

                data_bytes = bytearray(chunk.data_bytes)
                self.cached_data = np.frombuffer(data_bytes, dtype).reshape(full_shape)
                self.cache_range = range(first_sample, last_sample + 1)

            sample = self.cached_data[global_sample_index - self.cache_range.start]  # type: ignore

            # need to copy if aslist otherwise user might modify the returned data
            # if not aslist, we already do np.array(samples) while formatting which copies
            sample = sample.copy() if aslist else sample
            samples.append(sample)
        return samples

    def get_chunks_for_sample(
        self, global_sample_index: int, copy: bool = False
    ) -> List[BaseChunk]:
        """Retrives the `Chunk` object corresponding to `global_sample_index`.
        Args:
            global_sample_index (int): Index relative to the entire tensor representing the sample.
            copy (bool): If True and the chunk exists in a different commit to the current commit, it will be copied. Defaults to False.
        Returns:
            List[BaseChunk]: BaseChunk objects that contains `global_sample_index`.
        """
        return [
            self.get_chunk_from_chunk_id(idx, copy)
            for idx in self.chunk_id_encoder[global_sample_index]
        ]

    def validate_num_samples_is_synchronized(self):
        """Check if tensor meta length and chunk ID encoder are representing the same number of samples.
        Helpful for determining if a user has tampered with the tensor meta or the chunk ID encoder, or if
        the tensor was corruptd.

        Raises:
            CorruptedMetaError: tensor_meta and chunk_id_encoder must have the same num samples.
        """

        tensor_meta_length = self.tensor_meta.length

        # compare chunk ID encoder and tensor meta

        # update this if we change self.num_samples implementation later to use tensor meta length instead of chunk_id_encoder
        chunk_id_num_samples = self.num_samples

        if tensor_meta_length != chunk_id_num_samples:
            commit_id = self.version_state["commit_id"]
            tkey = get_tensor_meta_key(self.key, commit_id)
            ikey = get_chunk_id_encoder_key(self.key, commit_id)
            raise CorruptedMetaError(
                f"'{tkey}' and '{ikey}' have a record of different numbers of samples. Got {tensor_meta_length} and {chunk_id_num_samples} respectively."
            )

    def _pop(self):
        """Used only for Dataset.append"""
        num_samples = self.num_samples
        if num_samples == 0:
            raise IndexError("pop from empty tensor")
        self.commit_diff._pop()  # This will fail if the last sample was added in a previous commit
        self._write_initialization()
        chunk_ids, delete = self.chunk_id_encoder._pop()
        if len(chunk_ids) > 1:  # Tiled sample, delete all chunks
            del self.tile_encoder[num_samples - 1]
        elif not delete:  # There are other samples in the last chunk
            chunk_to_update = self.get_chunk(self.get_chunk_key_for_id(chunk_ids[0]))
            chunk_to_update._pop_sample()
        if delete:
            for chunk_key in map(self.get_chunk_key_for_id, chunk_ids):
                del self.cache[chunk_key]
        tensor_meta = self.tensor_meta
        tensor_meta.length -= 1
        if tensor_meta.length == 0:
            tensor_meta.min_shape = []
            tensor_meta.max_shape = []<|MERGE_RESOLUTION|>--- conflicted
+++ resolved
@@ -435,16 +435,11 @@
 
     def _sanitize_samples(self, samples):
         check_samples_type(samples)
-<<<<<<< HEAD
-        if self.tensor_meta.htype is None:
-            self.tensor_meta.set_htype(get_htype(samples))
-        if self.tensor_meta.dtype is None:
-            self.tensor_meta.set_dtype(get_dtype(samples))
-=======
         tensor_meta = self.tensor_meta
+        if tensor_meta.htype is None:
+            tensor_meta.set_htype(get_htype(samples))
         if tensor_meta.dtype is None:
             tensor_meta.set_dtype(get_dtype(samples))
->>>>>>> e42abd23
         if self._convert_to_list(samples):
             samples = list(samples)
         return samples
@@ -458,13 +453,10 @@
             current_chunk = self._create_new_chunk(register)
             updated_chunks.append(current_chunk)
         enc = self.chunk_id_encoder
-<<<<<<< HEAD
-=======
         tiles = {}
         nsamples = len(samples)
         if register:
             commit_diff = self.commit_diff
->>>>>>> e42abd23
         while len(samples) > 0:
             num_samples_added = current_chunk.extend_if_has_space(samples)  # type: ignore
             if num_samples_added == 0:
