--- conflicted
+++ resolved
@@ -1,12 +1,7 @@
 import hub
 import numpy as np
-<<<<<<< HEAD
-from typing import Any, Dict, Optional, Sequence, Union, List
+from typing import Any, Dict, Optional, Sequence, Union, List, Tuple
 from hub.core.version_control.commit_diff import CommitDiff
-=======
-from typing import Any, Dict, Optional, Sequence, Union, List, Tuple
-from hub.core.version_control.commit_diff import CommitDiff, get_sample_indexes_added
->>>>>>> 816ba4dd
 from hub.core.version_control.commit_node import CommitNode  # type: ignore
 from hub.core.version_control.commit_chunk_set import CommitChunkSet  # type: ignore
 from typing import Any, Dict, List, Optional, Sequence, Union
@@ -377,10 +372,6 @@
         self.cache.autoflush = False
 
         samples = self._sanitize_samples(samples)
-<<<<<<< HEAD
-=======
-        indexes_added = get_sample_indexes_added(self.num_samples, samples)
->>>>>>> 816ba4dd
         current_chunk = self.last_chunk() or self._create_new_chunk()
         enc = self.chunk_id_encoder
         commit_diff = self.commit_diff
@@ -403,14 +394,10 @@
                 num = int(num_samples_added)
                 enc.register_samples(num)
                 samples = samples[num:]
-<<<<<<< HEAD
                 commit_diff.add_data(num)
-=======
-
-        self.commit_diff.add_data(indexes_added)
+
         self.cache.autoflush = initial_autoflush
         self.cache.maybe_flush()
->>>>>>> 816ba4dd
 
     def add_cachables_to_cache_dirty_keys(self):
         """Adds all the cachables to the cache as dirty keys."""
