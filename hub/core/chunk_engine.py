import hub
import numpy as np
from typing import Any, Callable, Dict, Optional, Sequence, Union, List, Tuple
from hub.api.info import Info
from hub.core.version_control.commit_diff import CommitDiff
from hub.core.version_control.commit_node import CommitNode  # type: ignore
from hub.core.version_control.commit_chunk_set import CommitChunkSet  # type: ignore
from typing import Any, Dict, List, Optional, Sequence, Union, Callable
from hub.core.meta.encode.tile import TileEncoder
from hub.core.storage.provider import StorageProvider
from hub.core.storage import S3Provider, GCSProvider
from hub.core.tiling.deserialize import combine_chunks, translate_slices, coalesce_tiles
from hub.core.tiling.serialize import break_into_tiles
from hub.util.casting import get_empty_sample, intelligent_cast
from hub.util.shape_interval import ShapeInterval
from hub.constants import DEFAULT_MAX_CHUNK_SIZE, FIRST_COMMIT_ID, PARTIAL_NUM_SAMPLES
from hub.core.chunk.base_chunk import BaseChunk, InputSample
from hub.core.chunk.chunk_compressed_chunk import ChunkCompressedChunk
from hub.core.chunk.sample_compressed_chunk import SampleCompressedChunk
from hub.core.chunk.uncompressed_chunk import UncompressedChunk
from hub.core.fast_forwarding import ffw_chunk_id_encoder
from hub.core.index.index import Index, IndexEntry
from hub.core.meta.encode.chunk_id import CHUNK_ID_COLUMN, ChunkIdEncoder
from hub.core.meta.encode.sequence import SequenceEncoder
from hub.core.meta.tensor_meta import TensorMeta
from hub.core.storage.lru_cache import LRUCache
from hub.util.casting import get_dtype, get_htype
from hub.util.chunk_engine import (
    check_samples_type,
    make_sequence,
    check_suboptimal_chunks,
    check_sample_shape,
)
from hub.util.keys import (
    get_chunk_id_encoder_key,
    get_sequence_encoder_key,
    get_tensor_commit_diff_key,
    get_tensor_meta_key,
    get_chunk_key,
    get_tensor_commit_chunk_set_key,
    get_tensor_meta_key,
    get_tensor_tile_encoder_key,
)
from hub.util.exceptions import (
    CorruptedMetaError,
    DynamicTensorNumpyError,
    ReadOnlyModeError,
)
from hub.util.remove_cache import get_base_storage
from hub.compression import VIDEO_COMPRESSIONS
from itertools import chain, repeat
from collections.abc import Iterable


class ChunkEngine:
    def __init__(
        self,
        key: str,
        cache: LRUCache,
        version_state: Dict[str, Any],
        meta_cache: LRUCache = None,
    ):
        """Handles creating `Chunk`s and filling them with incoming samples.

        Data delegation:
            All samples must live inside a chunk. No chunks may contain partial samples, only 1 chunk per sample.
            A chunk holds the dynamic information for the samples they contain (like shape and byte ranges).
            For more information on the `Chunk` format, check out the `Chunk` class.

        ChunkIdEncoder:
            The `ChunkIdEncoder` bidirectionally maps samples to the chunk IDs they live in. For more information,
            see `ChunkIdEncoder`'s docstring.

        Example:
            Given:
                Sample sizes: [1 * MB, 1 * MB, 14 * MB, 15 * MB, 15 * MB]
                Min chunk size: 16 * MB
                Max chunk size: 32 * MB


            Basic logic:
                >>> chunks = []
                >>> chunks.append(sum([1 * MB, 1 * MB, 14 * MB, 15 * MB]))  # i=(0, 1, 2, 3)
                >>> chunks[-1]
                31 * MB
                >>> chunks.append(sum([15 * MB]))  # i=(4,)
                >>> chunks[-1]
                15 * MB

            Samples 0, 1, 2, and 3 can be stored in 1 chunk. sample 4 resides in it's own chunk.

            If more samples come later: sizes = [15 * MB, 1 * MB]

            Basic logic:
                >>> len(chunks)
                2
                >>> chunks[-1]
                15 * MB
                >>> chunks[-1] += sum([15 * MB, 1 * MB])  # i=(5, 6)
                >>> chunks[-1]
                31 * MB
                >>> sum(chunks)
                62 * MB
                >>> len(chunks)
                2

            Because our max chunk size is 32 * MB, we try to fit as much data into this size as possible.


        Args:
            key (str): Tensor key.
            cache (LRUCache): Cache for which chunks and the metadata are stored.
            version_state (Dict[str, Any]): The version state of the dataset, includes commit_id, commit_node, branch, branch_commit_map and commit_node_map.
            meta_cache (LRUCache): Cache used for storing non chunk data such as tensor meta and chunk id encoder during transforms in memory.

        Raises:
            ValueError: If invalid max chunk size.
        """

        self.key = key
        self.cache = cache
        self.base_storage = get_base_storage(cache)
        self._meta_cache = meta_cache
        self.version_state = version_state
        self.compression = None
        self.chunk_class = BaseChunk

        self._tensor_meta: Optional[TensorMeta] = None
        self._tensor_meta_commit_id: Optional[str] = None

        self._chunk_id_encoder: Optional[ChunkIdEncoder] = None
        self._chunk_id_encoder_commit_id: Optional[str] = None

        self._sequence_encoder: Optional[SequenceEncoder] = None
        self._sequence_encoder_commit_id: Optional[str] = None

        self._tile_encoder: Optional[TileEncoder] = None
        self._tile_encoder_commit_id: Optional[str] = None

        self._commit_chunk_set: Optional[CommitChunkSet] = None
        self._commit_chunk_set_commit_id: Optional[str] = None

        self._commit_diff: Optional[CommitDiff] = None
        self._commit_diff_commit_id: Optional[str] = None

        self._active_appended_chunk: Optional[BaseChunk] = None
        self._active_updated_chunk: Optional[BaseChunk] = None

        self._info: Optional[Info] = None
        self._info_commit_id: Optional[str] = None

        tensor_meta = self.tensor_meta

        if tensor_meta.sample_compression:
            self.compression = tensor_meta.sample_compression
            self.chunk_class = SampleCompressedChunk
        elif tensor_meta.chunk_compression:
            self.compression = tensor_meta.chunk_compression
            self.chunk_class = ChunkCompressedChunk
        else:
            self.chunk_class = UncompressedChunk

        self.cached_data: Optional[np.ndarray] = None
        self.cache_range: range = range(0)

    @property
    def is_data_cachable(self):
        tensor_meta = self.tensor_meta
        return (
            self.chunk_class == UncompressedChunk
            and tensor_meta.htype not in ["text", "json", "list"]
            and (tensor_meta.max_shape == tensor_meta.min_shape)
            and (np.prod(tensor_meta.max_shape) < 20)
        )

    @property
    def commit_id(self):
        return self.version_state["commit_id"]

    @property
    def max_chunk_size(self):
        # no chunks may exceed this
        return (
            getattr(self.tensor_meta, "max_chunk_size", None) or DEFAULT_MAX_CHUNK_SIZE
        )

    @property
    def chunk_args(self):
        return [
            self.min_chunk_size,
            self.max_chunk_size,
            self.tensor_meta,
            self.compression,
        ]

    @property
    def min_chunk_size(self):
        # only the last chunk may be less than this
        return self.max_chunk_size // 2

    @property
    def tensor_meta(self):
        commit_id = self.commit_id
        if self._tensor_meta is None or self._tensor_meta_commit_id != commit_id:
            key = get_tensor_meta_key(self.key, commit_id)
            self._tensor_meta = self.meta_cache.get_hub_object(key, TensorMeta)
            self._tensor_meta_commit_id = commit_id
            self.meta_cache.register_hub_object(key, self._tensor_meta)
        return self._tensor_meta

    @property
    def meta_cache(self) -> LRUCache:
        return self._meta_cache or self.cache

    @property
    def chunk_id_encoder(self) -> ChunkIdEncoder:
        """Gets the chunk id encoder from cache, if one is not found it creates a blank encoder.
        For more information on what `ChunkIdEncoder` is used for, see the `__init__` docstring.

        Raises:
            CorruptedMetaError: If chunk id encoding was corrupted.

        Returns:
            ChunkIdEncoder: The chunk ID encoder handles the mapping between sample indices
                and their corresponding chunks.
        """
        commit_id = self.commit_id
        if (
            self._chunk_id_encoder is None
            or self._chunk_id_encoder_commit_id != commit_id
        ):
            commit_id = self.commit_id
            key = get_chunk_id_encoder_key(self.key, commit_id)
            if not self.chunk_id_encoder_exists:
                enc = ChunkIdEncoder()
                try:
                    self.meta_cache[key] = enc
                except ReadOnlyModeError:
                    pass
            else:
                enc = self.meta_cache.get_hub_object(key, ChunkIdEncoder)
            self._chunk_id_encoder = enc
            self._chunk_id_encoder_commit_id = commit_id
            self.meta_cache.register_hub_object(key, enc)
        return self._chunk_id_encoder

    @property
    def commit_chunk_set(self) -> Optional[CommitChunkSet]:
        """Gets the commit chunk set from cache, if one is not found it creates a blank one.

        Returns:
            Optional[CommitChunkSet]: The commit chunk set keeps track of all the chunks present in the current commit, returns None for the first commit.
        """
        commit_id = self.commit_id
        if commit_id == FIRST_COMMIT_ID:
            # the first commit doesn't need a commit chunk set
            return None
        if (
            self._commit_chunk_set is None
            or self._commit_chunk_set_commit_id != commit_id
        ):
            key = get_tensor_commit_chunk_set_key(self.key, commit_id)
            if not self.commit_chunk_set_exists:
                cset = CommitChunkSet()
                try:
                    self.meta_cache[key] = cset
                except ReadOnlyModeError:
                    pass
            else:
                cset = self.meta_cache.get_hub_object(key, CommitChunkSet)
            self._commit_chunk_set = cset
            self._commit_chunk_set_commit_id = commit_id
            self.meta_cache.register_hub_object(key, cset)
        return self._commit_chunk_set

    @property
    def commit_chunk_set_exists(self) -> bool:
        """Checks if the commit chunk set exists for the given tensor in the current commit."""
        commit_id = self.commit_id
        if (
            self._commit_chunk_set is not None
            and self._commit_chunk_set_commit_id == commit_id
        ):
            return True

        try:
            key = get_tensor_commit_chunk_set_key(self.key, commit_id)
            self.meta_cache[key]
            return True
        except KeyError:
            return False

    @property
    def commit_diff(self) -> CommitDiff:
        """Gets the commit diff from cache, if one is not found it creates a blank one.

        Returns:
            CommitDiff: The commit diff keeps track of all the changes in the current commit.
        """
        commit_id = self.commit_id
        if self._commit_diff is None or self._commit_diff_commit_id != commit_id:
            key = get_tensor_commit_diff_key(self.key, commit_id)
            if not self.commit_diff_exists:
                diff = CommitDiff(self.num_samples)
                try:
                    self.meta_cache[key] = diff
                except ReadOnlyModeError:
                    pass
            else:
                diff = self.meta_cache.get_hub_object(key, CommitDiff)
            self._commit_diff = diff
            self._commit_diff_commit_id = commit_id
            self.meta_cache.register_hub_object(key, diff)
        return self._commit_diff

    @property
    def commit_diff_exists(self) -> bool:
        commit_id = self.commit_id
        if self._commit_diff is not None and self._commit_diff_commit_id == commit_id:
            return True
        try:
            key = get_tensor_commit_diff_key(self.key, commit_id)
            self.meta_cache[key]
            return True
        except KeyError:
            return False

    @property
    def chunk_id_encoder_exists(self) -> bool:
        commit_id = self.commit_id
        if (
            self._chunk_id_encoder is not None
            and self._chunk_id_encoder_commit_id == commit_id
        ):
            return True
        try:
            key = get_chunk_id_encoder_key(self.key, commit_id)
            self.meta_cache[key]
            return True
        except KeyError:
            return False

    def _is_tiled_sample(self, global_sample_index):
        return global_sample_index in self.tile_encoder

    @property
    def tile_encoder(self) -> TileEncoder:
        """Gets the tile encoder from cache, if one is not found it creates a blank encoder."""
        commit_id = self.commit_id
        if self._tile_encoder is None or self._tile_encoder_commit_id != commit_id:
            key = get_tensor_tile_encoder_key(self.key, commit_id)
            if not self.tile_encoder_exists:
                enc = TileEncoder()
                try:
                    self.meta_cache[key] = enc
                except ReadOnlyModeError:
                    pass
            else:
                enc = self.meta_cache.get_hub_object(key, TileEncoder)
            self._tile_encoder = enc
            self._tile_encoder_commit_id = commit_id
            self.meta_cache.register_hub_object(key, enc)
        return self._tile_encoder

    @property
    def tile_encoder_exists(self) -> bool:
        commit_id = self.commit_id
        if self._tile_encoder is not None and self._tile_encoder_commit_id == commit_id:
            return True

        try:
            key = get_tensor_tile_encoder_key(self.key, commit_id)
            self.meta_cache[key]
            return True
        except KeyError:
            return False

    @property
    def num_chunks(self) -> int:
        if not self.chunk_id_encoder_exists:
            return 0
        return self.chunk_id_encoder.num_chunks

    @property
    def num_samples(self) -> int:
        return self.tensor_meta.length

    @property
    def last_chunk_key(self) -> str:
        last_chunk_name = self.last_appended_chunk_name
        commit_id = self.get_chunk_commit(last_chunk_name)
        return get_chunk_key(self.key, last_chunk_name, commit_id)

    def get_chunk_key_for_id(self, chunk_id) -> str:
        chunk_name = ChunkIdEncoder.name_from_id(chunk_id)
        commit_id = self.get_chunk_commit(chunk_name)
        return get_chunk_key(self.key, chunk_name, commit_id)

    @property
    def active_appended_chunk(self):
        return self._active_appended_chunk

    @active_appended_chunk.setter
    def active_appended_chunk(self, value):
        if self.active_appended_chunk is not None:
            self.cache.remove_hub_object(self.active_appended_chunk.key)
        self._active_appended_chunk = value
        if value is not None:
            self.cache.register_hub_object(value.key, value)

    @property
    def active_updated_chunk(self):
        return self._active_updated_chunk

    @active_updated_chunk.setter
    def active_updated_chunk(self, value):
        if self.active_updated_chunk is not None:
            self.cache.remove_hub_object(self.active_updated_chunk.key)
        self._active_updated_chunk = value
        if value is not None:
            self.cache.register_hub_object(value.key, value)

    @property
    def last_appended_chunk_name(self) -> str:
        return self.chunk_id_encoder.get_name_for_chunk(-1)

    @property
    def last_appended_chunk_id(self) -> str:
        return self.chunk_id_encoder.get_id_for_chunk(-1)

    def last_appended_chunk(self) -> Optional[BaseChunk]:
        last_index = self.num_samples - 1
        if self.num_chunks == 0 or last_index in self.tile_encoder:
            return None
        chunk_name = self.last_appended_chunk_name
        chunk_commit_id = self.get_chunk_commit(chunk_name)
        chunk_key = get_chunk_key(self.key, chunk_name, chunk_commit_id)
        chunk = self.get_chunk(chunk_key)
        chunk.key = chunk_key  # type: ignore
        chunk.id = self.last_appended_chunk_id  # type: ignore
        if chunk_commit_id != self.commit_id:
            chunk = self.copy_chunk_to_new_commit(chunk, chunk_name)
        self.active_appended_chunk = chunk
        return chunk

    def get_chunk(self, chunk_key: str) -> BaseChunk:
        return self.cache.get_hub_object(chunk_key, self.chunk_class, self.chunk_args)

    def get_chunk_from_chunk_id(self, chunk_id, copy: bool = False) -> BaseChunk:
        chunk_name = ChunkIdEncoder.name_from_id(chunk_id)
        chunk_commit_id = self.get_chunk_commit(chunk_name)
        chunk_key = get_chunk_key(self.key, chunk_name, chunk_commit_id)
        chunk = self.get_chunk(chunk_key)
        chunk.key = chunk_key  # type: ignore
        chunk.id = chunk_id  # type: ignore
        if copy and chunk_commit_id != self.commit_id:
            chunk = self.copy_chunk_to_new_commit(chunk, chunk_name)
        return chunk

    def get_video_chunk(self, chunk_id, copy: bool = False):
        """Returns video chunks. Chunk will contain presigned url to the video instead of data if the chunk is large."""
        chunk_name = ChunkIdEncoder.name_from_id(chunk_id)
        chunk_commit_id = self.get_chunk_commit(chunk_name)
        chunk_key = get_chunk_key(self.key, chunk_name, chunk_commit_id)

        base_storage = self.base_storage
        stream = False
        if isinstance(base_storage, (S3Provider, GCSProvider)):
            chunk_size = base_storage.get_object_size(chunk_key)
            stream = chunk_size > self.min_chunk_size
            if stream:
                chunk = self.cache.get_hub_object(
                    chunk_key, self.chunk_class, meta=self.chunk_args, url=True
                )
        if not stream:
            chunk = self.cache.get_hub_object(
                chunk_key, self.chunk_class, meta=self.chunk_args
            )
        chunk.key = chunk_key  # type: ignore
        chunk.id = chunk_id  # type: ignore
        if copy and chunk_commit_id != self.commit_id:
            chunk = self.copy_chunk_to_new_commit(chunk, chunk_name)
        return chunk, stream

    def copy_chunk_to_new_commit(self, chunk, chunk_name):
        """Copies the chunk to the current commit.

        Returns the copied chunk.
        """
        new_chunk_key = get_chunk_key(self.key, chunk_name, self.commit_id)
        chunk_id = chunk.id
        chunk = chunk.copy(self.chunk_args)
        chunk.key = new_chunk_key
        chunk.id = chunk_id
        if self.commit_chunk_set is not None:
            self.commit_chunk_set.add(chunk_name)
        return chunk

    def get_chunk_commit(self, chunk_name) -> str:
        """Returns the commit id that contains the chunk_name."""
        cur_node: Optional[CommitNode] = self.version_state["commit_node"]
        while cur_node is not None:
            commit_id = cur_node.commit_id
            chunk_set_key = get_tensor_commit_chunk_set_key(self.key, commit_id)
            try:
                # the first commit doesn't contain a chunk set, don't repeatedly try to fetch from storage
                if commit_id == FIRST_COMMIT_ID:
                    chunk_set = set()
                else:
                    chunk_set = self.meta_cache.get_hub_object(
                        chunk_set_key, CommitChunkSet
                    ).chunks
            except Exception:
                commit_chunk_set = CommitChunkSet()
                try:
                    self.meta_cache[chunk_set_key] = commit_chunk_set
                except ReadOnlyModeError:
                    # put CommitChunkSet in hub_objects to keep in cache temporarily, but won't write to storage
                    # this shouldn't happen in latest version of hub, chunk set would always be present
                    self.meta_cache.hub_objects[chunk_set_key] = commit_chunk_set
                chunk_set = set()
            if chunk_name in chunk_set:
                return commit_id
            cur_node = cur_node.parent  # type: ignore
        # the first commit doesn't have a commit chunk set, so any chunk that wasn't found belongs to the first commit
        return FIRST_COMMIT_ID

    def _write_initialization(self):
        ffw_chunk_id_encoder(self.chunk_id_encoder)

    def _convert_to_list(self, samples):
        if self.chunk_class != UncompressedChunk:
            return True
        elif isinstance(samples, np.ndarray):
            return samples[0].nbytes >= self.min_chunk_size
        return True

    def _sanitize_samples(self, samples):
        check_samples_type(samples)
        tensor_meta = self.tensor_meta
        if tensor_meta.htype is None:
            tensor_meta.set_htype(get_htype(samples))
        if tensor_meta.dtype is None:
            tensor_meta.set_dtype(get_dtype(samples))
        if self._convert_to_list(samples):
            samples = list(samples)
        return samples

    def _samples_to_chunks(
        self,
        samples,
        start_chunk: Optional[BaseChunk] = None,
        register: bool = True,
        update_commit_diff: bool = False,
    ):
        current_chunk = start_chunk
        updated_chunks = []
        if current_chunk is None:
            current_chunk = self._create_new_chunk(register)
            updated_chunks.append(current_chunk)
        enc = self.chunk_id_encoder
        tiles = {}
        nsamples = len(samples)
        if register and update_commit_diff:
            commit_diff = self.commit_diff
        while len(samples) > 0:
            num_samples_added = current_chunk.extend_if_has_space(samples)  # type: ignore
            if num_samples_added == 0:
                current_chunk = self._create_new_chunk(register)
                updated_chunks.append(current_chunk)
            elif num_samples_added == PARTIAL_NUM_SAMPLES:
                sample = samples[0]
                if register and sample.is_first_write:
                    enc.register_samples(1)
                if sample.is_last_write:
                    if register:
                        self.tile_encoder.register_sample(sample, self.num_samples - 1)
                        if update_commit_diff:
                            commit_diff.add_data(1)
                    else:
                        tiles[nsamples - len(samples)] = (
                            sample.sample_shape,
                            sample.tile_shape,
                        )
                    samples = samples[1:]
                if len(samples) > 0:
                    current_chunk = self._create_new_chunk(register)
                    updated_chunks.append(current_chunk)
            else:
                if not updated_chunks:
                    updated_chunks.append(current_chunk)
                num = int(num_samples_added)
                if register:
                    enc.register_samples(num)
                    if update_commit_diff:
                        commit_diff.add_data(num)
                samples = samples[num:]
        if register:
            return updated_chunks
        return updated_chunks, tiles

    def _extend(self, samples, update_commit_diff=True):
        if isinstance(samples, hub.Tensor):
            for sample in samples:
                self._extend(
                    [sample], update_commit_diff=update_commit_diff
                )  # TODO optimize this
            return
        if len(samples) == 0:
            return
        samples = self._sanitize_samples(samples)
        self._samples_to_chunks(
            samples,
            start_chunk=self.last_appended_chunk(),
            register=True,
            update_commit_diff=update_commit_diff,
        )

    def extend(self, samples):
        self._write_initialization()
        initial_autoflush = self.cache.autoflush
        self.cache.autoflush = False
        if self.is_sequence:
            for sample in samples:
                self._extend(sample, update_commit_diff=False)
                self.sequence_encoder.register_samples(len(sample), 1)
                self.commit_diff.add_data(1)
        else:
            self._extend(samples)
        self.cache.autoflush = initial_autoflush
        self.cache.maybe_flush()

    def _create_new_chunk(self, register=True) -> BaseChunk:
        """Creates and returns a new `Chunk`. Automatically creates an ID for it and puts a reference in the cache."""

        chunk_id = self.chunk_id_encoder.generate_chunk_id(register=register)
        chunk = self.chunk_class(*self.chunk_args)  # type: ignore
        chunk_name = ChunkIdEncoder.name_from_id(chunk_id)
        chunk_key = get_chunk_key(self.key, chunk_name, self.commit_id)
        if self.commit_chunk_set is not None:
            self.commit_chunk_set.add(chunk_name)
        chunk.key = chunk_key  # type: ignore
        chunk.id = chunk_id  # type: ignore
        chunk._update_tensor_meta_length = register
        if self.active_appended_chunk is not None:
            self.write_chunk_to_storage(self.active_appended_chunk)

        self.active_appended_chunk = chunk
        return chunk

    def _replace_tiled_sample(self, global_sample_index: int, sample):
        new_chunks, tiles = self._samples_to_chunks(
            [sample], start_chunk=None, register=False
        )
        new_chunk_ids = [chunk.id for chunk in new_chunks]
        self.chunk_id_encoder._replace_chunks_for_tiled_sample(
            global_sample_index, new_chunk_ids
        )
        if tiles:
            self.tile_encoder.entries[global_sample_index] = tiles[0]
        else:
            del self.tile_encoder.entries[global_sample_index]

    def _update_tiled_sample(self, global_sample_index: int, index: Index, sample):
        if len(index.values) == 1:
            self._replace_tiled_sample(global_sample_index, sample)
            return
        enc = self.chunk_id_encoder
        tile_enc = self.tile_encoder
        chunk_ids = enc[global_sample_index]
        sample_shape = tile_enc.get_sample_shape(global_sample_index)
        tile_shape = tile_enc.get_tile_shape(global_sample_index)
        ordered_tile_ids = np.array(chunk_ids).reshape(
            tile_enc.get_tile_layout_shape(global_sample_index)
        )
        tiles_index, sample_index = translate_slices(
            [v.value for v in index.values[1:]], sample_shape, tile_shape  # type: ignore
        )
        required_tile_ids = ordered_tile_ids[tiles_index]
        tiles = np.vectorize(
            lambda chunk_id: self.get_chunk_from_chunk_id(
                chunk_id, copy=True
            ).read_sample(0),
            otypes=[object],
        )(required_tile_ids)
        current_sample = coalesce_tiles(tiles, tile_shape, None, self.tensor_meta.dtype)
        new_sample = current_sample
        new_sample[sample_index] = sample
        new_tiles = break_into_tiles(
            new_sample, tile_enc.get_tile_shape(global_sample_index)
        )
        chunk_ids = required_tile_ids
        for chunk_id, tile in zip(chunk_ids.reshape(-1), new_tiles.reshape(-1)):
            chunk = self.get_chunk_from_chunk_id(int(chunk_id), copy=True)
            curr_shape = chunk.shapes_encoder[-1]
            assert curr_shape == tile.shape, (curr_shape, tile.shape)
            chunk.update_sample(0, tile)
            if (
                self.active_updated_chunk is not None
                and self.active_updated_chunk.key != chunk.key  # type: ignore
            ):
                self.write_chunk_to_storage(self.active_updated_chunk)
            self.active_updated_chunk = chunk

    def pad_and_append(self, num_samples_to_pad: int, value):
        """Pads the tensor with empty samples and appends value at the end."""
        update_first_sample = False
        if num_samples_to_pad > 0:
            if self.num_samples == 0:
                # set htype, dtype, shape, we later update it with empty sample
                self.extend([value])
                num_samples_to_pad -= 1
                update_first_sample = True

            htype = self.tensor_meta.htype
            if htype in ["json", "text", "list"]:
                empty_sample = get_empty_sample(htype)
                empty_samples = [empty_sample] * num_samples_to_pad
            else:
                ndim = len(self.tensor_meta.max_shape)
                shape = tuple([num_samples_to_pad] + [0] * ndim)
                dtype = self.tensor_meta.dtype
                empty_sample = np.zeros(shape[1:], dtype=dtype)
                empty_samples = np.zeros(shape, dtype=dtype)  # type: ignore

            if update_first_sample:
                self.update(Index(0), empty_sample)

            # pad
            self.extend(empty_samples)

        self.extend([value])

    def update(
        self,
        index: Index,
        samples: Union[np.ndarray, Sequence[InputSample], InputSample],
        operator: Optional[str] = None,
        callback: Optional[Callable] = None,
    ):
        """Update data at `index` with `samples`."""
        (self._sequence_update if self.is_sequence else self._update)(  # type: ignore
            index, samples, operator, callback,
        )

    def _update(
        self,
        index: Index,
        samples: Union[np.ndarray, Sequence[InputSample], InputSample],
        operator: Optional[str] = None,
        update_commit_diff: bool = True,
        callback: Optional[Callable] = None,
    ):
        """Update data at `index` with `samples`."""
        (self._sequence_update if self.is_sequence else self._update)(  # type: ignore
            index, samples, operator
        )

    def _update(
        self,
        index: Index,
        samples: Union[np.ndarray, Sequence[InputSample], InputSample],
        operator: Optional[str] = None,
        update_commit_diff: bool = True,
    ):
        """Update data at `index` with `samples`."""
        self._write_initialization()
        self.cached_data = None
        initial_autoflush = self.cache.autoflush
        self.cache.autoflush = False

        if operator is not None:
            return self._update_with_operator(index, samples, operator)

        enc = self.chunk_id_encoder
        index_length = index.length(self.num_samples)
        samples = make_sequence(samples, index_length)
        nbytes_after_updates = []
        global_sample_indices = tuple(index.values[0].indices(self.num_samples))
        for i, sample in enumerate(samples):
            global_sample_index = global_sample_indices[i]  # TODO!
            if self._is_tiled_sample(global_sample_index):
                self._update_tiled_sample(global_sample_index, index, sample)
            else:
                chunk = self.get_chunks_for_sample(global_sample_index, copy=True)[0]
                local_sample_index = enc.translate_index_relative_to_chunks(
                    global_sample_index
                )
                chunk.update_sample(local_sample_index, sample)
                if (
                    self.active_updated_chunk is not None
                    and self.active_updated_chunk.key != chunk.key  # type: ignore
                ):
                    self.write_chunk_to_storage(self.active_updated_chunk)
                self.active_updated_chunk = chunk

                # only care about deltas if it isn't the last chunk
                if chunk.key != self.last_chunk_key:  # type: ignore
                    nbytes_after_updates.append(chunk.nbytes)
            if update_commit_diff:
                self.commit_diff.update_data(global_sample_index)
            chunk_min, chunk_max = self.min_chunk_size, self.max_chunk_size
            check_suboptimal_chunks(nbytes_after_updates, chunk_min, chunk_max)
            if callback:
                callback(global_sample_index, Index(index.values[1:]), sample)

        self.cache.autoflush = initial_autoflush
        self.cache.maybe_flush()

    def _update_with_operator(
        self,
        index: Index,
        samples: Union[np.ndarray, Sequence[InputSample], InputSample],
        operator: str,
    ):
        """Update data at `index` with the output of elem-wise operatorion with samples"""
        try:
            if isinstance(samples, hub.core.tensor.Tensor):
                samples = samples.numpy()
            if len(index) > 1:
                index1 = Index(index.values[:1])
                index2 = Index(index.values[1:])
            else:
                index1 = index
                index2 = None
            arr = self._numpy(index1, use_data_cache=False)
            view = arr
            if index2:
                for v in index2.values:
                    view = view[v.value]  # type: ignore
        except DynamicTensorNumpyError:
            raise NotImplementedError(
                "Inplace update operations are not available for dynamic tensors yet."
            )
        tensor_meta = self.tensor_meta

        dt, ht = tensor_meta.dtype, tensor_meta.htype
        samples = intelligent_cast(samples, dt, ht)
        getattr(view, operator)(samples)
        self._update(index, arr)

    def read_bytes_for_sample(self, global_sample_index: int) -> bytes:
        if self.tensor_meta.chunk_compression:
            raise Exception(
                "Cannot retreive original bytes for samples in chunk-wise compressed tensors."
            )
        enc = self.chunk_id_encoder
        chunks = self.get_chunks_for_sample(global_sample_index)
        if len(chunks) > 1:
            raise NotImplementedError(
                "read_bytes_for_sample() is not implemented for tiled samples."
            )
        chunk = chunks[0]
        buffer = chunk.memoryview_data
        if not buffer:
            return b""
        local_sample_index = enc.translate_index_relative_to_chunks(global_sample_index)
        sb, eb = chunk.byte_positions_encoder[local_sample_index]
        return buffer[sb:eb].tobytes()

    def read_shape_for_sample(
        self, global_sample_index: int, url: bool = False
    ) -> Tuple[int, ...]:
        enc = self.chunk_id_encoder
        if self.compression in VIDEO_COMPRESSIONS:
            chunks = [
                self.get_video_chunk(idx)[0]
                for idx in self.chunk_id_encoder[global_sample_index]
            ]
        else:
            chunks = self.get_chunks_for_sample(global_sample_index)
        if len(chunks) == 1:
            local_sample_index = enc.translate_index_relative_to_chunks(
                global_sample_index
            )
            return tuple(map(int, chunks[0].shapes_encoder[local_sample_index]))
        else:
            return self.tile_encoder.get_sample_shape(global_sample_index)

    def read_sample_from_chunk(
        self,
        global_sample_index: int,
        chunk: BaseChunk,
        cast: bool = True,
        copy: bool = False,
    ) -> np.ndarray:
        enc = self.chunk_id_encoder
        local_sample_index = enc.translate_index_relative_to_chunks(global_sample_index)
        return chunk.read_sample(local_sample_index, cast=cast, copy=copy)

    def numpy(
        self, index: Index, aslist: bool = False, use_data_cache: bool = True
    ) -> Union[np.ndarray, List[np.ndarray]]:
        """Reads samples from chunks and returns as a numpy array. If `aslist=True`, returns a sequence of numpy arrays.

        Args:
            index (Index): Represents the samples to read from chunks. See `Index` for more information.
            aslist (bool): If True, the samples will be returned as a list of numpy arrays. If False, returns a single numpy array. Defaults to False.
            use_data_cache (bool): If True, the data cache is used to speed up the read if possible. If False, the data cache is ignored. Defaults to True.

        Raises:
            DynamicTensorNumpyError: If shapes of the samples being read are not all the same.

        Returns:
            Union[np.ndarray, List[np.ndarray]]: Either a list of numpy arrays or a single numpy array (depending on the `aslist` argument).
        """
        return (self._sequence_numpy if self.is_sequence else self._numpy)(
            index, aslist, use_data_cache
        )

    def _numpy(
        self, index: Index, aslist: bool = False, use_data_cache: bool = True
    ) -> Union[np.ndarray, List[np.ndarray]]:
        """Reads samples from chunks and returns as a numpy array. If `aslist=True`, returns a sequence of numpy arrays.

        Args:
            index (Index): Represents the samples to read from chunks. See `Index` for more information.
            aslist (bool): If True, the samples will be returned as a list of numpy arrays. If False, returns a single numpy array. Defaults to False.
            use_data_cache (bool): If True, the data cache is used to speed up the read if possible. If False, the data cache is ignored. Defaults to True.

        Raises:
            DynamicTensorNumpyError: If shapes of the samples being read are not all the same.

        Returns:
            Union[np.ndarray, List[np.ndarray]]: Either a list of numpy arrays or a single numpy array (depending on the `aslist` argument).
        """
        length = self.num_samples
        last_shape = None
        enc = self.chunk_id_encoder

        if use_data_cache and self.is_data_cachable:
            samples = self.numpy_from_data_cache(index, length, aslist)
        else:
            samples = []
            for global_sample_index in index.values[0].indices(length):
                chunk_ids = enc[global_sample_index]
                if not self._is_tiled_sample(global_sample_index):
                    local_sample_index = enc.translate_index_relative_to_chunks(
                        global_sample_index
                    )
                    if self.compression in VIDEO_COMPRESSIONS:
                        chunk, stream = self.get_video_chunk(chunk_ids[0])
                        sub_index = index.values[1].value if len(index.values) > 1 else None  # type: ignore
                        sample = chunk.read_sample(
                            local_sample_index,
                            sub_index=sub_index,
                            stream=stream,
                        )[tuple(entry.value for entry in index.values[2:])]
                    else:
                        chunk = self.get_chunk_from_chunk_id(chunk_ids[0])
                        sample = chunk.read_sample(local_sample_index)[
                            tuple(entry.value for entry in index.values[1:])
                        ]
                elif len(index.values) == 1:
                    # Tiled sample, all chunks required
                    chunks = self.get_chunks_for_sample(global_sample_index)
                    sample = combine_chunks(
                        chunks, global_sample_index, self.tile_encoder
                    )
                else:
                    # Tiled sample, only some chunks required
                    tile_enc = self.tile_encoder
                    sample_shape = tile_enc.get_sample_shape(global_sample_index)
                    tile_shape = tile_enc.get_tile_shape(global_sample_index)
                    ordered_tile_ids = np.array(chunk_ids).reshape(
                        tile_enc.get_tile_layout_shape(global_sample_index)
                    )
                    tiles_index, sample_index = translate_slices(
                        [v.value for v in index.values[1:]], sample_shape, tile_shape  # type: ignore
                    )
                    required_tile_ids = ordered_tile_ids[tiles_index]
                    tiles = np.vectorize(
                        lambda chunk_id: self.get_chunk_from_chunk_id(
                            chunk_id
                        ).read_sample(0),
                        otypes=[object],
                    )(required_tile_ids)
                    sample = coalesce_tiles(
                        tiles, tile_shape, None, self.tensor_meta.dtype
                    )
                    sample = sample[sample_index]
                samples.append(sample)
                check_sample_shape(sample.shape, last_shape, self.key, index, aslist)
                last_shape = sample.shape

        if aslist and all(map(np.isscalar, samples)):
            samples = list(arr.item() for arr in samples)

        if not index.values[0].subscriptable():
            samples = samples[0]

        if aslist:
            return samples
        return np.array(samples)

    def numpy_from_data_cache(self, index, length, aslist):
        samples = []
        enc = self.chunk_id_encoder
        for global_sample_index in index.values[0].indices(length):
            if self.cached_data is None or global_sample_index not in self.cache_range:
                row = enc.__getitem__(global_sample_index, True)[0][1]
                chunks = self.get_chunks_for_sample(global_sample_index)
                assert len(chunks) == 1

                chunk = chunks[0]
                chunk_arr = self.chunk_id_encoder.array

                first_sample = 0 if row == 0 else chunk_arr[row - 1][1] + 1
                last_sample = self.chunk_id_encoder.array[row][1]
                num_samples = last_sample - first_sample + 1

                full_shape = (num_samples,) + tuple(self.tensor_meta.max_shape)
                dtype = self.tensor_meta.dtype

                data_bytes = bytearray(chunk.data_bytes)
                self.cached_data = np.frombuffer(data_bytes, dtype).reshape(full_shape)
                self.cache_range = range(first_sample, last_sample + 1)

            sample = self.cached_data[global_sample_index - self.cache_range.start]  # type: ignore

            # need to copy if aslist otherwise user might modify the returned data
            # if not aslist, we already do np.array(samples) while formatting which copies
            sample = sample.copy() if aslist else sample
            sample = sample[tuple(entry.value for entry in index.values[1:])]
            samples.append(sample)
        return samples

    def get_chunks_for_sample(
        self,
        global_sample_index: int,
        copy: bool = False,
    ) -> List[BaseChunk]:
        """Retrives the `Chunk` object corresponding to `global_sample_index`.
        Args:
            global_sample_index (int): Index relative to the entire tensor representing the sample.
            copy (bool): If True and the chunk exists in a different commit to the current commit, it will be copied. Defaults to False.
        Returns:
            List[BaseChunk]: BaseChunk objects that contains `global_sample_index`.
        """
        return [
            self.get_chunk_from_chunk_id(idx, copy)
            for idx in self.chunk_id_encoder[global_sample_index]
        ]

    def validate_num_samples_is_synchronized(self):
        """Check if tensor meta length and chunk ID encoder are representing the same number of samples.
        Helpful for determining if a user has tampered with the tensor meta or the chunk ID encoder, or if
        the tensor was corruptd.

        Raises:
            CorruptedMetaError: tensor_meta and chunk_id_encoder must have the same num samples.
        """

        tensor_meta_length = self.tensor_meta.length

        # compare chunk ID encoder and tensor meta

        # update this if we change self.num_samples implementation later to use tensor meta length instead of chunk_id_encoder
        chunk_id_num_samples = self.num_samples

        if tensor_meta_length != chunk_id_num_samples:
            commit_id = self.commit_id
            tkey = get_tensor_meta_key(self.key, commit_id)
            ikey = get_chunk_id_encoder_key(self.key, commit_id)
            raise CorruptedMetaError(
                f"'{tkey}' and '{ikey}' have a record of different numbers of samples. Got {tensor_meta_length} and {chunk_id_num_samples} respectively."
            )

    def list_all_chunks(self) -> List[str]:
        """Return list of all chunks for current `version_state['commit_id']` and tensor"""
        commit_id = self.commit_id
        if commit_id == FIRST_COMMIT_ID:
            return [ChunkIdEncoder.name_from_id(chunk_id) for chunk_id in self.chunk_id_encoder.array[:, CHUNK_ID_COLUMN]]  # type: ignore
        else:
            return list(self.commit_chunk_set.chunks)  # type: ignore

    def list_all_chunks_path(self) -> List[str]:
        """Return list of paths to all chunks"""
        commit_id = self.commit_id
        return [
            get_chunk_key(self.key, chunk, commit_id)
            for chunk in self.list_all_chunks()
        ]

    def list_orphaned_chunks(self, storage):
        """Return paths for orphaned chunks (chunks what are not linked to the `current_version`)"""

        commit_id = self.commit_id
        prefix: str = f"{self.key}/chunks/"

        if commit_id != FIRST_COMMIT_ID:
            prefix = f"versions/{commit_id}/{prefix}"

        all_chunks = [
            item.replace(prefix, "") for item in storage if item.startswith(prefix)
        ]
        linked_chunks = self.list_all_chunks()

        return [
            f"{prefix}{chunk}" for chunk in all_chunks if chunk not in linked_chunks
        ]

    def clear_unusd_chunks(self, storage: StorageProvider):
        # storage.delete_multiple(self.list_orphaned_chunks(storage))
        raise NotImplementedError(
            "requires StorageProvider to be able to list all chunks"
        )

    def _pop(self):
        if self.num_samples == 0:
            raise IndexError("pop from empty tensor")
        self.commit_diff._pop()  # This will fail if the last sample was added in a previous commit
        (self._pop_sequence if self.is_sequence else self.__pop)()

    def _pop_sequence(self):
        for _ in range(*self.sequence_encoder[-1]):
            self.__pop()
        self.sequence_encoder._pop()

    def __pop(self):
        """Used only for Dataset.append"""
        self._write_initialization()
        chunk_ids, delete = self.chunk_id_encoder._pop()
        if len(chunk_ids) > 1:  # Tiled sample, delete all chunks
            del self.tile_encoder[self.num_samples - 1]
        elif not delete:  # There are other samples in the last chunk
            chunk_to_update = self.get_chunk(self.get_chunk_key_for_id(chunk_ids[0]))
            chunk_to_update._pop_sample()
        if delete:
            for chunk_key in map(self.get_chunk_key_for_id, chunk_ids):
                if (
                    self.active_appended_chunk is not None
                    and self.active_appended_chunk.key == chunk_key
                ):
                    self.active_appended_chunk = None
                    try:
                        del self.cache[chunk_key]
                    except KeyError:
                        pass
                else:
                    del self.cache[chunk_key]
        self.tensor_meta._pop()

    def write_chunk_to_storage(self, chunk):
        if chunk is None or not chunk.is_dirty:
            return
        storage = self.cache
        key = chunk.key
        storage[key] = chunk
        chunk.is_dirty = False

    @property
    def is_sequence(self):
        return self.tensor_meta.is_sequence

    @property
    def sequence_encoder_exists(self) -> bool:
        commit_id = self.commit_id
        if (
            self._sequence_encoder is not None
            and self._sequence_encoder_commit_id == commit_id
        ):
            return True
        try:
            key = get_sequence_encoder_key(self.key, commit_id)
            self.meta_cache[key]
            return True
        except KeyError:
            return False

    @property
    def _sequence_length(self):
        return self.sequence_encoder.num_samples

    @property
    def sequence_encoder(self) -> SequenceEncoder:
        """Gets the shape encoder from cache, if one is not found it creates a blank encoder.

        Raises:
            CorruptedMetaError: If shape encoding was corrupted.

        Returns:
            A SequenceEncoder instance storing the start and end indices of each sequence in the tensor.
        """

        if not self.is_sequence:
            return  # type: ignore
        commit_id = self.commit_id
        if (
            self._sequence_encoder is None
            or self._sequence_encoder_commit_id != commit_id
        ):
            commit_id = self.commit_id
            key = get_sequence_encoder_key(self.key, commit_id)
            if not self.sequence_encoder_exists:
                enc = SequenceEncoder()
                try:
                    self.meta_cache[key] = enc
                except ReadOnlyModeError:
                    pass
            else:
                enc = self.meta_cache.get_hub_object(key, SequenceEncoder)
            self._sequence_encoder = enc
            self._sequence_encoder_commit_id = commit_id
            self.meta_cache.register_hub_object(key, enc)
        return self._sequence_encoder

    def _sequence_numpy(
        self, index: Index, aslist: bool = False, use_data_cache: bool = True
    ):
        arr = self._numpy(
            self._get_flat_index_from_sequence_index(index),
            aslist=aslist,
            use_data_cache=use_data_cache,
        )
        if index.subscriptable_at(0) and index.subscriptable_at(1):
            if aslist:
                _item_length = self._sequence_item_length
                ret = []
                for i in index.values[0].indices(self._sequence_length):
                    item_length = _item_length or index.length_at(
                        1, -int(np.subtract(*self.sequence_encoder[i]))
                    )
                    ret.append(arr[:item_length])
                    arr = arr[item_length:]
                return ret
            else:
                try:
                    return arr.reshape(  # type: ignore
                        index.length_at(0, self._sequence_length), -1, *arr.shape[1:]  # type: ignore
                    )
                except ValueError as ve:
                    raise DynamicTensorNumpyError(self.key, index, "shape") from ve
        return arr

    def _translate_2d_index(
        self, x: Optional[IndexEntry] = None, y: Optional[IndexEntry] = None
    ) -> IndexEntry:
        x = x or IndexEntry()
        y = y or IndexEntry()
        _item_length = self._sequence_item_length
        if _item_length is None:

            def idx0_gen():
                for i in x.indices(self._sequence_length):
                    s, e = self.sequence_encoder[i]
                    for j in y.indices(e - s):
                        yield s + j

        else:

            def idx0_gen():
                for i in x.indices(self._sequence_length):
                    for j in y.indices(_item_length):
                        yield i * _item_length + j

        idx0_gen.__len__ = (  # type: ignore
            (
                lambda: sum(
                    [
                        y.length(-np.subtract(*self.sequence_encoder[i]))
                        for i in x.indices(self._sequence_length)
                    ]
                )
            )
            if _item_length is None
            else (lambda: x.length(self._sequence_length) * y.length(_item_length))  # type: ignore
        )
        return IndexEntry(idx0_gen)  # type: ignore

    def _get_flat_index_from_sequence_index(self, index: Index) -> Index:
        if len(index) == 1:
            index = Index([index.values[0], IndexEntry()])
        if index.values[0].is_trivial() and index.values[1].is_trivial():
            return Index([IndexEntry(), *index.values[2:]])
        if index.subscriptable_at(0) or index.subscriptable_at(1):
            idx0 = self._translate_2d_index(index.values[0], index.values[1])
            return Index([idx0, *index.values[2:]])  # type: ignore
        return Index(
            [
                IndexEntry(
                    self.sequence_encoder[index.values[0].value][0]  # type: ignore
                    + index.values[1].value
                ),
                *index.values[2:],
            ]
        )

    def _get_flat_samples_for_sequence_update(self, samples, index: Index):
        ndim = self.ndim(index)
        if isinstance(samples, np.ndarray):
            if index.subscriptable_at(0) and index.subscriptable_at(1):
                diff = ndim - samples.ndim
                if diff < 0:
                    samples, diff = samples.reshape(samples.shape[-ndim:]), 0
                if diff > 1:
                    return samples.reshape(1, *samples.shape).repeat(
                        self._translate_2d_index(*index.values[:2]).length(None), 0  # type: ignore
                    )
                elif diff == 1:
                    return (
                        samples.reshape(1, *samples.shape)
                        .repeat(index.length_at(0, self._sequence_length), 0)
                        .reshape(-1, *samples.shape[1:])
                    )
                else:
                    return samples.reshape(-1, *samples.shape[2:])
            return samples
        elif isinstance(samples, (str, bytes)):  # treated as scalars
            return samples
        elif isinstance(samples, Iterable):
            # Note: broadcasting is not supported here
            if index.subscriptable_at(0) and index.subscriptable_at(1):
                return list(chain(*samples))
            return samples
        else:
            return samples  # scalars

    def _sequence_update(
        self,
        index: Index,
        samples: Union[np.ndarray, Sequence[InputSample], InputSample],
        operator: Optional[str] = None,
<<<<<<< HEAD
        callback: Optional[Callable] = None,
    ):
        flat_idx = self._get_flat_index_from_sequence_index(index)
        samples = self._get_flat_samples_for_sequence_update(samples, index)
        self._update(flat_idx, samples, operator, update_commit_diff=False, callback=callback)
=======
    ):
        flat_idx = self._get_flat_index_from_sequence_index(index)
        samples = self._get_flat_samples_for_sequence_update(samples, index)
        self._update(flat_idx, samples, operator, update_commit_diff=False)
>>>>>>> 98c4cbe3
        list(
            map(
                self.commit_diff.update_data,
                index.values[0].indices(self._sequence_length),
            )
        )

    @property
    def _sequence_item_length(self):
        enc = self.sequence_encoder
        nrows = len(enc._encoded)
        if nrows == 0:
            return 0
        if nrows == 1:
            s, e = enc[0]
            return e - s
        else:
            return None

    def shape(self, index: Index) -> Tuple[Optional[int], ...]:
        shape = self.shape_interval.astuple()
        idxs = index.values
        skip_dims = 0
        if self.is_sequence:
            if not idxs[0].subscriptable():
                shape = shape[1:]
                skip_dims += 1
            if len(idxs) > 1 and not idxs[1].subscriptable():
                shape = shape[1:]
                skip_dims += 1
        else:
            if None in shape:
                if not idxs[0].subscriptable():
                    shape = self.read_shape_for_sample(idxs[0].value)  # type: ignore
                    skip_dims += 1
            elif not idxs[0].subscriptable():
                shape = shape[1:]
                skip_dims += 1
        shape = list(shape)  # type: ignore
        squeeze_dims = set()
        for i, idx in enumerate(idxs[skip_dims:]):
            if idx.subscriptable():
                shape[i] = idx.length(shape[i])  # type: ignore
            else:
                squeeze_dims.add(i)
        return tuple(shape[i] for i in range(len(shape)) if i not in squeeze_dims)

    def ndim(self, index: Optional[Index] = None) -> int:
        ndim = len(self.tensor_meta.min_shape) + 1
        if self.is_sequence:
            ndim += 1
        if index:
            for idx in index.values:
                if not idx.subscriptable():
                    ndim -= 1
        return ndim

    @property
    def shape_interval(self) -> ShapeInterval:
        """Returns a `ShapeInterval` object that describes this tensor's shape more accurately. Length is included.

        Note:
            If you are expecting a `tuple`, use `tensor.shape` instead.

        Example:
            >>> tensor.append(np.zeros((10, 10)))
            >>> tensor.append(np.zeros((10, 15)))
            >>> tensor.shape_interval
            ShapeInterval(lower=(2, 10, 10), upper=(2, 10, 15))
            >>> str(tensor.shape_interval)
            (2, 10, 10:15)

        Returns:
            ShapeInterval: Object containing `lower` and `upper` properties.
        """
        meta = self.tensor_meta
        if self.is_sequence:
            length = [
                self._sequence_length,
                self._sequence_item_length,
            ]
        else:
            length = [meta.length]
        min_shape = length + list(meta.min_shape)
        max_shape = length + list(meta.max_shape)

        return ShapeInterval(min_shape, max_shape)<|MERGE_RESOLUTION|>--- conflicted
+++ resolved
@@ -1321,18 +1321,11 @@
         index: Index,
         samples: Union[np.ndarray, Sequence[InputSample], InputSample],
         operator: Optional[str] = None,
-<<<<<<< HEAD
         callback: Optional[Callable] = None,
     ):
         flat_idx = self._get_flat_index_from_sequence_index(index)
         samples = self._get_flat_samples_for_sequence_update(samples, index)
         self._update(flat_idx, samples, operator, update_commit_diff=False, callback=callback)
-=======
-    ):
-        flat_idx = self._get_flat_index_from_sequence_index(index)
-        samples = self._get_flat_samples_for_sequence_update(samples, index)
-        self._update(flat_idx, samples, operator, update_commit_diff=False)
->>>>>>> 98c4cbe3
         list(
             map(
                 self.commit_diff.update_data,
