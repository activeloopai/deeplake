import hub
import numpy as np
from typing import Any, Dict, Optional, Sequence, Union, List, Tuple
from hub.core.version_control.commit_diff import CommitDiff
from hub.core.version_control.commit_node import CommitNode  # type: ignore
from hub.core.version_control.commit_chunk_set import CommitChunkSet  # type: ignore
from typing import Any, Dict, List, Optional, Sequence, Union
from hub.core.meta.encode.tile import TileEncoder
from hub.core.tiling.deserialize import combine_chunks, translate_slices, coalesce_tiles
from hub.core.tiling.optimizer import get_tile_shape
from hub.core.tiling.serialize import break_into_tiles
from hub.util.casting import intelligent_cast
from hub.constants import DEFAULT_MAX_CHUNK_SIZE, FIRST_COMMIT_ID, PARTIAL_NUM_SAMPLES
from hub.core.chunk.base_chunk import BaseChunk, InputSample
from hub.core.chunk.chunk_compressed_chunk import ChunkCompressedChunk
from hub.core.chunk.sample_compressed_chunk import SampleCompressedChunk
from hub.core.chunk.uncompressed_chunk import UncompressedChunk
from hub.core.fast_forwarding import ffw_chunk_id_encoder
from hub.core.index.index import Index, IndexEntry
from hub.core.meta.encode.chunk_id import ChunkIdEncoder
from hub.core.meta.tensor_meta import TensorMeta
from hub.core.storage.lru_cache import LRUCache
from hub.util.casting import get_dtype
from hub.util.chunk_engine import (
    check_samples_type,
    make_sequence,
    check_suboptimal_chunks,
    format_read_samples,
    check_sample_shape,
)
from hub.util.keys import (
    get_chunk_id_encoder_key,
    get_tensor_commit_diff_key,
    get_tensor_meta_key,
    get_chunk_key,
    get_tensor_commit_chunk_set_key,
    get_tensor_meta_key,
    get_tensor_tile_encoder_key,
)
from hub.util.version_control import auto_checkout, commit_chunk_set_exists
from hub.util.exceptions import CorruptedMetaError, DynamicTensorNumpyError


class ChunkEngine:
    def __init__(
        self,
        key: str,
        cache: LRUCache,
        version_state: Dict[str, Any],
        meta_cache: LRUCache = None,
    ):
        """Handles creating `Chunk`s and filling them with incoming samples.

        Data delegation:
            All samples must live inside a chunk. No chunks may contain partial samples, only 1 chunk per sample.
            A chunk holds the dynamic information for the samples they contain (like shape and byte ranges).
            For more information on the `Chunk` format, check out the `Chunk` class.

        ChunkIdEncoder:
            The `ChunkIdEncoder` bidirectionally maps samples to the chunk IDs they live in. For more information,
            see `ChunkIdEncoder`'s docstring.

        Example:
            Given:
                Sample sizes: [1 * MB, 1 * MB, 14 * MB, 15 * MB, 15 * MB]
                Min chunk size: 16 * MB
                Max chunk size: 32 * MB


            Basic logic:
                >>> chunks = []
                >>> chunks.append(sum([1 * MB, 1 * MB, 14 * MB, 15 * MB]))  # i=(0, 1, 2, 3)
                >>> chunks[-1]
                31 * MB
                >>> chunks.append(sum([15 * MB]))  # i=(4,)
                >>> chunks[-1]
                15 * MB

            Samples 0, 1, 2, and 3 can be stored in 1 chunk. sample 4 resides in it's own chunk.

            If more samples come later: sizes = [15 * MB, 1 * MB]

            Basic logic:
                >>> len(chunks)
                2
                >>> chunks[-1]
                15 * MB
                >>> chunks[-1] += sum([15 * MB, 1 * MB])  # i=(5, 6)
                >>> chunks[-1]
                31 * MB
                >>> sum(chunks)
                62 * MB
                >>> len(chunks)
                2

            Because our max chunk size is 32 * MB, we try to fit as much data into this size as possible.


        Args:
            key (str): Tensor key.
            cache (LRUCache): Cache for which chunks and the metadata are stored.
            version_state (Dict[str, Any]): The version state of the dataset, includes commit_id, commit_node, branch, branch_commit_map and commit_node_map.
            meta_cache (LRUCache): Cache used for storing non chunk data such as tensor meta and chunk id encoder during transforms in memory.

        Raises:
            ValueError: If invalid max chunk size.
        """

        self.key = key
        self.cache = cache
        self._meta_cache = meta_cache
        self.version_state = version_state
        self.compression = None
        self.chunk_class = BaseChunk

        self._tensor_meta: Optional[TensorMeta] = None
        self._tensor_meta_commit_id: Optional[str] = None

        self._chunk_id_encoder: Optional[ChunkIdEncoder] = None
        self._chunk_id_encoder_commit_id: Optional[str] = None

        self._tile_encoder: Optional[TileEncoder] = None
        self._tile_encoder_commit_id: Optional[str] = None

        self._commit_chunk_set: Optional[CommitChunkSet] = None
        self._commit_chunk_set_commit_id: Optional[str] = None

        self._commit_diff: Optional[CommitDiff] = None
        self._commit_diff_commit_id: Optional[str] = None

        tensor_meta = self.tensor_meta

        if tensor_meta.sample_compression:
            self.compression = tensor_meta.sample_compression
            self.chunk_class = SampleCompressedChunk
        elif tensor_meta.chunk_compression:
            self.compression = tensor_meta.chunk_compression
            self.chunk_class = ChunkCompressedChunk
        else:
            self.chunk_class = UncompressedChunk

<<<<<<< HEAD
        self.cached_data: Optional[np.ndarray] = None
        self.cache_range: range = range(0)

    @property
    def is_data_cachable(self):
        tensor_meta = self.tensor_meta
        return (
            self.chunk_class == UncompressedChunk
            and tensor_meta.htype not in ["text", "json", "list"]
            and (tensor_meta.max_shape == tensor_meta.min_shape)
            and (np.prod(tensor_meta.max_shape) < 20)
        )
=======
        self.cachables_in_dirty_keys = False
>>>>>>> 604a7511

    @property
    def max_chunk_size(self):
        # no chunks may exceed this
        return (
            getattr(self.tensor_meta, "max_chunk_size", None) or DEFAULT_MAX_CHUNK_SIZE
        )

    @property
    def chunk_args(self):
        return [
            self.min_chunk_size,
            self.max_chunk_size,
            self.tensor_meta,
            self.compression,
        ]

    @property
    def min_chunk_size(self):
        # only the last chunk may be less than this
        return self.max_chunk_size // 2

    @property
    def tensor_meta(self):
        commit_id = self.version_state["commit_id"]
        if self._tensor_meta is None or self._tensor_meta_commit_id != commit_id:
            tensor_meta_key = get_tensor_meta_key(self.key, commit_id)
            self._tensor_meta = self.meta_cache.get_cachable(
                tensor_meta_key, TensorMeta
            )
        self._tensor_meta_commit_id = commit_id
        return self._tensor_meta

    @property
    def meta_cache(self) -> LRUCache:
        return self._meta_cache or self.cache

    @property
    def chunk_id_encoder(self) -> ChunkIdEncoder:
        """Gets the chunk id encoder from cache, if one is not found it creates a blank encoder.
        For more information on what `ChunkIdEncoder` is used for, see the `__init__` docstring.

        Raises:
            CorruptedMetaError: If chunk id encoding was corrupted.

        Returns:
            ChunkIdEncoder: The chunk ID encoder handles the mapping between sample indices
                and their corresponding chunks.
        """
        commit_id = self.version_state["commit_id"]
        if (
            self._chunk_id_encoder is None
            or self._chunk_id_encoder_commit_id != commit_id
        ):
            commit_id = self.version_state["commit_id"]
            key = get_chunk_id_encoder_key(self.key, commit_id)
            if not self.chunk_id_encoder_exists:
                enc = ChunkIdEncoder()
                self.meta_cache[key] = enc
            else:
                enc = self.meta_cache.get_cachable(key, ChunkIdEncoder)
            self._chunk_id_encoder = enc
            self._chunk_id_encoder_commit_id = commit_id
        return self._chunk_id_encoder

    @property
    def commit_chunk_set(self) -> Optional[CommitChunkSet]:
        """Gets the commit chunk set from cache, if one is not found it creates a blank one.

        Returns:
            Optional[CommitChunkSet]: The commit chunk set keeps track of all the chunks present in the current commit, returns None for the first commit.
        """
        commit_id = self.version_state["commit_id"]
        if commit_id == FIRST_COMMIT_ID:
            # the first commit doesn't need a commit chunk set
            return None
        if (
            self._commit_chunk_set is None
            or self._commit_chunk_set_commit_id != commit_id
        ):
            key = get_tensor_commit_chunk_set_key(self.key, commit_id)
            if not self.commit_chunk_set_exists:
                cset = CommitChunkSet()
                self.meta_cache[key] = cset
            else:
                cset = self.meta_cache.get_cachable(key, CommitChunkSet)
            self._commit_chunk_set = cset
            self._commit_chunk_set_commit_id = commit_id
        return self._commit_chunk_set

    @property
    def commit_chunk_set_exists(self) -> bool:
        return commit_chunk_set_exists(self.version_state, self.meta_cache, self.key)

    @property
    def commit_diff(self) -> CommitDiff:
        """Gets the commit diff from cache, if one is not found it creates a blank one.

        Returns:
            CommitDiff: The commit diff keeps track of all the changes in the current commit.
        """
        commit_id = self.version_state["commit_id"]
<<<<<<< HEAD
        if self._commit_diff is None or self._commit_diff_commit_id != commit_id:
            key = get_tensor_commit_diff_key(self.key, commit_id)
            if not self.commit_diff_exists:
                diff = CommitDiff()
                self.meta_cache[key] = diff
            else:
                diff = self.meta_cache.get_cachable(key, CommitDiff)
            self._commit_diff = diff
            self._commit_diff_commit_id = commit_id
        return self._commit_diff
=======
        key = get_tensor_commit_diff_key(self.key, commit_id)
        if not self.commit_diff_exists:
            diff = CommitDiff(first_index=self.num_samples)
            self.meta_cache[key] = diff
            return diff

        diff = self.meta_cache.get_cachable(key, CommitDiff)
        return diff
>>>>>>> 604a7511

    @property
    def commit_diff_exists(self) -> bool:
        try:
            commit_id = self.version_state["commit_id"]
            key = get_tensor_commit_diff_key(self.key, commit_id)
            self.meta_cache[key]
            return True
        except KeyError:
            return False

    @property
    def chunk_id_encoder_exists(self) -> bool:
        try:
            commit_id = self.version_state["commit_id"]
            key = get_chunk_id_encoder_key(self.key, commit_id)
            self.meta_cache[key]
            return True
        except KeyError:
            return False

    def _is_tiled_sample(self, global_sample_index):
        return self.tile_encoder_exists and global_sample_index in self.tile_encoder

    @property
    def tile_encoder(self) -> TileEncoder:
        """Gets the tile encoder from cache, if one is not found it creates a blank encoder."""
        commit_id = self.version_state["commit_id"]
        if self._tile_encoder is None or self._tile_encoder_commit_id != commit_id:
            key = get_tensor_tile_encoder_key(self.key, commit_id)
            if not self.tile_encoder_exists:
                enc = TileEncoder()
                self.meta_cache[key] = enc
            else:
                enc = self.meta_cache.get_cachable(key, TileEncoder)
            self._tile_encoder = enc
            self._tile_encoder_commit_id = commit_id
        return self._tile_encoder

    @property
    def tile_encoder_exists(self) -> bool:
        try:
            commit_id = self.version_state["commit_id"]
            key = get_tensor_tile_encoder_key(self.key, commit_id)
            self.meta_cache[key]
            return True
        except KeyError:
            return False

    @property
    def num_chunks(self) -> int:
        if not self.chunk_id_encoder_exists:
            return 0
        return self.chunk_id_encoder.num_chunks

    @property
    def num_samples(self) -> int:
<<<<<<< HEAD
        return self.tensor_meta.length
=======
        if not self.chunk_id_encoder_exists:
            return 0
        num = self.chunk_id_encoder.num_samples
        # chunk id encoder starts out by putting -1 when there are no samples, this gets converted to 2^32 - 1.
        # when we call num_samples, it adds 1 to the last entry (2^32 - 1) and returns 2^32, when actual sample count is 0.
        return 0 if num == 2 ** 32 else num
>>>>>>> 604a7511

    @property
    def last_chunk_key(self) -> str:
        last_chunk_name = self.last_chunk_name
        commit_id = self.get_chunk_commit(last_chunk_name)
        return get_chunk_key(self.key, last_chunk_name, commit_id)

    def get_chunk_key_for_id(self, chunk_id) -> str:
        chunk_name = ChunkIdEncoder.name_from_id(chunk_id)
        commit_id = self.get_chunk_commit(chunk_name)
        return get_chunk_key(self.key, chunk_name, commit_id)

    @property
    def last_chunk_name(self) -> str:
        return self.chunk_id_encoder.get_name_for_chunk(-1)

    @property
    def last_chunk_id(self) -> str:
        return self.chunk_id_encoder.get_id_for_chunk(-1)

    def last_chunk(self) -> Optional[BaseChunk]:
        last_index = self.num_samples - 1
        if self.num_chunks == 0 or last_index in self.tile_encoder:
            return None
        chunk_name = self.last_chunk_name
        chunk_commit_id = self.get_chunk_commit(chunk_name)
        chunk_key = get_chunk_key(self.key, chunk_name, chunk_commit_id)
        chunk = self.get_chunk(chunk_key)
        if chunk_commit_id != self.version_state["commit_id"]:
            chunk = self.copy_chunk_to_new_commit(chunk, chunk_name)
        chunk.key = chunk_key  # type: ignore
        chunk.id = self.last_chunk_id  # type: ignore
        self.add_chunk_to_dirty_keys(chunk)
        return chunk

    def add_chunk_to_dirty_keys(self, chunk: BaseChunk):
        """Adds the chunk to cache if not in dirty keys to ensure persistence."""
        if chunk.key not in self.cache.dirty_keys:  # type: ignore
            self.cache[chunk.key] = chunk  # type: ignore

    def get_chunk(self, chunk_key: str) -> BaseChunk:
        return self.cache.get_cachable(
            chunk_key, self.chunk_class, meta=self.chunk_args
        )

    def get_chunk_from_chunk_id(self, chunk_id, copy: bool = False) -> BaseChunk:
        chunk_name = ChunkIdEncoder.name_from_id(chunk_id)
        chunk_commit_id = self.get_chunk_commit(chunk_name)
        chunk_key = get_chunk_key(self.key, chunk_name, chunk_commit_id)
        chunk = self.cache.get_cachable(
            chunk_key, self.chunk_class, meta=self.chunk_args
        )
        chunk.key = chunk_key
        if copy and chunk_commit_id != self.version_state["commit_id"]:
            chunk = self.copy_chunk_to_new_commit(chunk, chunk_name)
        chunk.id = chunk_id
        return chunk

    def copy_chunk_to_new_commit(self, chunk, chunk_name):
        """Copies the chunk to the current commit.

        Returns the copied chunk.
        """
        new_chunk_key = get_chunk_key(
            self.key, chunk_name, self.version_state["commit_id"]
        )
        chunk_id = chunk.id
        chunk = chunk.copy(self.chunk_args)
        chunk.key = new_chunk_key
        chunk.id = chunk_id
        self.cache[new_chunk_key] = chunk
        if self.commit_chunk_set is not None:
            self.commit_chunk_set.add(chunk_name)
        return chunk

    def get_chunk_commit(self, chunk_name) -> str:
        """Returns the commit id that contains the chunk_name."""
        cur_node: Optional[CommitNode] = self.version_state["commit_node"]
        while cur_node is not None:
            commit_id = cur_node.commit_id
            chunk_set_key = get_tensor_commit_chunk_set_key(self.key, commit_id)
            try:
                # the first commit doesn't contain a chunk set, don't repeatedly try to fetch from storage
                if commit_id == FIRST_COMMIT_ID:
                    chunk_set = set()
                else:
                    chunk_set = self.meta_cache.get_cachable(
                        chunk_set_key, CommitChunkSet
                    ).chunks
            except Exception:
                chunk_set = set()
            if chunk_name in chunk_set:
                return commit_id
            cur_node = cur_node.parent  # type: ignore
        # the first commit doesn't have a commit chunk set, so any chunk that wasn't found belongs to the first commit
        return FIRST_COMMIT_ID

    def _write_initialization(self):
        self.cache.check_readonly()
        self.add_cachables_to_cache_dirty_keys()
        # if not the head node, checkout to an auto branch that is newly created
        auto_checkout(self.version_state, self.cache)
        ffw_chunk_id_encoder(self.chunk_id_encoder)

    def _convert_to_list(self, samples):
        if self.chunk_class != UncompressedChunk:
            return True
        elif isinstance(samples, np.ndarray):
            return samples[0].nbytes >= self.min_chunk_size
        return True

    def _sanitize_samples(self, samples):
        check_samples_type(samples)
        tensor_meta = self.tensor_meta
        if tensor_meta.dtype is None:
            tensor_meta.set_dtype(get_dtype(samples))
        if self._convert_to_list(samples):
            samples = list(samples)
        return samples

    def _samples_to_chunks(
        self, samples, start_chunk: Optional[BaseChunk] = None, register: bool = True
    ):
        current_chunk = start_chunk
        updated_chunks = []
        if current_chunk is None:
            current_chunk = self._create_new_chunk(register)
            updated_chunks.append(current_chunk)
        enc = self.chunk_id_encoder
        tiles = {}
        nsamples = len(samples)
        if register:
            commit_diff = self.commit_diff
        while len(samples) > 0:
            num_samples_added = current_chunk.extend_if_has_space(samples)  # type: ignore
            if num_samples_added == 0:
                current_chunk = self._create_new_chunk(register)
                updated_chunks.append(current_chunk)
            elif num_samples_added == PARTIAL_NUM_SAMPLES:
                sample = samples[0]
                if register and sample.is_first_write:
                    enc.register_samples(1)
                if sample.is_last_write:
                    if register:
                        self.tile_encoder.register_sample(sample, self.num_samples - 1)
                        commit_diff.add_data(1)
                    else:
                        tiles[nsamples - len(samples)] = (
                            sample.sample_shape,
                            sample.tile_shape,
                        )
                    samples = samples[1:]
                if len(samples) > 0:
                    current_chunk = self._create_new_chunk(register)
                    updated_chunks.append(current_chunk)
            else:
                if not updated_chunks:
                    updated_chunks.append(current_chunk)
                num = int(num_samples_added)
                if register:
                    enc.register_samples(num)
                    commit_diff.add_data(num)
                samples = samples[num:]
        if register:
            return updated_chunks
        return updated_chunks, tiles

    def extend(self, samples):
        if len(samples) == 0:
            return
        self._write_initialization()
        initial_autoflush = self.cache.autoflush
        self.cache.autoflush = False

        samples = self._sanitize_samples(samples)
        self._samples_to_chunks(
            samples,
            start_chunk=self.last_chunk(),
            register=True,
        )

        self.cache.autoflush = initial_autoflush

        self.cache.maybe_flush()

    def add_cachables_to_cache_dirty_keys(self):
        """Adds all the cachables to the cache as dirty keys."""
        if self.cachables_in_dirty_keys:
            return

        commit_id = self.version_state["commit_id"]

        # synchronize tensor meta
        tensor_meta_key = get_tensor_meta_key(self.key, commit_id)
        self.meta_cache[tensor_meta_key] = self.tensor_meta

        # synchronize chunk ID encoder
        chunk_id_key = get_chunk_id_encoder_key(self.key, commit_id)
        self.meta_cache[chunk_id_key] = self.chunk_id_encoder

        # synchronize tile encoder
        tile_encoder_key = get_tensor_tile_encoder_key(self.key, commit_id)
        self.meta_cache[tile_encoder_key] = self.tile_encoder

        # synchronize commit diff
        commit_diff_key = get_tensor_commit_diff_key(self.key, commit_id)
        self.meta_cache[commit_diff_key] = self.commit_diff

        # first commit doesn't have commit chunk set
        if commit_id != FIRST_COMMIT_ID:
            # synchronize current chunk set, all older ones are immutable
            commit_chunk_set_key = get_tensor_commit_chunk_set_key(self.key, commit_id)
            self.meta_cache[commit_chunk_set_key] = self.commit_chunk_set  # type: ignore
        self.cachables_in_dirty_keys = True

    def _create_new_chunk(self, register=True) -> BaseChunk:
        """Creates and returns a new `Chunk`. Automatically creates an ID for it and puts a reference in the cache."""

        chunk_id = self.chunk_id_encoder.generate_chunk_id(register=register)
        chunk = self.chunk_class(*self.chunk_args)  # type: ignore
        chunk_name = ChunkIdEncoder.name_from_id(chunk_id)
        chunk_key = get_chunk_key(self.key, chunk_name, self.version_state["commit_id"])
        if self.commit_chunk_set is not None:
            self.commit_chunk_set.add(chunk_name)
        self.cache[chunk_key] = chunk
        chunk.key = chunk_key  # type: ignore
        chunk.id = chunk_id  # type: ignore
        chunk._update_tensor_meta_length = register
        return chunk

    def _replace_tiled_sample(self, global_sample_index: int, sample):
        new_chunks, tiles = self._samples_to_chunks(
            [sample], start_chunk=None, register=False
        )
        new_chunk_ids = [chunk.id for chunk in new_chunks]
        self.chunk_id_encoder._replace_chunks_for_tiled_sample(
            global_sample_index, new_chunk_ids
        )
        if tiles:
            self.tile_encoder.entries[global_sample_index] = tiles[0]
        else:
            del self.tile_encoder.entries[global_sample_index]

    def _update_tiled_sample(self, global_sample_index: int, index: Index, sample):
        if len(index.values) == 1:
            self._replace_tiled_sample(global_sample_index, sample)
            return
        enc = self.chunk_id_encoder
        tile_enc = self.tile_encoder
        chunk_ids = enc[global_sample_index]
        sample_shape = tile_enc.get_sample_shape(global_sample_index)
        tile_shape = tile_enc.get_tile_shape(global_sample_index)
        ordered_tile_ids = np.array(chunk_ids).reshape(
            tile_enc.get_tile_layout_shape(global_sample_index)
        )
        tiles_index, sample_index = translate_slices(
            [v.value for v in index.values[1:]], sample_shape, tile_shape  # type: ignore
        )
        required_tile_ids = ordered_tile_ids[tiles_index]
        tiles = np.vectorize(
            lambda chunk_id: self.get_chunk_from_chunk_id(
                chunk_id, copy=True
            ).read_sample(0),
            otypes=[object],
        )(required_tile_ids)
        current_sample = coalesce_tiles(tiles, tile_shape, None, self.tensor_meta.dtype)
        new_sample = current_sample
        new_sample[sample_index] = sample
        new_tiles = break_into_tiles(
            new_sample, tile_enc.get_tile_shape(global_sample_index)
        )
        chunk_ids = required_tile_ids
        for chunk_id, tile in zip(chunk_ids.reshape(-1), new_tiles.reshape(-1)):
            chunk = self.get_chunk_from_chunk_id(int(chunk_id), copy=True)
            curr_shape = chunk.shapes_encoder[-1]
            assert curr_shape == tile.shape, (curr_shape, tile.shape)
            chunk.update_sample(0, tile)
            self.add_chunk_to_dirty_keys(chunk)

    def update(
        self,
        index: Index,
        samples: Union[np.ndarray, Sequence[InputSample], InputSample],
        operator: Optional[str] = None,
    ):
        """Update data at `index` with `samples`."""
        self._write_initialization()
<<<<<<< HEAD
        self.cached_data = None
=======
        initial_autoflush = self.cache.autoflush
        self.cache.autoflush = False

>>>>>>> 604a7511
        if operator is not None:
            return self._update_with_operator(index, samples, operator)

        enc = self.chunk_id_encoder
        index_length = index.length(self.num_samples)
        samples = make_sequence(samples, index_length)
        nbytes_after_updates = []
        global_sample_indices = tuple(index.values[0].indices(self.num_samples))
        for i, sample in enumerate(samples):
            global_sample_index = global_sample_indices[i]  # TODO!
            if self._is_tiled_sample(global_sample_index):
                self._update_tiled_sample(global_sample_index, index, sample)
            else:
                chunk = self.get_chunks_for_sample(global_sample_index, copy=True)[0]
                self.add_chunk_to_dirty_keys(chunk)
                local_sample_index = enc.translate_index_relative_to_chunks(
                    global_sample_index
                )
                # tensor_meta.update_shape_interval(shape)
                chunk.update_sample(local_sample_index, sample)

                # only care about deltas if it isn't the last chunk
                if chunk.key != self.last_chunk_key:  # type: ignore
                    nbytes_after_updates.append(chunk.nbytes)
            self.commit_diff.update_data(global_sample_index)
            self.cache.autoflush = initial_autoflush
            self.cache.maybe_flush()
            chunk_min, chunk_max = self.min_chunk_size, self.max_chunk_size
            check_suboptimal_chunks(nbytes_after_updates, chunk_min, chunk_max)

    def _update_with_operator(
        self,
        index: Index,
        samples: Union[np.ndarray, Sequence[InputSample], InputSample],
        operator: str,
    ):
        """Update data at `index` with the output of elem-wise operatorion with samples"""
        try:
            if isinstance(samples, hub.core.tensor.Tensor):
                samples = samples.numpy()
            arr = self.numpy(index, use_data_cache=False)
        except DynamicTensorNumpyError:
            raise NotImplementedError(
                "Inplace update operations are not available for dynamic tensors yet."
            )
        tensor_meta = self.tensor_meta

        dt, ht = tensor_meta.dtype, tensor_meta.htype
        samples = intelligent_cast(samples, dt, ht)
        getattr(arr, operator)(samples)
        self.update(index, arr)

    def read_bytes_for_sample(self, global_sample_index: int) -> bytes:
        if self.tensor_meta.chunk_compression:
            raise Exception(
                "Cannot retreive original bytes for samples in chunk-wise compressed tensors."
            )
        enc = self.chunk_id_encoder
        chunks = self.get_chunks_for_sample(global_sample_index)
        if len(chunks) > 1:
            raise NotImplementedError(
                "read_bytes_for_sample() is not implemented for tiled samples."
            )
        chunk = chunks[0]
        buffer = chunk.memoryview_data
        if not buffer:
            return b""
        local_sample_index = enc.translate_index_relative_to_chunks(global_sample_index)
        sb, eb = chunk.byte_positions_encoder[local_sample_index]
        return buffer[sb:eb].tobytes()

    def read_shape_for_sample(self, global_sample_index: int) -> Tuple[int, ...]:
        enc = self.chunk_id_encoder
        chunks = self.get_chunks_for_sample(global_sample_index)
        if len(chunks) == 1:
            local_sample_index = enc.translate_index_relative_to_chunks(
                global_sample_index
            )
            return tuple(map(int, chunks[0].shapes_encoder[local_sample_index]))
        else:
            return self.tile_encoder.get_sample_shape(global_sample_index)

    def read_sample_from_chunk(
        self,
        global_sample_index: int,
        chunk: BaseChunk,
        cast: bool = True,
        copy: bool = False,
    ) -> np.ndarray:
        enc = self.chunk_id_encoder
        local_sample_index = enc.translate_index_relative_to_chunks(global_sample_index)
        return chunk.read_sample(local_sample_index, cast=cast, copy=copy)

    def numpy(
        self, index: Index, aslist: bool = False, use_data_cache: bool = True
    ) -> Union[np.ndarray, List[np.ndarray]]:
        """Reads samples from chunks and returns as a numpy array. If `aslist=True`, returns a sequence of numpy arrays.

        Args:
            index (Index): Represents the samples to read from chunks. See `Index` for more information.
            aslist (bool): If True, the samples will be returned as a list of numpy arrays. If False, returns a single numpy array. Defaults to False.
            use_data_cache (bool): If True, the data cache is used to speed up the read if possible. If False, the data cache is ignored. Defaults to True.

        Raises:
            DynamicTensorNumpyError: If shapes of the samples being read are not all the same.

        Returns:
            Union[np.ndarray, List[np.ndarray]]: Either a list of numpy arrays or a single numpy array (depending on the `aslist` argument).
        """
        length = self.num_samples
        last_shape = None

        if use_data_cache and self.is_data_cachable:
            samples = self.numpy_from_data_cache(index, length, aslist)
        else:
            samples = []
            enc = self.chunk_id_encoder
            for global_sample_index in index.values[0].indices(length):
                chunks = self.get_chunks_for_sample(global_sample_index)

                if len(chunks) == 1:
                    chunk = chunks[0]
                    idx = enc.translate_index_relative_to_chunks(global_sample_index)
                    sample = chunk.read_sample(idx)
                else:
                    tile_enc = self.tile_encoder
                    sample = combine_chunks(chunks, global_sample_index, tile_enc)
                shape = sample.shape
                check_sample_shape(shape, last_shape, self.key, index, aslist)
                samples.append(sample)
                last_shape = shape
        return format_read_samples(samples, index, aslist)

    def numpy_from_data_cache(self, index, length, aslist):
        samples = []
        enc = self.chunk_id_encoder
        for global_sample_index in index.values[0].indices(length):
<<<<<<< HEAD
            if self.cached_data is None or global_sample_index not in self.cache_range:
                row = enc.__getitem__(global_sample_index, True)[0][1]
                chunks = self.get_chunks_for_sample(global_sample_index)
                assert len(chunks) == 1

                chunk = chunks[0]
                chunk_arr = self.chunk_id_encoder.array

                first_sample = 0 if row == 0 else chunk_arr[row - 1][1] + 1
                last_sample = self.chunk_id_encoder.array[row][1]
                num_samples = last_sample - first_sample + 1

                full_shape = (num_samples,) + tuple(self.tensor_meta.max_shape)
                dtype = self.tensor_meta.dtype

                data_bytes = bytearray(chunk.data_bytes)
                self.cached_data = np.frombuffer(data_bytes, dtype).reshape(full_shape)
                self.cache_range = range(first_sample, last_sample + 1)

            sample = self.cached_data[global_sample_index - self.cache_range.start]  # type: ignore

            # need to copy if aslist otherwise user might modify the returned data
            # if not aslist, we already do np.array(samples) while formatting which copies
            sample = sample.copy() if aslist else sample
            samples.append(sample)
        return samples
=======
            chunk_ids = enc[global_sample_index]
            if not self._is_tiled_sample(global_sample_index):
                chunk = self.get_chunk_from_chunk_id(chunk_ids[0])
                enc = self.chunk_id_encoder
                local_sample_index = enc.translate_index_relative_to_chunks(
                    global_sample_index
                )
                sample = chunk.read_sample(local_sample_index)[
                    tuple(entry.value for entry in index.values[1:])
                ]
            elif len(index.values) == 1:
                # Tiled sample, all chunks required
                chunks = self.get_chunks_for_sample(global_sample_index)
                sample = combine_chunks(chunks, global_sample_index, self.tile_encoder)
            else:
                # Tiled sample, only some chunks required
                tile_enc = self.tile_encoder
                sample_shape = tile_enc.get_sample_shape(global_sample_index)
                tile_shape = tile_enc.get_tile_shape(global_sample_index)
                ordered_tile_ids = np.array(chunk_ids).reshape(
                    tile_enc.get_tile_layout_shape(global_sample_index)
                )
                tiles_index, sample_index = translate_slices(
                    [v.value for v in index.values[1:]], sample_shape, tile_shape  # type: ignore
                )
                required_tile_ids = ordered_tile_ids[tiles_index]
                tiles = np.vectorize(
                    lambda chunk_id: self.get_chunk_from_chunk_id(chunk_id).read_sample(
                        0
                    ),
                    otypes=[object],
                )(required_tile_ids)
                sample = coalesce_tiles(tiles, tile_shape, None, self.tensor_meta.dtype)
                sample = sample[sample_index]
            samples.append(sample)
            check_sample_shape(sample.shape, last_shape, self.key, index, aslist)
            last_shape = sample.shape

        if aslist and all(map(np.isscalar, samples)):
            samples = list(arr.item() for arr in samples)

        if not index.values[0].subscriptable():
            samples = samples[0]

        if aslist:
            return samples
        return np.array(samples)
>>>>>>> 604a7511

    def get_chunks_for_sample(
        self, global_sample_index: int, copy: bool = False
    ) -> List[BaseChunk]:
        """Retrives the `Chunk` object corresponding to `global_sample_index`.
        Args:
            global_sample_index (int): Index relative to the entire tensor representing the sample.
            copy (bool): If True and the chunk exists in a different commit to the current commit, it will be copied. Defaults to False.
        Returns:
            List[BaseChunk]: BaseChunk objects that contains `global_sample_index`.
        """
        return [
            self.get_chunk_from_chunk_id(idx, copy)
            for idx in self.chunk_id_encoder[global_sample_index]
        ]

    def validate_num_samples_is_synchronized(self):
        """Check if tensor meta length and chunk ID encoder are representing the same number of samples.
        Helpful for determining if a user has tampered with the tensor meta or the chunk ID encoder, or if
        the tensor was corruptd.

        Raises:
            CorruptedMetaError: tensor_meta and chunk_id_encoder must have the same num samples.
        """

        tensor_meta_length = self.tensor_meta.length

        # compare chunk ID encoder and tensor meta

        # update this if we change self.num_samples implementation later to use tensor meta length instead of chunk_id_encoder
        chunk_id_num_samples = self.num_samples

        if tensor_meta_length != chunk_id_num_samples:
            commit_id = self.version_state["commit_id"]
            tkey = get_tensor_meta_key(self.key, commit_id)
            ikey = get_chunk_id_encoder_key(self.key, commit_id)
            raise CorruptedMetaError(
                f"'{tkey}' and '{ikey}' have a record of different numbers of samples. Got {tensor_meta_length} and {chunk_id_num_samples} respectively."
            )

    def _pop(self):
        """Used only for Dataset.append"""
        num_samples = self.num_samples
        if num_samples == 0:
            raise IndexError("pop from empty tensor")
        self.commit_diff._pop()  # This will fail if the last sample was added in a previous commit
        self._write_initialization()
        chunk_ids, delete = self.chunk_id_encoder._pop()
        if len(chunk_ids) > 1:  # Tiled sample, delete all chunks
            del self.tile_encoder[num_samples - 1]
        elif not delete:  # There are other samples in the last chunk
            chunk_to_update = self.get_chunk(self.get_chunk_key_for_id(chunk_ids[0]))
            chunk_to_update._pop_sample()
        if delete:
            for chunk_key in map(self.get_chunk_key_for_id, chunk_ids):
                del self.cache[chunk_key]
        tensor_meta = self.tensor_meta
        tensor_meta.length -= 1
        if tensor_meta.length == 0:
            tensor_meta.min_shape = []
            tensor_meta.max_shape = []<|MERGE_RESOLUTION|>--- conflicted
+++ resolved
@@ -139,8 +139,8 @@
         else:
             self.chunk_class = UncompressedChunk
 
-<<<<<<< HEAD
         self.cached_data: Optional[np.ndarray] = None
+        self.cachables_in_dirty_keys = False
         self.cache_range: range = range(0)
 
     @property
@@ -152,9 +152,6 @@
             and (tensor_meta.max_shape == tensor_meta.min_shape)
             and (np.prod(tensor_meta.max_shape) < 20)
         )
-=======
-        self.cachables_in_dirty_keys = False
->>>>>>> 604a7511
 
     @property
     def max_chunk_size(self):
@@ -257,7 +254,6 @@
             CommitDiff: The commit diff keeps track of all the changes in the current commit.
         """
         commit_id = self.version_state["commit_id"]
-<<<<<<< HEAD
         if self._commit_diff is None or self._commit_diff_commit_id != commit_id:
             key = get_tensor_commit_diff_key(self.key, commit_id)
             if not self.commit_diff_exists:
@@ -268,16 +264,6 @@
             self._commit_diff = diff
             self._commit_diff_commit_id = commit_id
         return self._commit_diff
-=======
-        key = get_tensor_commit_diff_key(self.key, commit_id)
-        if not self.commit_diff_exists:
-            diff = CommitDiff(first_index=self.num_samples)
-            self.meta_cache[key] = diff
-            return diff
-
-        diff = self.meta_cache.get_cachable(key, CommitDiff)
-        return diff
->>>>>>> 604a7511
 
     @property
     def commit_diff_exists(self) -> bool:
@@ -335,16 +321,7 @@
 
     @property
     def num_samples(self) -> int:
-<<<<<<< HEAD
         return self.tensor_meta.length
-=======
-        if not self.chunk_id_encoder_exists:
-            return 0
-        num = self.chunk_id_encoder.num_samples
-        # chunk id encoder starts out by putting -1 when there are no samples, this gets converted to 2^32 - 1.
-        # when we call num_samples, it adds 1 to the last entry (2^32 - 1) and returns 2^32, when actual sample count is 0.
-        return 0 if num == 2 ** 32 else num
->>>>>>> 604a7511
 
     @property
     def last_chunk_key(self) -> str:
@@ -632,13 +609,10 @@
     ):
         """Update data at `index` with `samples`."""
         self._write_initialization()
-<<<<<<< HEAD
         self.cached_data = None
-=======
         initial_autoflush = self.cache.autoflush
         self.cache.autoflush = False
 
->>>>>>> 604a7511
         if operator is not None:
             return self._update_with_operator(index, samples, operator)
 
@@ -754,56 +728,6 @@
         if use_data_cache and self.is_data_cachable:
             samples = self.numpy_from_data_cache(index, length, aslist)
         else:
-            samples = []
-            enc = self.chunk_id_encoder
-            for global_sample_index in index.values[0].indices(length):
-                chunks = self.get_chunks_for_sample(global_sample_index)
-
-                if len(chunks) == 1:
-                    chunk = chunks[0]
-                    idx = enc.translate_index_relative_to_chunks(global_sample_index)
-                    sample = chunk.read_sample(idx)
-                else:
-                    tile_enc = self.tile_encoder
-                    sample = combine_chunks(chunks, global_sample_index, tile_enc)
-                shape = sample.shape
-                check_sample_shape(shape, last_shape, self.key, index, aslist)
-                samples.append(sample)
-                last_shape = shape
-        return format_read_samples(samples, index, aslist)
-
-    def numpy_from_data_cache(self, index, length, aslist):
-        samples = []
-        enc = self.chunk_id_encoder
-        for global_sample_index in index.values[0].indices(length):
-<<<<<<< HEAD
-            if self.cached_data is None or global_sample_index not in self.cache_range:
-                row = enc.__getitem__(global_sample_index, True)[0][1]
-                chunks = self.get_chunks_for_sample(global_sample_index)
-                assert len(chunks) == 1
-
-                chunk = chunks[0]
-                chunk_arr = self.chunk_id_encoder.array
-
-                first_sample = 0 if row == 0 else chunk_arr[row - 1][1] + 1
-                last_sample = self.chunk_id_encoder.array[row][1]
-                num_samples = last_sample - first_sample + 1
-
-                full_shape = (num_samples,) + tuple(self.tensor_meta.max_shape)
-                dtype = self.tensor_meta.dtype
-
-                data_bytes = bytearray(chunk.data_bytes)
-                self.cached_data = np.frombuffer(data_bytes, dtype).reshape(full_shape)
-                self.cache_range = range(first_sample, last_sample + 1)
-
-            sample = self.cached_data[global_sample_index - self.cache_range.start]  # type: ignore
-
-            # need to copy if aslist otherwise user might modify the returned data
-            # if not aslist, we already do np.array(samples) while formatting which copies
-            sample = sample.copy() if aslist else sample
-            samples.append(sample)
-        return samples
-=======
             chunk_ids = enc[global_sample_index]
             if not self._is_tiled_sample(global_sample_index):
                 chunk = self.get_chunk_from_chunk_id(chunk_ids[0])
@@ -851,7 +775,37 @@
         if aslist:
             return samples
         return np.array(samples)
->>>>>>> 604a7511
+      
+    def numpy_from_data_cache(self, index, length, aslist):
+        samples = []
+        enc = self.chunk_id_encoder
+        for global_sample_index in index.values[0].indices(length):
+            if self.cached_data is None or global_sample_index not in self.cache_range:
+                row = enc.__getitem__(global_sample_index, True)[0][1]
+                chunks = self.get_chunks_for_sample(global_sample_index)
+                assert len(chunks) == 1
+
+                chunk = chunks[0]
+                chunk_arr = self.chunk_id_encoder.array
+
+                first_sample = 0 if row == 0 else chunk_arr[row - 1][1] + 1
+                last_sample = self.chunk_id_encoder.array[row][1]
+                num_samples = last_sample - first_sample + 1
+
+                full_shape = (num_samples,) + tuple(self.tensor_meta.max_shape)
+                dtype = self.tensor_meta.dtype
+
+                data_bytes = bytearray(chunk.data_bytes)
+                self.cached_data = np.frombuffer(data_bytes, dtype).reshape(full_shape)
+                self.cache_range = range(first_sample, last_sample + 1)
+
+            sample = self.cached_data[global_sample_index - self.cache_range.start]  # type: ignore
+
+            # need to copy if aslist otherwise user might modify the returned data
+            # if not aslist, we already do np.array(samples) while formatting which copies
+            sample = sample.copy() if aslist else sample
+            samples.append(sample)
+        return samples
 
     def get_chunks_for_sample(
         self, global_sample_index: int, copy: bool = False
