--- conflicted
+++ resolved
@@ -389,7 +389,6 @@
             samples = list(samples)
         return samples
 
-<<<<<<< HEAD
     def _samples_to_chunks(
         self, samples, start_chunk: Optional[BaseChunk] = None, register: bool = True
     ):
@@ -401,19 +400,8 @@
         enc = self.chunk_id_encoder
         tiles = {}
         nsamples = len(samples)
-=======
-    def extend(self, samples):
-        if len(samples) == 0:
-            return
-        self._write_initialization()
-        initial_autoflush = self.cache.autoflush
-        self.cache.autoflush = False
-
-        samples = self._sanitize_samples(samples)
-        current_chunk = self.last_chunk() or self._create_new_chunk()
-        enc = self.chunk_id_encoder
-        commit_diff = self.commit_diff
->>>>>>> 50bad4f3
+        if register:
+            commit_diff = self.commit_diff
         while len(samples) > 0:
             num_samples_added = current_chunk.extend_if_has_space(samples)  # type: ignore
             if num_samples_added == 0:
@@ -442,8 +430,8 @@
                 num = int(num_samples_added)
                 if register:
                     enc.register_samples(num)
+                    commit_diff.add_data(num)
                 samples = samples[num:]
-<<<<<<< HEAD
         if register:
             return updated_chunks
         return updated_chunks, tiles
@@ -456,15 +444,11 @@
         self.cache.autoflush = False
 
         samples = self._sanitize_samples(samples)
-        indexes_added = get_sample_indexes_added(self.num_samples, samples)
         self._samples_to_chunks(
             samples,
             start_chunk=self.last_chunk(),
             register=True,
         )
-=======
-                commit_diff.add_data(num)
->>>>>>> 50bad4f3
 
         self.cache.autoflush = initial_autoflush
 
