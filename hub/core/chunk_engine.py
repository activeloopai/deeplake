--- conflicted
+++ resolved
@@ -37,15 +37,11 @@
     get_tensor_meta_key,
     get_tensor_tile_encoder_key,
 )
-<<<<<<< HEAD
 from hub.util.exceptions import (
     CorruptedMetaError,
     DynamicTensorNumpyError,
     ReadOnlyModeError,
 )
-=======
-from hub.util.exceptions import CorruptedMetaError, DynamicTensorNumpyError
->>>>>>> 5662c3a6
 
 
 class ChunkEngine:
@@ -261,7 +257,7 @@
 
     @property
     def commit_chunk_set_exists(self) -> bool:
-<<<<<<< HEAD
+        """Checks if the commit chunk set exists for the given tensor in the current commit."""
         commit_id = self.commit_id
         if (
             self._commit_chunk_set is not None
@@ -270,11 +266,6 @@
             return True
 
         try:
-=======
-        """Checks if the commit chunk set exists for the given tensor in the current commit."""
-        try:
-            commit_id = self.version_state["commit_id"]
->>>>>>> 5662c3a6
             key = get_tensor_commit_chunk_set_key(self.key, commit_id)
             self.meta_cache[key]
             return True
