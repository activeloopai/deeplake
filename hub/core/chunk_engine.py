<<<<<<< HEAD
import warnings
=======
>>>>>>> 7aa63c51
from hub.util.casting import get_dtype
from hub.core.compression import decompress_array
from math import ceil
from typing import Any, Optional, Sequence, Union, Tuple, List, Set
from hub.util.exceptions import (
    CorruptedMetaError,
    DynamicTensorNumpyError,
)
from hub.core.meta.tensor_meta import TensorMeta
from hub.core.index.index import Index
from hub.util.keys import (
    get_chunk_key,
    get_chunk_id_encoder_key,
    get_tensor_meta_key,
)
from hub.core.sample import Sample, SampleValue  # type: ignore
from hub.constants import DEFAULT_MAX_CHUNK_SIZE

import numpy as np

from hub.core.storage.lru_cache import LRUCache

from hub.core.chunk import Chunk

from hub.core.meta.encode.chunk_id import ChunkIdEncoder

from hub.core.serialize import serialize_input_samples


def is_uniform_sequence(samples):
    """Determines if a sequence of samples has uniform type and shape, allowing it to be vectorized by `ChunkEngine.extend`."""
    if len(set(map(type, samples))) != 1:
        # Cannot vectorize sequence with inconsistent types
        return False
    elif any(isinstance(s, np.ndarray) for s in samples):
        # Numpy arrays will only be vectorized if they have the same shape
        return len(set(s.shape for s in samples)) == 1
    elif any(isinstance(s, Sample) for s in samples):
        # Sample objects will not be vectorized
        return False
    else:
        # Scalar samples can be vectorized
        return True


# used for warning the user if updating a tensor caused suboptimal chunks
CHUNK_UPDATE_WARN_PORTION = 0.2


class ChunkEngine:
    def __init__(
        self,
        key: str,
        cache: LRUCache,
        max_chunk_size: int = DEFAULT_MAX_CHUNK_SIZE,
        meta_cache: LRUCache = None,
    ):
        """Handles creating `Chunk`s and filling them with incoming samples.

        Data delegation:
            All samples must live inside a chunk. No chunks may contain partial samples, only 1 chunk per sample.
            A chunk holds the dynamic information for the samples they contain (like shape and byte ranges).
            For more information on the `Chunk` format, check out the `Chunk` class.

        ChunkIdEncoder:
            The `ChunkIdEncoder` bidirectionally maps samples to the chunk IDs they live in. For more information,
            see `ChunkIdEncoder`'s docstring.

        Example:
            Given:
                Sample sizes: [1 * MB, 1 * MB, 14 * MB, 15 * MB, 15 * MB]
                Min chunk size: 16 * MB
                Max chunk size: 32 * MB


            Basic logic:
                >>> chunks = []
                >>> chunks.append(sum([1 * MB, 1 * MB, 14 * MB, 15 * MB]))  # i=(0, 1, 2, 3)
                >>> chunks[-1]
                31 * MB
                >>> chunks.append(sum([15 * MB]))  # i=(4,)
                >>> chunks[-1]
                15 * MB

            Samples 0, 1, 2, and 3 can be stored in 1 chunk. sample 4 resides in it's own chunk.

            If more samples come later: sizes = [15 * MB, 1 * MB]

            Basic logic:
                >>> len(chunks)
                2
                >>> chunks[-1]
                15 * MB
                >>> chunks[-1] += sum([15 * MB, 1 * MB])  # i=(5, 6)
                >>> chunks[-1]
                31 * MB
                >>> sum(chunks)
                62 * MB
                >>> len(chunks)
                2

            Because our max chunk size is 32 * MB, we try to fit as much data into this size as possible.


        Args:
            key (str): Tensor key.
            cache (LRUCache): Cache for which chunks and the metadata are stored.
            max_chunk_size (int): Chunks generated by this instance will never exceed this size. Defaults to DEFAULT_MAX_CHUNK_SIZE.
            meta_cache (LRUCache): Cache used for storing non chunk data such as tensor meta and chunk id encoder during transforms in memory.

        Raises:
            ValueError: If invalid max chunk size.
        """

        self.key = key
        self.cache = cache

        if max_chunk_size <= 2:
            raise ValueError("Max chunk size should be > 2 bytes.")

        self.max_chunk_size = max_chunk_size

        # only the last chunk may be less than this
        self.min_chunk_size = self.max_chunk_size // 2
        self._meta_cache = meta_cache

    @property
    def meta_cache(self) -> LRUCache:
        return self._meta_cache or self.cache

    @property
    def chunk_id_encoder(self) -> ChunkIdEncoder:
        """Gets the chunk id encoder from cache, if one is not found it creates a blank encoder.
        For more information on what `ChunkIdEncoder` is used for, see the `__init__` docstring.

        Raises:
            CorruptedMetaError: If chunk id encoding was corrupted.

        Returns:
            ChunkIdEncoder: The chunk ID encoder handles the mapping between sample indices
                and their corresponding chunks.
        """
        key = get_chunk_id_encoder_key(self.key)
        if not self.chunk_id_encoder_exists:

            # 1 because we always update the meta information before writing the samples (to account for potentially corrupted data in the future)
            if self.tensor_meta.length > 1:
                raise CorruptedMetaError(
                    f"Tensor length is {self.tensor_meta.length}, but could not find the chunk id encoder."
                )

            enc = ChunkIdEncoder()
            self.meta_cache[key] = enc
            return enc

        enc = self.meta_cache.get_cachable(key, ChunkIdEncoder)
        return enc

    @property
    def chunk_id_encoder_exists(self) -> bool:
        try:
            key = get_chunk_id_encoder_key(self.key)
            self.meta_cache[key]
            return True
        except KeyError:
            return False

    @property
    def num_chunks(self) -> int:
        if not self.chunk_id_encoder_exists:
            return 0
        return self.chunk_id_encoder.num_chunks

    @property
    def num_samples(self) -> int:
        if not self.chunk_id_encoder_exists:
            return 0
        return self.chunk_id_encoder.num_samples

    @property
    def last_chunk(self) -> Optional[Chunk]:
        if self.num_chunks == 0:
            return None

        return self.get_chunk(self.last_chunk_key)

    def get_chunk(self, chunk_key: str) -> Chunk:
        return self.cache.get_cachable(chunk_key, Chunk)

    @property
    def last_chunk_key(self) -> str:
        last_chunk_name = self.chunk_id_encoder.get_name_for_chunk(-1)
        last_chunk_key = get_chunk_key(self.key, last_chunk_name)
        return last_chunk_key

    @property
    def tensor_meta(self):
        tensor_meta_key = get_tensor_meta_key(self.key)
        return self.meta_cache.get_cachable(tensor_meta_key, TensorMeta)

    def _append_bytes(self, buffer: memoryview, shape: Tuple[int]):
        """Treat `buffer` as a single sample and place them into `Chunk`s. This function implements the algorithm for
        determining which chunks contain which parts of `buffer`.

        Args:
            buffer (memoryview): Buffer that represents a single sample. Can have a
                length of 0, in which case `shape` should contain at least one 0 (empty sample).
            shape (Tuple[int]): Shape for the sample that `buffer` represents.
        """

        # num samples is always 1 when appending
        num_samples = 1

        buffer_consumed = self._try_appending_to_last_chunk(buffer, shape)
        if not buffer_consumed:
            self._append_to_new_chunk(buffer, shape)

        self.chunk_id_encoder.register_samples(num_samples)
        self._synchronize_cache()

    def _synchronize_cache(self, chunk_keys: List[str] = None):
        """Synchronizes cachables with the cache.

        Args:
            chunk_keys (List[str]): List of chunk keys to be synchronized. If None, only the last chunk will be synchronized. Defaults to None.
        """

        # TODO implement tests for cache size compute
        # TODO: optimize this by storing all of these keys in the chunk engine's state (posixpath.joins are pretty slow)

        # synchronize chunks
        if chunk_keys is None:
            chunk_keys = [self.last_chunk_key]
        for chunk_key in chunk_keys:
            chunk = self.get_chunk(chunk_key)
            self.cache.update_used_cache_for_path(chunk_key, chunk.nbytes)  # type: ignore

        # synchronize tensor meta
        tensor_meta_key = get_tensor_meta_key(self.key)
        self.meta_cache[tensor_meta_key] = self.tensor_meta

        # synchronize chunk ID encoder
        chunk_id_key = get_chunk_id_encoder_key(self.key)
        self.meta_cache[chunk_id_key] = self.chunk_id_encoder

    def _try_appending_to_last_chunk(
        self, buffer: memoryview, shape: Tuple[int]
    ) -> bool:
        """Will store `buffer` inside of the last chunk if it can.
        It can be stored in the last chunk if it exists and has space for `buffer`.

        Args:
            buffer (memoryview): Data to store. This can represent any number of samples.
            shape (Tuple[int]): Shape for the sample that `buffer` represents.

        Returns:
            bool: True if `buffer` was successfully written to the last chunk, otherwise False.
        """

        last_chunk = self.last_chunk
        if last_chunk is None:
            return False

        incoming_num_bytes = len(buffer)

        if last_chunk.is_under_min_space(self.min_chunk_size):
            last_chunk_size = last_chunk.num_data_bytes
            chunk_ct_content = _min_chunk_ct_for_data_size(
                self.max_chunk_size, incoming_num_bytes
            )

            extra_bytes = min(incoming_num_bytes, self.max_chunk_size - last_chunk_size)
            combined_chunk_ct = _min_chunk_ct_for_data_size(
                self.max_chunk_size, incoming_num_bytes + last_chunk_size
            )

            # combine if count is same
            if combined_chunk_ct == chunk_ct_content:
                last_chunk.append_sample(
                    buffer[:extra_bytes], self.max_chunk_size, shape
                )
                return True

        return False

    def _append_to_new_chunk(self, buffer: memoryview, shape: Tuple[int]):
        """Will create a new chunk and store `buffer` inside of it. Assumes that `buffer`'s length is < max chunk size.
        This should be called if `buffer` could not be added to the last chunk.

        Args:
            buffer (memoryview): Data to store. This can represent any number of samples.
            shape (Tuple[int]): Shape for the sample that `buffer` represents.
        """

        # check if `last_chunk_extended` to handle empty samples
        new_chunk = self._create_new_chunk()
        new_chunk.append_sample(buffer, self.max_chunk_size, shape)

    def _create_new_chunk(self):
        """Creates and returns a new `Chunk`. Automatically creates an ID for it and puts a reference in the cache."""

        chunk_id = self.chunk_id_encoder.generate_chunk_id()
        chunk = Chunk()
        chunk_name = ChunkIdEncoder.name_from_id(chunk_id)
        chunk_key = get_chunk_key(self.key, chunk_name)
        self.cache[chunk_key] = chunk
        return chunk

    def extend(self, samples: Union[np.ndarray, Sequence[SampleValue]]):
        """Formats a batch of `samples` and feeds them into `_append_bytes`."""

        self.cache.check_readonly()

        tensor_meta = self.tensor_meta
        if tensor_meta.dtype is None:
            tensor_meta.set_dtype(get_dtype(samples))

        samples = serialize_input_samples(samples, tensor_meta, self.min_chunk_size)
        for buffer, shape in samples:
            # update tensor meta length first because erroneous meta information is better than un-accounted for data.
<<<<<<< HEAD
=======
            # TODO: move these functions somewhere usable by update and any other methods
>>>>>>> 7aa63c51
            tensor_meta.update_shape_interval(shape)
            tensor_meta.length += 1
            self._append_bytes(buffer, shape)

        self.cache.maybe_flush()

    def append(self, sample: SampleValue):
        """Formats a single `sample` (compresseses/decompresses if applicable) and feeds it into `_append_bytes`."""
        self.extend([sample])

<<<<<<< HEAD
        self.cache.check_readonly()
        self.extend([sample])

    def update(self, index: Index, samples: Union[Sequence[SampleValue], SampleValue]):
        """Update data at `index` with `samples`."""

        self.cache.check_readonly()

        tensor_meta = self.tensor_meta
        enc = self.chunk_id_encoder
        updated_chunks = set()

        index_length = index.length(self.num_samples)
        samples = _make_sequence(samples, index_length)
        serialized_input_samples = serialize_input_samples(
            samples, tensor_meta, self.min_chunk_size
        )

        chunks_nbytes_after_updates = []
        global_sample_indices = tuple(index.values[0].indices(self.num_samples))
        for i, (buffer, shape) in enumerate(serialized_input_samples):
            global_sample_index = global_sample_indices[i]  # TODO!

            chunk = self.get_chunk_for_sample(global_sample_index, enc)

            local_sample_index = enc.translate_index_relative_to_chunks(
                global_sample_index
            )

            tensor_meta.update_shape_interval(shape)
            chunk.update_sample(local_sample_index, buffer, shape)
            updated_chunks.add(chunk)

            # only care about deltas if it isn't the last chunk
            if chunk.key != self.last_chunk_key:  # type: ignore
                chunks_nbytes_after_updates.append(chunk.nbytes)

        # TODO: [refactor] this is a hacky way, also `self._synchronize_cache` might be redundant. maybe chunks should use callbacks.
        for chunk in updated_chunks:
            self.cache[chunk.key] = chunk  # type: ignore
=======
    def update(self, index: Index, samples):
        # TODO: static typing refactor for samples

        self.cache.check_readonly()

        for buffer, shape in serialize_input_samples(
            samples, self.tensor_meta, self.min_chunk_size
        ):
            continue

        # TODO: update
        raise NotImplementedError
>>>>>>> 7aa63c51

        self._synchronize_cache(chunk_keys=[])
        self.cache.maybe_flush()

        _warn_if_suboptimal_chunks(
            chunks_nbytes_after_updates, self.min_chunk_size, self.max_chunk_size
        )

    def numpy(
        self, index: Index, aslist: bool = False
    ) -> Union[np.ndarray, Sequence[np.ndarray]]:
        """Reads samples from chunks and returns as a numpy array. If `aslist=True`, returns a sequence of numpy arrays.

        Args:
            index (Index): Represents the samples to read from chunks. See `Index` for more information.
            aslist (bool): If True, the samples will be returned as a list of numpy arrays. If False, returns a single numpy array. Defaults to False.

        Raises:
            DynamicTensorNumpyError: If shapes of the samples being read are not all the same.

        Returns:
            Union[np.ndarray, Sequence[np.ndarray]]: Either a list of numpy arrays or a single numpy array (depending on the `aslist` argument).
        """

        length = self.num_samples
        enc = self.chunk_id_encoder
        last_shape = None
        samples = []

        for global_sample_index in index.values[0].indices(length):
            chunk = self.get_chunk_for_sample(global_sample_index, enc)
            sample = self.read_sample_from_chunk(global_sample_index, chunk)
            shape = sample.shape

            if not aslist and last_shape is not None:
                if shape != last_shape:
                    raise DynamicTensorNumpyError(self.key, index, "shape")

            samples.append(sample)
            last_shape = shape

        return _format_read_samples(samples, index, aslist)
<<<<<<< HEAD

    def get_chunk_for_sample(
        self, global_sample_index: int, enc: ChunkIdEncoder
    ) -> Chunk:
        """Retrives the `Chunk` object corresponding to `global_sample_index`.
        Args:
            global_sample_index (int): Index relative to the entire tensor representing the sample.
            enc (ChunkIdEncoder): Chunk ID encoder. This is an argument because right now it is
                sub-optimal to use `self.chunk_id_encoder` due to posixpath joins.
        Returns:
            Chunk: Chunk object that contains `global_sample_index`.
        """

        chunk_id = enc[global_sample_index]
        chunk_name = ChunkIdEncoder.name_from_id(chunk_id)
        chunk_key = get_chunk_key(self.key, chunk_name)
        chunk = self.cache.get_cachable(chunk_key, Chunk)
        chunk.key = chunk_key

        return chunk
=======
>>>>>>> 7aa63c51

    def read_sample_from_chunk(
        self, global_sample_index: int, chunk: Chunk, cast: bool = True
    ) -> np.ndarray:
        """Read a sample from a chunk, converts the global index into a local index. Handles decompressing if applicable."""

        expect_compressed = self.tensor_meta.sample_compression is not None
        dtype = self.tensor_meta.dtype

        enc = self.chunk_id_encoder

        buffer = chunk.memoryview_data
        local_sample_index = enc.translate_index_relative_to_chunks(global_sample_index)
        shape = chunk.shapes_encoder[local_sample_index]
        sb, eb = chunk.byte_positions_encoder[local_sample_index]

        buffer = buffer[sb:eb]

        if len(buffer) == 0:
            return np.zeros(shape, dtype=dtype)

        if expect_compressed:
            sample = decompress_array(buffer, shape)
            if cast and sample.dtype != self.tensor_meta.dtype:
                sample = sample.astype(self.tensor_meta.dtype)
        else:
            sample = np.frombuffer(buffer, dtype=dtype).reshape(shape)

        return sample

    def get_chunk_names(
        self, sample_index: int, last_index: int, target_chunk_count: int
    ) -> Set[str]:
        """Fetches a set of chunk names in which data starting from sample_index is contained.
            This is used by Pytorch integration.

        Args:
            sample_index: The index starting from which chunk names need to be fetched.
            last_index: The last index till which chunk names need to be fetched.
            target_chunk_count: The target number of chunk names required. The actual size of the returned set may be:-
                a) Less than target_chunk_count: If there are no more chunks to fetch.
                b) More than target_chunk_count: If the last chunk filling up target_chunk_count is a partial chunk, the remaining chunks are fetched.
                c) Equal to the target_chunk_count: In all other cases.

        Returns:
            Set of chunk names.
        """
        chunk_names: Set[str] = set()
        while len(chunk_names) < target_chunk_count and sample_index < last_index:
            chunk_id = self.chunk_id_encoder[sample_index]
            chunk = self.chunk_id_encoder.name_from_id(chunk_id)
            # todo, change to chunk_names.update once chunks returns sequence instead of single string
            chunk_names.add(chunk)
            sample_index += 1
        return chunk_names

    def validate_num_samples_is_synchronized(self):
        """Check if tensor meta length and chunk ID encoder are representing the same number of samples.
        Helpful for determining if a user has tampered with the tensor meta or the chunk ID encoder, or if
        the tensor was corruptd.

        Raises:
            CorruptedMetaError: tensor_meta and chunk_id_encoder must have the same num samples.
        """

        tensor_meta_length = self.tensor_meta.length

        # compare chunk ID encoder and tensor meta
        chunk_id_num_samples = self.chunk_id_encoder.num_samples
        if tensor_meta_length != chunk_id_num_samples:
            tkey = get_tensor_meta_key(self.key)
            ikey = get_chunk_id_encoder_key(self.key)
            raise CorruptedMetaError(
                f"'{tkey}' and '{ikey}' have a record of different numbers of samples. Got {tensor_meta_length} and {chunk_id_num_samples} respectively."
            )


def _format_read_samples(
    samples: Sequence[np.array], index: Index, aslist: bool
) -> Union[np.ndarray, List[np.ndarray]]:
<<<<<<< HEAD
    """Prepare samples read from chunks, like making sure the shape is as expected."""
=======
    """Prepares samples being read from the chunk engine in the format the user expects."""
>>>>>>> 7aa63c51

    samples = index.apply(samples)  # type: ignore

    if aslist and all(map(np.isscalar, samples)):
        samples = list(arr.item() for arr in samples)

    samples = index.apply_squeeze(samples)  # type: ignore

    if aslist:
        return samples
    else:
        return np.array(samples)


def _min_chunk_ct_for_data_size(chunk_max_data_bytes: int, size: int) -> int:
    """Calculates the minimum number of chunks in which data of given size can be fit."""
    return ceil(size / chunk_max_data_bytes)


def _make_sequence(
    samples: Union[Sequence[SampleValue], SampleValue], index_length: int
) -> Sequence[SampleValue]:
    """Make `samples` a sequence of `SampleValue`s.

    Args:
        samples (Union[Sequence[SampleValue], SampleValue]): Incoming samples to be made into a sequence.
        index_length (int): Number of expected samples in the sequence.

    Raises:
        ValueError: If `index_length` is incompatible with the true length of `samples`.

    Returns:
        Sequence[SampleValue]: Sequence of `SampleValue`s with the same length as `index_length`.
    """

    if index_length == 1:
        if hasattr(samples, "__len__"):
            if len(samples) != 1:
                samples = [samples]
        elif hasattr(samples, "shape"):
            if len(samples.shape) > 0 and samples.shape[0] != 1:  # type: ignore
                samples = [samples]
        else:
            samples = [samples]

    if hasattr(samples, "__len__"):
        if index_length != len(samples):
            raise ValueError(
                f"Index length ({index_length}) and length of samples ({len(samples)}) must be equal for updating a tensor."
            )
    else:
        samples = [samples]

    return samples


def _warn_if_suboptimal_chunks(
    chunks_nbytes_after_updates: List[int], min_chunk_size: int, max_chunk_size: int
):
    upper_warn_threshold = max_chunk_size * (1 + CHUNK_UPDATE_WARN_PORTION)
    lower_warn_threshold = min_chunk_size * (1 - CHUNK_UPDATE_WARN_PORTION)

    for nbytes in chunks_nbytes_after_updates:
        if nbytes > upper_warn_threshold or nbytes < lower_warn_threshold:
            warnings.warn(
                "After update, some chunks were suboptimal. Be careful when doing lots of updates that modify the sizes of samples by a large amount, these can heavily impact read performance!"
            )
            break<|MERGE_RESOLUTION|>--- conflicted
+++ resolved
@@ -1,7 +1,4 @@
-<<<<<<< HEAD
 import warnings
-=======
->>>>>>> 7aa63c51
 from hub.util.casting import get_dtype
 from hub.core.compression import decompress_array
 from math import ceil
@@ -322,10 +319,7 @@
         samples = serialize_input_samples(samples, tensor_meta, self.min_chunk_size)
         for buffer, shape in samples:
             # update tensor meta length first because erroneous meta information is better than un-accounted for data.
-<<<<<<< HEAD
-=======
             # TODO: move these functions somewhere usable by update and any other methods
->>>>>>> 7aa63c51
             tensor_meta.update_shape_interval(shape)
             tensor_meta.length += 1
             self._append_bytes(buffer, shape)
@@ -334,10 +328,6 @@
 
     def append(self, sample: SampleValue):
         """Formats a single `sample` (compresseses/decompresses if applicable) and feeds it into `_append_bytes`."""
-        self.extend([sample])
-
-<<<<<<< HEAD
-        self.cache.check_readonly()
         self.extend([sample])
 
     def update(self, index: Index, samples: Union[Sequence[SampleValue], SampleValue]):
@@ -377,20 +367,6 @@
         # TODO: [refactor] this is a hacky way, also `self._synchronize_cache` might be redundant. maybe chunks should use callbacks.
         for chunk in updated_chunks:
             self.cache[chunk.key] = chunk  # type: ignore
-=======
-    def update(self, index: Index, samples):
-        # TODO: static typing refactor for samples
-
-        self.cache.check_readonly()
-
-        for buffer, shape in serialize_input_samples(
-            samples, self.tensor_meta, self.min_chunk_size
-        ):
-            continue
-
-        # TODO: update
-        raise NotImplementedError
->>>>>>> 7aa63c51
 
         self._synchronize_cache(chunk_keys=[])
         self.cache.maybe_flush()
@@ -433,7 +409,6 @@
             last_shape = shape
 
         return _format_read_samples(samples, index, aslist)
-<<<<<<< HEAD
 
     def get_chunk_for_sample(
         self, global_sample_index: int, enc: ChunkIdEncoder
@@ -454,8 +429,6 @@
         chunk.key = chunk_key
 
         return chunk
-=======
->>>>>>> 7aa63c51
 
     def read_sample_from_chunk(
         self, global_sample_index: int, chunk: Chunk, cast: bool = True
@@ -536,11 +509,7 @@
 def _format_read_samples(
     samples: Sequence[np.array], index: Index, aslist: bool
 ) -> Union[np.ndarray, List[np.ndarray]]:
-<<<<<<< HEAD
-    """Prepare samples read from chunks, like making sure the shape is as expected."""
-=======
     """Prepares samples being read from the chunk engine in the format the user expects."""
->>>>>>> 7aa63c51
 
     samples = index.apply(samples)  # type: ignore
 
