import hub
import numpy as np
from typing import Any, Callable, Dict, Optional, Sequence, Union, List, Tuple
from hub.api.info import Info
from hub.core.tensor_link import get_link_transform
from hub.core.version_control.commit_diff import CommitDiff
from hub.core.version_control.commit_node import CommitNode  # type: ignore
from hub.core.version_control.commit_chunk_set import CommitChunkSet  # type: ignore
from typing import Any, Dict, List, Optional, Sequence, Union, Callable
from hub.core.meta.encode.tile import TileEncoder
from hub.core.storage.provider import StorageProvider
from hub.core.storage import S3Provider, GCSProvider
from hub.core.tiling.deserialize import combine_chunks, translate_slices, coalesce_tiles
from hub.core.tiling.serialize import break_into_tiles
from hub.util.casting import get_empty_sample, intelligent_cast
from hub.util.shape_interval import ShapeInterval
from hub.constants import DEFAULT_MAX_CHUNK_SIZE, FIRST_COMMIT_ID, PARTIAL_NUM_SAMPLES
from hub.constants import RANDOM_MAX_ALLOWED_CHUNK_SIZE, RANDOM_MINIMAL_CHUNK_SIZE, RANDOM_CHUNK_SIZE
from hub.core.chunk.base_chunk import BaseChunk, InputSample
from hub.core.chunk.chunk_compressed_chunk import ChunkCompressedChunk
from hub.core.chunk.sample_compressed_chunk import SampleCompressedChunk
from hub.core.chunk.uncompressed_chunk import UncompressedChunk
from hub.core.fast_forwarding import ffw_chunk_id_encoder
from hub.core.index.index import Index, IndexEntry
from hub.core.meta.encode.chunk_id import CHUNK_ID_COLUMN, ChunkIdEncoder
from hub.core.meta.encode.sequence import SequenceEncoder
from hub.core.meta.tensor_meta import TensorMeta
from hub.core.storage.lru_cache import LRUCache
from hub.util.casting import get_dtype, get_htype
from hub.core.sample import Sample
from hub.util.chunk_engine import (
    check_samples_type,
    make_sequence,
    check_suboptimal_chunks,
    check_sample_shape,
)
from hub.util.keys import (
    get_chunk_id_encoder_key,
    get_sequence_encoder_key,
    get_tensor_commit_diff_key,
    get_tensor_meta_key,
    get_chunk_key,
    get_tensor_commit_chunk_set_key,
    get_tensor_meta_key,
    get_tensor_tile_encoder_key,
    get_tensor_info_key,
)
from hub.util.exceptions import (
    CorruptedMetaError,
    DynamicTensorNumpyError,
    ReadOnlyModeError,
)
from hub.util.remove_cache import get_base_storage
from hub.compression import VIDEO_COMPRESSIONS
from itertools import chain, repeat
from collections.abc import Iterable


class ChunkEngine:
    def __init__(
            self,
            key: str,
            cache: LRUCache,
            version_state: Dict[str, Any],
            meta_cache: LRUCache = None,
    ):
        """Handles creating `Chunk`s and filling them with incoming samples.

        Data delegation:
            All samples must live inside a chunk. No chunks may contain partial samples, only 1 chunk per sample.
            A chunk holds the dynamic information for the samples they contain (like shape and byte ranges).
            For more information on the `Chunk` format, check out the `Chunk` class.

        ChunkIdEncoder:
            The `ChunkIdEncoder` bidirectionally maps samples to the chunk IDs they live in. For more information,
            see `ChunkIdEncoder`'s docstring.

        Example:
            Given:
                Sample sizes: [1 * MB, 1 * MB, 14 * MB, 15 * MB, 15 * MB]
                Min chunk size: 16 * MB
                Max chunk size: 32 * MB


            Basic logic:
                >>> chunks = []
                >>> chunks.append(sum([1 * MB, 1 * MB, 14 * MB, 15 * MB]))  # i=(0, 1, 2, 3)
                >>> chunks[-1]
                31 * MB
                >>> chunks.append(sum([15 * MB]))  # i=(4,)
                >>> chunks[-1]
                15 * MB

            Samples 0, 1, 2, and 3 can be stored in 1 chunk. sample 4 resides in it's own chunk.

            If more samples come later: sizes = [15 * MB, 1 * MB]

            Basic logic:
                >>> len(chunks)
                2
                >>> chunks[-1]
                15 * MB
                >>> chunks[-1] += sum([15 * MB, 1 * MB])  # i=(5, 6)
                >>> chunks[-1]
                31 * MB
                >>> sum(chunks)
                62 * MB
                >>> len(chunks)
                2

            Because our max chunk size is 32 * MB, we try to fit as much data into this size as possible.


        Args:
            key (str): Tensor key.
            cache (LRUCache): Cache for which chunks and the metadata are stored.
            version_state (Dict[str, Any]): The version state of the dataset, includes commit_id, commit_node, branch, branch_commit_map and commit_node_map.
            meta_cache (LRUCache): Cache used for storing non chunk data such as tensor meta and chunk id encoder during transforms in memory.

        Raises:
            ValueError: If invalid max chunk size.
        """

        self.key = key
        self.cache = cache
        self.base_storage = get_base_storage(cache)
        self._meta_cache = meta_cache
        self.version_state = version_state
        self.compression = None
        self.chunk_class = BaseChunk

        self._tensor_meta: Optional[TensorMeta] = None
        self._tensor_meta_commit_id: Optional[str] = None

        self._chunk_id_encoder: Optional[ChunkIdEncoder] = None
        self._chunk_id_encoder_commit_id: Optional[str] = None

        self._sequence_encoder: Optional[SequenceEncoder] = None
        self._sequence_encoder_commit_id: Optional[str] = None

        self._tile_encoder: Optional[TileEncoder] = None
        self._tile_encoder_commit_id: Optional[str] = None

        self._commit_chunk_set: Optional[CommitChunkSet] = None
        self._commit_chunk_set_commit_id: Optional[str] = None

        self._commit_diff: Optional[CommitDiff] = None
        self._commit_diff_commit_id: Optional[str] = None

        self._active_appended_chunk: Optional[BaseChunk] = None
        self._active_updated_chunk: Optional[BaseChunk] = None

        self._info: Optional[Info] = None
        self._info_commit_id: Optional[str] = None

        self._all_chunk_engines: Optional[Dict[str, ChunkEngine]] = None

        tensor_meta = self.tensor_meta

        if tensor_meta.sample_compression:
            self.compression = tensor_meta.sample_compression
            self.chunk_class = SampleCompressedChunk
        elif tensor_meta.chunk_compression:
            self.compression = tensor_meta.chunk_compression
            self.chunk_class = ChunkCompressedChunk
        else:
            self.chunk_class = UncompressedChunk

        self.cached_data: Optional[np.ndarray] = None
        self.cache_range: range = range(0)

    @property
    def is_data_cachable(self):
        tensor_meta = self.tensor_meta
        return (
                self.chunk_class == UncompressedChunk
                and tensor_meta.htype not in ["text", "json", "list"]
                and (tensor_meta.max_shape == tensor_meta.min_shape)
                and (np.prod(tensor_meta.max_shape) < 20)
        )

    @property
    def commit_id(self):
        return self.version_state["commit_id"]

    @property
    def max_chunk_size(self):
        # no chunks may exceed this
        return (
                getattr(self.tensor_meta, "max_chunk_size", None) or DEFAULT_MAX_CHUNK_SIZE
        )

    @property
    def chunk_args(self):
        return [
            self.min_chunk_size,
            self.max_chunk_size,
            self.tensor_meta,
            self.compression,
        ]

    @property
    def min_chunk_size(self):
        # only the last chunk may be less than this
        return self.max_chunk_size // 2

    @property
    def tensor_meta(self):
        commit_id = self.commit_id
        if self._tensor_meta is None or self._tensor_meta_commit_id != commit_id:
            key = get_tensor_meta_key(self.key, commit_id)
            self._tensor_meta = self.meta_cache.get_hub_object(key, TensorMeta)
            self._tensor_meta_commit_id = commit_id
            self.meta_cache.register_hub_object(key, self._tensor_meta)
        return self._tensor_meta

    @property
    def meta_cache(self) -> LRUCache:
        return self._meta_cache or self.cache

    @property
    def chunk_id_encoder(self) -> ChunkIdEncoder:
        """Gets the chunk id encoder from cache, if one is not found it creates a blank encoder.
        For more information on what `ChunkIdEncoder` is used for, see the `__init__` docstring.

        Raises:
            CorruptedMetaError: If chunk id encoding was corrupted.

        Returns:
            ChunkIdEncoder: The chunk ID encoder handles the mapping between sample indices
                and their corresponding chunks.
        """
        commit_id = self.commit_id
        if (
                self._chunk_id_encoder is None
                or self._chunk_id_encoder_commit_id != commit_id
        ):
            commit_id = self.commit_id
            key = get_chunk_id_encoder_key(self.key, commit_id)
            if not self.chunk_id_encoder_exists:
                enc = ChunkIdEncoder()
                try:
                    self.meta_cache[key] = enc
                except ReadOnlyModeError:
                    pass
            else:
                enc = self.meta_cache.get_hub_object(key, ChunkIdEncoder)
            self._chunk_id_encoder = enc
            self._chunk_id_encoder_commit_id = commit_id
            self.meta_cache.register_hub_object(key, enc)
        return self._chunk_id_encoder

    @property
    def commit_chunk_set(self) -> Optional[CommitChunkSet]:
        """Gets the commit chunk set from cache, if one is not found it creates a blank one.

        Returns:
            Optional[CommitChunkSet]: The commit chunk set keeps track of all the chunks present in the current commit, returns None for the first commit.
        """
        commit_id = self.commit_id
        if commit_id == FIRST_COMMIT_ID:
            # the first commit doesn't need a commit chunk set
            return None
        if (
                self._commit_chunk_set is None
                or self._commit_chunk_set_commit_id != commit_id
        ):
            key = get_tensor_commit_chunk_set_key(self.key, commit_id)
            if not self.commit_chunk_set_exists:
                cset = CommitChunkSet()
                try:
                    self.meta_cache[key] = cset
                except ReadOnlyModeError:
                    pass
            else:
                cset = self.meta_cache.get_hub_object(key, CommitChunkSet)
            self._commit_chunk_set = cset
            self._commit_chunk_set_commit_id = commit_id
            self.meta_cache.register_hub_object(key, cset)
        return self._commit_chunk_set

    @property
    def commit_chunk_set_exists(self) -> bool:
        """Checks if the commit chunk set exists for the given tensor in the current commit."""
        commit_id = self.commit_id
        if (
                self._commit_chunk_set is not None
                and self._commit_chunk_set_commit_id == commit_id
        ):
            return True

        try:
            key = get_tensor_commit_chunk_set_key(self.key, commit_id)
            self.meta_cache[key]
            return True
        except KeyError:
            return False

    @property
    def commit_diff(self) -> CommitDiff:
        """Gets the commit diff from cache, if one is not found it creates a blank one.

        Returns:
            CommitDiff: The commit diff keeps track of all the changes in the current commit.
        """
        commit_id = self.commit_id
        if self._commit_diff is None or self._commit_diff_commit_id != commit_id:
            key = get_tensor_commit_diff_key(self.key, commit_id)
            if not self.commit_diff_exists:
                diff = CommitDiff(self.num_samples)
                try:
                    self.meta_cache[key] = diff
                except ReadOnlyModeError:
                    pass
            else:
                diff = self.meta_cache.get_hub_object(key, CommitDiff)
            self._commit_diff = diff
            self._commit_diff_commit_id = commit_id
            self.meta_cache.register_hub_object(key, diff)
        return self._commit_diff

    @property
    def commit_diff_exists(self) -> bool:
        commit_id = self.commit_id
        if self._commit_diff is not None and self._commit_diff_commit_id == commit_id:
            return True
        try:
            key = get_tensor_commit_diff_key(self.key, commit_id)
            self.meta_cache[key]
            return True
        except KeyError:
            return False

    @property
    def chunk_id_encoder_exists(self) -> bool:
        commit_id = self.commit_id
        if (
                self._chunk_id_encoder is not None
                and self._chunk_id_encoder_commit_id == commit_id
        ):
            return True
        try:
            key = get_chunk_id_encoder_key(self.key, commit_id)
            self.meta_cache[key]
            return True
        except KeyError:
            return False

    def _is_tiled_sample(self, global_sample_index):
        return global_sample_index in self.tile_encoder

    @property
    def tile_encoder(self) -> TileEncoder:
        """Gets the tile encoder from cache, if one is not found it creates a blank encoder."""
        commit_id = self.commit_id
        if self._tile_encoder is None or self._tile_encoder_commit_id != commit_id:
            key = get_tensor_tile_encoder_key(self.key, commit_id)
            if not self.tile_encoder_exists:
                enc = TileEncoder()
                try:
                    self.meta_cache[key] = enc
                except ReadOnlyModeError:
                    pass
            else:
                enc = self.meta_cache.get_hub_object(key, TileEncoder)
            self._tile_encoder = enc
            self._tile_encoder_commit_id = commit_id
            self.meta_cache.register_hub_object(key, enc)
        return self._tile_encoder

    @property
    def tile_encoder_exists(self) -> bool:
        commit_id = self.commit_id
        if self._tile_encoder is not None and self._tile_encoder_commit_id == commit_id:
            return True

        try:
            key = get_tensor_tile_encoder_key(self.key, commit_id)
            self.meta_cache[key]
            return True
        except KeyError:
            return False

    @property
    def creds_encoder(self):
        return None

    @property
    def num_chunks(self) -> int:
        if not self.chunk_id_encoder_exists:
            return 0
        return self.chunk_id_encoder.num_chunks

    @property
    def num_samples(self) -> int:
        return self.tensor_meta.length

    @property
    def last_chunk_key(self) -> str:
        last_chunk_name = self.last_appended_chunk_name
        commit_id = self.get_chunk_commit(last_chunk_name)
        return get_chunk_key(self.key, last_chunk_name, commit_id)

    def get_chunk_key_for_id(self, chunk_id) -> str:
        chunk_name = ChunkIdEncoder.name_from_id(chunk_id)
        commit_id = self.get_chunk_commit(chunk_name)
        return get_chunk_key(self.key, chunk_name, commit_id)

    @property
    def active_appended_chunk(self):
        return self._active_appended_chunk

    @active_appended_chunk.setter
    def active_appended_chunk(self, value):
        if self.active_appended_chunk is not None:
            self.cache.remove_hub_object(self.active_appended_chunk.key)
        self._active_appended_chunk = value
        if value is not None:
            self.cache.register_hub_object(value.key, value)

    @property
    def active_updated_chunk(self):
        return self._active_updated_chunk

    @active_updated_chunk.setter
    def active_updated_chunk(self, value):
        if self.active_updated_chunk is not None:
            self.cache.remove_hub_object(self.active_updated_chunk.key)
        self._active_updated_chunk = value
        if value is not None:
            self.cache.register_hub_object(value.key, value)

    @property
    def last_appended_chunk_name(self) -> str:
        return self.chunk_id_encoder.get_name_for_chunk(-1)

    @property
    def last_appended_chunk_id(self) -> str:
        return self.chunk_id_encoder.get_id_for_chunk(-1)

    def last_appended_chunk(self) -> Optional[BaseChunk]:
        last_index = self.num_samples - 1
        if self.num_chunks == 0 or last_index in self.tile_encoder:
            return None
        chunk_name = self.last_appended_chunk_name
        chunk_commit_id = self.get_chunk_commit(chunk_name)
        chunk_key = get_chunk_key(self.key, chunk_name, chunk_commit_id)
        chunk = self.get_chunk(chunk_key)
        chunk.key = chunk_key  # type: ignore
        chunk.id = self.last_appended_chunk_id  # type: ignore
        if chunk_commit_id != self.commit_id:
            chunk = self.copy_chunk_to_new_commit(chunk, chunk_name)
        self.active_appended_chunk = chunk
        return chunk

    def get_chunk(self, chunk_key: str) -> BaseChunk:
        return self.cache.get_hub_object(chunk_key, self.chunk_class, self.chunk_args)

    def get_chunk_from_chunk_id(self, chunk_id, copy: bool = False) -> BaseChunk:
        chunk_name = ChunkIdEncoder.name_from_id(chunk_id)
        chunk_commit_id = self.get_chunk_commit(chunk_name)
        chunk_key = get_chunk_key(self.key, chunk_name, chunk_commit_id)
        chunk = self.get_chunk(chunk_key)
        chunk.key = chunk_key  # type: ignore
        chunk.id = chunk_id  # type: ignore
        if copy and chunk_commit_id != self.commit_id:
            chunk = self.copy_chunk_to_new_commit(chunk, chunk_name)
        return chunk

    def get_video_chunk(self, chunk_id, copy: bool = False):
        """Returns video chunks. Chunk will contain presigned url to the video instead of data if the chunk is large."""
        chunk_name = ChunkIdEncoder.name_from_id(chunk_id)
        chunk_commit_id = self.get_chunk_commit(chunk_name)
        chunk_key = get_chunk_key(self.key, chunk_name, chunk_commit_id)

        stream = False
        if isinstance(self.base_storage, (S3Provider, GCSProvider)):
            chunk_size = self.cache.get_object_size(chunk_key)
            stream = chunk_size > self.min_chunk_size
            if stream:
                chunk = self.cache.get_hub_object(
                    chunk_key, self.chunk_class, meta=self.chunk_args, url=True
                )
        if not stream:
            chunk = self.cache.get_hub_object(
                chunk_key, self.chunk_class, meta=self.chunk_args
            )
        chunk.key = chunk_key  # type: ignore
        chunk.id = chunk_id  # type: ignore
        if copy and chunk_commit_id != self.commit_id:
            chunk = self.copy_chunk_to_new_commit(chunk, chunk_name)
        return chunk, stream

    def copy_chunk_to_new_commit(self, chunk, chunk_name):
        """Copies the chunk to the current commit.

        Returns the copied chunk.
        """
        new_chunk_key = get_chunk_key(self.key, chunk_name, self.commit_id)
        chunk_id = chunk.id
        chunk = chunk.copy(self.chunk_args)
        chunk.key = new_chunk_key
        chunk.id = chunk_id
        if self.commit_chunk_set is not None:
            self.commit_chunk_set.add(chunk_name)
        return chunk

    def get_chunk_commit(self, chunk_name) -> str:
        """Returns the commit id that contains the chunk_name."""
        cur_node: Optional[CommitNode] = self.version_state["commit_node"]
        while cur_node is not None:
            commit_id = cur_node.commit_id
            chunk_set_key = get_tensor_commit_chunk_set_key(self.key, commit_id)
            try:
                # the first commit doesn't contain a chunk set, don't repeatedly try to fetch from storage
                if commit_id == FIRST_COMMIT_ID:
                    chunk_set = set()
                else:
                    chunk_set = self.meta_cache.get_hub_object(
                        chunk_set_key, CommitChunkSet
                    ).chunks
            except Exception:
                commit_chunk_set = CommitChunkSet()
                try:
                    self.meta_cache[chunk_set_key] = commit_chunk_set
                except ReadOnlyModeError:
                    # put CommitChunkSet in hub_objects to keep in cache temporarily, but won't write to storage
                    # this shouldn't happen in latest version of hub, chunk set would always be present
                    self.meta_cache.hub_objects[chunk_set_key] = commit_chunk_set
                chunk_set = set()
            if chunk_name in chunk_set:
                return commit_id
            cur_node = cur_node.parent  # type: ignore
        # the first commit doesn't have a commit chunk set, so any chunk that wasn't found belongs to the first commit
        return FIRST_COMMIT_ID

    def _write_initialization(self):
        ffw_chunk_id_encoder(self.chunk_id_encoder)

    def _convert_to_list(self, samples):
        if self.chunk_class != UncompressedChunk:
            return True
        elif isinstance(samples, np.ndarray):
            return samples[0].nbytes >= self.min_chunk_size
        return True

    def check_each_sample(self, samples):
        return

    def _sanitize_samples(self, samples):
        check_samples_type(samples)
<<<<<<< HEAD
        self.check_each_sample(samples)
=======
        verified_samples = self.check_each_sample(samples)
>>>>>>> 0a68b949
        tensor_meta = self.tensor_meta
        if tensor_meta.htype is None:
            tensor_meta.set_htype(get_htype(samples))
        if tensor_meta.dtype is None:
            tensor_meta.set_dtype(get_dtype(samples))
        if self._convert_to_list(samples):
            samples = list(samples)
        return samples, verified_samples

    def can_fit_to_next(self, samples, fit_row):
        chunk_id = self.chunk_id_encoder.get_next_chunk_id(fit_row)
        if chunk_id is None:
            return False

        chunk_name = ChunkIdEncoder.name_from_id(chunk_id)
        chunk_commit_id = self.get_chunk_commit(chunk_name)
        chunk_key = get_chunk_key(self.key, chunk_name, chunk_commit_id)
        chunk_size = self.cache.get_object_size(chunk_key)

        sample_bytes = 0
        for _, sample in enumerate(samples):
            sample_bytes += len(sample.buffer)

        sum_size = chunk_size + sample_bytes
        if sum_size < self.min_chunk_size:
            return True
        return False

    def _samples_to_chunks(
            self,
            samples,
            start_chunk: Optional[BaseChunk] = None,
            register: bool = True,
            update_commit_diff: bool = False,
            append_to_end: bool = True,
            extend: bool = True,
            fit_row: Optional[int] = None
    ):
        # TODO check if there is a suboptimal chunk that we can use
        # if not then create new next to current one and set data
        current_chunk = start_chunk

        updated_chunks = []
        if current_chunk is None:
            current_chunk = self._create_new_chunk(register, row=fit_row)
            updated_chunks.append(current_chunk)
        enc = self.chunk_id_encoder
        tiles = {}
        nsamples = len(samples)
        if register and update_commit_diff:
            commit_diff = self.commit_diff
        while len(samples) > 0:
<<<<<<< HEAD
            num_samples_added = current_chunk.extend_if_has_space(samples, extend=extend,
                                                                  end=append_to_end)  # type: ignore
=======
            num_samples_added = current_chunk.extend_if_has_space(samples)  # type: ignore
>>>>>>> 0a68b949
            self.register_new_creds(num_samples_added, samples)
            if num_samples_added == 0:
                if fit_row is not None and self.can_fit_to_next(samples, fit_row):
                    chunk_id = self.chunk_id_encoder.get_next_chunk_id(fit_row)
                    next_chunk = self.get_chunk_from_chunk_id(int(chunk_id))
                    return self._samples_to_chunks(
                        samples,
                        start_chunk=next_chunk,
                        register=True,
                        update_commit_diff=True,
                        append_to_end=False,
                        extend=False,
                    )
                current_chunk = self._create_new_chunk(register, row=fit_row)
                updated_chunks.append(current_chunk)
            elif num_samples_added == PARTIAL_NUM_SAMPLES:
                sample = samples[0]
                if register and sample.is_first_write:
                    enc.register_samples(1)
                if sample.is_last_write:
                    if register:
                        self.tile_encoder.register_sample(sample, self.num_samples - 1)
                        if update_commit_diff:
                            commit_diff.add_data(1)
                    else:
                        tiles[nsamples - len(samples)] = (
                            sample.sample_shape,
                            sample.tile_shape,
                        )
                    samples = samples[1:]
                if len(samples) > 0:
                    if fit_row is not None and self.can_fit_to_next(samples, fit_row):
                        chunk_id = self.chunk_id_encoder.get_next_chunk_id(fit_row)
                        next_chunk = self.get_chunk_from_chunk_id(int(chunk_id))
                        return self._samples_to_chunks(
                            samples,
                            start_chunk=next_chunk,
                            register=True,
                            update_commit_diff=True,
                            append_to_end=False,
                            extend=False,
                        )
                    current_chunk = self._create_new_chunk(register, row=fit_row)
                    updated_chunks.append(current_chunk)
            else:
                if not updated_chunks:
                    updated_chunks.append(current_chunk)
                num = int(num_samples_added)
                if register:
                    enc.register_samples(num, end=append_to_end)
                    if update_commit_diff:
                        commit_diff.add_data(num)
                samples = samples[num:]
        if register:
            return updated_chunks
        return updated_chunks, tiles

    def register_new_creds(self, num_samples_added, samples):
        return

    def update_creds(self, sample_index, sample):
        return

    def _extend(self, samples, update_commit_diff=True):
        if isinstance(samples, hub.Tensor):
            for sample in samples:
                self._extend(
                    [sample], update_commit_diff=update_commit_diff
                )  # TODO optimize this
            return
        if len(samples) == 0:
            return
        samples, verified_samples = self._sanitize_samples(samples)
        self._samples_to_chunks(
            samples,
            start_chunk=self.last_appended_chunk(),
            register=True,
            update_commit_diff=update_commit_diff,
        )
        return verified_samples

    def extend(self, samples, link_callback: Optional[Callable] = None):
        self._write_initialization()
        initial_autoflush = self.cache.autoflush
        self.cache.autoflush = False

        if self.is_sequence:
            for sample in samples:
                verified_sample = self._extend(sample, update_commit_diff=False)
                self.sequence_encoder.register_samples(len(sample), 1)
                self.commit_diff.add_data(1)

                ls = verified_sample or sample
                if link_callback:
                    link_callback(ls, flat=False)
                    for s in ls:
                        link_callback(s, flat=True)
        else:
            verified_samples = self._extend(samples)
            ls = verified_samples or samples
            if link_callback:
                for sample in ls:
                    link_callback(sample, flat=None)

        self.cache.autoflush = initial_autoflush
        self.cache.maybe_flush()

    def _create_new_chunk(self, register=True, row: Optional[int] = None) -> BaseChunk:
        """Creates and returns a new `Chunk`. Automatically creates an ID for it and puts a reference in the cache."""
<<<<<<< HEAD
        chunk_id = self.chunk_id_encoder.generate_chunk_id(register=register, row=row)
=======
        chunk_id = self.chunk_id_encoder.generate_chunk_id(register=register)
>>>>>>> 0a68b949
        chunk = self.chunk_class(*self.chunk_args)  # type: ignore
        chunk_name = ChunkIdEncoder.name_from_id(chunk_id)
        chunk_key = get_chunk_key(self.key, chunk_name, self.commit_id)
        if self.commit_chunk_set is not None:
            self.commit_chunk_set.add(chunk_name)
        chunk.key = chunk_key  # type: ignore
        chunk.id = chunk_id  # type: ignore
        chunk._update_tensor_meta_length = register
        if self.active_appended_chunk is not None:
            self.write_chunk_to_storage(self.active_appended_chunk)
        self.active_appended_chunk = chunk
        return chunk

    def clear(self):
        """Clears all samples and cachables."""
        self.cache.check_readonly()

        commit_id = self.commit_id

        chunk_folder_path = get_chunk_key(self.key, "", commit_id)
        self.cache.clear(prefix=chunk_folder_path)

        enc_key = get_chunk_id_encoder_key(self.key, commit_id)
        self._chunk_id_encoder = None
        try:
            del self.meta_cache[enc_key]
        except KeyError:
            pass

        info_key = get_tensor_info_key(self.key, commit_id)
        try:
            self._info = None
            del self.cache[info_key]
        except KeyError:
            pass

        self.commit_diff.clear_data()

        tile_encoder_key = get_tensor_tile_encoder_key(self.key, commit_id)
        try:
            self._tile_encoder = None
            del self.cache[tile_encoder_key]
        except KeyError:
            pass

        self.tensor_meta.length = 0
        self.tensor_meta.min_shape = []
        self.tensor_meta.max_shape = []
        self.tensor_meta.is_dirty = True

        self.cache.maybe_flush()
        self.meta_cache.maybe_flush()

    def _replace_tiled_sample(self, global_sample_index: int, sample):
        new_chunks, tiles = self._samples_to_chunks(
            [sample], start_chunk=None, register=False
        )
        new_chunk_ids = [chunk.id for chunk in new_chunks]
        self.chunk_id_encoder._replace_chunks_for_tiled_sample(
            global_sample_index, new_chunk_ids
        )
        if tiles:
            self.tile_encoder.entries[global_sample_index] = tiles[0]
        else:
            del self.tile_encoder.entries[global_sample_index]

    def _update_tiled_sample(self, global_sample_index: int, index: Index, sample):
        if len(index.values) == 1:
            self._replace_tiled_sample(global_sample_index, sample)
            return
        enc = self.chunk_id_encoder
        tile_enc = self.tile_encoder
        chunk_ids = enc[global_sample_index]
        sample_shape = tile_enc.get_sample_shape(global_sample_index)
        tile_shape = tile_enc.get_tile_shape(global_sample_index)
        ordered_tile_ids = np.array(chunk_ids).reshape(
            tile_enc.get_tile_layout_shape(global_sample_index)
        )
        tiles_index, sample_index = translate_slices(
            [v.value for v in index.values[1:]], sample_shape, tile_shape  # type: ignore
        )
        required_tile_ids = ordered_tile_ids[tiles_index]
        tiles = np.vectorize(
            lambda chunk_id: self.get_chunk_from_chunk_id(
                chunk_id, copy=True
            ).read_sample(0),
            otypes=[object],
        )(required_tile_ids)
        current_sample = coalesce_tiles(tiles, tile_shape, None, self.tensor_meta.dtype)
        new_sample = current_sample
        new_sample[sample_index] = sample
        new_tiles = break_into_tiles(
            new_sample, tile_enc.get_tile_shape(global_sample_index)
        )
        chunk_ids = required_tile_ids
        for chunk_id, tile in zip(chunk_ids.reshape(-1), new_tiles.reshape(-1)):
            chunk = self.get_chunk_from_chunk_id(int(chunk_id), copy=True)
            curr_shape = chunk.shapes_encoder[-1]
            assert curr_shape == tile.shape, (curr_shape, tile.shape)
            chunk.update_sample(0, tile)
            if (
                    self.active_updated_chunk is not None
                    and self.active_updated_chunk.key != chunk.key  # type: ignore
            ):
                self.write_chunk_to_storage(self.active_updated_chunk)
            self.active_updated_chunk = chunk

    def pad_and_append(self, num_samples_to_pad: int, value):
        """Pads the tensor with empty samples and appends value at the end."""
        update_first_sample = False
        if num_samples_to_pad > 0:
            if self.num_samples == 0:
                # set htype, dtype, shape, we later update it with empty sample
                self.extend([value])
                num_samples_to_pad -= 1
                update_first_sample = True

            htype = self.tensor_meta.htype
            if htype in ["json", "text", "list"]:
                empty_sample = get_empty_sample(htype)
                empty_samples = [empty_sample] * num_samples_to_pad
            else:
                ndim = len(self.tensor_meta.max_shape)
                shape = tuple([num_samples_to_pad] + [0] * ndim)
                dtype = self.tensor_meta.dtype
                empty_sample = np.zeros(shape[1:], dtype=dtype)
                empty_samples = np.zeros(shape, dtype=dtype)  # type: ignore

            if update_first_sample:
                self.update(Index(0), empty_sample)

            # pad
            self.extend(empty_samples)

        self.extend([value])

    def update(
            self,
            index: Index,
            samples: Union[np.ndarray, Sequence[InputSample], InputSample],
            operator: Optional[str] = None,
            link_callback: Optional[Callable] = None,
    ):
        """Update data at `index` with `samples`."""
        (self._sequence_update if self.is_sequence else self._update)(  # type: ignore
            index,
            samples,
            operator,
            link_callback=link_callback,
        )

    def __get_samples_to_move(self, chunk, forward: bool = True):
        decompress = False
        if isinstance(chunk, ChunkCompressedChunk):
            decompress = True
        samples_to_move = []
        sum_bytes = 0

        num_samples = chunk.byte_positions_encoder.num_samples
        rng = range(0, int(num_samples/2)) if forward is True else range(num_samples - 1, int(num_samples / 2), -1)
        for idx in rng:
            sample_bytes = chunk.read_sample(idx, decompress=decompress)
            sum_bytes += len(sample_bytes)
            if sum_bytes > int(RANDOM_MAX_ALLOWED_CHUNK_SIZE / 2):
                break
            sample_shape = chunk.shapes_encoder[idx]

            new_shape = []
            for dim in sample_shape:
                new_shape.append(int(dim))
            compression = chunk.compression if not isinstance(chunk, ChunkCompressedChunk) else None
            samples_to_move = [Sample(buffer=sample_bytes, shape=new_shape, compression=compression)] + samples_to_move

        return samples_to_move

    def __get_chunk_samples(self, chunk, forward: bool = True):
        decompress = False
        if isinstance(chunk, ChunkCompressedChunk):
            decompress = True

        samples_to_move = []

        for idx in range(0, chunk.byte_positions_encoder.num_samples):
            sample_bytes = chunk.read_sample(idx, decompress=decompress)
            sample_shape = chunk.shapes_encoder[idx]

            new_shape = []
            for dim in sample_shape:
                new_shape.append(int(dim))
            compression = chunk.compression if not isinstance(chunk, ChunkCompressedChunk) else None
            samples_to_move = [Sample(buffer=sample_bytes, shape=new_shape, compression=compression)] + samples_to_move
        if forward is False:
            samples_to_move.reverse()
        return samples_to_move

    def __rechunk(self, chunk, chunk_row):
        samples_to_move = self.__get_samples_to_move(chunk=chunk, forward=False)
        num_samples = len(samples_to_move)
        if num_samples == 0:
            return
        new_chunk = self._create_new_chunk(register=True, row=chunk_row)

        self.chunk_id_encoder.decrease_samples(row=chunk_row, num_samples=num_samples)
        self.chunk_id_encoder.decrease_samples(row=chunk_row+1, num_samples=num_samples)
        chunk.pop_multiple(num_samples=len(samples_to_move))

        samples = self._sanitize_samples(samples_to_move)
        self._samples_to_chunks(
            samples,
            start_chunk=new_chunk,
            register=True,
            update_commit_diff=True,
            extend=False,
            fit_row=chunk_row + 1
        )

    def __try_merge_with_next_chunk(self, chunk, row) -> bool:
        next_chunk_id = self.chunk_id_encoder.get_next_chunk_id(row)
        if next_chunk_id is None:
            return False
        next_chunk_row = row + 1
        next_chunk_name = ChunkIdEncoder.name_from_id(next_chunk_id)
        next_chunk_commit_id = self.get_chunk_commit(next_chunk_name)
        chunk_key = get_chunk_key(self.key, next_chunk_name, next_chunk_commit_id)
        next_chunk_size = self.cache.get_object_size(chunk_key)
        next_chunk = self.get_chunk_from_chunk_id(int(next_chunk_id))

        if next_chunk_size is None:
            return False
        if next_chunk_size + chunk.num_data_bytes > RANDOM_MAX_ALLOWED_CHUNK_SIZE:
            samples_to_move = self.__get_samples_to_move(next_chunk, forward=True)
            num_samples = len(samples_to_move)
            if num_samples == 0:
                return True
            # for chunk encoded chunks we need to take into acount that pop is not needed for byte_position_encoder (image_compression related)
            next_chunk.pop_front_multiple(num_samples=num_samples)
            samples = self._sanitize_samples(samples_to_move)
            self._samples_to_chunks(
                samples,
                start_chunk=chunk,
                register=True,
                update_commit_diff=True,
                append_to_end=True,
                extend=False,
                fit_row=row
            )
            return True
        elif next_chunk_size + chunk.num_data_bytes < next_chunk.min_chunk_size:
            # merge with next chunk
            samples_to_move = self.__get_chunk_samples(chunk=chunk, forward=False)
            num_samples = len(samples_to_move)
            if num_samples == 0:
                return True

            chunk.pop_multiple(num_samples=num_samples)
            samples = self._sanitize_samples(samples_to_move)
            self._samples_to_chunks(
                samples,
                start_chunk=next_chunk,
                register=True,
                update_commit_diff=True,
                append_to_end=False,
                extend=False,
                fit_row=next_chunk_row
            )
            self.chunk_id_encoder.delete_chunk_id(row=row)
            del self.cache[chunk.key]
            return True

        return False

    def __try_merge_with_previous_chunk(self, chunk, row) -> bool:
        prev_chunk_id = self.chunk_id_encoder.get_prev_chunk_id(row)
        if prev_chunk_id is None:
            return False

        prev_chunk_row = row - 1
        prev_chunk_name = ChunkIdEncoder.name_from_id(prev_chunk_id)
        prev_chunk_commit_id = self.get_chunk_commit(prev_chunk_name)
        prev_chunk_key = get_chunk_key(self.key, prev_chunk_name, prev_chunk_commit_id)
        prev_chunk_size = self.cache.get_object_size(prev_chunk_key)
        prev_chunk = self.get_chunk_from_chunk_id(int(prev_chunk_id))
        if prev_chunk_size is None:
            return False
        if prev_chunk_size + chunk.num_data_bytes > RANDOM_MAX_ALLOWED_CHUNK_SIZE:
            # move elements from prev chunk to the top of current one
            samples_to_move = self.__get_samples_to_move(prev_chunk, forward=False)
            num_samples = len(samples_to_move)
            if num_samples == 0:
                return True
            # reverse in place to keep correct ordering while prepending on chunk
            samples_to_move.reverse()
            self.chunk_id_encoder.decrease_samples(row=prev_chunk_row, num_samples=num_samples)
            prev_chunk.pop_multiple(num_samples=num_samples)
            samples = self._sanitize_samples(samples_to_move)
            self._samples_to_chunks(
                samples,
                start_chunk=chunk,
                register=True,
                update_commit_diff=True,
                append_to_end=True,
                extend=False,
                fit_row=row
            )
            return True
        elif prev_chunk_size + chunk.num_data_bytes < prev_chunk.min_chunk_size:
            # merge with previous chunk
            samples_to_move = self.__get_chunk_samples(chunk=prev_chunk, forward=False)
            num_samples = len(samples_to_move)
            if num_samples == 0:
                return True

            prev_chunk.pop_multiple(num_samples=len(samples_to_move))
            samples = self._sanitize_samples(samples_to_move)
            self._samples_to_chunks(
                samples,
                start_chunk=chunk,
                register=True,
                update_commit_diff=True,
                append_to_end=True,
                extend=False,
                fit_row=row
            )

            self.chunk_id_encoder.delete_chunk_id(row=prev_chunk_row)
            del self.cache[prev_chunk.key]
            return True
        return False

    def __try_merge_with_neighbor_and_split(self, chunk, row):
        if self.__try_merge_with_previous_chunk(chunk, row) is False:
            self.__try_merge_with_next_chunk(chunk, row)

    def _check_rechunk(self,
                       chunk,
                       chunk_row):
        """ function to check if there is a need to re-chunk the current one"""
        if chunk.num_data_bytes < RANDOM_MINIMAL_CHUNK_SIZE \
           and self.max_chunk_size > RANDOM_MINIMAL_CHUNK_SIZE:
            self.__try_merge_with_neighbor_and_split(chunk=chunk, row=chunk_row)
            return

        if chunk.num_data_bytes > RANDOM_MAX_ALLOWED_CHUNK_SIZE \
           or chunk.num_data_bytes > self.max_chunk_size + RANDOM_MINIMAL_CHUNK_SIZE:
            self.__rechunk(chunk, chunk_row)
            return

    def _update(
            self,
            index: Index,
            samples: Union[np.ndarray, Sequence[InputSample], InputSample],
            operator: Optional[str] = None,
            update_commit_diff: bool = True,
            link_callback: Optional[Callable] = None,
    ):
        """Update data at `index` with `samples`."""
        self._write_initialization()
        self.cached_data = None
        initial_autoflush = self.cache.autoflush
        self.cache.autoflush = False

        if operator is not None:
            return self._update_with_operator(index, samples, operator)

        enc = self.chunk_id_encoder
        index_length = index.length(self.num_samples)
        samples = make_sequence(samples, index_length)
<<<<<<< HEAD
        self.check_each_sample(samples)
=======
        verified_samples = self.check_each_sample(samples)
>>>>>>> 0a68b949
        nbytes_after_updates = []
        global_sample_indices = tuple(index.values[0].indices(self.num_samples))
        is_sequence = self.is_sequence
        for i, sample in enumerate(samples):
            global_sample_index = global_sample_indices[i]  # TODO!
            if self._is_tiled_sample(global_sample_index):
                self._update_tiled_sample(global_sample_index, index, sample)
            else:
                chunk = self.get_chunks_for_sample(global_sample_index, copy=True)[0]
                local_sample_index = enc.translate_index_relative_to_chunks(
                    global_sample_index
                )

                chunk.update_sample(local_sample_index, sample)
                if (
                        self.active_updated_chunk is not None
                        and self.active_updated_chunk.key != chunk.key  # type: ignore
                ):
                    self.write_chunk_to_storage(self.active_updated_chunk)
                self.active_updated_chunk = chunk

                # only care about deltas if it isn't the last chunk
                if chunk.key != self.last_chunk_key:  # type: ignore
                    nbytes_after_updates.append(chunk.nbytes)
<<<<<<< HEAD

                self._check_rechunk(chunk, chunk_row=enc.__getitem__(global_sample_index, True)[0][1])
=======
>>>>>>> 0a68b949
            self.update_creds(global_sample_index, sample)
            if update_commit_diff:
                self.commit_diff.update_data(global_sample_index)
            chunk_min, chunk_max = self.min_chunk_size, self.max_chunk_size
            check_suboptimal_chunks(nbytes_after_updates, chunk_min, chunk_max)

            if link_callback:
                new_sample = verified_samples[i] if verified_samples else sample
                link_callback(
                    global_sample_index,
                    sub_index=Index(index.values[1:]),
                    new_sample=new_sample,
                    flat=True if is_sequence else None,
                )
        self.cache.autoflush = initial_autoflush
        self.cache.maybe_flush()
        return verified_samples

    def _update_with_operator(
            self,
            index: Index,
            samples: Union[np.ndarray, Sequence[InputSample], InputSample],
            operator: str,
    ):
        """Update data at `index` with the output of elem-wise operatorion with samples"""
        try:
            if isinstance(samples, hub.core.tensor.Tensor):
                samples = samples.numpy()
            if len(index) > 1:
                index1 = Index(index.values[:1])
                index2 = Index(index.values[1:])
            else:
                index1 = index
                index2 = None
            arr = self._numpy(index1, use_data_cache=False)
            view = arr
            if index2:
                for v in index2.values:
                    view = view[v.value]  # type: ignore
        except DynamicTensorNumpyError:
            raise NotImplementedError(
                "Inplace update operations are not available for dynamic tensors yet."
            )
        tensor_meta = self.tensor_meta

        dt, ht = tensor_meta.dtype, tensor_meta.htype
        samples = intelligent_cast(samples, dt, ht)
        getattr(view, operator)(samples)
        self._update(index, arr)

    def read_bytes_for_sample(self, global_sample_index: int) -> bytes:
        if self.tensor_meta.chunk_compression:
            raise Exception(
                "Cannot retreive original bytes for samples in chunk-wise compressed tensors."
            )
        enc = self.chunk_id_encoder
        chunks = self.get_chunks_for_sample(global_sample_index)
        if len(chunks) > 1:
            raise NotImplementedError(
                "read_bytes_for_sample() is not implemented for tiled samples."
            )
        chunk = chunks[0]
        buffer = chunk.memoryview_data
        if not buffer:
            return b""
        local_sample_index = enc.translate_index_relative_to_chunks(global_sample_index)
        sb, eb = chunk.byte_positions_encoder[local_sample_index]
        return buffer[sb:eb].tobytes()

    def read_shape_for_sample(
            self,
            global_sample_index: int,
    ) -> Tuple[int, ...]:
        enc = self.chunk_id_encoder
        if self.compression in VIDEO_COMPRESSIONS or self.tensor_meta.htype == "video":
            chunks = [
                self.get_video_chunk(idx)[0]
                for idx in self.chunk_id_encoder[global_sample_index]
            ]
        else:
            chunks = self.get_chunks_for_sample(global_sample_index)
        if len(chunks) == 1:
            local_sample_index = enc.translate_index_relative_to_chunks(
                global_sample_index
            )
            return tuple(map(int, chunks[0].shapes_encoder[local_sample_index]))
        else:
            return self.tile_encoder.get_sample_shape(global_sample_index)

    def read_sample_from_chunk(
            self,
            global_sample_index: int,
            chunk: BaseChunk,
            cast: bool = True,
            copy: bool = False,
            decompress: bool = True,
    ) -> np.ndarray:
        enc = self.chunk_id_encoder
        local_sample_index = enc.translate_index_relative_to_chunks(global_sample_index)
        return chunk.read_sample(
            local_sample_index, cast=cast, copy=copy, decompress=decompress
        )

    def numpy(
            self, index: Index, aslist: bool = False, use_data_cache: bool = True
    ) -> Union[np.ndarray, List[np.ndarray]]:
        """Reads samples from chunks and returns as a numpy array. If `aslist=True`, returns a sequence of numpy arrays.

        Args:
            index (Index): Represents the samples to read from chunks. See `Index` for more information.
            aslist (bool): If True, the samples will be returned as a list of numpy arrays. If False, returns a single numpy array. Defaults to False.
            use_data_cache (bool): If True, the data cache is used to speed up the read if possible. If False, the data cache is ignored. Defaults to True.

        Raises:
            DynamicTensorNumpyError: If shapes of the samples being read are not all the same.

        Returns:
            Union[np.ndarray, List[np.ndarray]]: Either a list of numpy arrays or a single numpy array (depending on the `aslist` argument).
        """
        return (self._sequence_numpy if self.is_sequence else self._numpy)(
            index, aslist, use_data_cache
        )

    def get_video_sample(self, global_sample_index, index):
        enc = self.chunk_id_encoder
        chunk_ids = enc[global_sample_index]
        local_sample_index = enc.translate_index_relative_to_chunks(global_sample_index)
        chunk, stream = self.get_video_chunk(chunk_ids[0])
        sub_index = index.values[1].value if len(index.values) > 1 else None  # type: ignore
        sample = chunk.read_sample(
            local_sample_index,
            sub_index=sub_index,
            stream=stream,
        )[tuple(entry.value for entry in index.values[2:])]
        return sample

    def get_basic_sample(self, global_sample_index, index):
        enc = self.chunk_id_encoder
        chunk_ids = enc[global_sample_index]
        local_sample_index = enc.translate_index_relative_to_chunks(global_sample_index)
        chunk = self.get_chunk_from_chunk_id(chunk_ids[0])
        return chunk.read_sample(
            local_sample_index, cast=self.tensor_meta.htype != "dicom"
        )[tuple(entry.value for entry in index.values[1:])]

    def get_non_tiled_sample(self, global_sample_index, index):
        if self.compression in VIDEO_COMPRESSIONS or self.tensor_meta.htype == "video":
            return self.get_video_sample(global_sample_index, index)
        return self.get_basic_sample(global_sample_index, index)

    def get_full_tiled_sample(self, global_sample_index):
        chunks = self.get_chunks_for_sample(global_sample_index)
        return combine_chunks(chunks, global_sample_index, self.tile_encoder)

    def get_partial_tiled_sample(self, global_sample_index, index):
        tile_enc = self.tile_encoder
        chunk_ids = self.chunk_id_encoder[global_sample_index]
        sample_shape = tile_enc.get_sample_shape(global_sample_index)
        tile_shape = tile_enc.get_tile_shape(global_sample_index)
        ordered_tile_ids = np.array(chunk_ids).reshape(
            tile_enc.get_tile_layout_shape(global_sample_index)
        )
        tiles_index, sample_index = translate_slices(
            [v.value for v in index.values[1:]], sample_shape, tile_shape  # type: ignore
        )
        required_tile_ids = ordered_tile_ids[tiles_index]
        tiles = np.vectorize(
            lambda chunk_id: self.get_chunk_from_chunk_id(chunk_id).read_sample(0),
            otypes=[object],
        )(required_tile_ids)
        sample = coalesce_tiles(tiles, tile_shape, None, self.tensor_meta.dtype)
        sample = sample[sample_index]
        return sample

    def get_single_sample(self, global_sample_index, index):
        if not self._is_tiled_sample(global_sample_index):
            sample = self.get_non_tiled_sample(global_sample_index, index)
        elif len(index.values) == 1:
            sample = self.get_full_tiled_sample(global_sample_index)
        else:
            sample = self.get_partial_tiled_sample(global_sample_index, index)

        return sample

    def _numpy(
            self, index: Index, aslist: bool = False, use_data_cache: bool = True
    ) -> Union[np.ndarray, List[np.ndarray]]:
        """Reads samples from chunks and returns as a numpy array. If `aslist=True`, returns a sequence of numpy arrays.

        Args:
            index (Index): Represents the samples to read from chunks. See `Index` for more information.
            aslist (bool): If True, the samples will be returned as a list of numpy arrays. If False, returns a single numpy array. Defaults to False.
            use_data_cache (bool): If True, the data cache is used to speed up the read if possible. If False, the data cache is ignored. Defaults to True.

        Raises:
            DynamicTensorNumpyError: If shapes of the samples being read are not all the same.

        Returns:
            Union[np.ndarray, List[np.ndarray]]: Either a list of numpy arrays or a single numpy array (depending on the `aslist` argument).
        """
        length = self.num_samples
        last_shape = None
        if use_data_cache and self.is_data_cachable:
            samples = self.numpy_from_data_cache(index, length, aslist)
        else:
            samples = []
            for global_sample_index in index.values[0].indices(length):
                sample = self.get_single_sample(global_sample_index, index)
                samples.append(sample)
                check_sample_shape(sample.shape, last_shape, self.key, index, aslist)
                last_shape = sample.shape

        if aslist and all(map(np.isscalar, samples)):
            samples = list(arr.item() for arr in samples)

        if not index.values[0].subscriptable():
            samples = samples[0]

        if aslist:
            return samples
        return np.array(samples)

    def numpy_from_data_cache(self, index, length, aslist):
        samples = []
        enc = self.chunk_id_encoder
        for global_sample_index in index.values[0].indices(length):
            if self.cached_data is None or global_sample_index not in self.cache_range:
                row = enc.__getitem__(global_sample_index, True)[0][1]
                chunks = self.get_chunks_for_sample(global_sample_index)
                assert len(chunks) == 1

                chunk = chunks[0]
                chunk_arr = self.chunk_id_encoder.array

                first_sample = 0 if row == 0 else chunk_arr[row - 1][1] + 1
                last_sample = self.chunk_id_encoder.array[row][1]
                num_samples = last_sample - first_sample + 1

                full_shape = (num_samples,) + tuple(self.tensor_meta.max_shape)
                dtype = self.tensor_meta.dtype

                data_bytes = bytearray(chunk.data_bytes)
                self.cached_data = np.frombuffer(data_bytes, dtype).reshape(full_shape)
                self.cache_range = range(first_sample, last_sample + 1)

            sample = self.cached_data[global_sample_index - self.cache_range.start]  # type: ignore

            # need to copy if aslist otherwise user might modify the returned data
            # if not aslist, we already do np.array(samples) while formatting which copies
            sample = sample.copy() if aslist else sample
            sample = sample[tuple(entry.value for entry in index.values[1:])]
            samples.append(sample)
        return samples

    def get_chunks_for_sample(
            self,
            global_sample_index: int,
            copy: bool = False,
    ) -> List[BaseChunk]:
        """Retrives the `Chunk` object corresponding to `global_sample_index`.
        Args:
            global_sample_index (int): Index relative to the entire tensor representing the sample.
            copy (bool): If True and the chunk exists in a different commit to the current commit, it will be copied. Defaults to False.
        Returns:
            List[BaseChunk]: BaseChunk objects that contains `global_sample_index`.
        """
        return [
            self.get_chunk_from_chunk_id(idx, copy)
            for idx in self.chunk_id_encoder[global_sample_index]
        ]

    def validate_num_samples_is_synchronized(self):
        """Check if tensor meta length and chunk ID encoder are representing the same number of samples.
        Helpful for determining if a user has tampered with the tensor meta or the chunk ID encoder, or if
        the tensor was corruptd.

        Raises:
            CorruptedMetaError: tensor_meta and chunk_id_encoder must have the same num samples.
        """

        tensor_meta_length = self.tensor_meta.length

        # compare chunk ID encoder and tensor meta

        # update this if we change self.num_samples implementation later to use tensor meta length instead of chunk_id_encoder
        chunk_id_num_samples = self.num_samples

        if tensor_meta_length != chunk_id_num_samples:
            commit_id = self.commit_id
            tkey = get_tensor_meta_key(self.key, commit_id)
            ikey = get_chunk_id_encoder_key(self.key, commit_id)
            raise CorruptedMetaError(
                f"'{tkey}' and '{ikey}' have a record of different numbers of samples. Got {tensor_meta_length} and {chunk_id_num_samples} respectively."
            )

    def list_all_chunks(self) -> List[str]:
        """Return list of all chunks for current `version_state['commit_id']` and tensor"""
        commit_id = self.commit_id
        if commit_id == FIRST_COMMIT_ID:
            return [ChunkIdEncoder.name_from_id(chunk_id) for chunk_id in
                    self.chunk_id_encoder.array[:, CHUNK_ID_COLUMN]]  # type: ignore
        else:
            return list(self.commit_chunk_set.chunks)  # type: ignore

    def list_all_chunks_path(self) -> List[str]:
        """Return list of paths to all chunks"""
        commit_id = self.commit_id
        return [
            get_chunk_key(self.key, chunk, commit_id)
            for chunk in self.list_all_chunks()
        ]

    def list_orphaned_chunks(self, storage):
        """Return paths for orphaned chunks (chunks what are not linked to the `current_version`)"""

        commit_id = self.commit_id
        prefix: str = f"{self.key}/chunks/"

        if commit_id != FIRST_COMMIT_ID:
            prefix = f"versions/{commit_id}/{prefix}"

        all_chunks = [
            item.replace(prefix, "") for item in storage if item.startswith(prefix)
        ]
        linked_chunks = self.list_all_chunks()

        return [
            f"{prefix}{chunk}" for chunk in all_chunks if chunk not in linked_chunks
        ]

    def clear_unusd_chunks(self, storage: StorageProvider):
        # storage.delete_multiple(self.list_orphaned_chunks(storage))
        raise NotImplementedError(
            "requires StorageProvider to be able to list all chunks"
        )

    def _pop(self):
        if self.num_samples == 0:
            raise IndexError("pop from empty tensor")
        self.commit_diff._pop()  # This will fail if the last sample was added in a previous commit
        (self._pop_sequence if self.is_sequence else self.__pop)()

    def _pop_sequence(self):
        for _ in range(*self.sequence_encoder[-1]):
            self.__pop()
        self.sequence_encoder._pop()

    def __pop(self):
        """Used only for Dataset.append"""
        self._write_initialization()
        chunk_ids, delete = self.chunk_id_encoder._pop()
        if len(chunk_ids) > 1:  # Tiled sample, delete all chunks
            del self.tile_encoder[self.num_samples - 1]
        elif not delete:  # There are other samples in the last chunk
            chunk_to_update = self.get_chunk(self.get_chunk_key_for_id(chunk_ids[0]))
            chunk_to_update._pop_sample()
        if delete:
            for chunk_key in map(self.get_chunk_key_for_id, chunk_ids):
                if (
                        self.active_appended_chunk is not None
                        and self.active_appended_chunk.key == chunk_key
                ):
                    self.active_appended_chunk = None
                    try:
                        del self.cache[chunk_key]
                    except KeyError:
                        pass
                else:
                    del self.cache[chunk_key]
        self.tensor_meta._pop()

    def write_chunk_to_storage(self, chunk):
        if chunk is None or not chunk.is_dirty:
            return
        storage = self.cache
        key = chunk.key
        storage[key] = chunk
        chunk.is_dirty = False

    @property
    def is_sequence(self):
        return self.tensor_meta.is_sequence

    @property
    def sequence_encoder_exists(self) -> bool:
        commit_id = self.commit_id
        if (
                self._sequence_encoder is not None
                and self._sequence_encoder_commit_id == commit_id
        ):
            return True
        try:
            key = get_sequence_encoder_key(self.key, commit_id)
            self.meta_cache[key]
            return True
        except KeyError:
            return False

    @property
    def _sequence_length(self):
        return self.sequence_encoder.num_samples

    @property
    def sequence_encoder(self) -> SequenceEncoder:
        """Gets the shape encoder from cache, if one is not found it creates a blank encoder.

        Raises:
            CorruptedMetaError: If shape encoding was corrupted.

        Returns:
            A SequenceEncoder instance storing the start and end indices of each sequence in the tensor.
        """

        if not self.is_sequence:
            return  # type: ignore
        commit_id = self.commit_id
        if (
                self._sequence_encoder is None
                or self._sequence_encoder_commit_id != commit_id
        ):
            commit_id = self.commit_id
            key = get_sequence_encoder_key(self.key, commit_id)
            if not self.sequence_encoder_exists:
                enc = SequenceEncoder()
                try:
                    self.meta_cache[key] = enc
                except ReadOnlyModeError:
                    pass
            else:
                enc = self.meta_cache.get_hub_object(key, SequenceEncoder)
            self._sequence_encoder = enc
            self._sequence_encoder_commit_id = commit_id
            self.meta_cache.register_hub_object(key, enc)
        return self._sequence_encoder

    def _sequence_numpy(
            self, index: Index, aslist: bool = False, use_data_cache: bool = True
    ):
        arr = self._numpy(
            self._get_flat_index_from_sequence_index(index),
            aslist=aslist,
            use_data_cache=use_data_cache,
        )
        if index.subscriptable_at(0) and index.subscriptable_at(1):
            if aslist:
                _item_length = self._sequence_item_length
                ret = []
                for i in index.values[0].indices(self._sequence_length):
                    item_length = _item_length or index.length_at(
                        1, -int(np.subtract(*self.sequence_encoder[i]))
                    )
                    ret.append(arr[:item_length])
                    arr = arr[item_length:]
                return ret
            else:
                try:
                    return arr.reshape(  # type: ignore
                        index.length_at(0, self._sequence_length), -1, *arr.shape[1:]  # type: ignore
                    )
                except ValueError as ve:
                    raise DynamicTensorNumpyError(self.key, index, "shape") from ve
        return arr

    def _translate_2d_index(
            self, x: Optional[IndexEntry] = None, y: Optional[IndexEntry] = None
    ) -> IndexEntry:
        x = x or IndexEntry()
        y = y or IndexEntry()
        _item_length = self._sequence_item_length
        if _item_length is None:

            def idx0_gen():
                for i in x.indices(self._sequence_length):
                    s, e = self.sequence_encoder[i]
                    for j in y.indices(e - s):
                        yield s + j

        else:

            def idx0_gen():
                for i in x.indices(self._sequence_length):
                    for j in y.indices(_item_length):
                        yield i * _item_length + j

        idx0_gen.__len__ = (  # type: ignore
            (
                lambda: sum(
                    [
                        y.length(-np.subtract(*self.sequence_encoder[i]))
                        for i in x.indices(self._sequence_length)
                    ]
                )
            )
            if _item_length is None
            else (lambda: x.length(self._sequence_length) * y.length(_item_length))  # type: ignore
        )
        return IndexEntry(idx0_gen)  # type: ignore

    def _get_flat_index_from_sequence_index(self, index: Index) -> Index:
        if len(index) == 1:
            index = Index([index.values[0], IndexEntry()])
        if index.values[0].is_trivial() and index.values[1].is_trivial():
            return Index([IndexEntry(), *index.values[2:]])
        if index.subscriptable_at(0) or index.subscriptable_at(1):
            idx0 = self._translate_2d_index(index.values[0], index.values[1])
            return Index([idx0, *index.values[2:]])  # type: ignore
        return Index(
            [
                IndexEntry(
                    self.sequence_encoder[index.values[0].value][0]  # type: ignore
                    + index.values[1].value
                ),
                *index.values[2:],
            ]
        )

    def _get_flat_samples_for_sequence_update(self, samples, index: Index):
        ndim = self.ndim(index)
        if isinstance(samples, np.ndarray):
            if index.subscriptable_at(0) and index.subscriptable_at(1):
                diff = ndim - samples.ndim
                if diff < 0:
                    samples, diff = samples.reshape(samples.shape[-ndim:]), 0
                if diff > 1:
                    return samples.reshape(1, *samples.shape).repeat(
                        self._translate_2d_index(*index.values[:2]).length(None), 0  # type: ignore
                    )
                elif diff == 1:
                    return (
                        samples.reshape(1, *samples.shape)
                            .repeat(index.length_at(0, self._sequence_length), 0)
                            .reshape(-1, *samples.shape[1:])
                    )
                else:
                    return samples.reshape(-1, *samples.shape[2:])
            return samples
        elif isinstance(samples, (str, bytes)):  # treated as scalars
            return samples
        elif isinstance(samples, Iterable):
            # Note: broadcasting is not supported here
            if index.subscriptable_at(0) and index.subscriptable_at(1):
                return list(chain(*samples))
            return samples
        else:
            return samples  # scalars

    def _sequence_update(
            self,
            index: Index,
            samples: Union[np.ndarray, Sequence[InputSample], InputSample],
            operator: Optional[str] = None,
            link_callback: Optional[Callable] = None,
    ):
        flat_idx = self._get_flat_index_from_sequence_index(index)
        flat_samples = self._get_flat_samples_for_sequence_update(samples, index)
        flat_verified_samples: List = self._update(
            flat_idx,
            flat_samples,
            operator,
            update_commit_diff=False,
            link_callback=link_callback,
        )
        i = 0
        verified_samples: Optional[List] = None
        if flat_verified_samples:
            verified_samples = []
            for sample in samples:  # type: ignore
                verified_sample = []
                for _ in sample:  # type: ignore
                    verified_sample.append(flat_verified_samples[i])
                    i += 1
                verified_samples.append(verified_sample)

        list(
            map(
                self.commit_diff.update_data,
                index.values[0].indices(self._sequence_length),
            )
        )
        if link_callback:
            ls = verified_samples or samples

            if isinstance(ls, np.ndarray):
                broadcast = ls.ndim < self.ndim(index)
            elif isinstance(ls, (bytes, str)):  # sacalars:
                broadcast = True
            elif isinstance(ls, Iterable):
                broadcast = False
            else:
                broadcast = True
            seq_len = self._sequence_length
            if broadcast:
                ls = repeat(ls)  # type: ignore
            for i, sample in zip(index.values[0].indices(seq_len), ls):  # type: ignore
                link_callback(
                    i, sub_index=Index(index.values[1:]), new_sample=sample, flat=False
                )

    @property
    def _sequence_item_length(self):
        enc = self.sequence_encoder
        nrows = len(enc._encoded)
        if nrows == 0:
            return 0
        if nrows == 1:
            s, e = enc[0]
            return e - s
        else:
            return None

    def shape(
            self, index: Index, sample_shape_provider: Optional[Callable] = None
    ) -> Tuple[Optional[int], ...]:
        shape = self.shape_interval.astuple()
        idxs = index.values
        skip_dims = 0
        if self.is_sequence:
            if not idxs[0].subscriptable():
                shape = shape[1:]
                skip_dims += 1
            if len(idxs) > 1 and not idxs[1].subscriptable():
                shape = shape[1:]
                skip_dims += 1
        else:
            if None in shape or self.tensor_meta.is_link:
                if not idxs[0].subscriptable():
                    if self.tensor_meta.htype in ("text", "json"):
                        shape = (1,)
                    else:
                        if sample_shape_provider:
                            try:
                                shape = sample_shape_provider(idxs[0].value)  # type: ignore
                            except IndexError:  # Happens during transforms, sample shape tensor is not populated yet
                                shape = self.read_shape_for_sample(idxs[0].value)  # type: ignore
                        else:
                            shape = self.read_shape_for_sample(idxs[0].value)  # type: ignore
                    skip_dims += 1
            elif not idxs[0].subscriptable():
                shape = shape[1:]
                skip_dims += 1
        shape = list(shape)  # type: ignore
        squeeze_dims = set()
        for i, idx in enumerate(idxs[skip_dims:]):
            if idx.subscriptable():
                shape[i] = idx.length(shape[i])  # type: ignore
            else:
                squeeze_dims.add(i)
        return tuple(shape[i] for i in range(len(shape)) if i not in squeeze_dims)

    def ndim(self, index: Optional[Index] = None) -> int:
        ndim = len(self.tensor_meta.min_shape) + 1
        if self.is_sequence:
            ndim += 1
        if index:
            for idx in index.values:
                if not idx.subscriptable():
                    ndim -= 1
        return ndim

    @property
    def shape_interval(self) -> ShapeInterval:
        """Returns a `ShapeInterval` object that describes this tensor's shape more accurately. Length is included.

        Note:
            If you are expecting a `tuple`, use `tensor.shape` instead.

        Example:
            >>> tensor.append(np.zeros((10, 10)))
            >>> tensor.append(np.zeros((10, 15)))
            >>> tensor.shape_interval
            ShapeInterval(lower=(2, 10, 10), upper=(2, 10, 15))
            >>> str(tensor.shape_interval)
            (2, 10, 10:15)

        Returns:
            ShapeInterval: Object containing `lower` and `upper` properties.
        """
        meta = self.tensor_meta
        if self.is_sequence:
            length = [
                self._sequence_length,
                self._sequence_item_length,
            ]
        else:
            length = [meta.length]
        min_shape = length + list(meta.min_shape)
        max_shape = length + list(meta.max_shape)

        return ShapeInterval(min_shape, max_shape)

    def _transform_callback(self, sample, flat: Optional[bool]):
        """Used in transforms to handle linked tensors."""
        assert self._all_chunk_engines is not None
        for k, v in self.tensor_meta.links.items():
            if flat is None or v["flatten_sequence"] == flat:
                self._all_chunk_engines[k].extend(
                    [get_link_transform(v["append"])(sample)]
                )<|MERGE_RESOLUTION|>--- conflicted
+++ resolved
@@ -549,11 +549,7 @@
 
     def _sanitize_samples(self, samples):
         check_samples_type(samples)
-<<<<<<< HEAD
-        self.check_each_sample(samples)
-=======
         verified_samples = self.check_each_sample(samples)
->>>>>>> 0a68b949
         tensor_meta = self.tensor_meta
         if tensor_meta.htype is None:
             tensor_meta.set_htype(get_htype(samples))
@@ -606,12 +602,8 @@
         if register and update_commit_diff:
             commit_diff = self.commit_diff
         while len(samples) > 0:
-<<<<<<< HEAD
             num_samples_added = current_chunk.extend_if_has_space(samples, extend=extend,
                                                                   end=append_to_end)  # type: ignore
-=======
-            num_samples_added = current_chunk.extend_if_has_space(samples)  # type: ignore
->>>>>>> 0a68b949
             self.register_new_creds(num_samples_added, samples)
             if num_samples_added == 0:
                 if fit_row is not None and self.can_fit_to_next(samples, fit_row):
@@ -721,11 +713,7 @@
 
     def _create_new_chunk(self, register=True, row: Optional[int] = None) -> BaseChunk:
         """Creates and returns a new `Chunk`. Automatically creates an ID for it and puts a reference in the cache."""
-<<<<<<< HEAD
         chunk_id = self.chunk_id_encoder.generate_chunk_id(register=register, row=row)
-=======
-        chunk_id = self.chunk_id_encoder.generate_chunk_id(register=register)
->>>>>>> 0a68b949
         chunk = self.chunk_class(*self.chunk_args)  # type: ignore
         chunk_name = ChunkIdEncoder.name_from_id(chunk_id)
         chunk_key = get_chunk_key(self.key, chunk_name, self.commit_id)
@@ -1093,11 +1081,7 @@
         enc = self.chunk_id_encoder
         index_length = index.length(self.num_samples)
         samples = make_sequence(samples, index_length)
-<<<<<<< HEAD
-        self.check_each_sample(samples)
-=======
         verified_samples = self.check_each_sample(samples)
->>>>>>> 0a68b949
         nbytes_after_updates = []
         global_sample_indices = tuple(index.values[0].indices(self.num_samples))
         is_sequence = self.is_sequence
@@ -1122,11 +1106,9 @@
                 # only care about deltas if it isn't the last chunk
                 if chunk.key != self.last_chunk_key:  # type: ignore
                     nbytes_after_updates.append(chunk.nbytes)
-<<<<<<< HEAD
 
                 self._check_rechunk(chunk, chunk_row=enc.__getitem__(global_sample_index, True)[0][1])
-=======
->>>>>>> 0a68b949
+
             self.update_creds(global_sample_index, sample)
             if update_commit_diff:
                 self.commit_diff.update_data(global_sample_index)
