--- conflicted
+++ resolved
@@ -583,7 +583,6 @@
         chunk._update_tensor_meta_length = register
         return chunk
 
-<<<<<<< HEAD
     def clear(self):
         """Deletes all samples."""
         self.cache.check_readonly()
@@ -610,12 +609,11 @@
         self.tensor_meta.max_shape = []
 
         self.cache.maybe_flush()
-=======
+
     def update_chunk_in_cache(self, chunk):
         """Updates the chunk in the cache. Also, updates the sizes of cachables in cache."""
         self.cache[chunk.key] = chunk
         self.add_cachables_to_cache_dirty_keys()
->>>>>>> 305fc286
 
     def _replace_tiled_sample(self, global_sample_index: int, sample):
         new_chunks, tiles = self._samples_to_chunks(
