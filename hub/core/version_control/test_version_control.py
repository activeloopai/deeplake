import hub
import pytest
import numpy as np
from hub.util.diff import get_all_changes_string
from hub.util.remove_cache import get_base_storage
from hub.util.exceptions import CheckoutError, CommitError, ReadOnlyModeError


def commit_details_helper(commits, ds):
    for commit in commits:
        assert ds.get_commit_details(commit["commit"]) == commit


def test_commit(local_ds):
    with local_ds:
        local_ds.create_tensor("abc")
        local_ds.abc.append(1)
        local_ds.log()
        a = local_ds.commit("first")
        local_ds.abc[0] = 2
        b = local_ds.commit("second")
        local_ds.abc[0] = 3
        c = local_ds.commit("third")
        assert local_ds.abc[0].numpy() == 3
        local_ds.checkout(a)
        assert local_ds.commit_id == a
        assert local_ds.abc[0].numpy() == 1
        local_ds.checkout(b)
        assert local_ds.commit_id == b
        assert local_ds.abc[0].numpy() == 2
        local_ds.checkout(c)
        assert local_ds.commit_id == c
        assert local_ds.branch == "main"
        assert local_ds.abc[0].numpy() == 3
        with pytest.raises(CheckoutError):
            local_ds.checkout("main", create=True)
        with pytest.raises(CheckoutError):
            local_ds.checkout(a, create=True)


def test_commit_checkout(local_ds):
    with local_ds:
        local_ds.create_tensor("img")
        local_ds.img.extend(np.ones((10, 100, 100, 3)))
        first_commit_id = local_ds.commit("stored all ones")

        for i in range(5):
            local_ds.img[i] *= 2
        second_commit_id = local_ds.commit("multiplied value of some images by 2")

        for i in range(5):
            assert (local_ds.img[i].numpy() == 2 * np.ones((100, 100, 3))).all()
        local_ds.checkout(first_commit_id)  # now all images are ones again

        for i in range(10):
            assert (local_ds.img[i].numpy() == np.ones((100, 100, 3))).all()

        local_ds.checkout("alternate", create=True)
        assert local_ds.branch == "alternate"

        for i in range(5):
            local_ds.img[i] *= 3
        local_ds.commit("multiplied value of some images by 3")

        for i in range(5):
            assert (local_ds.img[i].numpy() == 3 * np.ones((100, 100, 3))).all()

        local_ds.checkout(second_commit_id)  # first 5 images are 2s, rest are 1s now
        assert local_ds.commit_id == second_commit_id
        assert local_ds.branch == "main"

        # we are not at the head of master but rather at the last commit, so we automatically get checked out to a new branch here
        for i in range(5, 10):
            local_ds.img[i] *= 2
        local_ds.commit("multiplied value of remaining images by 2")

        for i in range(10):
            assert (local_ds.img[i].numpy() == 2 * np.ones((100, 100, 3))).all()

        local_ds.checkout("alternate")

        for i in range(5, 10):
            local_ds.img[i] *= 3

        for i in range(10):
            assert (local_ds.img[i].numpy() == 3 * np.ones((100, 100, 3))).all()
        local_ds.commit("multiplied value of remaining images by 3")
        for i in range(10):
            assert (local_ds.img[i].numpy() == 3 * np.ones((100, 100, 3))).all()


def test_commit_checkout_2(local_ds):
    local_ds.create_tensor("abc")
    local_ds.create_tensor("img")
    for i in range(10):
        local_ds.img.append(i * np.ones((100, 100, 3)))
    a = local_ds.commit("first")

    local_ds.img[7] *= 2

    assert (local_ds.img[6].numpy() == 6 * np.ones((100, 100, 3))).all()
    assert (local_ds.img[7].numpy() == 2 * 7 * np.ones((100, 100, 3))).all()
    assert (local_ds.img[8].numpy() == 8 * np.ones((100, 100, 3))).all()
    assert (local_ds.img[9].numpy() == 9 * np.ones((100, 100, 3))).all()

    assert (local_ds.img[2].numpy() == 2 * np.ones((100, 100, 3))).all()

    b = local_ds.commit("second")

    # going back to first commit
    local_ds.checkout(a)

    assert (local_ds.img[7].numpy() == 7 * np.ones((100, 100, 3))).all()

    local_ds.checkout("another", create=True)

    local_ds.img[7] *= 3

    # and not 6 * 7 as it would have been, had we checked out from b
    assert (local_ds.img[7].numpy() == 3 * 7 * np.ones((100, 100, 3))).all()

    local_ds.commit("first2")

    local_ds.checkout("main")
    assert (local_ds.img[7].numpy() == 2 * 7 * np.ones((100, 100, 3))).all()
    local_ds.log()


def test_auto_checkout_bug(local_ds):
    local_ds.create_tensor("abc")
    local_ds.abc.extend([1, 2, 3, 4, 5])
    a = local_ds.commit("it is 1")
    local_ds.abc[0] = 2
    b = local_ds.commit("it is 2")
    c = local_ds.checkout(a)
    local_ds.checkout("other", True)
    d = local_ds.pending_commit_id
    local_ds.abc[0] = 3
    e = local_ds.commit("it is 3")
    local_ds.checkout(b)
    local_ds.abc[0] = 4
    f = local_ds.commit("it is 4")
    g = local_ds.checkout(a)
    local_ds.abc[0] = 5
    dsv = local_ds[0:3]
    dsv.abc[0] = 5
    h = local_ds.commit("it is 5")
    i = local_ds.checkout(e)
    local_ds.abc[0] = 6
    tsv = local_ds.abc[0:5]
    tsv[0] = 6
    j = local_ds.commit("it is 6")
    local_ds.log()
    local_ds.checkout(a)
    assert dsv.abc[0].numpy() == 1
    assert local_ds.abc[0].numpy() == 1
    local_ds.checkout(b)
    assert local_ds.abc[0].numpy() == 2
    local_ds.checkout(c)
    assert local_ds.abc[0].numpy() == 1
    local_ds.checkout(d)
    assert local_ds.abc[0].numpy() == 3
    local_ds.checkout(e)
    assert local_ds.abc[0].numpy() == 3
    local_ds.checkout(f)
    assert local_ds.abc[0].numpy() == 4
    local_ds.checkout(g)
    assert local_ds.abc[0].numpy() == 1
    local_ds.checkout(h)
    assert local_ds.abc[0].numpy() == 5
    local_ds.checkout(i)
    assert local_ds.abc[0].numpy() == 3
    local_ds.checkout(j)
    assert local_ds.abc[0].numpy() == 6
    local_ds.checkout("main")
    assert local_ds.abc[0].numpy() == 2
    local_ds.abc[0] = 7
    local_ds.checkout("copy", True)
    assert local_ds.abc[0].numpy() == 7
    local_ds.checkout("other")
    assert local_ds.abc[0].numpy() == 3


def test_read_mode(local_ds):
    base_storage = get_base_storage(local_ds.storage)
    base_storage.enable_readonly()
    ds = hub.Dataset(storage=local_ds.storage, read_only=True, verbose=False)
    with pytest.raises(ReadOnlyModeError):
        ds.commit("first")
    with pytest.raises(ReadOnlyModeError):
        ds.checkout("third", create=True)


def test_checkout_address_not_found(local_ds):
    with pytest.raises(CheckoutError):
        local_ds.checkout("second")


def test_dynamic(local_ds):
    local_ds.create_tensor("img")
    for i in range(10):
        local_ds.img.append(i * np.ones((100, 100, 3)))

    a = local_ds.commit("first")
    for i in range(10):
        local_ds.img[i] = 2 * i * np.ones((150, 150, 3))
    local_ds.checkout(a)

    for i in range(10):
        assert (local_ds.img[i].numpy() == i * np.ones((100, 100, 3))).all()

    local_ds.checkout("main")

    for i in range(10):
        assert (local_ds.img[i].numpy() == 2 * i * np.ones((150, 150, 3))).all()


def test_different_lengths(local_ds):
    with local_ds:
        local_ds.create_tensor("img")
        local_ds.create_tensor("abc")
        local_ds.img.extend(np.ones((5, 50, 50)))
        local_ds.abc.extend(np.ones((2, 10, 10)))
        first = local_ds.commit("stored 5 images, 2 abc")
        local_ds.img.extend(np.ones((3, 50, 50)))
        second = local_ds.commit("stored 3 more images")
        assert len(local_ds.tensors) == 2
        assert len(local_ds.img) == 8
        assert (local_ds.img.numpy() == np.ones((8, 50, 50))).all()
        assert len(local_ds.abc) == 2
        assert (local_ds.abc.numpy() == np.ones((2, 10, 10))).all()
        local_ds.checkout(first)
        assert len(local_ds.tensors) == 2
        assert len(local_ds.img) == 5
        assert (local_ds.img.numpy() == np.ones((5, 50, 50))).all()
        assert len(local_ds.abc) == 2
        assert (local_ds.abc.numpy() == np.ones((2, 10, 10))).all()

        # will autocheckout to new branch
        local_ds.create_tensor("ghi")
        local_ds.ghi.extend(np.ones((2, 10, 10)))
        local_ds.img.extend(np.ones((2, 50, 50)))
        local_ds.abc.extend(np.ones((3, 10, 10)))
        assert len(local_ds.tensors) == 3
        assert len(local_ds.img) == 7
        assert (local_ds.img.numpy() == np.ones((7, 50, 50))).all()
        assert len(local_ds.abc) == 5
        assert (local_ds.abc.numpy() == np.ones((5, 10, 10))).all()
        assert len(local_ds.ghi) == 2
        assert (local_ds.ghi.numpy() == np.ones((2, 10, 10))).all()
        third = local_ds.commit(
            "stored 2 more images, 3 more abc in other branch, created ghi"
        )
        local_ds.checkout(first)
        assert len(local_ds.tensors) == 2
        assert len(local_ds.img) == 5
        assert (local_ds.img.numpy() == np.ones((5, 50, 50))).all()
        assert len(local_ds.abc) == 2
        assert (local_ds.abc.numpy() == np.ones((2, 10, 10))).all()
        local_ds.checkout(second)
        assert len(local_ds.tensors) == 2
        assert len(local_ds.img) == 8
        assert (local_ds.img.numpy() == np.ones((8, 50, 50))).all()
        assert len(local_ds.abc) == 2
        assert (local_ds.abc.numpy() == np.ones((2, 10, 10))).all()
        local_ds.checkout(third)
        assert len(local_ds.tensors) == 3
        assert len(local_ds.img) == 7
        assert (local_ds.img.numpy() == np.ones((7, 50, 50))).all()
        assert len(local_ds.abc) == 5
        assert (local_ds.abc.numpy() == np.ones((5, 10, 10))).all()
        local_ds.checkout("main")
        assert len(local_ds.tensors) == 2
        assert len(local_ds.img) == 8
        assert (local_ds.img.numpy() == np.ones((8, 50, 50))).all()
        assert len(local_ds.abc) == 2
        assert (local_ds.abc.numpy() == np.ones((2, 10, 10))).all()

    path = local_ds.path
    if path.startswith("mem://"):
        # memory datasets are not persistent
        return

    # reloading the dataset to check persistence
    local_ds = hub.dataset(path)
    assert len(local_ds.tensors) == 2
    assert len(local_ds.img) == 8
    assert (local_ds.img.numpy() == np.ones((8, 50, 50))).all()
    assert len(local_ds.abc) == 2
    assert (local_ds.abc.numpy() == np.ones((2, 10, 10))).all()
    local_ds.checkout(first)
    assert len(local_ds.tensors) == 2
    assert len(local_ds.img) == 5
    assert (local_ds.img.numpy() == np.ones((5, 50, 50))).all()
    assert len(local_ds.abc) == 2
    assert (local_ds.abc.numpy() == np.ones((2, 10, 10))).all()
    local_ds.checkout(second)
    assert len(local_ds.tensors) == 2
    assert len(local_ds.img) == 8
    assert (local_ds.img.numpy() == np.ones((8, 50, 50))).all()
    assert len(local_ds.abc) == 2
    assert (local_ds.abc.numpy() == np.ones((2, 10, 10))).all()
    local_ds.checkout(third)
    assert len(local_ds.tensors) == 3
    assert len(local_ds.img) == 7
    assert (local_ds.img.numpy() == np.ones((7, 50, 50))).all()
    assert len(local_ds.abc) == 5
    assert (local_ds.abc.numpy() == np.ones((5, 10, 10))).all()
    local_ds.checkout("main")
    assert len(local_ds.tensors) == 2
    assert len(local_ds.img) == 8
    assert (local_ds.img.numpy() == np.ones((8, 50, 50))).all()
    assert len(local_ds.abc) == 2
    assert (local_ds.abc.numpy() == np.ones((2, 10, 10))).all()


def test_auto_checkout(local_ds):
    # auto checkout happens when write operations are performed on non head commits
    local_ds.create_tensor("abc")
    first = local_ds.commit("created abc")

    local_ds.checkout(first)
    assert local_ds.branch == "main"
    local_ds.create_tensor("def")
    assert local_ds.branch != "main"

    local_ds.checkout(first)
    assert local_ds.branch == "main"
    local_ds.abc.append(1)
    assert local_ds.branch != "main"

    local_ds.checkout(first)
    assert local_ds.branch == "main"
    local_ds.abc.extend([1])
    assert local_ds.branch != "main"

    local_ds.checkout(first)
    assert local_ds.branch == "main"
    local_ds.info[5] = 5
    assert local_ds.branch != "main"

    local_ds.checkout(first)
    assert local_ds.branch == "main"
    local_ds.info.update(list=[1, 2, "apple"])
    assert local_ds.branch != "main"


def test_auto_commit(local_ds):
    initial_commit_id = local_ds.pending_commit_id
    # auto commit as head of main branch
    local_ds.checkout("pqr", create=True)
    local_ds.checkout("main")
    second_commit_id = local_ds.pending_commit_id
    assert second_commit_id != initial_commit_id
    assert local_ds.commit_id == initial_commit_id
    local_ds.create_tensor("abc")
    local_ds.abc.append(1)
    # auto commit as head of main again
    local_ds.checkout("xyz", create=True)
    local_ds.checkout("main")

    assert local_ds.pending_commit_id != second_commit_id
    assert local_ds.commit_id == second_commit_id

    with local_ds:
        local_ds.abc.append(1)

    third_commit_id = local_ds.pending_commit_id

    # auto commit as head of main again
    local_ds.checkout("tuv", create=True)
    local_ds.checkout("main")

    assert local_ds.pending_commit_id != third_commit_id
    assert local_ds.commit_id == third_commit_id


def test_dataset_info(local_ds):
    assert len(local_ds.info) == 0
    local_ds.info.key = "value"
    assert len(local_ds.info) == 1
    assert local_ds.info.key == "value"

    a = local_ds.commit("added key, value")
    assert len(local_ds.info) == 1
    assert local_ds.info.key == "value"

    local_ds.info.key2 = "value2"
    assert len(local_ds.info) == 2
    assert local_ds.info.key == "value"
    assert local_ds.info.key2 == "value2"

    b = local_ds.commit("added key2, value2")
    assert len(local_ds.info) == 2
    assert local_ds.info.key == "value"
    assert local_ds.info.key2 == "value2"

    local_ds.checkout(a)
    assert local_ds.info.key == "value"

    local_ds.checkout("alt", create=True)
    local_ds.info.key = "notvalue"
    assert len(local_ds.info) == 1
    assert local_ds.info.key == "notvalue"
    c = local_ds.commit("changed key to notvalue")

    local_ds.checkout(a)
    assert len(local_ds.info) == 1
    assert local_ds.info.key == "value"

    local_ds.checkout(b)
    assert len(local_ds.info) == 2
    assert local_ds.info.key == "value"
    assert local_ds.info.key2 == "value2"

    local_ds.checkout("alt")
    assert len(local_ds.info) == 1
    assert local_ds.info.key == "notvalue"

    local_ds.checkout(c)
    assert len(local_ds.info) == 1
    assert local_ds.info.key == "notvalue"


def test_tensor_info(local_ds):
    local_ds.create_tensor("abc")
    assert len(local_ds.abc.info) == 0
    local_ds.abc.info.key = "value"
    assert len(local_ds.abc.info) == 1
    assert local_ds.abc.info.key == "value"

    a = local_ds.commit("added key, value")
    assert len(local_ds.abc.info) == 1
    assert local_ds.abc.info.key == "value"

    local_ds.abc.info.key2 = "value2"
    assert len(local_ds.abc.info) == 2
    assert local_ds.abc.info.key == "value"
    assert local_ds.abc.info.key2 == "value2"

    b = local_ds.commit("added key2, value2")
    assert len(local_ds.abc.info) == 2
    assert local_ds.abc.info.key == "value"
    assert local_ds.abc.info.key2 == "value2"

    local_ds.checkout(a)
    assert local_ds.abc.info.key == "value"

    local_ds.checkout("alt", create=True)
    local_ds.abc.info.key = "notvalue"
    assert len(local_ds.abc.info) == 1
    assert local_ds.abc.info.key == "notvalue"
    c = local_ds.commit("changed key to notvalue")

    local_ds.checkout(a)
    assert len(local_ds.abc.info) == 1
    assert local_ds.abc.info.key == "value"

    local_ds.checkout(b)
    assert len(local_ds.abc.info) == 2
    assert local_ds.abc.info.key == "value"
    assert local_ds.abc.info.key2 == "value2"

    local_ds.checkout("alt")
    assert len(local_ds.abc.info) == 1
    assert local_ds.abc.info.key == "notvalue"

    local_ds.checkout(c)
    assert len(local_ds.abc.info) == 1
    assert local_ds.abc.info.key == "notvalue"


def test_delete(local_ds):
    with local_ds:
        local_ds.create_tensor("abc")
        local_ds.abc.append(1)
        a = local_ds.commit("first")
        local_ds.delete_tensor("abc")
        b = local_ds.commit("second")
        local_ds.checkout(a)
        assert local_ds.abc[0].numpy() == 1
        local_ds.checkout(b)
        assert local_ds.tensors == {}

        local_ds.create_tensor("x/y/z")
        local_ds["x/y/z"].append(1)
        c = local_ds.commit("third")
        local_ds["x"].delete_tensor("y/z")
        d = local_ds.commit("fourth")
        local_ds.checkout(c)
        assert local_ds["x/y/z"][0].numpy() == 1
        local_ds.checkout(d)
        assert local_ds.tensors == {}
        assert list(local_ds.groups) == ["x"]
        local_ds.delete_group("x")
        assert list(local_ds.groups) == []

        local_ds.checkout(c)
        local_ds["x"].delete_group("y")
        assert local_ds.tensors == {}
        assert list(local_ds.groups) == ["x"]

        local_ds.checkout(c)
        local_ds.delete_group("x/y")
        assert local_ds.tensors == {}
        assert list(local_ds.groups) == ["x"]


def test_diff_linear(local_ds, capsys):
    with local_ds:
        local_ds.create_tensor("xyz")
        local_ds.xyz.extend([1, 2, 3])
        local_ds.create_tensor("pqr")
        local_ds.pqr.extend([4, 5, 6])
    a = local_ds.commit()
    with local_ds:
        local_ds.xyz[0] = 10
        local_ds.pqr[2] = 20
        local_ds.create_tensor("abc")
        local_ds.abc.extend([1, 2, 3])

    local_ds.diff()
    changes_b_from_a = {
        "xyz": {
            "data_added": [3, 3],
            "data_updated": {0},
            "created": False,
            "info_updated": False,
            "data_transformed_in_place": False,
        },
        "pqr": {
            "data_added": [3, 3],
            "data_updated": {2},
            "created": False,
            "info_updated": False,
            "data_transformed_in_place": False,
        },
        "abc": {
            "data_added": [0, 3],
            "data_updated": set(),
            "created": True,
            "info_updated": False,
            "data_transformed_in_place": False,
        },
    }
    message1 = "Diff in HEAD:\n"
    target = get_all_changes_string(changes_b_from_a, message1, None, None) + "\n"
    captured = capsys.readouterr()
    assert captured.out == target
    diff = local_ds.diff(as_dict=True)
    assert diff == changes_b_from_a

    b = local_ds.commit()
    local_ds.diff()
    changes_empty = {}
    target = get_all_changes_string(changes_empty, message1, None, None) + "\n"
    captured = capsys.readouterr()
    assert captured.out == target
    diff = local_ds.diff(as_dict=True)
    assert diff == changes_empty

    local_ds.diff(a)
    message2 = f"Diff in {a} (target id):\n"
    target = (
        get_all_changes_string(changes_b_from_a, message1, changes_empty, message2)
        + "\n"
    )
    captured = capsys.readouterr()
    assert captured.out == target
    diff = local_ds.diff(a, as_dict=True)
    assert isinstance(diff, tuple)
    assert diff[0] == changes_b_from_a
    assert diff[1] == changes_empty

    local_ds.diff(b)
    message2 = f"Diff in {b} (target id):\n"
    target = (
        get_all_changes_string(changes_empty, message1, changes_empty, message2) + "\n"
    )
    captured = capsys.readouterr()
    assert captured.out == target
    diff = local_ds.diff(b, as_dict=True)
    assert isinstance(diff, tuple)
    assert diff[0] == changes_empty
    assert diff[1] == changes_empty

    local_ds.diff(a, b)
    message1 = f"Diff in {a} (target id 1):\n"
    message2 = f"Diff in {b} (target id 2):\n"
    target = (
        get_all_changes_string(changes_empty, message1, changes_b_from_a, message2)
        + "\n"
    )
    captured = capsys.readouterr()
    assert captured.out == target
    diff = local_ds.diff(a, b, as_dict=True)
    assert isinstance(diff, tuple)
    assert diff[0] == changes_empty
    assert diff[1] == changes_b_from_a

    local_ds.diff(b, a)
    message1 = f"Diff in {b} (target id 1):\n"
    message2 = f"Diff in {a} (target id 2):\n"
    target = (
        get_all_changes_string(changes_b_from_a, message1, changes_empty, message2)
        + "\n"
    )
    captured = capsys.readouterr()
    assert captured.out == target
    diff = local_ds.diff(b, a, as_dict=True)
    assert isinstance(diff, tuple)
    assert diff[0] == changes_b_from_a
    assert diff[1] == changes_empty

    local_ds.checkout(b)
    local_ds.diff()
    message1 = f"Diff in {b} (current commit):\n"
    target = get_all_changes_string(changes_b_from_a, message1, None, None) + "\n"
    captured = capsys.readouterr()
    assert captured.out == target
    diff = local_ds.diff(as_dict=True)
    assert diff == changes_b_from_a

    local_ds.diff(a)
    message1 = f"Diff in {b} (current commit):\n"
    message2 = f"Diff in {a} (target id):\n"
    target = (
        get_all_changes_string(changes_b_from_a, message1, changes_empty, message2)
        + "\n"
    )
    captured = capsys.readouterr()
    assert captured.out == target
    diff = local_ds.diff(a, as_dict=True)
    assert isinstance(diff, tuple)


def test_diff_branch(local_ds, capsys):
    with local_ds:
        local_ds.create_tensor("xyz")
        local_ds.xyz.extend([1, 2, 3])

    a = local_ds.commit()
    local_ds.checkout("alt", create=True)
    with local_ds:
        local_ds.xyz.extend([4, 5, 6])
        local_ds.create_tensor("pqr")
        local_ds.pqr.extend([7, 8, 9])
        local_ds.xyz[2] = 6
        local_ds.xyz[3] = 8
        local_ds.pqr[1] = 8

    b = local_ds.commit()
    local_ds.checkout("main")
    with local_ds:
        local_ds.xyz.extend([0, 0])
        local_ds.xyz[2] = 10
        local_ds.xyz[3] = 11
        local_ds.xyz[0] = 11

    local_ds.diff()
    changes_b_from_branch_off = {
        "xyz": {
            "data_added": [3, 6],
            "data_updated": {2},
            "created": False,
            "info_updated": False,
            "data_transformed_in_place": False,
        },
        "pqr": {
            "data_added": [0, 3],
            "data_updated": set(),
            "created": True,
            "info_updated": False,
            "data_transformed_in_place": False,
        },
    }
    changes_main_from_branch_off = {
        "xyz": {
            "data_added": [3, 5],
            "data_updated": {0, 2},
            "created": False,
            "info_updated": False,
            "data_transformed_in_place": False,
        },
    }
    message1 = "Diff in HEAD:\n"
    target = (
        get_all_changes_string(changes_main_from_branch_off, message1, None, None)
        + "\n"
    )
    captured = capsys.readouterr()
    assert captured.out == target
    diff = local_ds.diff(as_dict=True)
    assert diff == changes_main_from_branch_off

    c = local_ds.commit()

    local_ds.diff()
    empty_changes = {}
    target = get_all_changes_string(empty_changes, message1, None, None) + "\n"
    captured = capsys.readouterr()
    assert captured.out == target
    diff = local_ds.diff(as_dict=True)
    assert diff == empty_changes

    local_ds.diff(a)
    message2 = f"Diff in {a} (target id):\n"
    target = (
        get_all_changes_string(
            changes_main_from_branch_off, message1, empty_changes, message2
        )
        + "\n"
    )
    captured = capsys.readouterr()
    assert captured.out == target
    diff = local_ds.diff(a, as_dict=True)
    assert isinstance(diff, tuple)
    assert diff[0] == changes_main_from_branch_off
    assert diff[1] == empty_changes

    local_ds.diff(b)
    message2 = f"Diff in {b} (target id):\n"
    target = (
        get_all_changes_string(
            changes_main_from_branch_off, message1, changes_b_from_branch_off, message2
        )
        + "\n"
    )
    captured = capsys.readouterr()
    assert captured.out == target
    diff = local_ds.diff(b, as_dict=True)
    assert isinstance(diff, tuple)
    assert diff[0] == changes_main_from_branch_off
    assert diff[1] == changes_b_from_branch_off

    local_ds.diff(c)
    message2 = f"Diff in {c} (target id):\n"
    target = (
        get_all_changes_string(empty_changes, message1, empty_changes, message2) + "\n"
    )
    captured = capsys.readouterr()
    assert captured.out == target
    diff = local_ds.diff(c, as_dict=True)
    assert isinstance(diff, tuple)
    assert diff[0] == empty_changes
    assert diff[1] == empty_changes

    local_ds.diff(a, b)
    message1 = f"Diff in {a} (target id 1):\n"
    message2 = f"Diff in {b} (target id 2):\n"
    target = (
        get_all_changes_string(
            empty_changes, message1, changes_b_from_branch_off, message2
        )
        + "\n"
    )
    captured = capsys.readouterr()
    assert captured.out == target
    diff = local_ds.diff(a, b, as_dict=True)
    assert isinstance(diff, tuple)
    assert diff[0] == empty_changes
    assert diff[1] == changes_b_from_branch_off

    local_ds.diff(b, a)
    message1 = f"Diff in {b} (target id 1):\n"
    message2 = f"Diff in {a} (target id 2):\n"
    target = (
        get_all_changes_string(
            changes_b_from_branch_off, message1, empty_changes, message2
        )
        + "\n"
    )
    captured = capsys.readouterr()
    assert captured.out == target
    diff = local_ds.diff(b, a, as_dict=True)
    assert isinstance(diff, tuple)
    assert diff[0] == changes_b_from_branch_off
    assert diff[1] == empty_changes

    local_ds.diff(b, c)
    message1 = f"Diff in {b} (target id 1):\n"
    message2 = f"Diff in {c} (target id 2):\n"
    target = (
        get_all_changes_string(
            changes_b_from_branch_off, message1, changes_main_from_branch_off, message2
        )
        + "\n"
    )
    captured = capsys.readouterr()
    assert captured.out == target

    local_ds.diff(c, b)
    message1 = f"Diff in {c} (target id 1):\n"
    message2 = f"Diff in {b} (target id 2):\n"
    target = (
        get_all_changes_string(
            changes_main_from_branch_off, message1, changes_b_from_branch_off, message2
        )
        + "\n"
    )
    captured = capsys.readouterr()
    assert captured.out == target
    diff = local_ds.diff(c, b, as_dict=True)
    assert isinstance(diff, tuple)
    assert diff[0] == changes_main_from_branch_off
    assert diff[1] == changes_b_from_branch_off

    local_ds.diff(c, a)
    message1 = f"Diff in {c} (target id 1):\n"
    message2 = f"Diff in {a} (target id 2):\n"
    target = (
        get_all_changes_string(
            changes_main_from_branch_off, message1, empty_changes, message2
        )
        + "\n"
    )
    captured = capsys.readouterr()
    assert captured.out == target
    diff = local_ds.diff(c, a, as_dict=True)
    assert isinstance(diff, tuple)
    assert diff[0] == changes_main_from_branch_off
    assert diff[1] == empty_changes

    local_ds.diff(a, c)
    message1 = f"Diff in {a} (target id 1):\n"
    message2 = f"Diff in {c} (target id 2):\n"
    target = (
        get_all_changes_string(
            empty_changes, message1, changes_main_from_branch_off, message2
        )
        + "\n"
    )
    captured = capsys.readouterr()
    assert captured.out == target
    diff = local_ds.diff(a, c, as_dict=True)
    assert isinstance(diff, tuple)
    assert diff[0] == empty_changes
    assert diff[1] == changes_main_from_branch_off


def test_complex_diff(local_ds, capsys):
    with local_ds:
        local_ds.create_tensor("xyz")
        local_ds.xyz.extend([1, 2, 3])
    a = local_ds.commit()
    b = local_ds.checkout("alt", create=True)
    with local_ds:
        local_ds.xyz.extend([4, 5, 6])
    local_ds.commit()
    c = local_ds.pending_commit_id
    with local_ds:
        local_ds.xyz[4] = 7
        local_ds.xyz[0] = 0
    local_ds.checkout("main")
    d = local_ds.pending_commit_id
    with local_ds:
        local_ds.xyz[1] = 10
        local_ds.create_tensor("pqr")
    local_ds.commit()
    f = local_ds.checkout("another", create=True)
    with local_ds:
        local_ds.create_tensor("tuv")
        local_ds.tuv.extend([1, 2, 3])
        local_ds.pqr.append(5)
    local_ds.commit()
    g = local_ds.pending_commit_id
    e = local_ds.checkout("main")

    # x is LCA of a and g
    changes_c_from_x = {
        "xyz": {
            "data_added": [3, 6],
            "data_updated": {0},
            "created": False,
            "info_updated": False,
            "data_transformed_in_place": False,
        },
    }
    changes_g_from_x = {
        "pqr": {
            "data_added": [0, 1],
            "data_updated": set(),
            "created": True,
            "info_updated": False,
            "data_transformed_in_place": False,
        },
        "tuv": {
            "data_added": [0, 3],
            "data_updated": set(),
            "created": True,
            "info_updated": False,
            "data_transformed_in_place": False,
        },
        "xyz": {
            "data_added": [3, 3],
            "data_updated": {1},
            "created": False,
            "info_updated": False,
            "data_transformed_in_place": False,
        },
    }
    empty_changes = {}

    local_ds.diff(c, g)
    message1 = f"Diff in {c} (target id 1):\n"
    message2 = f"Diff in {g} (target id 2):\n"
    target = (
        get_all_changes_string(changes_c_from_x, message1, changes_g_from_x, message2)
        + "\n"
    )
    captured = capsys.readouterr()
    assert captured.out == target
    diff = local_ds.diff(c, g, as_dict=True)
    assert isinstance(diff, tuple)
    assert diff[0] == changes_c_from_x
    assert diff[1] == changes_g_from_x

    local_ds.diff(e, d)
    message1 = f"Diff in {e} (target id 1):\n"
    message2 = f"Diff in {d} (target id 2):\n"
    target = (
        get_all_changes_string(empty_changes, message1, empty_changes, message2) + "\n"
    )
    captured = capsys.readouterr()
    assert captured.out == target
    diff = local_ds.diff(e, d, as_dict=True)
    assert isinstance(diff, tuple)
    assert diff[0] == empty_changes
    assert diff[1] == empty_changes

    local_ds.diff(e, e)
    message1 = f"Diff in {e} (target id 1):\n"
    message2 = f"Diff in {e} (target id 2):\n"
    target = (
        get_all_changes_string(empty_changes, message1, empty_changes, message2) + "\n"
    )
    captured = capsys.readouterr()
    assert captured.out == target
    diff = local_ds.diff(e, e, as_dict=True)
    assert isinstance(diff, tuple)
    assert diff[0] == empty_changes
    assert diff[1] == empty_changes

    changes_main_from_x = {
        "xyz": {
            "data_added": [3, 3],
            "data_updated": {1},
            "created": False,
            "info_updated": False,
            "data_transformed_in_place": False,
        },
        "pqr": {
            "data_added": [0, 0],
            "data_updated": set(),
            "created": True,
            "info_updated": False,
            "data_transformed_in_place": False,
        },
    }

    local_ds.diff(c, "main")
    message1 = f"Diff in {c} (target id 1):\n"
    message2 = "Diff in main (target id 2):\n"
    target = (
        get_all_changes_string(
            changes_c_from_x, message1, changes_main_from_x, message2
        )
        + "\n"
    )
    captured = capsys.readouterr()
    assert captured.out == target
    diff = local_ds.diff(c, "main", as_dict=True)
    assert isinstance(diff, tuple)
    assert diff[0] == changes_c_from_x
    assert diff[1] == changes_main_from_x

    local_ds.diff("main", c)
    message1 = "Diff in main (target id 1):\n"
    message2 = f"Diff in {c} (target id 2):\n"
    target = (
        get_all_changes_string(
            changes_main_from_x, message1, changes_c_from_x, message2
        )
        + "\n"
    )
    captured = capsys.readouterr()
    assert captured.out == target
    diff = local_ds.diff("main", c, as_dict=True)
    assert isinstance(diff, tuple)
    assert diff[0] == changes_main_from_x
    assert diff[1] == changes_c_from_x


def test_diff_not_exists(local_ds):
    with pytest.raises(KeyError):
        local_ds.diff("12345", "5678")


def test_branches(local_ds_generator):
    local_ds = local_ds_generator()
    assert local_ds.branches == ["main"]
    local_ds.checkout("alt", create=True)
    assert local_ds.branches == ["main", "alt"]
    local_ds.checkout("main")
    assert local_ds.branches == ["main", "alt"]

    local_ds = local_ds_generator()
    assert local_ds.branches == ["main", "alt"]
    local_ds.checkout("alt")
    assert local_ds.branches == ["main", "alt"]
    local_ds.checkout("other", create=True)
    assert local_ds.branches == ["main", "alt", "other"]


def test_commits(local_ds):
    commits = local_ds.commits
    assert len(commits) == 0
    local_ds.commit()
    commits = local_ds.commits
    assert len(commits) == 1
    commit_details_helper(commits, local_ds)
    local_ds.checkout("alt", create=True)
    commits = local_ds.commits
    assert len(commits) == 2
    commit_details_helper(commits, local_ds)
    local_ds.commit()
    commits = local_ds.commits
    assert len(commits) == 3
    commit_details_helper(commits, local_ds)
    local_ds.checkout("main")
    commits = local_ds.commits
    assert len(commits) == 2
    commit_details_helper(commits, local_ds)
    local_ds.commit()
    commits = local_ds.commits
    assert len(commits) == 3
    commit_details_helper(commits, local_ds)


<<<<<<< HEAD
def test_custom_commit_hash(local_ds):
    commits = local_ds.commits
    assert len(commits) == 0
    local_ds._commit(hash="abcd")
    assert local_ds.version_state["commit_id"] == "abcd"
    with pytest.raises(CommitError):
        local_ds._commit(hash="abcd")
    with pytest.raises(CommitError):
        local_ds._checkout("xyz", create=True, hash="abcd")
    local_ds._checkout("xyz", create=True, hash="efgh")
    assert local_ds.version_state["commit_id"] == "efgh"
    assert set(local_ds.version_state["branch_commit_map"].keys()) == set(
        ("main", "xyz")
    )
    assert local_ds.version_state["branch_commit_map"]["xyz"] == "efgh"
=======
def test_read_only_checkout(local_ds):
    with local_ds:
        local_ds.create_tensor("x")
        local_ds.x.append([1, 2, 3])
        local_ds.checkout("branch", create=True)
        local_ds.checkout("main")
    assert local_ds.storage.autoflush == True
    local_ds.read_only = True
    local_ds.checkout("main")
>>>>>>> ba70276d
<|MERGE_RESOLUTION|>--- conflicted
+++ resolved
@@ -1037,7 +1037,6 @@
     commit_details_helper(commits, local_ds)
 
 
-<<<<<<< HEAD
 def test_custom_commit_hash(local_ds):
     commits = local_ds.commits
     assert len(commits) == 0
@@ -1053,7 +1052,8 @@
         ("main", "xyz")
     )
     assert local_ds.version_state["branch_commit_map"]["xyz"] == "efgh"
-=======
+
+
 def test_read_only_checkout(local_ds):
     with local_ds:
         local_ds.create_tensor("x")
@@ -1062,5 +1062,4 @@
         local_ds.checkout("main")
     assert local_ds.storage.autoflush == True
     local_ds.read_only = True
-    local_ds.checkout("main")
->>>>>>> ba70276d
+    local_ds.checkout("main")