--- conflicted
+++ resolved
@@ -368,8 +368,7 @@
     local_ds.checkout("tuv", create=True)
     local_ds.checkout("main")
 
-<<<<<<< HEAD
-    assert local_ds.commit_id != current_commit_id
+    assert local_ds.commit_id != third_commit_id
 
 
 def test_dataset_info(local_ds):
@@ -465,8 +464,6 @@
     local_ds.checkout(c)
     assert len(local_ds.abc.info) == 1
     assert local_ds.abc.info.key == "notvalue"
-=======
-    assert local_ds.commit_id != third_commit_id
 
 
 def test_diff_linear(local_ds, capsys):
@@ -910,5 +907,4 @@
     local_ds.commit()
     commits = local_ds.commits
     assert len(commits) == 3
-    commit_details_helper(commits, local_ds)
->>>>>>> d64ad2ed
+    commit_details_helper(commits, local_ds)