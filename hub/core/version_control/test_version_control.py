from collections import OrderedDict
import hub
import pytest
import numpy as np
from hub.util.diff import (
    get_all_changes_string,
    get_lowest_common_ancestor,
    sanitize_commit,
)
from hub.util.remove_cache import get_base_storage
from hub.util.exceptions import (
    CheckoutError,
    CommitError,
    ReadOnlyModeError,
    InfoError,
    TensorModifiedError,
    EmptyCommitError,
)

NO_COMMIT_PASSED_DIFF = ""
ONE_COMMIT_PASSED_DIFF = "The 2 diffs are calculated relative to the most recent common ancestor (%s) of the current state and the commit passed."
TWO_COMMIT_PASSED_DIFF = "The 2 diffs are calculated relative to the most recent common ancestor (%s) of the two commits passed."


def get_lca_id_helper(version_state, id_1, id_2=None):
    id_1 = sanitize_commit(id_1, version_state)
    id_2 = sanitize_commit(id_2, version_state) if id_2 else version_state["commit_id"]
    commit_node_1 = version_state["commit_node_map"][id_1]
    commit_node_2 = version_state["commit_node_map"][id_2]
    return get_lowest_common_ancestor(commit_node_1, commit_node_2)


def commit_details_helper(commits, ds):
    for commit in commits:
        assert ds.get_commit_details(commit["commit"]) == commit


def get_diff_helper(
    ds_changes_1,
    ds_changes_2,
    tensor_changes_1,
    tensor_changes_2,
    version_state=None,
    a=None,
    b=None,
):
    if a and b:
        lca_id = get_lca_id_helper(version_state, a, b)
        message0 = TWO_COMMIT_PASSED_DIFF % lca_id
        message1 = f"Diff in {a} (target id 1):\n"
        message2 = f"Diff in {b} (target id 2):\n"
    elif a:
        lca_id = get_lca_id_helper(version_state, a)
        message0 = ONE_COMMIT_PASSED_DIFF % lca_id
        message1 = "Diff in HEAD:\n"
        message2 = f"Diff in {a} (target id):\n"
    else:
        message0 = NO_COMMIT_PASSED_DIFF
        message1 = "Diff in HEAD relative to the previous commit:\n"
        message2 = ""

    target = (
        get_all_changes_string(
            ds_changes_1,
            ds_changes_2,
            tensor_changes_1,
            tensor_changes_2,
            message0,
            message1,
            message2,
        )
        + "\n"
    )

    return target


def tensor_diff_helper(
    data_added=[0, 0],
    data_updated=set(),
    created=False,
<<<<<<< HEAD
=======
    cleared=False,
>>>>>>> ff631163
    info_updated=False,
    data_transformed_in_place=False,
):
    return {
        "data_added": data_added,
        "data_updated": data_updated,
        "created": created,
<<<<<<< HEAD
=======
        "cleared": cleared,
>>>>>>> ff631163
        "info_updated": info_updated,
        "data_transformed_in_place": data_transformed_in_place,
    }


def test_commit(local_ds):
    with local_ds:
        local_ds.create_tensor("abc")
        local_ds.abc.append(1)
        local_ds.log()
        a = local_ds.commit("first")
        local_ds.abc[0] = 2
        b = local_ds.commit("second")
        local_ds.abc[0] = 3
        c = local_ds.commit("third")
        assert local_ds.abc[0].numpy() == 3
        local_ds.checkout(a)
        assert local_ds.commit_id == a
        assert local_ds.abc[0].numpy() == 1
        local_ds.checkout(b)
        assert local_ds.commit_id == b
        assert local_ds.abc[0].numpy() == 2
        local_ds.checkout(c)
        assert local_ds.commit_id == c
        assert local_ds.branch == "main"
        assert local_ds.abc[0].numpy() == 3
        with pytest.raises(CheckoutError):
            local_ds.checkout("main", create=True)
        with pytest.raises(CheckoutError):
            local_ds.checkout(a, create=True)


"""
test for checking unchanged dataset commits
"""


def test_unchanged_commit(local_ds):
    with local_ds:
        local_ds.create_tensor("abc")
        local_ds.abc.append(1)
        local_ds.log()
        a = local_ds.commit("first")
        local_ds.checkout(a)
        assert local_ds.commit_id == a
        with pytest.raises(EmptyCommitError):
            b = local_ds.commit("second")
        c = local_ds.commit("third", allow_empty=True)
        local_ds.checkout(c)
        assert local_ds.commit_id == c


def test_commit_checkout(local_ds):
    with local_ds:
        local_ds.create_tensor("img")
        local_ds.img.extend(np.ones((10, 100, 100, 3)))
        first_commit_id = local_ds.commit("stored all ones")

        for i in range(5):
            local_ds.img[i] *= 2
        second_commit_id = local_ds.commit("multiplied value of some images by 2")

        for i in range(5):
            assert (local_ds.img[i].numpy() == 2 * np.ones((100, 100, 3))).all()
        local_ds.checkout(first_commit_id)  # now all images are ones again

        for i in range(10):
            assert (local_ds.img[i].numpy() == np.ones((100, 100, 3))).all()

        local_ds.checkout("alternate", create=True)
        assert local_ds.branch == "alternate"

        for i in range(5):
            local_ds.img[i] *= 3
        local_ds.commit("multiplied value of some images by 3")

        for i in range(5):
            assert (local_ds.img[i].numpy() == 3 * np.ones((100, 100, 3))).all()

        local_ds.checkout(second_commit_id)  # first 5 images are 2s, rest are 1s now
        assert local_ds.commit_id == second_commit_id
        assert local_ds.branch == "main"

        # we are not at the head of master but rather at the last commit, so we automatically get checked out to a new branch here
        for i in range(5, 10):
            local_ds.img[i] *= 2
        local_ds.commit("multiplied value of remaining images by 2")

        for i in range(10):
            assert (local_ds.img[i].numpy() == 2 * np.ones((100, 100, 3))).all()

        local_ds.checkout("alternate")

        for i in range(5, 10):
            local_ds.img[i] *= 3

        for i in range(10):
            assert (local_ds.img[i].numpy() == 3 * np.ones((100, 100, 3))).all()
        local_ds.commit("multiplied value of remaining images by 3")
        for i in range(10):
            assert (local_ds.img[i].numpy() == 3 * np.ones((100, 100, 3))).all()


def test_commit_checkout_2(local_ds):
    local_ds.create_tensor("abc")
    local_ds.create_tensor("img")
    for i in range(10):
        local_ds.img.append(i * np.ones((100, 100, 3)))
    a = local_ds.commit("first")

    local_ds.img[7] *= 2

    assert (local_ds.img[6].numpy() == 6 * np.ones((100, 100, 3))).all()
    assert (local_ds.img[7].numpy() == 2 * 7 * np.ones((100, 100, 3))).all()
    assert (local_ds.img[8].numpy() == 8 * np.ones((100, 100, 3))).all()
    assert (local_ds.img[9].numpy() == 9 * np.ones((100, 100, 3))).all()

    assert (local_ds.img[2].numpy() == 2 * np.ones((100, 100, 3))).all()

    b = local_ds.commit("second")

    # going back to first commit
    local_ds.checkout(a)

    assert (local_ds.img[7].numpy() == 7 * np.ones((100, 100, 3))).all()

    local_ds.checkout("another", create=True)

    local_ds.img[7] *= 3

    # and not 6 * 7 as it would have been, had we checked out from b
    assert (local_ds.img[7].numpy() == 3 * 7 * np.ones((100, 100, 3))).all()

    local_ds.commit("first2")

    local_ds.checkout("main")
    assert (local_ds.img[7].numpy() == 2 * 7 * np.ones((100, 100, 3))).all()
    local_ds.log()


def test_auto_checkout_bug(local_ds):
    local_ds.create_tensor("abc")
    local_ds.abc.extend([1, 2, 3, 4, 5])
    a = local_ds.commit("it is 1")
    local_ds.abc[0] = 2
    b = local_ds.commit("it is 2")
    c = local_ds.checkout(a)
    local_ds.checkout("other", True)
    d = local_ds.pending_commit_id
    local_ds.abc[0] = 3
    e = local_ds.commit("it is 3")
    local_ds.checkout(b)
    local_ds.abc[0] = 4
    f = local_ds.commit("it is 4")
    g = local_ds.checkout(a)
    local_ds.abc[0] = 5
    dsv = local_ds[0:3]
    dsv.abc[0] = 5
    h = local_ds.commit("it is 5")
    i = local_ds.checkout(e)
    local_ds.abc[0] = 6
    tsv = local_ds.abc[0:5]
    tsv[0] = 6
    j = local_ds.commit("it is 6")
    local_ds.log()
    local_ds.checkout(a)
    assert dsv.abc[0].numpy() == 1
    assert local_ds.abc[0].numpy() == 1
    local_ds.checkout(b)
    assert local_ds.abc[0].numpy() == 2
    local_ds.checkout(c)
    assert local_ds.abc[0].numpy() == 1
    local_ds.checkout(d)
    assert local_ds.abc[0].numpy() == 3
    local_ds.checkout(e)
    assert local_ds.abc[0].numpy() == 3
    local_ds.checkout(f)
    assert local_ds.abc[0].numpy() == 4
    local_ds.checkout(g)
    assert local_ds.abc[0].numpy() == 1
    local_ds.checkout(h)
    assert local_ds.abc[0].numpy() == 5
    local_ds.checkout(i)
    assert local_ds.abc[0].numpy() == 3
    local_ds.checkout(j)
    assert local_ds.abc[0].numpy() == 6
    local_ds.checkout("main")
    assert local_ds.abc[0].numpy() == 2
    local_ds.abc[0] = 7
    local_ds.checkout("copy", True)
    assert local_ds.abc[0].numpy() == 7
    local_ds.checkout("other")
    assert local_ds.abc[0].numpy() == 3


def test_read_mode(local_ds):
    base_storage = get_base_storage(local_ds.storage)
    base_storage.enable_readonly()
    ds = hub.Dataset(storage=local_ds.storage, read_only=True, verbose=False)
    with pytest.raises(ReadOnlyModeError):
        ds.commit("first")
    with pytest.raises(ReadOnlyModeError):
        ds.checkout("third", create=True)


def test_checkout_address_not_found(local_ds):
    with pytest.raises(CheckoutError):
        local_ds.checkout("second")


def test_dynamic(local_ds):
    local_ds.create_tensor("img")
    for i in range(10):
        local_ds.img.append(i * np.ones((100, 100, 3)))

    a = local_ds.commit("first")
    for i in range(10):
        local_ds.img[i] = 2 * i * np.ones((150, 150, 3))
    local_ds.checkout(a)

    for i in range(10):
        assert (local_ds.img[i].numpy() == i * np.ones((100, 100, 3))).all()

    local_ds.checkout("main")

    for i in range(10):
        assert (local_ds.img[i].numpy() == 2 * i * np.ones((150, 150, 3))).all()


def test_different_lengths(local_ds):
    with local_ds:
        local_ds.create_tensor("img")
        local_ds.create_tensor("abc")
        local_ds.img.extend(np.ones((5, 50, 50)))
        local_ds.abc.extend(np.ones((2, 10, 10)))
        first = local_ds.commit("stored 5 images, 2 abc")
        local_ds.img.extend(np.ones((3, 50, 50)))
        second = local_ds.commit("stored 3 more images")
        assert len(local_ds.tensors) == 2
        assert len(local_ds.img) == 8
        assert (local_ds.img.numpy() == np.ones((8, 50, 50))).all()
        assert len(local_ds.abc) == 2
        assert (local_ds.abc.numpy() == np.ones((2, 10, 10))).all()
        local_ds.checkout(first)
        assert len(local_ds.tensors) == 2
        assert len(local_ds.img) == 5
        assert (local_ds.img.numpy() == np.ones((5, 50, 50))).all()
        assert len(local_ds.abc) == 2
        assert (local_ds.abc.numpy() == np.ones((2, 10, 10))).all()

        # will autocheckout to new branch
        local_ds.create_tensor("ghi")
        local_ds.ghi.extend(np.ones((2, 10, 10)))
        local_ds.img.extend(np.ones((2, 50, 50)))
        local_ds.abc.extend(np.ones((3, 10, 10)))
        assert len(local_ds.tensors) == 3
        assert len(local_ds.img) == 7
        assert (local_ds.img.numpy() == np.ones((7, 50, 50))).all()
        assert len(local_ds.abc) == 5
        assert (local_ds.abc.numpy() == np.ones((5, 10, 10))).all()
        assert len(local_ds.ghi) == 2
        assert (local_ds.ghi.numpy() == np.ones((2, 10, 10))).all()
        third = local_ds.commit(
            "stored 2 more images, 3 more abc in other branch, created ghi"
        )
        local_ds.checkout(first)
        assert len(local_ds.tensors) == 2
        assert len(local_ds.img) == 5
        assert (local_ds.img.numpy() == np.ones((5, 50, 50))).all()
        assert len(local_ds.abc) == 2
        assert (local_ds.abc.numpy() == np.ones((2, 10, 10))).all()
        local_ds.checkout(second)
        assert len(local_ds.tensors) == 2
        assert len(local_ds.img) == 8
        assert (local_ds.img.numpy() == np.ones((8, 50, 50))).all()
        assert len(local_ds.abc) == 2
        assert (local_ds.abc.numpy() == np.ones((2, 10, 10))).all()
        local_ds.checkout(third)
        assert len(local_ds.tensors) == 3
        assert len(local_ds.img) == 7
        assert (local_ds.img.numpy() == np.ones((7, 50, 50))).all()
        assert len(local_ds.abc) == 5
        assert (local_ds.abc.numpy() == np.ones((5, 10, 10))).all()
        local_ds.checkout("main")
        assert len(local_ds.tensors) == 2
        assert len(local_ds.img) == 8
        assert (local_ds.img.numpy() == np.ones((8, 50, 50))).all()
        assert len(local_ds.abc) == 2
        assert (local_ds.abc.numpy() == np.ones((2, 10, 10))).all()

    path = local_ds.path
    if path.startswith("mem://"):
        # memory datasets are not persistent
        return

    # reloading the dataset to check persistence

    local_ds = hub.dataset(path)
    assert len(local_ds.tensors) == 2
    assert len(local_ds.img) == 8
    assert (local_ds.img.numpy() == np.ones((8, 50, 50))).all()
    assert len(local_ds.abc) == 2
    assert (local_ds.abc.numpy() == np.ones((2, 10, 10))).all()
    local_ds.checkout(first)
    assert len(local_ds.tensors) == 2
    assert len(local_ds.img) == 5
    assert (local_ds.img.numpy() == np.ones((5, 50, 50))).all()
    assert len(local_ds.abc) == 2
    assert (local_ds.abc.numpy() == np.ones((2, 10, 10))).all()
    local_ds.checkout(second)
    assert len(local_ds.tensors) == 2
    assert len(local_ds.img) == 8
    assert (local_ds.img.numpy() == np.ones((8, 50, 50))).all()
    assert len(local_ds.abc) == 2
    assert (local_ds.abc.numpy() == np.ones((2, 10, 10))).all()
    local_ds.checkout(third)
    assert len(local_ds.tensors) == 3
    assert len(local_ds.img) == 7
    assert (local_ds.img.numpy() == np.ones((7, 50, 50))).all()
    assert len(local_ds.abc) == 5
    assert (local_ds.abc.numpy() == np.ones((5, 10, 10))).all()
    local_ds.checkout("main")
    assert len(local_ds.tensors) == 2
    assert len(local_ds.img) == 8
    assert (local_ds.img.numpy() == np.ones((8, 50, 50))).all()
    assert len(local_ds.abc) == 2
    assert (local_ds.abc.numpy() == np.ones((2, 10, 10))).all()


def test_auto_checkout(local_ds):
    # auto checkout happens when write operations are performed on non head commits
    local_ds.create_tensor("abc")
    first = local_ds.commit("created abc")

    local_ds.checkout(first)
    assert local_ds.branch == "main"
    local_ds.create_tensor("def")
    assert local_ds.branch != "main"

    local_ds.checkout(first)
    assert local_ds.branch == "main"
    local_ds.abc.append(1)
    assert local_ds.branch != "main"

    local_ds.checkout(first)
    assert local_ds.branch == "main"
    local_ds.abc.extend([1])
    assert local_ds.branch != "main"

    local_ds.checkout(first)
    assert local_ds.branch == "main"

    with pytest.raises(InfoError):
        local_ds.info[5] = 5

    assert local_ds.branch == "main"


def test_auto_commit(local_ds):
    initial_commit_id = local_ds.pending_commit_id
    # auto commit as head of main branch and has changes (due to creation of dataset)
    local_ds.checkout("pqr", create=True)
    local_ds.checkout("main")
    second_commit_id = local_ds.pending_commit_id
    assert second_commit_id != initial_commit_id
    assert local_ds.commit_id == initial_commit_id
    local_ds.create_tensor("abc")
    local_ds.abc.append(1)
    # auto commit as head of main and data present
    local_ds.checkout("xyz", create=True)
    local_ds.checkout("main")

    assert local_ds.pending_commit_id != second_commit_id
    assert local_ds.commit_id == second_commit_id

    with local_ds:
        local_ds.abc.append(1)

    third_commit_id = local_ds.pending_commit_id

    # auto commit as head of main and data present
    local_ds.checkout("tuv", create=True)
    local_ds.checkout("main")

    assert local_ds.pending_commit_id != third_commit_id
    assert local_ds.commit_id == third_commit_id


def test_dataset_info(local_ds):
    assert len(local_ds.info) == 0
    local_ds.info.key = "value"
    assert len(local_ds.info) == 1
    assert local_ds.info.key == "value"

    a = local_ds.commit("added key, value", allow_empty=True)
    assert len(local_ds.info) == 1
    assert local_ds.info.key == "value"

    local_ds.info.key2 = "value2"
    assert len(local_ds.info) == 2
    assert local_ds.info.key == "value"
    assert local_ds.info.key2 == "value2"

    b = local_ds.commit("added key2, value2", allow_empty=True)
    assert len(local_ds.info) == 2
    assert local_ds.info.key == "value"
    assert local_ds.info.key2 == "value2"

    local_ds.checkout(a)
    assert local_ds.info.key == "value"

    local_ds.checkout("alt", create=True)
    local_ds.info.key = "notvalue"
    assert len(local_ds.info) == 1
    assert local_ds.info.key == "notvalue"
    c = local_ds.commit("changed key to notvalue", allow_empty=True)

    local_ds.checkout(a)
    assert len(local_ds.info) == 1
    assert local_ds.info.key == "value"

    local_ds.checkout(b)
    assert len(local_ds.info) == 2
    assert local_ds.info.key == "value"
    assert local_ds.info.key2 == "value2"

    local_ds.checkout("alt")
    assert len(local_ds.info) == 1
    assert local_ds.info.key == "notvalue"

    local_ds.checkout(c)
    assert len(local_ds.info) == 1
    assert local_ds.info.key == "notvalue"


def test_tensor_info(local_ds):
    local_ds.create_tensor("abc")
    assert len(local_ds.abc.info) == 0
    local_ds.abc.info.key = "value"
    assert len(local_ds.abc.info) == 1
    assert local_ds.abc.info.key == "value"

    a = local_ds.commit("added key, value")
    assert len(local_ds.abc.info) == 1
    assert local_ds.abc.info.key == "value"

    local_ds.abc.info.key2 = "value2"
    assert len(local_ds.abc.info) == 2
    assert local_ds.abc.info.key == "value"
    assert local_ds.abc.info.key2 == "value2"

    b = local_ds.commit("added key2, value2")
    assert len(local_ds.abc.info) == 2
    assert local_ds.abc.info.key == "value"
    assert local_ds.abc.info.key2 == "value2"

    local_ds.checkout(a)
    assert local_ds.abc.info.key == "value"

    local_ds.checkout("alt", create=True)
    local_ds.abc.info.key = "notvalue"
    assert len(local_ds.abc.info) == 1
    assert local_ds.abc.info.key == "notvalue"
    c = local_ds.commit("changed key to notvalue")

    local_ds.checkout(a)
    assert len(local_ds.abc.info) == 1
    assert local_ds.abc.info.key == "value"

    local_ds.checkout(b)
    assert len(local_ds.abc.info) == 2
    assert local_ds.abc.info.key == "value"
    assert local_ds.abc.info.key2 == "value2"

    local_ds.checkout("alt")
    assert len(local_ds.abc.info) == 1
    assert local_ds.abc.info.key == "notvalue"

    local_ds.checkout(c)
    assert len(local_ds.abc.info) == 1
    assert local_ds.abc.info.key == "notvalue"


def test_delete(local_ds):
    with local_ds:
        local_ds.create_tensor("abc")
        local_ds.abc.append(1)
        a = local_ds.commit("first")
        local_ds.delete_tensor("abc")
        b = local_ds.commit("second", allow_empty=True)
        local_ds.checkout(a)
        assert local_ds.abc[0].numpy() == 1
        local_ds.checkout(b)
        assert local_ds.tensors == {}

        local_ds.create_tensor("x/y/z")
        local_ds["x/y/z"].append(1)
        c = local_ds.commit("third")
        local_ds["x"].delete_tensor("y/z")
        d = local_ds.commit("fourth", allow_empty=True)
        local_ds.checkout(c)
        assert local_ds["x/y/z"][0].numpy() == 1
        local_ds.checkout(d)
        assert local_ds.tensors == {}
        assert list(local_ds.groups) == ["x"]
        local_ds.delete_group("x")
        assert list(local_ds.groups) == []

        local_ds.checkout(c)
        local_ds["x"].delete_group("y")
        assert local_ds.tensors == {}
        assert list(local_ds.groups) == ["x"]

        local_ds.checkout(c)
        local_ds.delete_group("x/y")
        assert local_ds.tensors == {}
        assert list(local_ds.groups) == ["x"]


<<<<<<< HEAD
def test_tensor_rename(local_ds):
    with local_ds:
        local_ds.create_tensor("x/y/z")
        local_ds["x/y/z"].append(1)
        local_ds["x/y"].rename_tensor("z", "a")
        a = local_ds.commit("first")

        assert local_ds["x/y/a"][0].numpy() == 1
        local_ds["x/y/a"].append(2)
        local_ds["x"].rename_tensor("y/a", "y/z")
        b = local_ds.commit("second")

        assert local_ds["x/y/z"][1].numpy() == 2
        local_ds.create_tensor("x/y/a")
        local_ds["x/y/a"].append(3)
        local_ds["x/y"].rename_tensor("z", "b")
        c = local_ds.commit("third")

        local_ds.checkout(a)
        assert local_ds["x/y/a"][0].numpy() == 1

        local_ds.checkout(b)
        assert local_ds["x/y/z"][1].numpy() == 2

        local_ds.checkout(c)
        assert local_ds["x/y/a"][0].numpy() == 3
        assert local_ds["x/y/b"][1].numpy() == 2


def test_dataset_diff(local_ds, capsys):
    local_ds.create_tensor("abc")
    a = local_ds.commit()
    local_ds.rename_tensor("abc", "xyz")
    local_ds.info["hello"] = "world"

    local_ds.diff()
    dataset_changes = {"info_updated": True, "renamed": {"abc": "xyz"}}
    target = get_diff_helper(dataset_changes, {}, {}, None)
    captured = capsys.readouterr()
    assert captured.out == target
    diff = local_ds.diff(as_dict=True)
    assert diff == {}, {}

    b = local_ds.commit()
    local_ds.delete_tensor("xyz")

    local_ds.diff(a)
    dataset_changes_from_a = {"info_updated": True, "deleted": ["abc"]}
    target = get_diff_helper(
        dataset_changes_from_a, {}, {}, {}, local_ds.version_state, a
    )
    captured = capsys.readouterr()
    assert captured.out == target
    diff = local_ds.diff(a, as_dict=True)
    assert diff == ({}, {})

    # cover DatasetDiff.frombuffer
    ds = hub.load(local_ds.path)
    ds.diff(a)
    captured = capsys.readouterr()
    assert captured.out == target
    diff = ds.diff(a, as_dict=True)
    assert diff == ({}, {})


def test_delete_diff(local_ds, capsys):
    local_ds.create_tensor("x/y/z")
    local_ds["x/y/z"].append([4, 5, 6])
    a = local_ds.commit()
    local_ds.create_tensor("a/b/c")
    b = local_ds.commit()
    local_ds["a/b/c"].append([1, 2, 3])
    c = local_ds.commit()
    local_ds.delete_tensor("a/b/c")

    local_ds.diff(a)
    target = get_diff_helper({}, {}, {}, {}, local_ds.version_state, a)
    captured = capsys.readouterr()
    assert captured.out == target
    diff = local_ds.diff(as_dict=True)
    assert diff == {}, {}

    d = local_ds.commit()
    local_ds["x/y/z"][0] = [1, 3, 4]
    e = local_ds.commit()
    local_ds.create_tensor("a/b/c")
    local_ds.delete_tensor("x/y/z")

    local_ds.diff(c)
    ds_changes_f_from_c = {"deleted": ["x/y/z", "a/b/c"]}
    tensor_changes_f_from_c = {"a/b/c": tensor_diff_helper(created=True)}
    target = get_diff_helper(
        ds_changes_f_from_c, {}, tensor_changes_f_from_c, {}, local_ds.version_state, c
    )
    captured = capsys.readouterr()
    assert captured.out == target
    diff = local_ds.diff(as_dict=True)
    assert diff == tensor_changes_f_from_c, {}

    local_ds.diff(a)
    ds_changes_from_a = {"deleted": ["x/y/z"]}
    target = get_diff_helper(
        ds_changes_from_a, {}, tensor_changes_f_from_c, {}, local_ds.version_state, a
    )
    captured = capsys.readouterr()
    assert captured.out == target
    diff = local_ds.diff(as_dict=True)
    assert diff == tensor_changes_f_from_c, {}


def test_rename_diff_single(local_ds, capsys):
    with local_ds:
        local_ds.create_tensor("abc")
        local_ds.abc.append([1, 2, 3])
        local_ds.rename_tensor("abc", "xyz")
        local_ds.xyz.append([2, 3, 4])
        local_ds.rename_tensor("xyz", "efg")
        local_ds.create_tensor("red")

    local_ds.diff()
    tensor_changes = {
        "efg": tensor_diff_helper([0, 2], created=True),
        "red": tensor_diff_helper(created=True),
    }
=======
def test_clear_diff(local_ds, capsys):
    with local_ds:
        local_ds.create_tensor("abc")
        local_ds.abc.append([1, 2, 3])
        local_ds.abc.clear()
        local_ds.abc.append([4, 5, 6])
        local_ds.abc.append([1, 2, 3])

    local_ds.diff()
    tensor_changes = {"abc": tensor_diff_helper([0, 2], created=True)}
>>>>>>> ff631163
    target = get_diff_helper({}, {}, tensor_changes, None)
    captured = capsys.readouterr()
    assert captured.out == target
    diff = local_ds.diff(as_dict=True)
    assert diff == tensor_changes

    a = local_ds.commit()
<<<<<<< HEAD
    with local_ds:
        local_ds.rename_tensor("red", "blue")
        local_ds.efg.append([3, 4, 5])
        local_ds.rename_tensor("efg", "bcd")
        local_ds.bcd[1] = [2, 5, 4]
        local_ds.rename_tensor("bcd", "red")
        local_ds.red.append([1, 3, 4])
        local_ds.blue.append([2, 3, 4])
        local_ds.rename_tensor("blue", "efg")
    local_ds.diff(a)
    dataset_changes = {"renamed": OrderedDict({"red": "efg", "efg": "red"})}
    tensor_changes = {
        "red": tensor_diff_helper([2, 4], {1}),
        "efg": tensor_diff_helper([0, 1]),
    }
    target = get_diff_helper(
        dataset_changes, {}, tensor_changes, {}, local_ds.version_state, a
    )
    captured = capsys.readouterr()
    assert captured.out == target
    diff = local_ds.diff(a, as_dict=True)
    assert diff == (tensor_changes, {})


def test_rename_diff_linear(local_ds, capsys):
    with local_ds:
        local_ds.create_tensor("abc")
        local_ds.abc.append([1, 2, 3])
        local_ds.create_tensor("xyz")

    a = local_ds.commit()
    with local_ds:
        local_ds.create_tensor("red")
        local_ds.xyz.append([3, 4, 5])
        local_ds.rename_tensor("xyz", "efg")
        local_ds.rename_tensor("abc", "xyz")
        local_ds.xyz[0] = [2, 3, 4]

    b = local_ds.commit()
    with local_ds:
        local_ds.rename_tensor("red", "blue")
        local_ds.xyz.append([5, 6, 7])
        local_ds.xyz.info["hello"] = "world"
        local_ds.rename_tensor("efg", "abc")
        local_ds.abc.append([6, 7, 8])

    local_ds.diff(a)
    ds_changes_from_a = {"renamed": OrderedDict({"xyz": "abc", "abc": "xyz"})}
    tensor_changes_from_a = {
        "xyz": tensor_diff_helper([1, 2], {0}, info_updated=True),
        "abc": tensor_diff_helper([0, 2]),
        "blue": tensor_diff_helper(created=True),
    }
    target = get_diff_helper(
        ds_changes_from_a, {}, tensor_changes_from_a, {}, local_ds.version_state, a
=======

    with local_ds:
        local_ds.abc.append([3, 4, 5])
        local_ds.create_tensor("xyz")
        local_ds.abc.clear()
        local_ds.abc.append([1, 0, 0])
        local_ds.xyz.append([0, 1, 0])

    local_ds.diff(a)
    tensor_changes_from_a = {
        "abc": tensor_diff_helper([0, 1], cleared=True),
        "xyz": tensor_diff_helper([0, 1], created=True),
    }
    target = get_diff_helper(
        {}, {}, tensor_changes_from_a, {}, local_ds.version_state, a
>>>>>>> ff631163
    )
    captured = capsys.readouterr()
    assert captured.out == target
    diff = local_ds.diff(a, as_dict=True)
    assert diff == (tensor_changes_from_a, {})

<<<<<<< HEAD
    c = local_ds.commit()
    with local_ds:
        local_ds.rename_tensor("abc", "bcd")
        local_ds.rename_tensor("xyz", "abc")
        local_ds.delete_tensor("blue")

    local_ds.diff(a)
    ds_changes_from_a = {"renamed": OrderedDict({"xyz": "bcd"})}
    tensor_changes_from_a = {
        "abc": tensor_diff_helper([1, 2], {0}, info_updated=True),
        "bcd": tensor_diff_helper([0, 2]),
    }
    target = get_diff_helper(
        ds_changes_from_a, {}, tensor_changes_from_a, {}, local_ds.version_state, a
=======
    b = local_ds.commit()

    with local_ds:
        local_ds.xyz.append([0, 0, 1])
        local_ds.xyz.clear()
        local_ds.xyz.append([1, 2, 3])
        local_ds.abc.append([3, 4, 2])
    c = local_ds.commit()

    local_ds.diff(c, a)
    tensor_changes_from_a = {
        "abc": tensor_diff_helper([0, 2], cleared=True),
        "xyz": tensor_diff_helper([0, 1], created=True),
    }
    target = get_diff_helper(
        {}, {}, tensor_changes_from_a, {}, local_ds.version_state, c, a
>>>>>>> ff631163
    )
    captured = capsys.readouterr()
    assert captured.out == target
    diff = local_ds.diff(a, as_dict=True)
    assert diff == (tensor_changes_from_a, {})

<<<<<<< HEAD
    d = local_ds.commit()
    with local_ds:
        local_ds.delete_tensor("bcd")
        local_ds.rename_tensor("abc", "bcd")
        local_ds.bcd.append([4, 5, 6])

    local_ds.diff(b)
    ds_changes_from_b = {
        "renamed": OrderedDict({"xyz": "bcd"}),
        "deleted": ["efg", "red"],
    }
    tensor_changes_from_b = {
        "bcd": tensor_diff_helper([1, 3], info_updated=True),
    }
    target = get_diff_helper(
        ds_changes_from_b, {}, tensor_changes_from_b, {}, local_ds.version_state, b
    )
    captured = capsys.readouterr()
    assert captured.out == target
    diff = local_ds.diff(b, as_dict=True)
    assert diff == (tensor_changes_from_b, {})

    e = local_ds.commit()
    with local_ds:
        local_ds.rename_tensor("bcd", "abc")

    local_ds.diff(a)
    ds_changes_from_a = {"deleted": ["xyz"]}
    tensor_changes_from_a = {"abc": tensor_diff_helper([1, 3], {0}, info_updated=True)}
    target = get_diff_helper(
        ds_changes_from_a, {}, tensor_changes_from_a, {}, local_ds.version_state, a
    )
    captured = capsys.readouterr()
    assert captured.out == target
    diff = local_ds.diff(a, as_dict=True)
    assert diff == (tensor_changes_from_a, {})


def test_rename_diff_branch(local_ds, capsys):
    with local_ds:
        local_ds.create_tensor("abc")
        local_ds.abc.append([1, 2, 3])

    a = local_ds.commit()
    local_ds.checkout("alt", create=True)

    with local_ds:
        local_ds.rename_tensor("abc", "xyz")
        local_ds.xyz.append([4, 5, 6])

    b = local_ds.commit()
    local_ds.checkout("main")

    with local_ds:
        local_ds.abc.append([2, 3, 4])
        local_ds.create_tensor("red")

    c = local_ds.commit()
    local_ds.checkout("alt2", create=True)

    with local_ds:
        local_ds.rename_tensor("abc", "efg")
        local_ds.efg.append([5, 6, 7])
        local_ds.efg.info["hello"] = "world"
        local_ds.rename_tensor("red", "blue")

    d = local_ds.commit()

    local_ds.delete_tensor("blue")

    e = local_ds.commit()

    local_ds.diff(b, e)

    ds_changes_b_from_a = {"renamed": OrderedDict({"abc": "xyz"})}
    tensor_changes_b_from_a = {"xyz": tensor_diff_helper([1, 2])}

    ds_changes_e_from_a = {"renamed": OrderedDict({"abc": "efg"})}
    tensor_changes_e_from_a = {"efg": tensor_diff_helper([1, 3], info_updated=True)}

    target = get_diff_helper(
        ds_changes_b_from_a,
        ds_changes_e_from_a,
        tensor_changes_b_from_a,
        tensor_changes_e_from_a,
        local_ds.version_state,
        b,
        e,
    )
    captured = capsys.readouterr()
    assert captured.out == target
    diff = local_ds.diff(b, e, as_dict=True)
    assert diff == (tensor_changes_b_from_a, tensor_changes_e_from_a)

=======
>>>>>>> ff631163

def test_diff_linear(local_ds, capsys):
    with local_ds:
        local_ds.create_tensor("xyz")
        local_ds.xyz.extend([1, 2, 3])
        local_ds.create_tensor("pqr")
        local_ds.pqr.extend([4, 5, 6])
    a = local_ds.commit()
    with local_ds:
        local_ds.xyz[0] = 10
        local_ds.xyz.info["hello"] = "world"
        local_ds.pqr[2] = 20
        local_ds.create_tensor("abc")
        local_ds.abc.extend([1, 2, 3])

    local_ds.diff()
    changes_b_from_a = {
        "xyz": {
            "data_added": [3, 3],
            "data_updated": {0},
            "created": False,
            "cleared": False,
            "info_updated": True,
            "data_transformed_in_place": False,
        },
        "pqr": {
            "data_added": [3, 3],
            "data_updated": {2},
            "created": False,
            "cleared": False,
            "info_updated": False,
            "data_transformed_in_place": False,
        },
        "abc": {
            "data_added": [0, 3],
            "data_updated": set(),
            "created": True,
            "cleared": False,
            "info_updated": False,
            "data_transformed_in_place": False,
        },
    }
    message0 = NO_COMMIT_PASSED_DIFF
    message1 = "Diff in HEAD relative to the previous commit:\n"
    # ds_changes_1, ds_changes_2, tensor_changes_1, tensor_changes_2, msg_0, msg_1, msg_2
    target = (
        get_all_changes_string({}, {}, changes_b_from_a, None, message0, message1, None)
        + "\n"
    )
    captured = capsys.readouterr()
    assert captured.out == target
    diff = local_ds.diff(as_dict=True)
    assert diff == changes_b_from_a

    b = local_ds.commit()
    local_ds.diff()
    changes_empty = {}
    target = (
        get_all_changes_string({}, {}, changes_empty, None, message0, message1, None)
        + "\n"
    )
    captured = capsys.readouterr()
    assert captured.out == target
    diff = local_ds.diff(as_dict=True)
    assert diff == changes_empty

    local_ds.diff(a)
    lca_id = get_lca_id_helper(local_ds.version_state, a)
    message0 = ONE_COMMIT_PASSED_DIFF % lca_id
    message1 = "Diff in HEAD:\n"
    message2 = f"Diff in {a} (target id):\n"
    target = (
        get_all_changes_string(
            {}, {}, changes_b_from_a, changes_empty, message0, message1, message2
        )
        + "\n"
    )
    captured = capsys.readouterr()
    assert captured.out == target
    diff = local_ds.diff(a, as_dict=True)
    assert isinstance(diff, tuple)
    assert diff[0] == changes_b_from_a
    assert diff[1] == changes_empty

    local_ds.diff(b)
    lca_id = get_lca_id_helper(local_ds.version_state, b)
    message0 = ONE_COMMIT_PASSED_DIFF % lca_id
    message2 = f"Diff in {b} (target id):\n"
    target = (
        get_all_changes_string(
            {}, {}, changes_empty, changes_empty, message0, message1, message2
        )
        + "\n"
    )
    captured = capsys.readouterr()
    assert captured.out == target
    diff = local_ds.diff(b, as_dict=True)
    assert isinstance(diff, tuple)
    assert diff[0] == changes_empty
    assert diff[1] == changes_empty

    local_ds.diff(a, b)
    lca_id = get_lca_id_helper(local_ds.version_state, a, b)
    message0 = TWO_COMMIT_PASSED_DIFF % lca_id
    message1 = f"Diff in {a} (target id 1):\n"
    message2 = f"Diff in {b} (target id 2):\n"
    target = (
        get_all_changes_string(
            {}, {}, changes_empty, changes_b_from_a, message0, message1, message2
        )
        + "\n"
    )
    captured = capsys.readouterr()
    assert captured.out == target
    diff = local_ds.diff(a, b, as_dict=True)
    assert isinstance(diff, tuple)
    assert diff[0] == changes_empty
    assert diff[1] == changes_b_from_a

    local_ds.diff(b, a)
    lca_id = get_lca_id_helper(local_ds.version_state, b, a)
    message0 = TWO_COMMIT_PASSED_DIFF % lca_id
    message1 = f"Diff in {b} (target id 1):\n"
    message2 = f"Diff in {a} (target id 2):\n"
    target = (
        get_all_changes_string(
            {}, {}, changes_b_from_a, changes_empty, message0, message1, message2
        )
        + "\n"
    )
    captured = capsys.readouterr()
    assert captured.out == target
    diff = local_ds.diff(b, a, as_dict=True)
    assert isinstance(diff, tuple)
    assert diff[0] == changes_b_from_a
    assert diff[1] == changes_empty

    local_ds.checkout(b)
    local_ds.diff()
    message0 = NO_COMMIT_PASSED_DIFF
    message1 = f"Diff in {b} (current commit) relative to the previous commit:\n"
    target = (
        get_all_changes_string({}, {}, changes_b_from_a, None, message0, message1, None)
        + "\n"
    )
    captured = capsys.readouterr()
    assert captured.out == target
    diff = local_ds.diff(as_dict=True)
    assert diff == changes_b_from_a

    local_ds.diff(a)
    lca_id = get_lca_id_helper(local_ds.version_state, a)
    message0 = ONE_COMMIT_PASSED_DIFF % lca_id
    message1 = f"Diff in {b} (current commit):\n"
    message2 = f"Diff in {a} (target id):\n"
    target = (
        get_all_changes_string(
            {}, {}, changes_b_from_a, changes_empty, message0, message1, message2
        )
        + "\n"
    )
    captured = capsys.readouterr()
    assert captured.out == target
    diff = local_ds.diff(a, as_dict=True)
    assert isinstance(diff, tuple)


def test_diff_branch(local_ds, capsys):
    with local_ds:
        local_ds.create_tensor("xyz")
        local_ds.xyz.extend([1, 2, 3])

    a = local_ds.commit()
    local_ds.checkout("alt", create=True)
    with local_ds:
        local_ds.xyz.extend([4, 5, 6])
        local_ds.create_tensor("pqr")
        local_ds.pqr.extend([7, 8, 9])
        local_ds.xyz[2] = 6
        local_ds.xyz[3] = 8
        local_ds.pqr[1] = 8

    b = local_ds.commit()
    local_ds.checkout("main")
    with local_ds:
        local_ds.xyz.extend([0, 0])
        local_ds.xyz[2] = 10
        local_ds.xyz[3] = 11
        local_ds.xyz[0] = 11

    local_ds.diff()
    changes_b_from_branch_off = {
        "xyz": {
            "data_added": [3, 6],
            "data_updated": {2},
            "created": False,
            "cleared": False,
            "info_updated": False,
            "data_transformed_in_place": False,
        },
        "pqr": {
            "data_added": [0, 3],
            "data_updated": set(),
            "created": True,
            "cleared": False,
            "info_updated": False,
            "data_transformed_in_place": False,
        },
    }
    changes_main_from_branch_off = {
        "xyz": {
            "data_added": [3, 5],
            "data_updated": {0, 2},
            "created": False,
            "cleared": False,
            "info_updated": False,
            "data_transformed_in_place": False,
        },
    }
    message0 = NO_COMMIT_PASSED_DIFF
    message1 = "Diff in HEAD relative to the previous commit:\n"
    target = (
        get_all_changes_string(
            {}, {}, changes_main_from_branch_off, None, message0, message1, None
        )
        + "\n"
    )
    captured = capsys.readouterr()
    assert captured.out == target
    diff = local_ds.diff(as_dict=True)
    assert diff == changes_main_from_branch_off

    c = local_ds.commit()

    local_ds.diff()
    empty_changes = {}
    target = (
        get_all_changes_string({}, {}, empty_changes, None, message0, message1, None)
        + "\n"
    )
    captured = capsys.readouterr()
    assert captured.out == target
    diff = local_ds.diff(as_dict=True)
    assert diff == empty_changes

    local_ds.diff(a)
    lca_id = get_lca_id_helper(local_ds.version_state, a)
    message0 = ONE_COMMIT_PASSED_DIFF % lca_id
    message1 = "Diff in HEAD:\n"
    message2 = f"Diff in {a} (target id):\n"
    target = (
        get_all_changes_string(
            {},
            {},
            changes_main_from_branch_off,
            empty_changes,
            message0,
            message1,
            message2,
        )
        + "\n"
    )
    captured = capsys.readouterr()
    assert captured.out == target
    diff = local_ds.diff(a, as_dict=True)
    assert isinstance(diff, tuple)
    assert diff[0] == changes_main_from_branch_off
    assert diff[1] == empty_changes

    local_ds.diff(b)
    lca_id = get_lca_id_helper(local_ds.version_state, b)
    message0 = ONE_COMMIT_PASSED_DIFF % lca_id
    message2 = f"Diff in {b} (target id):\n"
    target = (
        get_all_changes_string(
            {},
            {},
            changes_main_from_branch_off,
            changes_b_from_branch_off,
            message0,
            message1,
            message2,
        )
        + "\n"
    )
    captured = capsys.readouterr()
    assert captured.out == target
    diff = local_ds.diff(b, as_dict=True)
    assert isinstance(diff, tuple)
    assert diff[0] == changes_main_from_branch_off
    assert diff[1] == changes_b_from_branch_off

    local_ds.diff(c)
    lca_id = get_lca_id_helper(local_ds.version_state, c)
    message0 = ONE_COMMIT_PASSED_DIFF % lca_id
    message2 = f"Diff in {c} (target id):\n"
    target = (
        get_all_changes_string(
            {}, {}, empty_changes, empty_changes, message0, message1, message2
        )
        + "\n"
    )
    captured = capsys.readouterr()
    assert captured.out == target
    diff = local_ds.diff(c, as_dict=True)
    assert isinstance(diff, tuple)
    assert diff[0] == empty_changes
    assert diff[1] == empty_changes

    local_ds.diff(a, b)
    lca_id = get_lca_id_helper(local_ds.version_state, a)
    message0 = TWO_COMMIT_PASSED_DIFF % lca_id
    message1 = f"Diff in {a} (target id 1):\n"
    message2 = f"Diff in {b} (target id 2):\n"
    target = (
        get_all_changes_string(
            {},
            {},
            empty_changes,
            changes_b_from_branch_off,
            message0,
            message1,
            message2,
        )
        + "\n"
    )
    captured = capsys.readouterr()
    assert captured.out == target
    diff = local_ds.diff(a, b, as_dict=True)
    assert isinstance(diff, tuple)
    assert diff[0] == empty_changes
    assert diff[1] == changes_b_from_branch_off

    local_ds.diff(b, a)
    lca_id = get_lca_id_helper(local_ds.version_state, a, b)
    message0 = TWO_COMMIT_PASSED_DIFF % lca_id
    message1 = f"Diff in {b} (target id 1):\n"
    message2 = f"Diff in {a} (target id 2):\n"
    target = (
        get_all_changes_string(
            {},
            {},
            changes_b_from_branch_off,
            empty_changes,
            message0,
            message1,
            message2,
        )
        + "\n"
    )
    captured = capsys.readouterr()
    assert captured.out == target
    diff = local_ds.diff(b, a, as_dict=True)
    assert isinstance(diff, tuple)
    assert diff[0] == changes_b_from_branch_off
    assert diff[1] == empty_changes

    local_ds.diff(b, c)
    lca_id = get_lca_id_helper(local_ds.version_state, b, c)
    message0 = TWO_COMMIT_PASSED_DIFF % lca_id
    message1 = f"Diff in {b} (target id 1):\n"
    message2 = f"Diff in {c} (target id 2):\n"
    target = (
        get_all_changes_string(
            {},
            {},
            changes_b_from_branch_off,
            changes_main_from_branch_off,
            message0,
            message1,
            message2,
        )
        + "\n"
    )
    captured = capsys.readouterr()
    assert captured.out == target

    local_ds.diff(c, b)
    lca_id = get_lca_id_helper(local_ds.version_state, c, b)
    message0 = TWO_COMMIT_PASSED_DIFF % lca_id
    message1 = f"Diff in {c} (target id 1):\n"
    message2 = f"Diff in {b} (target id 2):\n"
    target = (
        get_all_changes_string(
            {},
            {},
            changes_main_from_branch_off,
            changes_b_from_branch_off,
            message0,
            message1,
            message2,
        )
        + "\n"
    )
    captured = capsys.readouterr()
    assert captured.out == target
    diff = local_ds.diff(c, b, as_dict=True)
    assert isinstance(diff, tuple)
    assert diff[0] == changes_main_from_branch_off
    assert diff[1] == changes_b_from_branch_off

    local_ds.diff(c, a)
    lca_id = get_lca_id_helper(local_ds.version_state, c, a)
    message0 = TWO_COMMIT_PASSED_DIFF % lca_id
    message1 = f"Diff in {c} (target id 1):\n"
    message2 = f"Diff in {a} (target id 2):\n"
    target = (
        get_all_changes_string(
            {},
            {},
            changes_main_from_branch_off,
            empty_changes,
            message0,
            message1,
            message2,
        )
        + "\n"
    )
    captured = capsys.readouterr()
    assert captured.out == target
    diff = local_ds.diff(c, a, as_dict=True)
    assert isinstance(diff, tuple)
    assert diff[0] == changes_main_from_branch_off
    assert diff[1] == empty_changes

    local_ds.diff(a, c)
    lca_id = get_lca_id_helper(local_ds.version_state, a, c)
    message0 = TWO_COMMIT_PASSED_DIFF % lca_id
    message1 = f"Diff in {a} (target id 1):\n"
    message2 = f"Diff in {c} (target id 2):\n"
    target = (
        get_all_changes_string(
            {},
            {},
            empty_changes,
            changes_main_from_branch_off,
            message0,
            message1,
            message2,
        )
        + "\n"
    )
    captured = capsys.readouterr()
    assert captured.out == target
    diff = local_ds.diff(a, c, as_dict=True)
    assert isinstance(diff, tuple)
    assert diff[0] == empty_changes
    assert diff[1] == changes_main_from_branch_off


def test_complex_diff(local_ds, capsys):
    with local_ds:
        local_ds.create_tensor("xyz")
        local_ds.xyz.extend([1, 2, 3])
    a = local_ds.commit()
    b = local_ds.checkout("alt", create=True)
    with local_ds:
        local_ds.xyz.extend([4, 5, 6])
    local_ds.commit()
    c = local_ds.pending_commit_id
    with local_ds:
        local_ds.xyz[4] = 7
        local_ds.xyz[0] = 0
    local_ds.checkout("main")
    d = local_ds.pending_commit_id
    with local_ds:
        local_ds.xyz[1] = 10
        local_ds.create_tensor("pqr")
    local_ds.commit()
    f = local_ds.checkout("another", create=True)
    with local_ds:
        local_ds.create_tensor("tuv")
        local_ds.tuv.extend([1, 2, 3])
        local_ds.pqr.append(5)
    local_ds.commit()
    g = local_ds.pending_commit_id
    e = local_ds.checkout("main")

    # x is LCA of a and g
    changes_c_from_x = {
        "xyz": {
            "data_added": [3, 6],
            "data_updated": {0},
            "created": False,
            "cleared": False,
            "info_updated": False,
            "data_transformed_in_place": False,
        },
    }
    changes_g_from_x = {
        "pqr": {
            "data_added": [0, 1],
            "data_updated": set(),
            "created": True,
            "cleared": False,
            "info_updated": False,
            "data_transformed_in_place": False,
        },
        "tuv": {
            "data_added": [0, 3],
            "data_updated": set(),
            "created": True,
            "cleared": False,
            "info_updated": False,
            "data_transformed_in_place": False,
        },
        "xyz": {
            "data_added": [3, 3],
            "data_updated": {1},
            "created": False,
            "cleared": False,
            "info_updated": False,
            "data_transformed_in_place": False,
        },
    }
    empty_changes = {}

    local_ds.diff(c, g)
    lca_id = get_lca_id_helper(local_ds.version_state, c, g)
    message0 = TWO_COMMIT_PASSED_DIFF % lca_id
    message1 = f"Diff in {c} (target id 1):\n"
    message2 = f"Diff in {g} (target id 2):\n"
    target = (
        get_all_changes_string(
            {}, {}, changes_c_from_x, changes_g_from_x, message0, message1, message2
        )
        + "\n"
    )
    captured = capsys.readouterr()
    assert captured.out == target
    diff = local_ds.diff(c, g, as_dict=True)
    assert isinstance(diff, tuple)
    assert diff[0] == changes_c_from_x
    assert diff[1] == changes_g_from_x

    local_ds.diff(e, d)
    lca_id = get_lca_id_helper(local_ds.version_state, e, d)
    message0 = TWO_COMMIT_PASSED_DIFF % lca_id
    message1 = f"Diff in {e} (target id 1):\n"
    message2 = f"Diff in {d} (target id 2):\n"
    target = (
        get_all_changes_string(
            {}, {}, empty_changes, empty_changes, message0, message1, message2
        )
        + "\n"
    )
    captured = capsys.readouterr()
    assert captured.out == target
    diff = local_ds.diff(e, d, as_dict=True)
    assert isinstance(diff, tuple)
    assert diff[0] == empty_changes
    assert diff[1] == empty_changes

    local_ds.diff(e, e)
    lca_id = get_lca_id_helper(local_ds.version_state, e, e)
    message0 = TWO_COMMIT_PASSED_DIFF % lca_id
    message1 = f"Diff in {e} (target id 1):\n"
    message2 = f"Diff in {e} (target id 2):\n"
    target = (
        get_all_changes_string(
            {}, {}, empty_changes, empty_changes, message0, message1, message2
        )
        + "\n"
    )
    captured = capsys.readouterr()
    assert captured.out == target
    diff = local_ds.diff(e, e, as_dict=True)
    assert isinstance(diff, tuple)
    assert diff[0] == empty_changes
    assert diff[1] == empty_changes

    changes_main_from_x = {
        "xyz": {
            "data_added": [3, 3],
            "data_updated": {1},
            "created": False,
            "cleared": False,
            "info_updated": False,
            "data_transformed_in_place": False,
        },
        "pqr": {
            "data_added": [0, 0],
            "data_updated": set(),
            "created": True,
            "cleared": False,
            "info_updated": False,
            "data_transformed_in_place": False,
        },
    }

    local_ds.diff(c, "main")
    lca_id = get_lca_id_helper(local_ds.version_state, c, "main")
    message0 = TWO_COMMIT_PASSED_DIFF % lca_id
    message1 = f"Diff in {c} (target id 1):\n"
    message2 = "Diff in main (target id 2):\n"
    target = (
        get_all_changes_string(
            {}, {}, changes_c_from_x, changes_main_from_x, message0, message1, message2
        )
        + "\n"
    )
    captured = capsys.readouterr()
    assert captured.out == target
    diff = local_ds.diff(c, "main", as_dict=True)
    assert isinstance(diff, tuple)
    assert diff[0] == changes_c_from_x
    assert diff[1] == changes_main_from_x

    local_ds.diff("main", c)
    lca_id = get_lca_id_helper(local_ds.version_state, "main", c)
    message0 = TWO_COMMIT_PASSED_DIFF % lca_id
    message1 = "Diff in main (target id 1):\n"
    message2 = f"Diff in {c} (target id 2):\n"
    target = (
        get_all_changes_string(
            {}, {}, changes_main_from_x, changes_c_from_x, message0, message1, message2
        )
        + "\n"
    )
    captured = capsys.readouterr()
    assert captured.out == target
    diff = local_ds.diff("main", c, as_dict=True)
    assert isinstance(diff, tuple)
    assert diff[0] == changes_main_from_x
    assert diff[1] == changes_c_from_x


def test_diff_not_exists(local_ds):
    with pytest.raises(KeyError):
        local_ds.diff("12345", "5678")


def test_branches(local_ds_generator):
    local_ds = local_ds_generator()
    assert local_ds.branches == ["main"]
    local_ds.checkout("alt", create=True)
    assert local_ds.branches == ["main", "alt"]
    local_ds.checkout("main")
    assert local_ds.branches == ["main", "alt"]

    local_ds = local_ds_generator()
    assert local_ds.branches == ["main", "alt"]
    local_ds.checkout("alt")
    assert local_ds.branches == ["main", "alt"]
    local_ds.checkout("other", create=True)
    assert local_ds.branches == ["main", "alt", "other"]


def test_commits(local_ds):
    commits = local_ds.commits
    assert len(commits) == 0
    local_ds.commit()
    commits = local_ds.commits
    assert len(commits) == 1
    commit_details_helper(commits, local_ds)
    local_ds.checkout("alt", create=True)
    commits = local_ds.commits
    assert len(commits) == 1
    commit_details_helper(commits, local_ds)
    local_ds.checkout("main")
    commits = local_ds.commits
    assert len(commits) == 1
    commit_details_helper(commits, local_ds)
    local_ds.create_tensor("xyz")
    local_ds.checkout("other", create=True)
    commits = local_ds.commits
    assert len(commits) == 2
    commit_details_helper(commits, local_ds)
    local_ds.commit(allow_empty=True)
    commits = local_ds.commits
    assert len(commits) == 3
    commit_details_helper(commits, local_ds)
    local_ds.checkout("main")
    commits = local_ds.commits
    assert len(commits) == 2
    commit_details_helper(commits, local_ds)
    local_ds.commit(allow_empty=True)
    commits = local_ds.commits
    assert len(commits) == 3
    commit_details_helper(commits, local_ds)


def test_clear(local_ds):
    local_ds.create_tensor("abc")
    local_ds.abc.append([1, 2, 3])
    a = local_ds.commit("first")
    local_ds.abc.clear()
    b = local_ds.commit("second")
    local_ds.abc.append([4, 5, 6, 7])
    c = local_ds.commit("third")
    local_ds.abc.clear()

    assert len(local_ds.abc.numpy()) == 0

    local_ds.checkout(a)

    np.testing.assert_array_equal(local_ds.abc.numpy(), np.array([[1, 2, 3]]))

    local_ds.checkout(b)

    assert len(local_ds.abc.numpy()) == 0

    local_ds.checkout(c)

    np.testing.assert_array_equal(local_ds.abc.numpy(), np.array([[4, 5, 6, 7]]))


def test_custom_commit_hash(local_ds):
    commits = local_ds.commits
    assert len(commits) == 0
    local_ds._commit(hash="abcd")
    assert local_ds.version_state["commit_id"] == "abcd"
    with pytest.raises(CommitError):
        local_ds._commit(hash="abcd")
    with pytest.raises(CommitError):
        local_ds._checkout("xyz", create=True, hash="abcd")
    local_ds._checkout("xyz", create=True, hash="efgh")
    assert local_ds.version_state["commit_id"] == "efgh"
    assert set(local_ds.version_state["branch_commit_map"].keys()) == set(
        ("main", "xyz")
    )
    assert local_ds.version_state["branch_commit_map"]["xyz"] == "efgh"


def test_read_only_checkout(local_ds):
    with local_ds:
        local_ds.create_tensor("x")
        local_ds.x.append([1, 2, 3])
        local_ds.checkout("branch", create=True)
        local_ds.checkout("main")
    assert local_ds.storage.autoflush == True
    local_ds.read_only = True
    local_ds.checkout("main")


def test_modified_samples(memory_ds):
    with memory_ds:
        memory_ds.create_tensor("image")
        memory_ds.image.extend(np.array(list(range(5))))

        img, indexes = memory_ds.image.modified_samples(return_indexes=True)
        assert indexes == list(range(5))
        assert len(img) == 5
        for i in range(5):
            np.testing.assert_array_equal(img[i].numpy(), i)
        first_commit = memory_ds.commit()

        img, indexes = memory_ds.image.modified_samples(return_indexes=True)
        assert indexes == []
        assert len(img) == 0

        memory_ds.image.extend(np.array(list(range(5, 8))))
        img, indexes = memory_ds.image.modified_samples(return_indexes=True)
        assert indexes == list(range(5, 8))
        assert len(img) == 3
        for i in range(3):
            np.testing.assert_array_equal(img[i].numpy(), i + 5)

        memory_ds.image[2] = -1
        img, indexes = memory_ds.image.modified_samples(return_indexes=True)
        assert indexes == [2, 5, 6, 7]
        assert len(img) == 4
        np.testing.assert_array_equal(img[0].numpy(), -1)
        for i in range(3):
            np.testing.assert_array_equal(img[i + 1].numpy(), i + 5)

        memory_ds.image[4] = 8
        img, indexes = memory_ds.image.modified_samples(return_indexes=True)
        assert indexes == [2, 4, 5, 6, 7]
        assert len(img) == 5
        np.testing.assert_array_equal(img[0].numpy(), -1)
        np.testing.assert_array_equal(img[1].numpy(), 8)
        for i in range(3):
            np.testing.assert_array_equal(img[i + 2].numpy(), i + 5)

        second_commit = memory_ds.commit()
        img = memory_ds.image.modified_samples()
        assert len(img) == 0

        img, indexes = memory_ds.image.modified_samples(
            first_commit, return_indexes=True
        )
        assert indexes == [2, 4, 5, 6, 7]
        assert len(img) == 5
        np.testing.assert_array_equal(img[0].numpy(), -1)
        np.testing.assert_array_equal(img[1].numpy(), 8)
        for i in range(3):
            np.testing.assert_array_equal(img[i + 2].numpy(), i + 5)

        memory_ds.checkout(first_commit)
        memory_ds.checkout("alt", create=True)
        alt_commit = memory_ds.commit(allow_empty=True)

        memory_ds.checkout("main")

        with pytest.raises(TensorModifiedError):
            memory_ds.image.modified_samples(alt_commit)<|MERGE_RESOLUTION|>--- conflicted
+++ resolved
@@ -79,10 +79,7 @@
     data_added=[0, 0],
     data_updated=set(),
     created=False,
-<<<<<<< HEAD
-=======
     cleared=False,
->>>>>>> ff631163
     info_updated=False,
     data_transformed_in_place=False,
 ):
@@ -90,10 +87,7 @@
         "data_added": data_added,
         "data_updated": data_updated,
         "created": created,
-<<<<<<< HEAD
-=======
         "cleared": cleared,
->>>>>>> ff631163
         "info_updated": info_updated,
         "data_transformed_in_place": data_transformed_in_place,
     }
@@ -613,7 +607,6 @@
         assert list(local_ds.groups) == ["x"]
 
 
-<<<<<<< HEAD
 def test_tensor_rename(local_ds):
     with local_ds:
         local_ds.create_tensor("x/y/z")
@@ -677,6 +670,67 @@
     assert captured.out == target
     diff = ds.diff(a, as_dict=True)
     assert diff == ({}, {})
+
+
+def test_clear_diff(local_ds, capsys):
+    with local_ds:
+        local_ds.create_tensor("abc")
+        local_ds.abc.append([1, 2, 3])
+        local_ds.abc.clear()
+        local_ds.abc.append([4, 5, 6])
+        local_ds.abc.append([1, 2, 3])
+
+    local_ds.diff()
+    tensor_changes = {"abc": tensor_diff_helper([0, 2], created=True)}
+    target = get_diff_helper({}, {}, tensor_changes, None)
+    captured = capsys.readouterr()
+    assert captured.out == target
+    diff = local_ds.diff(as_dict=True)
+    assert diff == tensor_changes
+
+    a = local_ds.commit()
+
+    with local_ds:
+        local_ds.abc.append([3, 4, 5])
+        local_ds.create_tensor("xyz")
+        local_ds.abc.clear()
+        local_ds.abc.append([1, 0, 0])
+        local_ds.xyz.append([0, 1, 0])
+
+    local_ds.diff(a)
+    tensor_changes_from_a = {
+        "abc": tensor_diff_helper([0, 1], cleared=True),
+        "xyz": tensor_diff_helper([0, 1], created=True),
+    }
+    target = get_diff_helper(
+        {}, {}, tensor_changes_from_a, {}, local_ds.version_state, a
+    )
+    captured = capsys.readouterr()
+    assert captured.out == target
+    diff = local_ds.diff(a, as_dict=True)
+    assert diff == (tensor_changes_from_a, {})
+
+    b = local_ds.commit()
+
+    with local_ds:
+        local_ds.xyz.append([0, 0, 1])
+        local_ds.xyz.clear()
+        local_ds.xyz.append([1, 2, 3])
+        local_ds.abc.append([3, 4, 2])
+    c = local_ds.commit()
+
+    local_ds.diff(c, a)
+    tensor_changes_from_a = {
+        "abc": tensor_diff_helper([0, 2], cleared=True),
+        "xyz": tensor_diff_helper([0, 1], created=True),
+    }
+    target = get_diff_helper(
+        {}, {}, tensor_changes_from_a, {}, local_ds.version_state, c, a
+    )
+    captured = capsys.readouterr()
+    assert captured.out == target
+    diff = local_ds.diff(a, as_dict=True)
+    assert diff == (tensor_changes_from_a, {})
 
 
 def test_delete_diff(local_ds, capsys):
@@ -738,18 +792,6 @@
         "efg": tensor_diff_helper([0, 2], created=True),
         "red": tensor_diff_helper(created=True),
     }
-=======
-def test_clear_diff(local_ds, capsys):
-    with local_ds:
-        local_ds.create_tensor("abc")
-        local_ds.abc.append([1, 2, 3])
-        local_ds.abc.clear()
-        local_ds.abc.append([4, 5, 6])
-        local_ds.abc.append([1, 2, 3])
-
-    local_ds.diff()
-    tensor_changes = {"abc": tensor_diff_helper([0, 2], created=True)}
->>>>>>> ff631163
     target = get_diff_helper({}, {}, tensor_changes, None)
     captured = capsys.readouterr()
     assert captured.out == target
@@ -757,7 +799,6 @@
     assert diff == tensor_changes
 
     a = local_ds.commit()
-<<<<<<< HEAD
     with local_ds:
         local_ds.rename_tensor("red", "blue")
         local_ds.efg.append([3, 4, 5])
@@ -813,30 +854,12 @@
     }
     target = get_diff_helper(
         ds_changes_from_a, {}, tensor_changes_from_a, {}, local_ds.version_state, a
-=======
-
-    with local_ds:
-        local_ds.abc.append([3, 4, 5])
-        local_ds.create_tensor("xyz")
-        local_ds.abc.clear()
-        local_ds.abc.append([1, 0, 0])
-        local_ds.xyz.append([0, 1, 0])
-
-    local_ds.diff(a)
-    tensor_changes_from_a = {
-        "abc": tensor_diff_helper([0, 1], cleared=True),
-        "xyz": tensor_diff_helper([0, 1], created=True),
-    }
-    target = get_diff_helper(
-        {}, {}, tensor_changes_from_a, {}, local_ds.version_state, a
->>>>>>> ff631163
     )
     captured = capsys.readouterr()
     assert captured.out == target
     diff = local_ds.diff(a, as_dict=True)
     assert diff == (tensor_changes_from_a, {})
 
-<<<<<<< HEAD
     c = local_ds.commit()
     with local_ds:
         local_ds.rename_tensor("abc", "bcd")
@@ -851,31 +874,12 @@
     }
     target = get_diff_helper(
         ds_changes_from_a, {}, tensor_changes_from_a, {}, local_ds.version_state, a
-=======
-    b = local_ds.commit()
-
-    with local_ds:
-        local_ds.xyz.append([0, 0, 1])
-        local_ds.xyz.clear()
-        local_ds.xyz.append([1, 2, 3])
-        local_ds.abc.append([3, 4, 2])
-    c = local_ds.commit()
-
-    local_ds.diff(c, a)
-    tensor_changes_from_a = {
-        "abc": tensor_diff_helper([0, 2], cleared=True),
-        "xyz": tensor_diff_helper([0, 1], created=True),
-    }
-    target = get_diff_helper(
-        {}, {}, tensor_changes_from_a, {}, local_ds.version_state, c, a
->>>>>>> ff631163
     )
     captured = capsys.readouterr()
     assert captured.out == target
     diff = local_ds.diff(a, as_dict=True)
     assert diff == (tensor_changes_from_a, {})
 
-<<<<<<< HEAD
     d = local_ds.commit()
     with local_ds:
         local_ds.delete_tensor("bcd")
@@ -970,8 +974,6 @@
     diff = local_ds.diff(b, e, as_dict=True)
     assert diff == (tensor_changes_b_from_a, tensor_changes_e_from_a)
 
-=======
->>>>>>> ff631163
 
 def test_diff_linear(local_ds, capsys):
     with local_ds:
