--- conflicted
+++ resolved
@@ -39,7 +39,6 @@
     def __repr__(self) -> str:
         return f"Commit : {self.commit_id} ({self.branch}) \nAuthor : {self.commit_user_name}\nTime   : {str(self.commit_time)[:-7]}\nMessage: {self.commit_message}"
 
-<<<<<<< HEAD
     def __getstate__(self) -> dict:
         return self.__dict__
 
@@ -47,11 +46,10 @@
         self.__dict__.update(state)
         if "pseudo_parents" not in state:
             self.pseudo_parents = []
-=======
+
     @property
     def is_head_node(self) -> bool:
         """Returns True if the node is the head node of the branch."""
         return self.commit_time is None
->>>>>>> 50bad4f3
 
     __str__ = __repr__