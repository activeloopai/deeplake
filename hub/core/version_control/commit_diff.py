from typing import Set, List
from hub.core.storage.cachable import Cachable


class CommitDiff(Cachable):
    """Stores set of diffs stored for a particular tensor in a commit."""

    def __init__(self, first_index=0, created=False) -> None:
        self.created = created
        self.data_added: List[int] = [first_index, first_index]
        self.data_updated: Set[int] = set()
        self.info_updated = False

        # this is stored for in place transforms in which we no longer need to considered older diffs about added/updated data
        self.data_transformed = False

    def tobytes(self) -> bytes:
        """Returns bytes representation of the commit diff

        The format stores the following information in order:
        1. The first byte is a boolean value indicating whether the tensor was created in the commit or not.
        2. The second byte is a boolean value indicating whether the info has been updated or not.
        3. The third byte is a boolean value indicating whether the data has been transformed using an inplace transform or not.
        4. The next 8 + 8 bytes are the two elements of the data_added list.
        5. The next 8 bytes are the number of elements in the data_updated set, let's call this m.
        6. The next 8 * m bytes are the elements of the data_updated set.
        """
        return b"".join(
            [
                self.created.to_bytes(1, "big"),
                self.info_updated.to_bytes(1, "big"),
                self.data_transformed.to_bytes(1, "big"),
                self.data_added[0].to_bytes(8, "big"),
                self.data_added[1].to_bytes(8, "big"),
                len(self.data_updated).to_bytes(8, "big"),
                *(idx.to_bytes(8, "big") for idx in self.data_updated),
            ]
        )

    @classmethod
    def frombuffer(cls, data: bytes) -> "CommitDiff":
        """Creates a CommitDiff object from bytes"""
        commit_diff = cls()

        commit_diff.created = bool(int.from_bytes(data[:1], "big"))
        commit_diff.info_updated = bool(int.from_bytes(data[1:2], "big"))
        commit_diff.data_transformed = bool(int.from_bytes(data[2:3], "big"))
        commit_diff.data_added = [
            int.from_bytes(data[3:11], "big"),
            int.from_bytes(data[11:19], "big"),
        ]
        num_updates = int.from_bytes(data[19:27], "big")
        commit_diff.data_updated = {
            int.from_bytes(data[27 + i * 8 : 35 + i * 8], "big")
            for i in range(num_updates)
        }

        return commit_diff

    @property
    def nbytes(self):
        """Returns number of bytes required to store the commit diff"""
        return 27 + 8 * len(self.data_updated)

    @property
    def num_samples_added(self) -> int:
        """Returns number of samples added"""
        return self.data_added[1] - self.data_added[0]

    def modify_info(self) -> None:
        """Stores information that the info has changed"""
        self.info_updated = True

    def add_data(self, count: int) -> None:
        """Adds new indexes to data added"""
        self.data_added[1] += count

    def update_data(self, global_index: int) -> None:
        """Adds new indexes to data updated"""
        if global_index not in self.data_added:
            self.data_updated.add(global_index)

<<<<<<< HEAD

def get_sample_indexes_added(initial_num_samples: int, samples) -> Set[int]:
    """Returns a set of indexes added to the tensor"""
    return set(range(initial_num_samples, initial_num_samples + len(samples)))
=======
    def transform_data(self) -> None:
        """Stores information that the data has been transformed using an inplace transform."""
        self.data_transformed = True
>>>>>>> f6b62ca0
<|MERGE_RESOLUTION|>--- conflicted
+++ resolved
@@ -80,13 +80,14 @@
         if global_index not in self.data_added:
             self.data_updated.add(global_index)
 
-<<<<<<< HEAD
-
-def get_sample_indexes_added(initial_num_samples: int, samples) -> Set[int]:
-    """Returns a set of indexes added to the tensor"""
-    return set(range(initial_num_samples, initial_num_samples + len(samples)))
-=======
     def transform_data(self) -> None:
         """Stores information that the data has been transformed using an inplace transform."""
         self.data_transformed = True
->>>>>>> f6b62ca0
+
+    def _pop(self) -> None:
+        """Remove index for the last data added. Used by ChunkEngine._pop()"""
+        if self.data_added[1] == self.data_added[0]:
+            raise NotImplementedError(
+                "Cannot pop sample which was added in a previous commit."
+            )
+        self.data_added[1] -= 1