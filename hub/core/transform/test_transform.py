--- conflicted
+++ resolved
@@ -1,18 +1,13 @@
-from hub.util.check_installation import ray_installed
 import hub
 import pytest
 import numpy as np
 from click.testing import CliRunner
 from hub.core.storage.memory import MemoryProvider
 from hub.util.remove_cache import remove_memory_cache
+from hub.util.check_installation import ray_installed
+from hub.util.exceptions import InvalidOutputDatasetError, TransformError
 from hub.tests.common import parametrize_num_workers
-<<<<<<< HEAD
-from hub.tests.dataset_fixtures import enabled_datasets
-from hub.util.exceptions import InvalidOutputDatasetError, TransformError
-=======
 from hub.tests.dataset_fixtures import enabled_datasets, enabled_non_gcs_datasets
-from hub.util.exceptions import InvalidOutputDatasetError
->>>>>>> b77952c0
 
 all_compressions = pytest.mark.parametrize("sample_compression", [None, "png", "jpeg"])
 
@@ -53,9 +48,8 @@
         samples_out.image.append(sample_in.image.numpy()[:100, :100, :])
 
 
-<<<<<<< HEAD
-@all_schedulers
-@enabled_datasets
+@all_schedulers
+@enabled_non_gcs_datasets
 def test_single_transform_hub_dataset(ds, scheduler):
     data_in = hub.dataset("./test/single_transform_hub_dataset", overwrite=True)
     with data_in:
@@ -75,31 +69,6 @@
             fn2(copy=1, mul=2).eval(data_in, ds_out, num_workers=4, scheduler=scheduler)
         data_in.delete()
         return
-=======
-@enabled_non_gcs_datasets
-def test_single_transform_hub_dataset(ds):
-    with CliRunner().isolated_filesystem():
-        with hub.dataset("./test/transform_hub_in_generic") as data_in:
-            data_in.create_tensor("image")
-            data_in.create_tensor("label")
-            for i in range(1, 100):
-                data_in.image.append(i * np.ones((i, i)))
-                data_in.label.append(i * np.ones((1,)))
-        data_in = hub.dataset("./test/transform_hub_in_generic")
-        ds_out = ds
-        ds_out.create_tensor("image")
-        ds_out.create_tensor("label")
-
-        fn2(copy=1, mul=2).eval(data_in, ds_out, num_workers=5)
-        assert len(ds_out) == 99
-        for index in range(1, 100):
-            np.testing.assert_array_equal(
-                ds_out[index - 1].image.numpy(), 2 * index * np.ones((index, index))
-            )
-            np.testing.assert_array_equal(
-                ds_out[index - 1].label.numpy(), 2 * index * np.ones((1,))
-            )
->>>>>>> b77952c0
 
     fn2(copy=1, mul=2).eval(data_in, ds_out, num_workers=4, scheduler=scheduler)
     assert len(ds_out) == 99
@@ -216,16 +185,10 @@
             )
 
 
-<<<<<<< HEAD
-@all_schedulers
-@enabled_datasets
+@all_schedulers
+@enabled_non_gcs_datasets
 @pytest.mark.xfail(raises=TransformError, strict=False)
 def test_chain_transform_list_big(ds, scheduler):
-=======
-@enabled_non_gcs_datasets
-@pytest.mark.xfail(raises=NotImplementedError, strict=True)
-def test_chain_transform_list_big(ds):
->>>>>>> b77952c0
     ls = [i for i in range(2)]
     ds_out = ds
     ds_out.create_tensor("image")
@@ -252,13 +215,8 @@
 
 @all_schedulers
 @all_compressions
-<<<<<<< HEAD
-@enabled_datasets
+@enabled_non_gcs_datasets
 def test_transform_hub_read(ds, cat_path, sample_compression, scheduler):
-=======
-@enabled_non_gcs_datasets
-def test_transform_hub_read(ds, cat_path, sample_compression):
->>>>>>> b77952c0
     data_in = [cat_path] * 10
     ds_out = ds
     ds_out.create_tensor("image", htype="image", sample_compression=sample_compression)
@@ -280,13 +238,8 @@
 
 @all_schedulers
 @all_compressions
-<<<<<<< HEAD
-@enabled_datasets
+@enabled_non_gcs_datasets
 def test_transform_hub_read_pipeline(ds, cat_path, sample_compression, scheduler):
-=======
-@enabled_non_gcs_datasets
-def test_transform_hub_read_pipeline(ds, cat_path, sample_compression):
->>>>>>> b77952c0
     data_in = [cat_path] * 10
     ds_out = ds
     ds_out.create_tensor("image", htype="image", sample_compression=sample_compression)
@@ -305,13 +258,8 @@
         np.testing.assert_array_equal(ds_out.image[i].numpy(), ds_out.image[0].numpy())
 
 
-<<<<<<< HEAD
-@enabled_datasets
+@enabled_non_gcs_datasets
 def test_hub_like(ds, scheduler="threaded"):
-=======
-@enabled_non_gcs_datasets
-def test_hub_like(ds):
->>>>>>> b77952c0
     with CliRunner().isolated_filesystem():
         data_in = ds
         with data_in:
