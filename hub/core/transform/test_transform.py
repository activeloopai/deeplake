--- conflicted
+++ resolved
@@ -59,18 +59,17 @@
 
 
 @hub.compute
-<<<<<<< HEAD
 def fn4(sample_in, samples_out):
     samples_out.image.append(sample_in.image)
     samples_out.image.append(sample_in.image.numpy() * 2)
     samples_out.label.append(sample_in.label)
     samples_out.label.append(sample_in.label.numpy() * 2)
-=======
-def fn4(sample_in, samples_out, mul=1, copy=1):
+
+
+def fn5(sample_in, samples_out, mul=1, copy=1):
     for _ in range(copy):
         samples_out.x["y"].z.image.append(sample_in.z.y.x.image.numpy() * mul)
         samples_out.x.y.z["label"].append(sample_in.z.y.x.label.numpy() * mul)
->>>>>>> 4b320e98
 
 
 @hub.compute
@@ -200,7 +199,7 @@
         data_in = data_in.data
         ds_out = ds_out.stuff
 
-        fn4(copy=1, mul=2).eval(data_in, ds_out, num_workers=TRANSFORM_TEST_NUM_WORKERS)
+        fn5(copy=1, mul=2).eval(data_in, ds_out, num_workers=TRANSFORM_TEST_NUM_WORKERS)
         assert len(ds_out) == 99
         for index in range(1, 100):
             np.testing.assert_array_equal(
