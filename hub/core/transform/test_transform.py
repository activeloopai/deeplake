import hub
import pytest
import numpy as np
from click.testing import CliRunner
from hub.core.storage.memory import MemoryProvider
from hub.util.remove_cache import remove_memory_cache
from hub.util.check_installation import ray_installed
from hub.util.exceptions import InvalidOutputDatasetError, TransformError
from hub.tests.common import parametrize_num_workers
from hub.tests.dataset_fixtures import enabled_datasets, enabled_non_gcs_datasets
from hub.util.transform import get_pbar_description
import sys
import hub


# TODO progressbar is disabled while running tests on mac for now
if sys.platform == "darwin":
    defs = hub.core.transform.transform.Pipeline.eval.__defaults__  # type: ignore
    defs = defs[:-1] + (False,)
    hub.core.transform.transform.Pipeline.eval.__defaults__ = defs  # type: ignore

    defs = hub.core.transform.transform.TransformFunction.eval.__defaults__  # type: ignore
    defs = defs[:-1] + (False,)
    hub.core.transform.transform.TransformFunction.eval.__defaults__ = defs  # type: ignore


# github actions can only support 2 workers
TRANSFORM_TEST_NUM_WORKERS = 2

# github actions can only support 2 workers
TRANSFORM_TEST_NUM_WORKERS = 2

all_compressions = pytest.mark.parametrize("sample_compression", [None, "png", "jpeg"])

schedulers = ["threaded", "processed"]
schedulers = schedulers + ["ray"] if ray_installed() else schedulers
all_schedulers = pytest.mark.parametrize("scheduler", schedulers)


@hub.compute
def fn1(sample_in, samples_out, mul=1, copy=1):
    for _ in range(copy):
        samples_out.image.append(np.ones((337, 200)) * sample_in * mul)
        samples_out.label.append(np.ones((1,)) * sample_in * mul)


@hub.compute
def fn2(sample_in, samples_out, mul=1, copy=1):
    for _ in range(copy):
        samples_out.image.append(sample_in.image.numpy() * mul)
        samples_out.label.append(sample_in.label.numpy() * mul)


@hub.compute
def fn3(sample_in, samples_out, mul=1, copy=1):
    for _ in range(copy):
        samples_out.image.append(np.ones((1310, 2087)) * sample_in * mul)
        samples_out.label.append(np.ones((13,)) * sample_in * mul)


@hub.compute
def fn4(sample_in, samples_out):
    samples_out.image.append(sample_in.image)
    samples_out.image.append(sample_in.image.numpy() * 2)
    samples_out.label.append(sample_in.label)
    samples_out.label.append(sample_in.label.numpy() * 2)


@hub.compute
def read_image(sample_in, samples_out):
    samples_out.image.append(hub.read(sample_in))


@hub.compute
def crop_image(sample_in, samples_out, copy=1):
    for _ in range(copy):
        samples_out.image.append(sample_in.image.numpy()[:100, :100, :])


@hub.compute
def filter_tr(sample_in, sample_out):
    if sample_in % 2 == 0:
        sample_out.image.append(sample_in * np.ones((100, 100)))


@hub.compute
def inplace_transform(sample_in, samples_out):
    samples_out.img.append(2 * sample_in.img.numpy())
    samples_out.img.append(3 * sample_in.img.numpy())
    samples_out.label.append(2 * sample_in.label.numpy())
    samples_out.label.append(3 * sample_in.label.numpy())


def check_target_array(ds, index, target):
    np.testing.assert_array_equal(
        ds.img[index].numpy(), target * np.ones((500, 500, 3))
    )
    np.testing.assert_array_equal(
        ds.label[index].numpy(), target * np.ones((100, 100, 3))
    )


@all_schedulers
@enabled_non_gcs_datasets
def test_single_transform_hub_dataset(ds, scheduler):
    data_in = hub.dataset("./test/single_transform_hub_dataset", overwrite=True)
    with data_in:
        data_in.create_tensor("image")
        data_in.create_tensor("label")
        for i in range(1, 100):
            data_in.image.append(i * np.ones((i, i)))
            data_in.label.append(i * np.ones((1,)))
    ds_out = ds
    ds_out.create_tensor("image")
    ds_out.create_tensor("label")
    if (
        isinstance(remove_memory_cache(ds.storage), MemoryProvider)
        and scheduler != "threaded"
    ):
        # any scheduler other than `threaded` will not work with a dataset stored in memory
        with pytest.raises(InvalidOutputDatasetError):
            fn2(copy=1, mul=2).eval(
                data_in,
                ds_out,
                num_workers=TRANSFORM_TEST_NUM_WORKERS,
                scheduler=scheduler,
            )
        data_in.delete()
        return

    fn2(copy=1, mul=2).eval(
        data_in, ds_out, num_workers=TRANSFORM_TEST_NUM_WORKERS, scheduler=scheduler
    )
    assert len(ds_out) == 99
    for index in range(1, 100):
        np.testing.assert_array_equal(
            ds_out[index - 1].image.numpy(), 2 * index * np.ones((index, index))
        )
        np.testing.assert_array_equal(
            ds_out[index - 1].label.numpy(), 2 * index * np.ones((1,))
        )

    assert ds_out.image.shape_interval.lower == (99, 1, 1)
    assert ds_out.image.shape_interval.upper == (99, 99, 99)
    data_in.delete()


@enabled_datasets
def test_groups(ds):
    with CliRunner().isolated_filesystem():
        with hub.dataset("./test/transform_hub_in_generic") as data_in:
            data_in.create_tensor("data/image")
            data_in.create_tensor("data/label")
            for i in range(1, 100):
                data_in.data.image.append(i * np.ones((i, i)))
                data_in.data.label.append(i * np.ones((1,)))
        data_in = hub.dataset("./test/transform_hub_in_generic")
        ds_out = ds
        ds_out.create_tensor("stuff/image")
        ds_out.create_tensor("stuff/label")

        data_in = data_in.data
        ds_out = ds_out.stuff

        fn2(copy=1, mul=2).eval(data_in, ds_out, num_workers=TRANSFORM_TEST_NUM_WORKERS)
        assert len(ds_out) == 99
        for index in range(1, 100):
            np.testing.assert_array_equal(
                ds_out[index - 1].image.numpy(), 2 * index * np.ones((index, index))
            )
            np.testing.assert_array_equal(
                ds_out[index - 1].label.numpy(), 2 * index * np.ones((1,))
            )

        assert ds_out.image.shape_interval.lower == (99, 1, 1)
        assert ds_out.image.shape_interval.upper == (99, 99, 99)


@enabled_non_gcs_datasets
@parametrize_num_workers
@all_schedulers
def test_single_transform_hub_dataset_htypes(ds, num_workers, scheduler):
    data_in = hub.dataset("./test/single_transform_hub_dataset_htypes", overwrite=True)
    with data_in:
        data_in.create_tensor("image", htype="image", sample_compression="png")
        data_in.create_tensor("label", htype="class_label")
        for i in range(1, 100):
            data_in.image.append(i * np.ones((i, i), dtype="uint8"))
            data_in.label.append(i * np.ones((1,), dtype="uint32"))
    ds_out = ds
    ds_out.create_tensor("image")
    ds_out.create_tensor("label")
    if (
        isinstance(remove_memory_cache(ds.storage), MemoryProvider)
        and scheduler != "threaded"
        and num_workers > 0
    ):
        # any scheduler other than `threaded` will not work with a dataset stored in memory
        # num_workers = 0 automatically does single threaded irrespective of the scheduler
        with pytest.raises(InvalidOutputDatasetError):
            fn2(copy=1, mul=2).eval(
                data_in, ds_out, num_workers=num_workers, scheduler=scheduler
            )
        data_in.delete()
        return
    fn2(copy=1, mul=2).eval(
        data_in, ds_out, num_workers=num_workers, scheduler=scheduler
    )
    assert len(ds_out) == 99
    for index in range(1, 100):
        np.testing.assert_array_equal(
            ds_out[index - 1].image.numpy(), 2 * index * np.ones((index, index))
        )
        np.testing.assert_array_equal(
            ds_out[index - 1].label.numpy(), 2 * index * np.ones((1,))
        )

    assert ds_out.image.shape_interval.lower == (99, 1, 1)
    assert ds_out.image.shape_interval.upper == (99, 99, 99)
    data_in.delete()


@all_schedulers
@enabled_non_gcs_datasets
def test_chain_transform_list_small(ds, scheduler):
    ls = [i for i in range(100)]
    ds_out = ds
    ds_out.create_tensor("image")
    ds_out.create_tensor("label")
    pipeline = hub.compose([fn1(mul=5, copy=2), fn2(mul=3, copy=3)])
    if (
        isinstance(remove_memory_cache(ds.storage), MemoryProvider)
        and scheduler != "threaded"
    ):
        # any scheduler other than `threaded` will not work with a dataset stored in memory
        with pytest.raises(InvalidOutputDatasetError):
            pipeline.eval(
                ls, ds_out, num_workers=TRANSFORM_TEST_NUM_WORKERS, scheduler=scheduler
            )
        return
    pipeline.eval(
        ls, ds_out, num_workers=TRANSFORM_TEST_NUM_WORKERS, scheduler=scheduler
    )
    assert len(ds_out) == 600
    for i in range(100):
        for index in range(6 * i, 6 * i + 6):
            np.testing.assert_array_equal(
                ds_out[index].image.numpy(), 15 * i * np.ones((337, 200))
            )
            np.testing.assert_array_equal(
                ds_out[index].label.numpy(), 15 * i * np.ones((1,))
            )


@all_schedulers
@enabled_non_gcs_datasets
@pytest.mark.xfail(raises=TransformError, strict=False)
def test_chain_transform_list_big(ds, scheduler):
    ls = [i for i in range(2)]
    ds_out = ds
    ds_out.create_tensor("image")
    ds_out.create_tensor("label")
    pipeline = hub.compose([fn3(mul=5, copy=2), fn2(mul=3, copy=3)])
    if (
        isinstance(remove_memory_cache(ds.storage), MemoryProvider)
        and scheduler != "threaded"
    ):
        # any scheduler other than `threaded` will not work with a dataset stored in memory
        with pytest.raises(InvalidOutputDatasetError):
            pipeline.eval(
                ls, ds_out, num_workers=TRANSFORM_TEST_NUM_WORKERS, scheduler=scheduler
            )
        return
    pipeline.eval(
        ls, ds_out, num_workers=TRANSFORM_TEST_NUM_WORKERS, scheduler=scheduler
    )
    assert len(ds_out) == 12
    for i in range(2):
        for index in range(6 * i, 6 * i + 6):
            np.testing.assert_array_equal(
                ds_out[index].image.numpy(), 15 * i * np.ones((1310, 2087))
            )
            np.testing.assert_array_equal(
                ds_out[index].label.numpy(), 15 * i * np.ones((13,))
            )


@all_schedulers
@all_compressions
@enabled_non_gcs_datasets
def test_transform_hub_read(ds, cat_path, sample_compression, scheduler):
    data_in = [cat_path] * 10
    ds_out = ds
    ds_out.create_tensor("image", htype="image", sample_compression=sample_compression)

    if (
        isinstance(remove_memory_cache(ds.storage), MemoryProvider)
        and scheduler != "threaded"
    ):
        # any scheduler other than `threaded` will not work with a dataset stored in memory
        with pytest.raises(InvalidOutputDatasetError):
            read_image().eval(
                data_in,
                ds_out,
                num_workers=TRANSFORM_TEST_NUM_WORKERS,
                scheduler=scheduler,
            )
        return

    read_image().eval(
        data_in, ds_out, num_workers=TRANSFORM_TEST_NUM_WORKERS, scheduler=scheduler
    )
    assert len(ds_out) == 10
    for i in range(10):
        assert ds_out.image[i].numpy().shape == (900, 900, 3)
        np.testing.assert_array_equal(ds_out.image[i].numpy(), ds_out.image[0].numpy())


@all_schedulers
@all_compressions
@enabled_non_gcs_datasets
def test_transform_hub_read_pipeline(ds, cat_path, sample_compression, scheduler):
    data_in = [cat_path] * 10
    ds_out = ds
    ds_out.create_tensor("image", htype="image", sample_compression=sample_compression)
    pipeline = hub.compose([read_image(), crop_image(copy=2)])
    if (
        isinstance(remove_memory_cache(ds.storage), MemoryProvider)
        and scheduler != "threaded"
    ):
        # any scheduler other than `threaded` will not work with a dataset stored in memory
        with pytest.raises(InvalidOutputDatasetError):
            pipeline.eval(
                data_in,
                ds_out,
                num_workers=TRANSFORM_TEST_NUM_WORKERS,
                scheduler=scheduler,
            )
        return
    pipeline.eval(
        data_in, ds_out, num_workers=TRANSFORM_TEST_NUM_WORKERS, scheduler=scheduler
    )
    assert len(ds_out) == 20
    for i in range(20):
        assert ds_out.image[i].numpy().shape == (100, 100, 3)
        np.testing.assert_array_equal(ds_out.image[i].numpy(), ds_out.image[0].numpy())


@enabled_non_gcs_datasets
def test_hub_like(ds, scheduler="threaded"):
    with CliRunner().isolated_filesystem():
        data_in = ds
        with data_in:
            data_in.create_tensor("image", htype="image", sample_compression="png")
            data_in.create_tensor("label", htype="class_label")
            for i in range(1, 100):
                data_in.image.append(i * np.ones((i, i), dtype="uint8"))
                data_in.label.append(i * np.ones((1,), dtype="uint32"))
        ds_out = hub.like("./transform_hub_like", data_in)
        if (
            isinstance(remove_memory_cache(ds.storage), MemoryProvider)
            and scheduler != "threaded"
        ):
            # any scheduler other than `threaded` will not work with a dataset stored in memory
            with pytest.raises(InvalidOutputDatasetError):
                fn2(copy=1, mul=2).eval(
                    data_in,
                    ds_out,
                    num_workers=TRANSFORM_TEST_NUM_WORKERS,
                    scheduler=scheduler,
                )
            return
        fn2(copy=1, mul=2).eval(
            data_in, ds_out, num_workers=TRANSFORM_TEST_NUM_WORKERS, scheduler=scheduler
        )
        assert len(ds_out) == 99
        for index in range(1, 100):
            np.testing.assert_array_equal(
                ds_out[index - 1].image.numpy(), 2 * index * np.ones((index, index))
            )
            np.testing.assert_array_equal(
                ds_out[index - 1].label.numpy(), 2 * index * np.ones((1,))
            )

        assert ds_out.image.shape_interval.lower == (99, 1, 1)
        assert ds_out.image.shape_interval.upper == (99, 99, 99)


def test_transform_empty(local_ds):
    local_ds.create_tensor("image")

    ls = list(range(10))
    filter_tr().eval(ls, local_ds)

    assert len(local_ds) == 5

    for i in range(5):
        np.testing.assert_array_equal(
            local_ds[i].image.numpy(), 2 * i * np.ones((100, 100))
        )


def test_pbar_description():
    assert get_pbar_description([fn1()]) == "Evaluating fn1"
    assert get_pbar_description([fn1(), fn2()]) == "Evaluating [fn1, fn2]"
    assert get_pbar_description([fn1(), fn1()]) == "Evaluating [fn1, fn1]"
    assert (
        get_pbar_description([fn1(), fn1(), read_image()])
        == "Evaluating [fn1, fn1, read_image]"
    )


def test_bad_transform(memory_ds):
    ds = memory_ds
    ds.create_tensor("x")
    ds.create_tensor("y")
    with ds:
        ds.x.extend(np.random.rand(10, 1))
        ds.y.extend(np.random.rand(10, 1))
    ds2 = hub.like("mem://dummy2", ds)

    @hub.compute
    def fn_filter(sample_in, sample_out):
        sample_out.y.append(sample_in.y.numpy())
        return sample_out

    with pytest.raises(TransformError):
        fn_filter().eval(ds, ds2, progressbar=True)


def test_transform_persistance(local_ds_generator, num_workers=2, scheduler="threaded"):
    data_in = hub.dataset("./test/single_transform_hub_dataset_htypes", overwrite=True)
    with data_in:
        data_in.create_tensor("image", htype="image", sample_compression="png")
        data_in.create_tensor("label", htype="class_label")
        for i in range(1, 100):
            data_in.image.append(i * np.ones((i, i), dtype="uint8"))
            data_in.label.append(i * np.ones((1,), dtype="uint32"))
    ds_out = local_ds_generator()
    ds_out.create_tensor("image")
    ds_out.create_tensor("label")
    if (
        isinstance(remove_memory_cache(ds_out.storage), MemoryProvider)
        and scheduler != "threaded"
        and num_workers > 0
    ):
        # any scheduler other than `threaded` will not work with a dataset stored in memory
        # num_workers = 0 automatically does single threaded irrespective of the scheduler
        with pytest.raises(InvalidOutputDatasetError):
            fn2(copy=1, mul=2).eval(
                data_in, ds_out, num_workers=num_workers, scheduler=scheduler
            )
        data_in.delete()
        return
    fn2(copy=1, mul=2).eval(
        data_in, ds_out, num_workers=num_workers, scheduler=scheduler
    )

    def test_ds_out():
        assert len(ds_out) == 99
        for index in range(1, 100):
            np.testing.assert_array_equal(
                ds_out[index - 1].image.numpy(), 2 * index * np.ones((index, index))
            )
            np.testing.assert_array_equal(
                ds_out[index - 1].label.numpy(), 2 * index * np.ones((1,))
            )

        assert ds_out.image.shape_interval.lower == (99, 1, 1)
        assert ds_out.image.shape_interval.upper == (99, 99, 99)

    test_ds_out()
    ds_out = local_ds_generator()
    test_ds_out()

    data_in.delete()


<<<<<<< HEAD
def test_transform_pass_through():
    data_in = hub.dataset("mem://ds1")
    data_in.create_tensor("image", htype="image", sample_compression="png")
    data_in.create_tensor("label", htype="class_label")
    for i in range(1, 100):
        data_in.image.append(i * np.ones((i, i), dtype="uint8"))
        data_in.label.append(i * np.ones((1,), dtype="uint32"))
    ds_out = hub.dataset("mem://ds2")
    ds_out.create_tensor("image", htype="image", sample_compression="png")
    ds_out.create_tensor("label", htype="class_label")
    fn4().eval(data_in, ds_out, num_workers=2, scheduler="threaded", progressbar=False)
    for i in range(len(data_in)):
        np.testing.assert_array_equal(
            data_in[i].image.numpy(), ds_out[i * 2].image.numpy()
        )
        np.testing.assert_array_equal(
            data_in[i].label.numpy(), ds_out[i * 2].label.numpy()
        )
        np.testing.assert_array_equal(
            data_in[i].image.numpy() * 2, ds_out[i * 2 + 1].image.numpy()
        )
        np.testing.assert_array_equal(
            data_in[i].label.numpy() * 2, ds_out[i * 2 + 1].label.numpy()
        )
=======
def test_inplace_transform(local_ds_generator):
    ds = local_ds_generator()

    with ds:
        ds.create_tensor("img")
        ds.create_tensor("label")
        for _ in range(100):
            ds.img.append(np.ones((500, 500, 3)))
            ds.label.append(np.ones((100, 100, 3)))
        a = ds.commit()
        assert len(ds) == 100
        for i in range(100):
            check_target_array(ds, i, 1)

        inplace_transform().eval(ds, num_workers=TRANSFORM_TEST_NUM_WORKERS)
        assert ds.img.chunk_engine.num_samples == len(ds) == 200

        for i in range(200):
            target = 2 if i % 2 == 0 else 3
            check_target_array(ds, i, target)

        ds.checkout(a)
        assert len(ds) == 100
        for i in range(100):
            check_target_array(ds, i, 1)

    ds = local_ds_generator()
    assert len(ds) == 200
    for i in range(200):
        target = 2 if i % 2 == 0 else 3
        check_target_array(ds, i, target)

    ds.checkout(a)
    assert len(ds) == 100
    for i in range(100):
        check_target_array(ds, i, 1)


def test_inplace_transform_without_commit(local_ds_generator):
    ds = local_ds_generator()

    with ds:
        ds.create_tensor("img")
        ds.create_tensor("label")
        for _ in range(100):
            ds.img.append(np.ones((500, 500, 3)))
            ds.label.append(np.ones((100, 100, 3)))
        assert len(ds) == 100
        for i in range(100):
            check_target_array(ds, i, 1)

        inplace_transform().eval(ds, num_workers=TRANSFORM_TEST_NUM_WORKERS)
        assert ds.img.chunk_engine.num_samples == len(ds) == 200

        for i in range(200):
            target = 2 if i % 2 == 0 else 3
            check_target_array(ds, i, target)

    ds = local_ds_generator()
    assert len(ds) == 200
    for i in range(200):
        target = 2 if i % 2 == 0 else 3
        check_target_array(ds, i, target)


def test_inplace_transform_non_head(local_ds_generator):
    ds = local_ds_generator()
    with ds:
        ds.create_tensor("img")
        ds.create_tensor("label")
        for _ in range(100):
            ds.img.append(np.ones((500, 500, 3)))
            ds.label.append(np.ones((100, 100, 3)))
        assert len(ds) == 100
        for i in range(100):
            check_target_array(ds, i, 1)
        a = ds.commit()
        for _ in range(50):
            ds.img.append(np.ones((500, 500, 3)))
            ds.label.append(np.ones((100, 100, 3)))
        assert len(ds) == 150
        for i in range(150):
            check_target_array(ds, i, 1)

        ds.checkout(a)

        # transforming non-head node
        inplace_transform().eval(ds, num_workers=4)
        b = ds.commit_id

        assert len(ds) == 200
        for i in range(200):
            target = 2 if i % 2 == 0 else 3
            check_target_array(ds, i, target)

        ds.checkout(a)
        assert len(ds) == 100
        for i in range(100):
            check_target_array(ds, i, 1)

        ds.checkout("main")
        assert len(ds) == 150
        for i in range(150):
            check_target_array(ds, i, 1)

    ds = local_ds_generator()
    assert len(ds) == 150
    for i in range(150):
        check_target_array(ds, i, 1)

    ds.checkout(a)
    assert len(ds) == 100
    for i in range(100):
        check_target_array(ds, i, 1)

    ds.checkout(b)
    assert len(ds) == 200
    for i in range(200):
        target = 2 if i % 2 == 0 else 3
        check_target_array(ds, i, target)
>>>>>>> 5d319202
<|MERGE_RESOLUTION|>--- conflicted
+++ resolved
@@ -476,7 +476,6 @@
     data_in.delete()
 
 
-<<<<<<< HEAD
 def test_transform_pass_through():
     data_in = hub.dataset("mem://ds1")
     data_in.create_tensor("image", htype="image", sample_compression="png")
@@ -501,7 +500,6 @@
         np.testing.assert_array_equal(
             data_in[i].label.numpy() * 2, ds_out[i * 2 + 1].label.numpy()
         )
-=======
 def test_inplace_transform(local_ds_generator):
     ds = local_ds_generator()
 
@@ -621,5 +619,4 @@
     assert len(ds) == 200
     for i in range(200):
         target = 2 if i % 2 == 0 else 3
-        check_target_array(ds, i, target)
->>>>>>> 5d319202
+        check_target_array(ds, i, target)