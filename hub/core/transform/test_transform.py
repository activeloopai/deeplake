import hub
import pytest
import numpy as np
from click.testing import CliRunner
from hub.core.storage.memory import MemoryProvider
from hub.util.remove_cache import remove_memory_cache
from hub.util.check_installation import ray_installed
from hub.util.exceptions import InvalidOutputDatasetError, TransformError
from hub.tests.common import parametrize_num_workers
from hub.tests.dataset_fixtures import enabled_datasets, enabled_non_gcs_datasets
from hub.util.transform import get_pbar_description
import sys
import hub


# TODO progressbar is disabled while running tests on mac for now
if sys.platform == "darwin":
    defs = hub.core.transform.transform.Pipeline.eval.__defaults__
    defs = defs[:-1] + (False,)
    hub.core.transform.transform.Pipeline.eval.__defaults__ = defs

    defs = hub.core.transform.transform.TransformFunction.eval.__defaults__
    defs = defs[:-1] + (False,)
    hub.core.transform.transform.TransformFunction.eval.__defaults__ = defs


# github actions can only support 2 workers
TRANSFORM_TEST_NUM_WORKERS = 2

# github actions can only support 2 workers
TRANSFORM_TEST_NUM_WORKERS = 2

all_compressions = pytest.mark.parametrize("sample_compression", [None, "png", "jpeg"])

schedulers = ["threaded", "processed"]
schedulers = schedulers + ["ray"] if ray_installed() else schedulers
all_schedulers = pytest.mark.parametrize("scheduler", schedulers)


@hub.compute
def fn1(sample_in, samples_out, mul=1, copy=1):
    for _ in range(copy):
        samples_out.image.append(np.ones((337, 200)) * sample_in * mul)
        samples_out.label.append(np.ones((1,)) * sample_in * mul)


@hub.compute
def fn2(sample_in, samples_out, mul=1, copy=1):
    for _ in range(copy):
        samples_out.image.append(sample_in.image.numpy() * mul)
        samples_out.label.append(sample_in.label.numpy() * mul)


@hub.compute
def fn3(sample_in, samples_out, mul=1, copy=1):
    for _ in range(copy):
        samples_out.image.append(np.ones((1310, 2087)) * sample_in * mul)
        samples_out.label.append(np.ones((13,)) * sample_in * mul)


@hub.compute
def read_image(sample_in, samples_out):
    samples_out.image.append(hub.read(sample_in))


@hub.compute
def crop_image(sample_in, samples_out, copy=1):
    for _ in range(copy):
        samples_out.image.append(sample_in.image.numpy()[:100, :100, :])


@hub.compute
def filter_tr(sample_in, sample_out):
    if sample_in % 2 == 0:
        sample_out.image.append(sample_in * np.ones((100, 100)))


@all_schedulers
@enabled_non_gcs_datasets
def test_single_transform_hub_dataset(ds, scheduler):
    data_in = hub.dataset("./test/single_transform_hub_dataset", overwrite=True)
    with data_in:
        data_in.create_tensor("image")
        data_in.create_tensor("label")
        for i in range(1, 100):
            data_in.image.append(i * np.ones((i, i)))
            data_in.label.append(i * np.ones((1,)))
    ds_out = ds
    ds_out.create_tensor("image")
    ds_out.create_tensor("label")
    if (
        isinstance(remove_memory_cache(ds.storage), MemoryProvider)
        and scheduler != "threaded"
    ):
        # any scheduler other than `threaded` will not work with a dataset stored in memory
        with pytest.raises(InvalidOutputDatasetError):
            fn2(copy=1, mul=2).eval(
                data_in,
                ds_out,
                num_workers=TRANSFORM_TEST_NUM_WORKERS,
                scheduler=scheduler,
            )
        data_in.delete()
        return

    fn2(copy=1, mul=2).eval(
        data_in, ds_out, num_workers=TRANSFORM_TEST_NUM_WORKERS, scheduler=scheduler
    )
    assert len(ds_out) == 99
    for index in range(1, 100):
        np.testing.assert_array_equal(
            ds_out[index - 1].image.numpy(), 2 * index * np.ones((index, index))
        )
        np.testing.assert_array_equal(
            ds_out[index - 1].label.numpy(), 2 * index * np.ones((1,))
        )

    assert ds_out.image.shape_interval.lower == (99, 1, 1)
    assert ds_out.image.shape_interval.upper == (99, 99, 99)
    data_in.delete()


@enabled_datasets
def test_groups(ds):
    with CliRunner().isolated_filesystem():
        with hub.dataset("./test/transform_hub_in_generic") as data_in:
            data_in.create_tensor("data/image")
            data_in.create_tensor("data/label")
            for i in range(1, 100):
                data_in.data.image.append(i * np.ones((i, i)))
                data_in.data.label.append(i * np.ones((1,)))
        data_in = hub.dataset("./test/transform_hub_in_generic")
        ds_out = ds
        ds_out.create_tensor("stuff/image")
        ds_out.create_tensor("stuff/label")

        data_in = data_in.data
        ds_out = ds_out.stuff

        fn2(copy=1, mul=2).eval(data_in, ds_out, num_workers=TRANSFORM_TEST_NUM_WORKERS)
        assert len(ds_out) == 99
        for index in range(1, 100):
            np.testing.assert_array_equal(
                ds_out[index - 1].image.numpy(), 2 * index * np.ones((index, index))
            )
            np.testing.assert_array_equal(
                ds_out[index - 1].label.numpy(), 2 * index * np.ones((1,))
            )

        assert ds_out.image.shape_interval.lower == (99, 1, 1)
        assert ds_out.image.shape_interval.upper == (99, 99, 99)


@enabled_non_gcs_datasets
@parametrize_num_workers
@all_schedulers
def test_single_transform_hub_dataset_htypes(ds, num_workers, scheduler):
    data_in = hub.dataset("./test/single_transform_hub_dataset_htypes", overwrite=True)
    with data_in:
        data_in.create_tensor("image", htype="image", sample_compression="png")
        data_in.create_tensor("label", htype="class_label")
        for i in range(1, 100):
            data_in.image.append(i * np.ones((i, i), dtype="uint8"))
            data_in.label.append(i * np.ones((1,), dtype="uint32"))
    ds_out = ds
    ds_out.create_tensor("image")
    ds_out.create_tensor("label")
    if (
        isinstance(remove_memory_cache(ds.storage), MemoryProvider)
        and scheduler != "threaded"
        and num_workers > 0
    ):
        # any scheduler other than `threaded` will not work with a dataset stored in memory
        # num_workers = 0 automatically does single threaded irrespective of the scheduler
        with pytest.raises(InvalidOutputDatasetError):
            fn2(copy=1, mul=2).eval(
                data_in, ds_out, num_workers=num_workers, scheduler=scheduler
            )
        data_in.delete()
        return
    fn2(copy=1, mul=2).eval(
        data_in, ds_out, num_workers=num_workers, scheduler=scheduler
    )
    assert len(ds_out) == 99
    for index in range(1, 100):
        np.testing.assert_array_equal(
            ds_out[index - 1].image.numpy(), 2 * index * np.ones((index, index))
        )
        np.testing.assert_array_equal(
            ds_out[index - 1].label.numpy(), 2 * index * np.ones((1,))
        )

    assert ds_out.image.shape_interval.lower == (99, 1, 1)
    assert ds_out.image.shape_interval.upper == (99, 99, 99)
    data_in.delete()


@all_schedulers
@enabled_non_gcs_datasets
def test_chain_transform_list_small(ds, scheduler):
    ls = [i for i in range(100)]
    ds_out = ds
    ds_out.create_tensor("image")
    ds_out.create_tensor("label")
    pipeline = hub.compose([fn1(mul=5, copy=2), fn2(mul=3, copy=3)])
    if (
        isinstance(remove_memory_cache(ds.storage), MemoryProvider)
        and scheduler != "threaded"
    ):
        # any scheduler other than `threaded` will not work with a dataset stored in memory
        with pytest.raises(InvalidOutputDatasetError):
            pipeline.eval(
                ls, ds_out, num_workers=TRANSFORM_TEST_NUM_WORKERS, scheduler=scheduler
            )
        return
    pipeline.eval(
        ls, ds_out, num_workers=TRANSFORM_TEST_NUM_WORKERS, scheduler=scheduler
    )
    assert len(ds_out) == 600
    for i in range(100):
        for index in range(6 * i, 6 * i + 6):
            np.testing.assert_array_equal(
                ds_out[index].image.numpy(), 15 * i * np.ones((337, 200))
            )
            np.testing.assert_array_equal(
                ds_out[index].label.numpy(), 15 * i * np.ones((1,))
            )


@all_schedulers
@enabled_non_gcs_datasets
@pytest.mark.xfail(raises=TransformError, strict=False)
def test_chain_transform_list_big(ds, scheduler):
    ls = [i for i in range(2)]
    ds_out = ds
    ds_out.create_tensor("image")
    ds_out.create_tensor("label")
    pipeline = hub.compose([fn3(mul=5, copy=2), fn2(mul=3, copy=3)])
    if (
        isinstance(remove_memory_cache(ds.storage), MemoryProvider)
        and scheduler != "threaded"
    ):
        # any scheduler other than `threaded` will not work with a dataset stored in memory
        with pytest.raises(InvalidOutputDatasetError):
            pipeline.eval(
                ls, ds_out, num_workers=TRANSFORM_TEST_NUM_WORKERS, scheduler=scheduler
            )
        return
    pipeline.eval(
        ls, ds_out, num_workers=TRANSFORM_TEST_NUM_WORKERS, scheduler=scheduler
    )
    assert len(ds_out) == 8
    for i in range(2):
        for index in range(4 * i, 4 * i + 4):
            np.testing.assert_array_equal(
                ds_out[index].image.numpy(), 15 * i * np.ones((1310, 2087))
            )
            np.testing.assert_array_equal(
                ds_out[index].label.numpy(), 15 * i * np.ones((13,))
            )


@all_schedulers
@all_compressions
@enabled_non_gcs_datasets
def test_transform_hub_read(ds, cat_path, sample_compression, scheduler):
    data_in = [cat_path] * 10
    ds_out = ds
    ds_out.create_tensor("image", htype="image", sample_compression=sample_compression)

    if (
        isinstance(remove_memory_cache(ds.storage), MemoryProvider)
        and scheduler != "threaded"
    ):
        # any scheduler other than `threaded` will not work with a dataset stored in memory
        with pytest.raises(InvalidOutputDatasetError):
            read_image().eval(
                data_in,
                ds_out,
                num_workers=TRANSFORM_TEST_NUM_WORKERS,
                scheduler=scheduler,
            )
        return

    read_image().eval(
        data_in, ds_out, num_workers=TRANSFORM_TEST_NUM_WORKERS, scheduler=scheduler
    )
    assert len(ds_out) == 10
    for i in range(10):
        assert ds_out.image[i].numpy().shape == (900, 900, 3)
        np.testing.assert_array_equal(ds_out.image[i].numpy(), ds_out.image[0].numpy())


@all_schedulers
@all_compressions
@enabled_non_gcs_datasets
def test_transform_hub_read_pipeline(ds, cat_path, sample_compression, scheduler):
    data_in = [cat_path] * 10
    ds_out = ds
    ds_out.create_tensor("image", htype="image", sample_compression=sample_compression)
    pipeline = hub.compose([read_image(), crop_image(copy=2)])
    if (
        isinstance(remove_memory_cache(ds.storage), MemoryProvider)
        and scheduler != "threaded"
    ):
        # any scheduler other than `threaded` will not work with a dataset stored in memory
        with pytest.raises(InvalidOutputDatasetError):
            pipeline.eval(
                data_in,
                ds_out,
                num_workers=TRANSFORM_TEST_NUM_WORKERS,
                scheduler=scheduler,
            )
        return
    pipeline.eval(
        data_in, ds_out, num_workers=TRANSFORM_TEST_NUM_WORKERS, scheduler=scheduler
    )
    assert len(ds_out) == 20
    for i in range(20):
        assert ds_out.image[i].numpy().shape == (100, 100, 3)
        np.testing.assert_array_equal(ds_out.image[i].numpy(), ds_out.image[0].numpy())


@enabled_non_gcs_datasets
def test_hub_like(ds, scheduler="threaded"):
    with CliRunner().isolated_filesystem():
        data_in = ds
        with data_in:
            data_in.create_tensor("image", htype="image", sample_compression="png")
            data_in.create_tensor("label", htype="class_label")
            for i in range(1, 100):
                data_in.image.append(i * np.ones((i, i), dtype="uint8"))
                data_in.label.append(i * np.ones((1,), dtype="uint32"))
        ds_out = hub.like("./transform_hub_like", data_in)
        if (
            isinstance(remove_memory_cache(ds.storage), MemoryProvider)
            and scheduler != "threaded"
        ):
            # any scheduler other than `threaded` will not work with a dataset stored in memory
            with pytest.raises(InvalidOutputDatasetError):
                fn2(copy=1, mul=2).eval(
                    data_in,
                    ds_out,
                    num_workers=TRANSFORM_TEST_NUM_WORKERS,
                    scheduler=scheduler,
                )
            return
        fn2(copy=1, mul=2).eval(
            data_in, ds_out, num_workers=TRANSFORM_TEST_NUM_WORKERS, scheduler=scheduler
        )
        assert len(ds_out) == 99
        for index in range(1, 100):
            np.testing.assert_array_equal(
                ds_out[index - 1].image.numpy(), 2 * index * np.ones((index, index))
            )
            np.testing.assert_array_equal(
                ds_out[index - 1].label.numpy(), 2 * index * np.ones((1,))
            )

        assert ds_out.image.shape_interval.lower == (99, 1, 1)
        assert ds_out.image.shape_interval.upper == (99, 99, 99)


def test_transform_empty(local_ds):
    local_ds.create_tensor("image")

    ls = list(range(10))
    filter_tr().eval(ls, local_ds)

    assert len(local_ds) == 5

    for i in range(5):
        np.testing.assert_array_equal(
            local_ds[i].image.numpy(), 2 * i * np.ones((100, 100))
        )


def test_pbar_description():
    assert get_pbar_description([fn1()]) == "Evaluating fn1"
    assert get_pbar_description([fn1(), fn2()]) == "Evaluating [fn1, fn2]"
    assert get_pbar_description([fn1(), fn1()]) == "Evaluating [fn1, fn1]"
    assert (
        get_pbar_description([fn1(), fn1(), read_image()])
        == "Evaluating [fn1, fn1, read_image]"
    )


<<<<<<< HEAD
def test_bad_transform(memory_ds):
    ds = memory_ds
    ds.create_tensor("x")
    ds.create_tensor("y")
    with ds:
        ds.x.extend(np.random.rand(10, 1))
        ds.y.extend(np.random.rand(10, 1))
    ds2 = hub.like("mem://dummy2", ds)

    @hub.compute
    def fn_filter(sample_in, sample_out):
        sample_out.y.append(sample_in.y.numpy())
        return sample_out

    with pytest.raises(TransformError):
        fn_filter().eval(ds, ds2, progressbar=True)
=======
def test_transform_persistance(local_ds_generator, num_workers=2, scheduler="threaded"):
    data_in = hub.dataset("./test/single_transform_hub_dataset_htypes", overwrite=True)
    with data_in:
        data_in.create_tensor("image", htype="image", sample_compression="png")
        data_in.create_tensor("label", htype="class_label")
        for i in range(1, 100):
            data_in.image.append(i * np.ones((i, i), dtype="uint8"))
            data_in.label.append(i * np.ones((1,), dtype="uint32"))
    ds_out = local_ds_generator()
    ds_out.create_tensor("image")
    ds_out.create_tensor("label")
    if (
        isinstance(remove_memory_cache(ds_out.storage), MemoryProvider)
        and scheduler != "threaded"
        and num_workers > 0
    ):
        # any scheduler other than `threaded` will not work with a dataset stored in memory
        # num_workers = 0 automatically does single threaded irrespective of the scheduler
        with pytest.raises(InvalidOutputDatasetError):
            fn2(copy=1, mul=2).eval(
                data_in, ds_out, num_workers=num_workers, scheduler=scheduler
            )
        data_in.delete()
        return
    fn2(copy=1, mul=2).eval(
        data_in, ds_out, num_workers=num_workers, scheduler=scheduler
    )

    def test_ds_out():
        assert len(ds_out) == 99
        for index in range(1, 100):
            np.testing.assert_array_equal(
                ds_out[index - 1].image.numpy(), 2 * index * np.ones((index, index))
            )
            np.testing.assert_array_equal(
                ds_out[index - 1].label.numpy(), 2 * index * np.ones((1,))
            )

        assert ds_out.image.shape_interval.lower == (99, 1, 1)
        assert ds_out.image.shape_interval.upper == (99, 99, 99)

    test_ds_out()
    ds_out = local_ds_generator()
    test_ds_out()

    data_in.delete()
>>>>>>> d588ed18
<|MERGE_RESOLUTION|>--- conflicted
+++ resolved
@@ -385,7 +385,6 @@
     )
 
 
-<<<<<<< HEAD
 def test_bad_transform(memory_ds):
     ds = memory_ds
     ds.create_tensor("x")
@@ -402,7 +401,8 @@
 
     with pytest.raises(TransformError):
         fn_filter().eval(ds, ds2, progressbar=True)
-=======
+
+
 def test_transform_persistance(local_ds_generator, num_workers=2, scheduler="threaded"):
     data_in = hub.dataset("./test/single_transform_hub_dataset_htypes", overwrite=True)
     with data_in:
@@ -448,5 +448,4 @@
     ds_out = local_ds_generator()
     test_ds_out()
 
-    data_in.delete()
->>>>>>> d588ed18
+    data_in.delete()