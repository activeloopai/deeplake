--- conflicted
+++ resolved
@@ -190,25 +190,12 @@
         tensors = [target_ds[t].key for t in tensors]
         group_index = target_ds.group_index
         version_state = target_ds.version_state
-<<<<<<< HEAD
         if isinstance(storage, MemoryProvider):
             storages = [storage] * len(slices)
         else:
             storages = [storage.copy() for _ in slices]
-        args = (group_index, tensors, self, version_state, skip_ok)
+        args = group_index, tensors, visible_tensors, self, version_state, skip_ok
         map_inp = zip(slices, storages, repeat(args))
-=======
-        args = (
-            storage,
-            group_index,
-            tensors,
-            visible_tensors,
-            self,
-            version_state,
-            skip_ok,
-        )
-        map_inp = zip(slices, repeat(args))
->>>>>>> 8a51d43e
 
         if progressbar:
             desc = get_pbar_description(self.functions)
