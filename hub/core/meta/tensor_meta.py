import hub
from hub.core.fast_forwarding import ffw_tensor_meta
from typing import Any, Callable, Dict, List, Sequence, Union, Optional
import numpy as np
from hub.util.exceptions import (
    TensorMetaInvalidHtype,
    TensorMetaInvalidHtypeOverwriteValue,
    TensorMetaInvalidHtypeOverwriteKey,
    TensorMetaMissingRequiredValue,
    TensorMetaMutuallyExclusiveKeysError,
    UnsupportedCompressionError,
    TensorInvalidSampleShapeError,
    InvalidTensorLinkError,
)
from hub.util.json import validate_json_schema
from hub.constants import (
    REQUIRE_USER_SPECIFICATION,
    UNSPECIFIED,
)
from hub.compression import (
    COMPRESSION_ALIASES,
    get_compression_type,
    AUDIO_COMPRESSION,
    BYTE_COMPRESSION,
    VIDEO_COMPRESSION,
)
from hub.htype import (
    HTYPE_CONFIGURATIONS,
    DEFAULT_HTYPE,
    HTYPE_SUPPORTED_COMPRESSIONS,
)
from hub.htype import HTYPE_CONFIGURATIONS, REQUIRE_USER_SPECIFICATION, UNSPECIFIED
from hub.core.meta.meta import Meta
from hub.core.tensor_link import get_link_transform


class TensorMeta(Meta):
    htype: str
    dtype: str
    min_shape: List[int]
    max_shape: List[int]
    length: int
    sample_compression: str
    chunk_compression: str
    max_chunk_size: int
    hidden: bool
    links: Dict[str, Dict[str, Union[str, bool]]]
    is_sequence: bool
    is_link: bool

    def __init__(
        self,
        htype: str = UNSPECIFIED,
        **kwargs,
    ):
        """Tensor metadata is responsible for keeping track of global sample metadata within a tensor.

        Note:
            Tensor metadata that is automatically synchronized with `storage`. For more details, see the `Meta` class.
            Auto-populates `required_meta` that `Meta` accepts as an argument.

        Args:
            htype (str): All tensors require an `htype`. This determines the default meta keys/values.
            **kwargs: Any key that the provided `htype` has can be overridden via **kwargs. For more information, check out `hub.htype`.
        """

        super().__init__()
        if htype and htype != UNSPECIFIED:
            self.set_htype(htype, **kwargs)
        else:
            self.set_htype(DEFAULT_HTYPE, **kwargs)
            self.htype = None  # type: ignore

    def add_link(
        self, name, append_f: str, update_f: Optional[str], flatten_sequence: bool
    ):
        link = {
            "append": append_f,
            "flatten_sequence": flatten_sequence,
        }
        if update_f is not None:
            link["update"] = update_f
        _validate_links({"name": link})
        self.links[name] = link  # type: ignore
        self.is_dirty = True

    def set_hidden(self, val: bool):
        ffw_tensor_meta(self)
        self.hidden = val
        self.is_dirty = True

    def set_dtype(self, dtype: np.dtype):
        """Should only be called once."""
        ffw_tensor_meta(self)

        if self.dtype is not None:
            raise ValueError(
                f"Tensor meta already has a dtype ({self.dtype}). Incoming: {dtype.name}."
            )

        if self.length > 0:
            raise ValueError("Dtype was None, but length was > 0.")

        self.dtype = dtype.name
        self.is_dirty = True

    def set_dtype_str(self, dtype_name: str):
        self.dtype = dtype_name
        self.is_dirty = True

    def set_htype(self, htype: str, **kwargs):
        """Should only be called once."""
        ffw_tensor_meta(self)

        if getattr(self, "htype", None) is not None:
            raise ValueError(
                f"Tensor meta already has a htype ({self.htype}). Incoming: {htype}."
            )

        if getattr(self, "length", 0) > 0:
            raise ValueError("Htype was None, but length was > 0.")

        if not kwargs:
            kwargs = HTYPE_CONFIGURATIONS[htype]

        _validate_htype_exists(htype)
        _validate_htype_overwrites(htype, kwargs)
        _replace_unspecified_values(htype, kwargs)
        _validate_required_htype_overwrites(htype, kwargs)
        _format_values(htype, kwargs)

        required_meta = _required_meta_from_htype(htype)
        required_meta.update(kwargs)

        self._required_meta_keys = tuple(required_meta.keys())

        for k in self._required_meta_keys:
            if getattr(self, k, None):
                required_meta.pop(k, None)

        self.__dict__.update(required_meta)
        self.is_dirty = True
        if self.links is None:
            self.links = {}
        _validate_links(self.links)

    def update_shape_interval(self, shape: Sequence[int]):
        ffw_tensor_meta(self)
        initial_min_shape = None if self.min_shape is None else self.min_shape.copy()
        initial_max_shape = None if self.max_shape is None else self.max_shape.copy()

        if not self.min_shape:  # both min_shape and max_shape are set together
            self.min_shape = list(shape)
            self.max_shape = list(shape)
        else:
            expected_dims = len(self.min_shape)

            if len(shape) != expected_dims:
                raise TensorInvalidSampleShapeError(shape, len(self.min_shape))

            for i, dim in enumerate(shape):
                self.min_shape[i] = min(dim, self.min_shape[i])
                self.max_shape[i] = max(dim, self.max_shape[i])

        if initial_min_shape != self.min_shape or initial_max_shape != self.max_shape:
            self.is_dirty = True

    def update_length(self, length: int):
        ffw_tensor_meta(self)
        self.length += length
        if length != 0:
            self.is_dirty = True

    def _pop(self):
        ffw_tensor_meta(self)
        self.length -= 1
        if self.length == 0:
            self.min_shape = []
            self.max_shape = []
        self.is_dirty = True

    def __getstate__(self) -> Dict[str, Any]:
        d = super().__getstate__()

        for key in self._required_meta_keys:
            d[key] = getattr(self, key)

        return d

    def __setstate__(self, state: Dict[str, Any]):
        if "chunk_compression" not in state:
            state["chunk_compression"] = None  # Backward compatibility
        if "hidden" not in state:
            state["hidden"] = False
        super().__setstate__(state)
        self._required_meta_keys = tuple(state.keys())

    @property
    def nbytes(self):
        # TODO: optimize this
        return len(self.tobytes())

    def __str__(self):
        return str(self.__getstate__())


def _validate_links(links: dict):
    if not isinstance(links, dict):
        raise InvalidTensorLinkError()
    allowed_keys = ("append", "update", "flatten_sequence")
    for out_tensor, args in links.items():
        if not isinstance(out_tensor, str):
            raise InvalidTensorLinkError()
        if not isinstance(args, dict):
            raise InvalidTensorLinkError()
        if "append" not in args:
            raise InvalidTensorLinkError(
                f"append transform not specified for link {out_tensor}"
            )
        if "flatten_sequence" not in args:
            raise InvalidTensorLinkError(
                f"flatten_sequence arg not specified for link {out_tensor}"
            )
        try:
            get_link_transform(args["append"])
        except KeyError:
            raise InvalidTensorLinkError(f"Invalid append transform: {args['append']}")
        if "update" in args:
            try:
                get_link_transform(args["update"])
            except KeyError:
                raise InvalidTensorLinkError(
                    f"Invalid update transform: {args['append']}"
                )
        for k in args:
            if k not in allowed_keys:
                raise InvalidTensorLinkError(f"Invalid key in link meta: {k}")


def _required_meta_from_htype(htype: str) -> dict:
    """Gets a dictionary with all required meta information to define a tensor."""

    _validate_htype_exists(htype)
    defaults = HTYPE_CONFIGURATIONS[htype]

    required_meta = {
        "htype": htype,
        "min_shape": [],
        "max_shape": [],
        "length": 0,
        "hidden": False,
        **defaults,
    }

    return required_meta


def _validate_htype_overwrites(htype: str, htype_overwrite: dict):
    """Raises errors if `htype_overwrite` has invalid keys or was missing required values."""

    defaults = HTYPE_CONFIGURATIONS[htype]

    for key, value in htype_overwrite.items():
        if key not in defaults:
            raise TensorMetaInvalidHtypeOverwriteKey(htype, key, list(defaults.keys()))

        if value == UNSPECIFIED:
            if defaults[key] == REQUIRE_USER_SPECIFICATION:
                raise TensorMetaMissingRequiredValue(htype, key)

<<<<<<< HEAD
    if (
        htype == "image"
        and not htype_overwrite["is_link"]
        and htype_overwrite["chunk_compression"] == UNSPECIFIED
        and htype_overwrite["sample_compression"] == UNSPECIFIED
    ):
=======
    sc = htype_overwrite["sample_compression"]
    cc = htype_overwrite["chunk_compression"]
    compr = sc if cc in (None, UNSPECIFIED) else cc
    if htype == "image" and sc == UNSPECIFIED and cc == UNSPECIFIED:
>>>>>>> cb8ce641
        raise TensorMetaMissingRequiredValue(
            htype, ["chunk_compression", "sample_compression"]  # type: ignore
        )
    if htype in ("audio", "video"):
        if cc not in (UNSPECIFIED, None):
            raise UnsupportedCompressionError("Chunk compression", htype=htype)
<<<<<<< HEAD
        elif htype_overwrite["sample_compression"] == UNSPECIFIED:
            if not htype_overwrite["is_link"]:
                raise TensorMetaMissingRequiredValue(
                    htype, "sample compression"  # type: ignore
                )
        elif get_compression_type(htype_overwrite["sample_compression"]) not in (
            None,
            AUDIO_COMPRESSION,
        ):
            raise UnsupportedCompressionError(
                htype_overwrite["sample_compression"], htype="audio"
            )

    if htype == "video":
        if htype_overwrite["chunk_compression"] not in [UNSPECIFIED, None]:
            raise UnsupportedCompressionError("Chunk compression", htype=htype)
        elif htype_overwrite["sample_compression"] == UNSPECIFIED:
            if not htype_overwrite["is_link"]:
                raise TensorMetaMissingRequiredValue(
                    htype, "sample compression"  # type: ignore
                )
        elif get_compression_type(htype_overwrite["sample_compression"]) not in (
            None,
            VIDEO_COMPRESSION,
        ):
            raise UnsupportedCompressionError(
                htype_overwrite["sample_compression"], htype="video"
            )
=======
        elif sc == UNSPECIFIED:
            raise TensorMetaMissingRequiredValue(
                htype, "sample_compression"  # type: ignore
            )
    supported_compressions = HTYPE_SUPPORTED_COMPRESSIONS.get(htype)
    if (
        compr
        and compr != UNSPECIFIED
        and supported_compressions
        and compr not in supported_compressions
    ):
        raise UnsupportedCompressionError(compr, htype=htype)
>>>>>>> cb8ce641


def _replace_unspecified_values(htype: str, htype_overwrite: dict):
    """Replaces `UNSPECIFIED` values in `htype_overwrite` with the `htype`'s defaults."""

    defaults = HTYPE_CONFIGURATIONS[htype]

    for k, v in htype_overwrite.items():
        if v == UNSPECIFIED:
            htype_overwrite[k] = defaults[k]

    if htype in ("json", "list", "text") and not htype_overwrite["dtype"]:
        htype_overwrite["dtype"] = HTYPE_CONFIGURATIONS[htype]["dtype"]


def _validate_required_htype_overwrites(htype: str, htype_overwrite: dict):
    """Raises errors if `htype_overwrite` has invalid values."""
    sample_compression = htype_overwrite["sample_compression"]
    sample_compression = COMPRESSION_ALIASES.get(sample_compression, sample_compression)
    if sample_compression not in hub.compressions:
        raise UnsupportedCompressionError(sample_compression)

    chunk_compression = htype_overwrite["chunk_compression"]
    chunk_compression = COMPRESSION_ALIASES.get(chunk_compression, chunk_compression)
    if chunk_compression not in hub.compressions:
        raise UnsupportedCompressionError(chunk_compression)

    if sample_compression and chunk_compression:
        raise TensorMetaMutuallyExclusiveKeysError(
            custom_message="Specifying both sample-wise and chunk-wise compressions for the same tensor is not yet supported."
        )

    if htype_overwrite["dtype"] is not None:
        if htype in ("json", "list"):
            validate_json_schema(htype_overwrite["dtype"])
        else:
            _raise_if_condition(
                "dtype",
                htype_overwrite,
                lambda dtype: not _is_dtype_supported_by_numpy(dtype),
                "Datatype must be supported by numpy. Can be an `str`, `np.dtype`, or normal python type (like `bool`, `float`, `int`, etc.). List of available numpy dtypes found here: https://numpy.org/doc/stable/user/basics.types.html",
            )

    if htype == "text":
        if htype_overwrite["dtype"] not in (str, "str"):
            raise TensorMetaInvalidHtypeOverwriteValue(
                "dtype",
                htype_overwrite["dtype"],
                "dtype for tensors with text htype should always be `str`",
            )


def _format_values(htype: str, htype_overwrite: dict):
    """Replaces values in `htype_overwrite` with consistent types/formats."""

    dtype = htype_overwrite["dtype"]
    if dtype is not None:
        if htype in ("json", "list"):
            if getattr(dtype, "__module__", None) == "typing":
                htype_overwrite["dtype"] = str(dtype)
        else:
            htype_overwrite["dtype"] = np.dtype(htype_overwrite["dtype"]).name

    for key, value in COMPRESSION_ALIASES.items():
        if htype_overwrite.get("sample_compression") == key:
            htype_overwrite["sample_compression"] = value
        if htype_overwrite.get("chunk_compression") == key:
            htype_overwrite["chunk_compression"] = value


def _validate_htype_exists(htype: str):
    """Raises errors if given an unrecognized htype."""
    if htype not in HTYPE_CONFIGURATIONS:
        raise TensorMetaInvalidHtype(htype, list(HTYPE_CONFIGURATIONS.keys()))


def _raise_if_condition(
    key: str, meta: dict, condition: Callable[[Any], bool], explanation: str = ""
):
    v = meta[key]
    if condition(v):
        raise TensorMetaInvalidHtypeOverwriteValue(key, v, explanation)


def _is_dtype_supported_by_numpy(dtype: str) -> bool:
    try:
        np.dtype(dtype)
        return True
    except:
        return False<|MERGE_RESOLUTION|>--- conflicted
+++ resolved
@@ -268,59 +268,22 @@
             if defaults[key] == REQUIRE_USER_SPECIFICATION:
                 raise TensorMetaMissingRequiredValue(htype, key)
 
-<<<<<<< HEAD
-    if (
-        htype == "image"
-        and not htype_overwrite["is_link"]
-        and htype_overwrite["chunk_compression"] == UNSPECIFIED
-        and htype_overwrite["sample_compression"] == UNSPECIFIED
-    ):
-=======
     sc = htype_overwrite["sample_compression"]
     cc = htype_overwrite["chunk_compression"]
     compr = sc if cc in (None, UNSPECIFIED) else cc
     if htype == "image" and sc == UNSPECIFIED and cc == UNSPECIFIED:
->>>>>>> cb8ce641
-        raise TensorMetaMissingRequiredValue(
-            htype, ["chunk_compression", "sample_compression"]  # type: ignore
-        )
+        if not htype_overwrite["is_link"]:
+            raise TensorMetaMissingRequiredValue(
+                htype, ["chunk_compression", "sample_compression"]  # type: ignore
+            )
     if htype in ("audio", "video"):
         if cc not in (UNSPECIFIED, None):
             raise UnsupportedCompressionError("Chunk compression", htype=htype)
-<<<<<<< HEAD
-        elif htype_overwrite["sample_compression"] == UNSPECIFIED:
+        elif sc == UNSPECIFIED:
             if not htype_overwrite["is_link"]:
                 raise TensorMetaMissingRequiredValue(
-                    htype, "sample compression"  # type: ignore
+                    htype, "sample_compression"  # type: ignore
                 )
-        elif get_compression_type(htype_overwrite["sample_compression"]) not in (
-            None,
-            AUDIO_COMPRESSION,
-        ):
-            raise UnsupportedCompressionError(
-                htype_overwrite["sample_compression"], htype="audio"
-            )
-
-    if htype == "video":
-        if htype_overwrite["chunk_compression"] not in [UNSPECIFIED, None]:
-            raise UnsupportedCompressionError("Chunk compression", htype=htype)
-        elif htype_overwrite["sample_compression"] == UNSPECIFIED:
-            if not htype_overwrite["is_link"]:
-                raise TensorMetaMissingRequiredValue(
-                    htype, "sample compression"  # type: ignore
-                )
-        elif get_compression_type(htype_overwrite["sample_compression"]) not in (
-            None,
-            VIDEO_COMPRESSION,
-        ):
-            raise UnsupportedCompressionError(
-                htype_overwrite["sample_compression"], htype="video"
-            )
-=======
-        elif sc == UNSPECIFIED:
-            raise TensorMetaMissingRequiredValue(
-                htype, "sample_compression"  # type: ignore
-            )
     supported_compressions = HTYPE_SUPPORTED_COMPRESSIONS.get(htype)
     if (
         compr
@@ -329,7 +292,6 @@
         and compr not in supported_compressions
     ):
         raise UnsupportedCompressionError(compr, htype=htype)
->>>>>>> cb8ce641
 
 
 def _replace_unspecified_values(htype: str, htype_overwrite: dict):
