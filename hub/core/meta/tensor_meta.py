--- conflicted
+++ resolved
@@ -48,10 +48,7 @@
     links: Dict[str, Dict[str, Union[str, bool]]]
     is_sequence: bool
     is_link: bool
-<<<<<<< HEAD
-=======
     verify: bool
->>>>>>> 0a68b949
 
     def __init__(
         self,
