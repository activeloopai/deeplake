--- conflicted
+++ resolved
@@ -48,10 +48,7 @@
     links: Dict[str, Dict[str, Union[str, bool]]]
     is_sequence: bool
     is_link: bool
-<<<<<<< HEAD
-=======
     verify: bool
->>>>>>> 67400ac8
 
     def __init__(
         self,
