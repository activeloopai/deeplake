import hub
from abc import ABC
from typing import Any, List, Sequence
from hub.constants import ENCODING_DTYPE
import numpy as np


# the "last seen index" denotes an encoder row's last seen index
# this is the column that is binary searched over
LAST_SEEN_INDEX_COLUMN = -1


class Encoder(ABC):
    def __init__(self, encoded=None):
        """Base class for custom encoders that allow reading meta information from sample indices without decoding the entire encoded state.

        Handles heavy lifting logic for:
            - Chunk ID encoder
            - Shape encoder
            - Byte positions encoder

        Lookup algorithm is essentially the same for all encoders, however the details are different.
        You can find all of this information in their respective classes.

        Layout:
            `_encoded` is a 2D array.

            Best case scenario:
                The best case scenario is when all samples have the same meta and can thus be stored in a single row,
                providing a O(1) lookup.

            Worst case scenario:
                The worst case scenario is when every sample has different meta values. This means the number of rows is equal to the number
                of samples, providing a O(log(N)) lookup.

            Lookup algorithm:
                To get the decoded meta for some sample index, you do a binary search over the column `LAST_SEEN_INDEX_COLUMN`. This will give you
                the row that corresponds to that sample index (since the right-most column is our "last index" for that meta information).
                Then, you decode the row and that is your meta!

        Raises:
            ValueError: If `encoded` is not the right dtype.

        Args:
            encoded (np.ndarray): Encoded state, if None state is empty. Helpful for deserialization. Defaults to None.
        """

        if isinstance(encoded, list):
            encoded = np.array(encoded, dtype=ENCODING_DTYPE)

        self._encoded = encoded
        if self._encoded is None:
            self._encoded = np.array([], dtype=ENCODING_DTYPE)

        if self._encoded.dtype != ENCODING_DTYPE:
            raise ValueError(
                f"Encoding dtype should be {ENCODING_DTYPE}, instead got {self._encoded.dtype}"
            )

        self.version = hub.__version__

    @property
    def array(self):
        return self._encoded

    @property
    def nbytes(self):
        return self.array.nbytes

    @property
    def num_samples(self) -> int:
        if len(self._encoded) == 0:
            return 0
        return int(self._encoded[-1, LAST_SEEN_INDEX_COLUMN] + 1)

    def num_samples_at(self, row_index: int) -> int:
        """Calculates the number of samples a row in the encoding corresponds to.

        Args:
            row_index (int): This index will be used when indexing `self._encoded`.

        Returns:
            int: Representing the number of samples that a row's derivable value represents.
        """

        lower_bound = 0
        if len(self._encoded) > 1 and row_index > 0:
            lower_bound = self._encoded[row_index - 1, LAST_SEEN_INDEX_COLUMN] + 1
        upper_bound = self._encoded[row_index, LAST_SEEN_INDEX_COLUMN] + 1

        return int(upper_bound - lower_bound)

    def translate_index(self, local_sample_index: int) -> int:
        """Searches for the row index for where `local_sample_index` exists within `self._encoded`.
        This method is worst case log(N) due to the binary search.

        Args:
            local_sample_index (int): Index representing a sample. Localized to `self._encoded`.

        Raises:
            IndexError: Cannot index when there are no samples to index into.

        Returns:
            int: The index of the corresponding row inside the encoded state.
        """

        # TODO: optimize this (should accept an optional argument for starting point, instead of random binsearch)

        if self.num_samples == 0:
            raise IndexError(
                f"Index {local_sample_index} is out of bounds for an empty byte position encoding."
            )

        if local_sample_index < 0:
            local_sample_index += self.num_samples

        return np.searchsorted(
            self._encoded[:, LAST_SEEN_INDEX_COLUMN], local_sample_index
        )  # type: ignore

    def register_samples(self, item: Any, num_samples: int):
        """Register `num_samples` as `item`. Combines when the `self._combine_condition` returns True.
        This method adds data to `self._encoded` without decoding.

        Args:
            item (Any): General input, will be passed along to subclass methods.
            num_samples (int): Number of samples that have `item`'s value. Will be passed along to subclass methods.
        """

        # TODO: optimize this

        self._validate_incoming_item(item, num_samples)

        if self.num_samples != 0:
            if self._combine_condition(item):
                last_index = self._encoded[-1, LAST_SEEN_INDEX_COLUMN]
                new_last_index = self._derive_next_last_index(last_index, num_samples)

                self._encoded[-1, LAST_SEEN_INDEX_COLUMN] = new_last_index

            else:
                decomposable = self._make_decomposable(item)

                last_index = self._encoded[-1, LAST_SEEN_INDEX_COLUMN]
                next_last_index = self._derive_next_last_index(last_index, num_samples)

                shape_entry = np.array(
                    [[*decomposable, next_last_index]], dtype=ENCODING_DTYPE
                )

                self._encoded = np.concatenate([self._encoded, shape_entry], axis=0)

        else:
            decomposable = self._make_decomposable(item)
            self._encoded = np.array(
                [[*decomposable, num_samples - 1]], dtype=ENCODING_DTYPE
            )

    def _validate_incoming_item(self, item: Any, num_samples: int):
        """Raises appropriate exceptions for when `item` or `num_samples` are invalid.
        Subclasses should override this method when applicable.

        Args:
            item (Any): General input, will be passed along to subclass methods.
            num_samples (int): Number of samples that have `item`'s value. Will be passed along to subclass methods.

        Raises:
            ValueError: For the general case, `num_samples` should be > 0.
        """

        if num_samples <= 0:
            raise ValueError(f"`num_samples` should be > 0. Got: {num_samples}")

    def _combine_condition(self, item: Any, compare_row_index: int = -1) -> bool:
        """Should determine if `item` can be combined with a row in `self._encoded`."""

    def _derive_next_last_index(self, last_index: ENCODING_DTYPE, num_samples: int):
        """Calculates what the next last index should be."""
        return last_index + num_samples

    def _make_decomposable(self, item: Any, compare_row_index: int = -1) -> Sequence:
        """Should return a value that can be decompsed with the `*` operator. Example: `*(1, 2)`"""

        return item

    def _derive_value(
        self, row: np.ndarray, row_index: int, local_sample_index: int
    ) -> np.ndarray:
        """Given a row of `self._encoded`, this method should implement how `__getitem__` hands a value to the caller."""

    def __getitem__(
        self, local_sample_index: int, return_row_index: bool = False
    ) -> Any:
        """Derives the value at `local_sample_index`.

        Args:
            local_sample_index (int): Index of the sample for the desired value.
            return_row_index (bool): If True, the index of the row that the value was derived from is returned as well.
                Defaults to False.

        Returns:
            Any: Either just a singular derived value, or a tuple with the derived value and the row index respectively.
        """

        row_index = self.translate_index(local_sample_index)
        value = self._derive_value(
            self._encoded[row_index], row_index, local_sample_index
        )

        if return_row_index:
            return value, row_index

        return value

    def __setitem__(self, local_sample_index: int, item: Any):
        """Update the encoded value at a given index. Depending on the state, this may increase/decrease
        the size of the state.

        Updating:
            Updation is executed by going through a list of possible actions and trying to reduce the cost delta.

            Cost:
                Cost is defined as `len(self._encoded)`.
                The "cost delta" is the number of rows added/removed from `self._encoded` as a result of the action.

            Actions are chosen assuming `self._encoded` is already encoded properly.

            Note:
                An action that is "upwards" is being performed towards idx=0
                An action that is "downwards" is being performed away from idx=0

            Actions in order of execution:
                no change    (cost delta = 0)
                squeeze      (cost delta = -2)
                squeeze up   (cost delta = -1)
                squeeze down (cost delta = -1)
                move up      (cost delta = 0)
                move down    (cost delta = 0)
                replace      (cost delta = 0)
                split up     (cost delta = +1)
                split down   (cost delta = +1)
                split middle (cost delta = +2)

        Args:
            local_sample_index (int): Index representing a sample. Localized to `self._encoded`.
            item (Any): Item compatible with the encoder subclass.

        Raises:
            ValueError: If no update actions were taken.
        """

        row_index = self.translate_index(local_sample_index)

        # TODO: optimize this (vectorize __setitem__ to accept `Index` objects)
        actions = (
            self._try_not_changing,
            self._setup_update,  # not an actual action
            self._try_squeezing,
            self._try_squeezing_up,
            self._try_squeezing_down,
            self._try_moving_up,
            self._try_moving_down,
            self._try_replacing,
            self._try_splitting_up,
            self._try_splitting_down,
            self._try_splitting_middle,
        )

        action_taken = None
        for action in actions:
            if action(item, row_index, local_sample_index):  # type: ignore
                # each action returns a bool, if True that means the action was taken.
                action_taken = action
                break

        if action_taken is None:
            raise ValueError(
                f"Update could not be executed for idx={local_sample_index}, item={str(item)}"
            )

        self._post_process_state(start_row_index=max(row_index - 2, 0))
        self._reset_update_state()

    def _post_process_state(self, start_row_index: int):
        """Overridden when more complex columns exist in subclasses. Example: byte positions."""

        pass

    def _reset_update_state(self):
        self._has_above = None
        self._has_below = None
        self._can_combine_above = None
        self._can_combine_below = None
        self._decomposable_item = None
        self._num_samples_at_row = None

    def _setup_update(self, item: Any, row_index: int, *_):
        """Setup the state variables for preceeding actions. Used for updating."""

        self._has_above = row_index > 0
        self._has_below = row_index + 1 < len(self._encoded)

        self._can_combine_above = False
        if self._has_above:
            self._can_combine_above = self._combine_condition(item, row_index - 1)

        self._can_combine_below = False
        if self._has_below:
            self._can_combine_below = self._combine_condition(item, row_index + 1)

        self._decomposable_item = self._make_decomposable(item, row_index)
        self._num_samples_at_row = self.num_samples_at(row_index)

    def _try_not_changing(self, item: Any, row_index: int, *_) -> bool:
        """If `item` already is the value at `row_index`, no need to make any updates.

        Cost delta = 0

        Example:
            Start:
                item    last index
                ------------------
                A       10
                B       11

            Update:
                self[5] = A

            End:
                item    last index
                ------------------
                A       10
                B       11
        """

        return self._combine_condition(item, row_index)

    def _try_squeezing(self, item: Any, row_index: int, *_) -> bool:
        """If update results in the above and below rows in `self._encoded`
        to match the incoming item, just combine them all into a single row.

        Cost delta = -2

        Example:
            Start:
                item    last index
                ------------------
                A       10
                B       11
                A       15

            Update:
                self[11] = A

            End:
                item    last index
                ------------------
                A       15
        """

        if self._num_samples_at_row != 1:
            return False

        if not (self._has_above and self._has_below):
            return False

        if not (self._can_combine_above and self._can_combine_below):
            return False

        # row can be "squeezed away"
        start = self._encoded[: row_index - 1]
        end = self._encoded[row_index + 1 :]
        self._encoded = np.concatenate((start, end))

        return True

    def _try_squeezing_up(self, item: Any, row_index: int, *_) -> bool:
        """If update results in the above row in `self._encoded`
        matching the incoming item, just combine them into a single row.

        Cost delta = -1

        Example:
            Start:
                item    last index
                ------------------
                A       10
                B       11
                C       15

            Update:
                self[11] = A

            End:
                item    last index
                ------------------
                A       11
                C       15
        """

        if self._num_samples_at_row != 1:
            return False

        if not self._has_above:
            return False

        if not self._can_combine_above:
            return False

        # row can be "squeezed upwards"
        start = self._encoded[:row_index]
        end = self._encoded[row_index + 1 :]
        start[-1, LAST_SEEN_INDEX_COLUMN] += 1
        self._encoded = np.concatenate((start, end))

        return True

    def _try_squeezing_down(self, item: Any, row_index: int, *_) -> bool:
        """If update results in the below row in `self._encoded`
        matching the incoming item, just combine them into a single row.

        Cost delta = -1

        Example:
            Start:
                item    last index
                ------------------
                A       10
                B       11
                C       15

            Update:
                self[11] = C

            End:
                item    last index
                ------------------
                A       10
                C       15
        """

        if self._num_samples_at_row != 1:
            return False

        if not self._has_below:
            return False

        if not self._can_combine_below:
            return False

        # row can be "squeezed downwards"
        start = self._encoded[:row_index]
        end = self._encoded[row_index + 1 :]
        self._encoded = np.concatenate((start, end))

        return True

    def _try_moving_up(self, item: Any, row_index: int, *_) -> bool:
        """If `item` exists in the row above `row_index`, then we can just use the above row to encode `item`.

        Cost delta = 0

        Example:
            Start:
                item    last index
                ------------------
                A       10
                B       15

            Update:
                self[11] = A

            End:
                item    last index
                ------------------
                A       11
                B       15
        """

        if self._can_combine_below or not self._can_combine_above:
            return False

        # sample can be "moved up"
        self._encoded[row_index - 1, LAST_SEEN_INDEX_COLUMN] += 1

        return True

    def _try_moving_down(self, item: Any, row_index: int, *_) -> bool:
        """If `item` exists in the row below `row_index`, then we can just use the below row to encode `item`.

        Cost delta = 0

        Example:
            Start:
                item    last index
                ------------------
                A       10
                B       15

            Update:
                self[10] = B

            End:
                item    last index
                ------------------
                A       9
                B       15
        """

        if self._can_combine_above or not self._can_combine_below:
            return False

        # sample can be "moved down"
        self._encoded[row_index, LAST_SEEN_INDEX_COLUMN] -= 1

        return True

    def _try_replacing(self, item: Any, row_index: int, *args) -> bool:
        """If the value encoded at `row_index` only exists for a single index, then `row_index`
        can be directly replaced with `item`.

        Cost delta = 0

        Example:
            Start:
                item    last index
                ------------------
                A       10
                B       11
                C       20

            Update:
                self[11] = D

            End:
                item    last index
                ------------------
                A       10
                D       11
                C       20
        """

        if self._num_samples_at_row != 1:
            return False

        # sample can be "replaced"
        self._encoded[row_index, :LAST_SEEN_INDEX_COLUMN] = item

        return True

    def _try_splitting_up(
        self, item: Any, row_index: int, local_sample_index: int
    ) -> bool:
        """If the row at `row_index` is being updated on the first index it is responsible for,
        AND the above row doesn't match `item`, a new row needs to be created above.

        Cost delta = +1

        Example:
            Start:
                item    last index
                ------------------
                A       10
                B       15
                C       20

            Update:
                self[11] = D

            End:
                item    last index
                ------------------
                A       10
                D       11
                B       15
                C       20
        """

        above_last_index = 0
        if self._has_above:
            above_last_index = self._encoded[row_index - 1, LAST_SEEN_INDEX_COLUMN]

        if above_last_index != local_sample_index:
            return False

        # a new row should be created above
        start = self._encoded[: row_index - 1]
        end = self._encoded[row_index:]
        new_row = np.array(
            [*self._decomposable_item, local_sample_index], dtype=ENCODING_DTYPE
        )
        self._encoded = np.concatenate((start, [new_row], end))

        return True

    def _try_splitting_down(
        self, item: Any, row_index: int, local_sample_index: int
    ) -> bool:
        """If the row at `row_index` is being updated on the last index it is responsible for,
        AND the below row doesn't match `item`, a new row needs to be created below.

        Cost delta = +1

        Example:
            Start:
                item    last index
                ------------------
                A       10
                B       15
                C       20

            Update:
                self[15] = D

            End:
                item    last index
                ------------------
                A       10
                B       14
                D       15
                C       20
        """

        last_index = self._encoded[row_index, LAST_SEEN_INDEX_COLUMN]
        if last_index != local_sample_index:
            return False

        # a new row should be created below
        start = self._encoded[: row_index + 1]
        end = self._encoded[row_index + 1 :]
        start[-1, LAST_SEEN_INDEX_COLUMN] -= 1
        new_row = np.array(
            [*self._decomposable_item, local_sample_index], dtype=ENCODING_DTYPE
        )
        self._encoded = np.concatenate((start, [new_row], end))

        return True

    def _try_splitting_middle(
        self, item: Any, row_index: int, local_sample_index: int
    ) -> bool:
        """If the row at `row_index` is being updated on an index in the middle of the samples it is responsible for,
        a new row needs to be created above AND below.

        Cost delta = +2

        Example:
            Start:
                item    last index
                ------------------
                A       10
                B       15
                A       20

            Update:
                self[13] = A

            End:
                item    last index
                ------------------
                A       10
                B       12
                A       13
                B       15
                A       20
        """

        # 2 rows should be created, and 1 should be updated
        start = np.array(self._encoded[: row_index + 1])
        new_row = np.array(
            [*self._decomposable_item, local_sample_index], dtype=ENCODING_DTYPE
        )
        end = self._encoded[row_index:]
        start[-1, LAST_SEEN_INDEX_COLUMN] = local_sample_index - 1
        self._encoded = np.concatenate((start, [new_row], end))

        return True

<<<<<<< HEAD
    def _num_samples_in_last_row(self):
        if len(self._encoded) == 0:
            return 0
        elif len(self._encoded) == 1:
            return self._encoded[-1][LAST_SEEN_INDEX_COLUMN] + 1
        else:
            return (
                self._encoded[-1][LAST_SEEN_INDEX_COLUMN]
                - self._encoded[-2][LAST_SEEN_INDEX_COLUMN]
            )

    def _pop(self):
        num_samples_in_last_row = self._num_samples_in_last_row()
        if num_samples_in_last_row == 1:
            self._encoded = self._encoded[:-1]
        elif num_samples_in_last_row > 1:
            self._encoded[-1, LAST_SEEN_INDEX_COLUMN] -= 1
        else:
            raise IndexError("pop from empty encoder")
=======
    def is_empty(self) -> bool:
        return len(self._encoded) == 0
>>>>>>> f6b62ca0
<|MERGE_RESOLUTION|>--- conflicted
+++ resolved
@@ -676,7 +676,6 @@
 
         return True
 
-<<<<<<< HEAD
     def _num_samples_in_last_row(self):
         if len(self._encoded) == 0:
             return 0
@@ -696,7 +695,6 @@
             self._encoded[-1, LAST_SEEN_INDEX_COLUMN] -= 1
         else:
             raise IndexError("pop from empty encoder")
-=======
+
     def is_empty(self) -> bool:
-        return len(self._encoded) == 0
->>>>>>> f6b62ca0
+        return len(self._encoded) == 0