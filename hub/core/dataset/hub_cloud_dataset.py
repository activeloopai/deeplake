from hub.constants import HUB_CLOUD_DEV_USERNAME
from hub.core.dataset import Dataset
from hub.client.client import HubBackendClient
from hub.client.log import logger
from hub.util.path import is_hub_cloud_path

from warnings import warn


class HubCloudDataset(Dataset):
    def __init__(self, path, *args, **kwargs):
        self._client = None
        self.path = path
        self.org_id, self.ds_name = None, None
        self._set_org_and_name()

        super().__init__(*args, **kwargs)

        # NOTE: this can happen if you override `hub.core.dataset.FORCE_CLASS`
        if not self.is_actually_cloud:
            warn(
                f'Created a hub cloud dataset @ "{self.path}" which does not have the "hub://" prefix. Note: this dataset should only be used for testing!'
            )

    @property
    def client(self):
        if self._client is None:
            self._client = HubBackendClient(token=self._token)
        return self._client

    @property
    def is_actually_cloud(self) -> bool:
        """Datasets that are connected to hub cloud can still technically be stored anywhere.
        If a dataset is hub cloud but stored without `hub://` prefix, it should only be used for testing.
        """

        return is_hub_cloud_path(self.path)

    def check_credentials(self):
        """If terms of access are unagreed to, this method will raise an error and trigger
        user-interaction requirement for agreeing. It's basically just an alias for `get_dataset_credentials`
        """

        self.client.get_dataset_credentials(self.org_id, self.ds_name)

    @property
    def token(self):
        """Get attached token of the dataset"""
        if self._token is None:
            self._token = self.client.get_token()
        return self._token

    def _set_org_and_name(self):
        if self.is_actually_cloud:
            split_path = self.path.split("/")
            self.org_id, self.ds_name = split_path[2], split_path[3]
        else:
            # if this dataset isn't actually pointing to a datset in the cloud
            # a.k.a this dataset is trying to simulate a hub cloud dataset
            # it's safe to assume they want to use the dev org
            self.org_id = HUB_CLOUD_DEV_USERNAME
            self.ds_name = self.path.replace("/", "_").replace(".", "")

    def _populate_meta(self):
        super()._populate_meta()

<<<<<<< HEAD
        self.check_credentials()

=======
>>>>>>> 0620e822
        if self.storage.empty():
            self.client.create_dataset_entry(
                self.org_id,
                self.ds_name,
                self.version_state["meta"].__getstate__(),
                public=self.public,
            )

    def make_public(self):
        if not self.public:
            self.client.update_privacy(self.org_id, self.ds_name, public=True)
            self.public = True

    def make_private(self):
        if self.public:
            self.client.update_privacy(self.org_id, self.ds_name, public=False)
            self.public = False

    def delete(self, large_ok=False):
        super().delete(large_ok=large_ok)

        self.client.delete_dataset_entry(self.org_id, self.ds_name)
        logger.info(f"Hub Dataset {self.path} successfully deleted.")

    def add_terms_of_access(self, terms: str):
        """Users must agree to these terms before being able to access this dataset."""

        self.check_credentials()
        self.client.add_terms_of_access(self.org_id, self.ds_name, terms)<|MERGE_RESOLUTION|>--- conflicted
+++ resolved
@@ -64,11 +64,7 @@
     def _populate_meta(self):
         super()._populate_meta()
 
-<<<<<<< HEAD
         self.check_credentials()
-
-=======
->>>>>>> 0620e822
         if self.storage.empty():
             self.client.create_dataset_entry(
                 self.org_id,
