--- conflicted
+++ resolved
@@ -41,13 +41,9 @@
         return ds
 
     def optimize(self):
-<<<<<<< HEAD
         self.info = self._ds._optimize_saved_view(
             self.info["id"], external=self._external
         )
-=======
-        self.info = self._ds._optimize_saved_view(self.info["id"])
 
     def delete(self):
-        self._ds.delete_view(id=self.info["id"])
->>>>>>> f1da0ea6
+        self._ds.delete_view(id=self.info["id"])