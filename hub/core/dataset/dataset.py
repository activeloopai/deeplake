# type: ignore
import os
import uuid
import sys
from hub.core.index.index import IndexEntry
import numpy as np
from time import time
import json
from tqdm import tqdm  # type: ignore
import pathlib
import posixpath

from typing import Any, Callable, Dict, List, Optional, Sequence, Tuple, Union
from functools import partial
import hub
from hub.core.link_creds import LinkCreds
from hub.util.invalid_view_op import invalid_view_op
import numpy as np
from hub.api.info import load_info
from hub.client.log import logger
from hub.constants import (
    FIRST_COMMIT_ID,
    DEFAULT_MEMORY_CACHE_SIZE,
    DEFAULT_LOCAL_CACHE_SIZE,
    MB,
    SAMPLE_INFO_TENSOR_MAX_CHUNK_SIZE,
    DEFAULT_READONLY,
)
from hub.core.fast_forwarding import ffw_dataset_meta
from hub.core.index import Index
from hub.core.lock import lock_dataset, unlock_dataset, Lock
from hub.core.meta.dataset_meta import DatasetMeta
from hub.core.storage import (
    LRUCache,
    S3Provider,
    GCSProvider,
    MemoryProvider,
)
from hub.core.tensor import Tensor, create_tensor, delete_tensor

from hub.core.version_control.commit_node import CommitNode  # type: ignore
from hub.core.version_control.dataset_diff import load_dataset_diff
from hub.htype import (
    HTYPE_CONFIGURATIONS,
    UNSPECIFIED,
    verify_htype_key_value,
)
from hub.integrations import dataset_to_tensorflow
from hub.util.bugout_reporter import hub_reporter, feature_report_path
from hub.util.dataset import try_flushing
from hub.util.cache_chain import generate_chain
from hub.util.hash import hash_inputs
from hub.util.htype import parse_complex_htype
from hub.util.link import save_link_creds
from hub.util.merge import merge
from hub.util.notebook import is_colab
from hub.util.path import convert_pathlib_to_string_if_needed
from hub.util.warnings import always_warn
from hub.util.exceptions import (
    CouldNotCreateNewDatasetException,
    InvalidKeyTypeError,
    InvalidTensorGroupNameError,
    InvalidTensorNameError,
    LockedException,
    MemoryDatasetCanNotBePickledError,
    PathNotEmptyException,
    TensorAlreadyExistsError,
    TensorDoesNotExistError,
    TensorGroupDoesNotExistError,
    InvalidTensorNameError,
    InvalidTensorGroupNameError,
    LockedException,
    TensorGroupAlreadyExistsError,
    ReadOnlyModeError,
    NotLoggedInError,
    RenameError,
    EmptyCommitError,
    DatasetViewSavingError,
    DatasetHandlerError,
)
from hub.util.keys import (
    dataset_exists,
    get_dataset_info_key,
    get_dataset_meta_key,
    tensor_exists,
    get_queries_key,
    get_queries_lock_key,
    get_sample_id_tensor_key,
    get_sample_info_tensor_key,
    get_sample_shape_tensor_key,
    filter_name,
    get_tensor_meta_key,
    get_tensor_commit_diff_key,
    get_tensor_tile_encoder_key,
    get_tensor_info_key,
    get_tensor_commit_chunk_set_key,
    get_chunk_id_encoder_key,
    get_dataset_diff_key,
    get_sequence_encoder_key,
    get_dataset_linked_creds_key,
)
from hub.util.path import get_path_from_storage
from hub.util.remove_cache import get_base_storage
from hub.util.diff import get_all_changes_string, get_changes_and_messages
from hub.util.version_control import (
    auto_checkout,
    checkout,
    commit,
    current_commit_has_change,
    load_meta,
    warn_node_checkout,
    load_version_info,
    copy_metas,
    create_commit_chunk_sets,
)
from hub.util.pretty_print import summary_dataset
from hub.core.dataset.view_entry import ViewEntry
from hub.client.utils import get_user_name
from itertools import chain
import warnings
import jwt


_LOCKABLE_STORAGES = {S3Provider, GCSProvider}


class Dataset:
    def __init__(
        self,
        storage: LRUCache,
        index: Optional[Index] = None,
        group_index: str = "",
        read_only: Optional[bool] = None,
        public: Optional[bool] = False,
        token: Optional[str] = None,
        verbose: bool = True,
        version_state: Optional[Dict[str, Any]] = None,
        path: Optional[Union[str, pathlib.Path]] = None,
        is_iteration: bool = False,
        link_creds=None,
        pad_tensors: bool = False,
        **kwargs,
    ):
        """Initializes a new or existing dataset.

        Args:
            storage (LRUCache): The storage provider used to access the dataset.
            index (Index, Optional): The Index object restricting the view of this dataset's tensors.
            group_index (str): Name of the group this dataset instance represents.
            read_only (bool, Optional): Opens dataset in read only mode if this is passed as True. Defaults to False.
                Datasets stored on Hub cloud that your account does not have write access to will automatically open in read mode.
            public (bool, Optional): Applied only if storage is Hub cloud storage and a new Dataset is being created. Defines if the dataset will have public access.
            token (str, Optional): Activeloop token, used for fetching credentials for Hub datasets. This is Optional, tokens are normally autogenerated.
            verbose (bool): If True, logs will be printed. Defaults to True.
            version_state (Dict[str, Any], Optional): The version state of the dataset, includes commit_id, commit_node, branch, branch_commit_map and commit_node_map.
            path (str, pathlib.Path): The path to the dataset.
            is_iteration (bool): If this Dataset is being used as an iterator.
            link_creds (LinkCreds, Optional): The LinkCreds object used to access tensors that have external data linked to them.
            pad_tensors (bool): If True, shorter tensors will be padded to the length of the longest tensor.
            **kwargs: Passing subclass variables through without errors.


        Raises:
            ValueError: If an existing local path is given, it must be a directory.
            ImproperDatasetInitialization: Exactly one argument out of 'path' and 'storage' needs to be specified.
                This is raised if none of them are specified or more than one are specifed.
            InvalidHubPathException: If a Hub cloud path (path starting with `hub://`) is specified and it isn't of the form `hub://username/datasetname`.
            AuthorizationException: If a Hub cloud path (path starting with `hub://`) is specified and the user doesn't have access to the dataset.
            PathNotEmptyException: If the path to the dataset doesn't contain a Hub dataset and is also not empty.
            LockedException: If read_only is False but the dataset is locked for writing by another machine.
            ReadOnlyModeError: If read_only is False but write access is not available.
        """
        d: Dict[str, Any] = {}
        d["_client"] = d["org_id"] = d["ds_name"] = None
        # uniquely identifies dataset
        d["path"] = convert_pathlib_to_string_if_needed(path) or get_path_from_storage(
            storage
        )
        d["storage"] = storage
        d["_read_only_error"] = read_only is False
        d["_read_only"] = DEFAULT_READONLY if read_only is None else read_only
        d["base_storage"] = get_base_storage(storage)
        d["_locked_out"] = False  # User requested write access but was denied
        d["is_iteration"] = is_iteration
        d["is_first_load"] = version_state is None
        d["_is_filtered_view"] = False
        d["index"] = index or Index()
        d["group_index"] = group_index
        d["_token"] = token
        d["public"] = public
        d["verbose"] = verbose
        d["version_state"] = version_state or {}
        d["link_creds"] = link_creds
        d["_info"] = None
        d["_ds_diff"] = None
        d["_view_id"] = str(uuid.uuid4)
        d["_view_invalid"] = False
        d["_waiting_for_view_base_commit"] = False
        d["_new_view_base_commit"] = None
        d["_view_base"] = None
        d["_update_hooks"] = {}
        d["_commit_hooks"] = {}
        d["_parent_dataset"] = None
        d["_pad_tensors"] = pad_tensors

        self.__dict__.update(d)
        try:
            self._set_derived_attributes()
        except LockedException:
            raise LockedException(
                "This dataset cannot be open for writing as it is locked by another machine. Try loading the dataset with `read_only=True`."
            )
        except ReadOnlyModeError as e:
            raise ReadOnlyModeError(
                "This dataset cannot be open for writing as you don't have permissions. Try loading the dataset with `read_only=True."
            )
        self._first_load_init()
        self._initial_autoflush: List[
            bool
        ] = []  # This is a stack to support nested with contexts

    def _lock_lost_handler(self):
        """This is called when lock is acquired but lost later on due to slow update."""
        self.read_only = True
        always_warn(
            "Unable to update dataset lock as another machine has locked it for writing. Switching to read only mode."
        )
        self._locked_out = True

    def __enter__(self):
        self._initial_autoflush.append(self.storage.autoflush)
        self.storage.autoflush = False
        return self

    def __exit__(self, exc_type, exc_val, exc_tb):
        self.storage.autoflush = self._initial_autoflush.pop()
        if not self._read_only:
            self.storage.maybe_flush()

    @property
    def num_samples(self) -> int:
        """Returns the length of the smallest tensor.
        Ignores any applied indexing and returns the total length.
        """
        return min(
            map(
                len,
                filter(
                    lambda t: t.key not in self.meta.hidden_tensors,
                    self.version_state["full_tensors"].values(),
                ),
            ),
            default=0,
        )

    @property
    def meta(self) -> DatasetMeta:
        """Returns the metadata of the dataset."""
        return self.version_state["meta"]

    @property
    def client(self):
        """Returns the client of the dataset."""
        return self._client

    def __len__(self):
        """Returns the length of the smallest tensor"""
        tensor_lengths = [len(tensor) for tensor in self.tensors.values()]
        length_fn = max if self._pad_tensors else min
        return length_fn(tensor_lengths, default=0)

    def __getstate__(self) -> Dict[str, Any]:
        """Returns a dict that can be pickled and used to restore this dataset.

        Note:
            Pickling a dataset does not copy the dataset, it only saves attributes that can be used to restore the dataset.
            If you pickle a local dataset and try to access it on a machine that does not have the data present, the dataset will not work.
        """
        if self.path.startswith("mem://"):
            raise MemoryDatasetCanNotBePickledError
        keys = [
            "path",
            "_read_only",
            "index",
            "group_index",
            "public",
            "storage",
            "_token",
            "verbose",
            "version_state",
            "org_id",
            "ds_name",
            "_is_filtered_view",
            "_view_id",
            "_view_invalid",
            "_new_view_base_commit",
            "_parent_dataset",
            "_pad_tensors",
        ]
        state = {k: getattr(self, k) for k in keys}
        state["link_creds"] = self.link_creds
        return state

    def __setstate__(self, state: Dict[str, Any]):
        """Restores dataset from a pickled state.

        Args:
            state (dict): The pickled state used to restore the dataset.
        """
        state["is_first_load"] = True
        state["_info"] = None
        state["is_iteration"] = False
        state["_read_only_error"] = False
        state["_initial_autoflush"] = []
        state["_ds_diff"] = None
        state["_view_base"] = None
        state["_update_hooks"] = {}
        state["_commit_hooks"] = {}
        state["_waiting_for_view_base_commit"] = False
        self.__dict__.update(state)
        self.__dict__["base_storage"] = get_base_storage(self.storage)
        # clear cache while restoring
        self.storage.clear_cache_without_flush()
        self._set_derived_attributes(verbose=False)

    def __getitem__(
        self,
        item: Union[
            str, int, slice, List[int], Tuple[Union[int, slice, Tuple[int]]], Index
        ],
        is_iteration: bool = False,
    ):
        if isinstance(item, str):
            fullpath = posixpath.join(self.group_index, item)
            tensor = self._get_tensor_from_root(fullpath)
            if tensor is not None:
                return tensor[self.index]
            elif self._has_group_in_root(fullpath):
                ret = self.__class__(
                    storage=self.storage,
                    index=self.index,
                    group_index=posixpath.join(self.group_index, item),
                    read_only=self.read_only,
                    token=self._token,
                    verbose=False,
                    version_state=self.version_state,
                    path=self.path,
                    link_creds=self.link_creds,
                    pad_tensors=self._pad_tensors,
                )
            elif "/" in item:
                splt = posixpath.split(item)
                ret = self[splt[0]][splt[1]]
            else:
                raise TensorDoesNotExistError(item)
        elif isinstance(item, (int, slice, list, tuple, Index)):
            ret = self.__class__(
                storage=self.storage,
                index=self.index[item],
                group_index=self.group_index,
                read_only=self._read_only,
                token=self._token,
                verbose=False,
                version_state=self.version_state,
                path=self.path,
                is_iteration=is_iteration,
                link_creds=self.link_creds,
                pad_tensors=self._pad_tensors,
            )
        else:
            raise InvalidKeyTypeError(item)
        ret._view_base = self._view_base or self
        return ret

    @invalid_view_op
    @hub_reporter.record_call
    def create_tensor(
        self,
        name: str,
        htype: str = UNSPECIFIED,
        dtype: Union[str, np.dtype] = UNSPECIFIED,
        sample_compression: str = UNSPECIFIED,
        chunk_compression: str = UNSPECIFIED,
        hidden: bool = False,
        create_sample_info_tensor: bool = True,
        create_shape_tensor: bool = True,
        create_id_tensor: bool = True,
        verify: bool = False,
        exist_ok: bool = False,
        **kwargs,
    ):
        """Creates a new tensor in the dataset.

        Examples:
            ```
            # create dataset
            ds = hub.dataset("path/to/dataset")

            # create tensors
            ds.create_tensor("images", htype="image", sample_compression="jpg")
            ds.create_tensor("videos", htype="video", sample_compression="mp4")
            ds.create_tensor("data")

            # append data
            ds.images.append(np.ones((400, 400, 3), dtype='uint8'))
            ds.videos.append(hub.read("videos/sample_video.mp4"))
            ds.data.append(np.zeros((100, 100, 2)))
            ```

        Args:
            name (str): The name of the tensor to be created.
            htype (str): The class of data for the tensor.
                The defaults for other parameters are determined in terms of this value.
                For example, `htype="image"` would have `dtype` default to `uint8`.
                These defaults can be overridden by explicitly passing any of the other parameters to this function.
                May also modify the defaults for other parameters.
            dtype (str): Optionally override this tensor's `dtype`. All subsequent samples are required to have this `dtype`.
            sample_compression (str): All samples will be compressed in the provided format. If `None`, samples are uncompressed.
            chunk_compression (str): All chunks will be compressed in the provided format. If `None`, chunks are uncompressed.
            **kwargs: `htype` defaults can be overridden by passing any of the compatible parameters.
                To see all `htype`s and their correspondent arguments, check out `hub/htypes.py`.
            hidden (bool): If True, the tensor will be hidden from ds.tensors but can still be accessed via ds[tensor_name]
            create_sample_info_tensor (bool): If True, meta data of individual samples will be saved in a hidden tensor. This data can be accessed via `tensor[i].sample_info`.
            create_shape_tensor (bool): If True, an associated tensor containing shapes of each sample will be created.
            create_id_tensor (bool): If True, an associated tensor containing unique ids for each sample will be created.
                This is useful for merge operations.
            verify (bool): Valid only for link htypes. If True, all links will be verified before they are added to the tensor.
            exist_ok: If True, the group is created if it does not exist. If False, an error is raised if the group already exists.

        Returns:
            The new tensor, which can also be accessed by `self[name]`.

        Raises:
            TensorAlreadyExistsError: If the tensor already exists and `exist_ok` is False.
            TensorGroupAlreadyExistsError: Duplicate tensor groups are not allowed.
            InvalidTensorNameError: If `name` is in dataset attributes.
            NotImplementedError: If trying to override `chunk_compression`.
            TensorMetaInvalidHtype: If invalid htype is specified.
            ValueError: If an illegal argument is specified.
        """
        # if not the head node, checkout to an auto branch that is newly created
        auto_checkout(self)

        name = filter_name(name, self.group_index)
        key = self.version_state["tensor_names"].get(name)
        is_sequence, is_link, htype = parse_complex_htype(htype)
        if key:
            if not exist_ok:
                raise TensorAlreadyExistsError(name)
            tensor = self.root[key]
            current_config = tensor._config
            new_config = {
                "htype": htype,
                "dtype": dtype,
                "sample_compression": sample_compression,
                "chunk_compression": chunk_compression,
                "hidden": hidden,
                "is_link": is_link,
                "is_sequence": is_sequence,
            }
            if current_config != new_config:
                raise ValueError(
                    f"Tensor {name} already exists with different configuration. "
                    f"Current config: {current_config}. "
                    f"New config: {new_config}"
                )
            return tensor
        elif name in self.version_state["full_tensors"]:
            key = f"{name}_{uuid.uuid4().hex[:4]}"
        else:
            key = name

        if name in self._groups:
            raise TensorGroupAlreadyExistsError(name)

        tensor_name = posixpath.split(name)[1]
        if not tensor_name or tensor_name in dir(self):
            raise InvalidTensorNameError(tensor_name)

        kwargs["is_sequence"] = kwargs.get("is_sequence") or is_sequence
        kwargs["is_link"] = kwargs.get("is_link") or is_link
        kwargs["verify"] = verify
        if is_link and (
            sample_compression != UNSPECIFIED or chunk_compression != UNSPECIFIED
        ):
            warnings.warn(
                "Chunk_compression and sample_compression aren't valid for tensors with linked data. Ignoring these arguments."
            )
            sample_compression = UNSPECIFIED
            chunk_compression = UNSPECIFIED

        if not self._is_root():
            return self.root.create_tensor(
                name=key,
                htype=htype,
                dtype=dtype,
                sample_compression=sample_compression,
                chunk_compression=chunk_compression,
                hidden=hidden,
                create_sample_info_tensor=create_sample_info_tensor,
                create_shape_tensor=create_shape_tensor,
                create_id_tensor=create_id_tensor,
                exist_ok=exist_ok,
                **kwargs,
            )

        if "/" in name:
            self._create_group(posixpath.split(name)[0])

        # Seperate meta and info

        htype_config = HTYPE_CONFIGURATIONS.get(htype, {}).copy()
        info_keys = htype_config.pop("_info", [])
        info_kwargs = {}
        meta_kwargs = {}
        for k, v in kwargs.items():
            if k in info_keys:
                verify_htype_key_value(htype, k, v)
                info_kwargs[k] = v
            else:
                meta_kwargs[k] = v

        # Set defaults
        for k in info_keys:
            if k not in info_kwargs:
                if k == "class_names":
                    info_kwargs[k] = htype_config[k].copy()
                else:
                    info_kwargs[k] = htype_config[k]

        create_tensor(
            key,
            self.storage,
            htype=htype,
            dtype=dtype,
            sample_compression=sample_compression,
            chunk_compression=chunk_compression,
            version_state=self.version_state,
            hidden=hidden,
            **meta_kwargs,
        )
        meta: DatasetMeta = self.meta
        ffw_dataset_meta(meta)
        meta.add_tensor(name, key, hidden=hidden)
        tensor = Tensor(key, self)  # type: ignore
        tensor.meta.name = name
        self.version_state["full_tensors"][key] = tensor
        self.version_state["tensor_names"][name] = key
        if info_kwargs:
            tensor.info.update(info_kwargs)
        self.storage.maybe_flush()
        if create_sample_info_tensor and htype in ("image", "audio", "video", "dicom"):
            self._create_sample_info_tensor(name)
        if create_shape_tensor and htype not in ("text", "json"):
            self._create_sample_shape_tensor(name, htype=htype)
        if create_id_tensor:
            self._create_sample_id_tensor(name)
        return tensor

    def _create_sample_shape_tensor(self, tensor: str, htype: str):
        shape_tensor = get_sample_shape_tensor_key(tensor)
        self.create_tensor(
            shape_tensor,
            hidden=True,
            create_id_tensor=False,
            create_sample_info_tensor=False,
            create_shape_tensor=False,
            max_chunk_size=SAMPLE_INFO_TENSOR_MAX_CHUNK_SIZE,
        )
        f = "append_len" if htype == "list" else "append_shape"
        self._link_tensors(
            tensor, shape_tensor, append_f=f, update_f=f, flatten_sequence=True
        )

    def _create_sample_id_tensor(self, tensor: str):
        id_tensor = get_sample_id_tensor_key(tensor)
        self.create_tensor(
            id_tensor,
            hidden=True,
            create_id_tensor=False,
            create_sample_info_tensor=False,
            create_shape_tensor=False,
        )
        self._link_tensors(
            tensor,
            id_tensor,
            append_f="append_id",
            flatten_sequence=False,
        )

    def _create_sample_info_tensor(self, tensor: str):
        sample_info_tensor = get_sample_info_tensor_key(tensor)
        self.create_tensor(
            sample_info_tensor,
            htype="json",
            max_chunk_size=SAMPLE_INFO_TENSOR_MAX_CHUNK_SIZE,
            hidden=True,
            create_id_tensor=False,
            create_sample_info_tensor=False,
            create_shape_tensor=False,
        )
        self._link_tensors(
            tensor,
            sample_info_tensor,
            "append_info",
            "update_info",
            flatten_sequence=True,
        )

    def _hide_tensor(self, tensor: str):
        self._tensors()[tensor].meta.set_hidden(True)
        self.meta._hide_tensor(tensor)
        self.storage.maybe_flush()

    @invalid_view_op
    @hub_reporter.record_call
    def delete_tensor(self, name: str, large_ok: bool = False):
        """Delete a tensor from the dataset.

        Examples:
            ```
            ds.delete_tensor("images/cats")
            ```

        Args:
            name (str): The name of tensor to be deleted.
            large_ok (bool): Delete tensors larger than 1GB. Disabled by default.

        Returns:
            None

        Raises:
            TensorDoesNotExistError: If tensor of name `name` does not exist in the dataset.
        """
        auto_checkout(self)

        name = filter_name(name, self.group_index)
        key = self.version_state["tensor_names"].get(name)

        if not key:
            raise TensorDoesNotExistError(name)

        if not tensor_exists(key, self.storage, self.version_state["commit_id"]):
            raise TensorDoesNotExistError(name)

        if not self._is_root():
            return self.root.delete_tensor(name, large_ok)

        if not large_ok:
            chunk_engine = self.version_state["full_tensors"][key].chunk_engine
            size_approx = chunk_engine.num_samples * chunk_engine.min_chunk_size
            if size_approx > hub.constants.DELETE_SAFETY_SIZE:
                logger.info(
                    f"Tensor {name} was too large to delete. Try again with large_ok=True."
                )
                return

        with self:
            meta = self.meta
            key = self.version_state["tensor_names"].pop(name)
            if key not in meta.hidden_tensors:
                tensor_diff = Tensor(key, self).chunk_engine.commit_diff
                # if tensor was created in this commit, there's no diff for deleting it.
                if not tensor_diff.created:
                    self._dataset_diff.tensor_deleted(name)
            delete_tensor(key, self)
            self.version_state["full_tensors"].pop(key)
            ffw_dataset_meta(meta)
            meta.delete_tensor(name)
            self.version_state["meta"] = meta

        for t_name in [
            func(name)
            for func in (
                get_sample_id_tensor_key,
                get_sample_info_tensor_key,
                get_sample_shape_tensor_key,
            )
        ]:
            t_key = self.meta.tensor_names.get(t_name)
            if t_key and tensor_exists(
                t_key, self.storage, self.version_state["commit_id"]
            ):
                self.delete_tensor(t_name)

        self.storage.maybe_flush()

    @invalid_view_op
    @hub_reporter.record_call
    def delete_group(self, name: str, large_ok: bool = False):
        """Delete a tensor group from the dataset.

        Examples:
            ```
            ds.delete_group("images/dogs")
            ```

        Args:
            name (str): The name of tensor group to be deleted.
            large_ok (bool): Delete tensor groups larger than 1GB. Disabled by default.

        Returns:
            None

        Raises:
            TensorGroupDoesNotExistError: If tensor group of name `name` does not exist in the dataset.
        """
        auto_checkout(self)

        full_path = filter_name(name, self.group_index)

        if full_path not in self._groups:
            raise TensorGroupDoesNotExistError(name)

        if not self._is_root():
            return self.root.delete_group(full_path, large_ok)

        if not large_ok:
            size_approx = self[name].size_approx()
            if size_approx > hub.constants.DELETE_SAFETY_SIZE:
                logger.info(
                    f"Group {name} was too large to delete. Try again with large_ok=True."
                )
                return

        with self:
            meta = self.version_state["meta"]
            ffw_dataset_meta(meta)
            tensors = [
                posixpath.join(name, tensor)
                for tensor in self[name]._all_tensors_filtered(include_hidden=True)
            ]
            meta.delete_group(name)
            for tensor in tensors:
                key = self.version_state["tensor_names"][tensor]
                delete_tensor(key, self)
                self.version_state["tensor_names"].pop(tensor)
                self.version_state["full_tensors"].pop(key)

        self.storage.maybe_flush()

    @invalid_view_op
    @hub_reporter.record_call
    def create_tensor_like(
        self, name: str, source: "Tensor", unlink: bool = False
    ) -> "Tensor":
        """Copies the `source` tensor's meta information and creates a new tensor with it. No samples are copied, only the meta/info for the tensor is.

        Examples:
            ```
            ds.create_tensor_like("cats", ds["images"])
            ```

        Args:
            name (str): Name for the new tensor.
            source (Tensor): Tensor who's meta/info will be copied. May or may not be contained in the same dataset.
            unlink (bool): Whether to unlink linked tensors.

        Returns:
            Tensor: New Tensor object.
        """

        info = source.info.__getstate__().copy()
        meta = source.meta.__getstate__().copy()
        if unlink:
            meta["is_link"] = False
        del meta["min_shape"]
        del meta["max_shape"]
        del meta["length"]
        del meta["version"]
        del meta["name"]

        destination_tensor = self.create_tensor(name, **meta)
        destination_tensor.info.update(info)
        return destination_tensor

    def _rename_tensor(self, name, new_name):
        tensor = self[name]
        tensor.meta.name = new_name
        key = self.version_state["tensor_names"].pop(name)
        meta = self.meta
        if key not in meta.hidden_tensors:
            tensor_diff = tensor.chunk_engine.commit_diff
            # if tensor was created in this commit, tensor name has to be updated without adding it to diff.
            if not tensor_diff.created:
                self._dataset_diff.tensor_renamed(name, new_name)
        self.version_state["tensor_names"][new_name] = key
        ffw_dataset_meta(meta)
        meta.rename_tensor(name, new_name)

        for func in (
            get_sample_id_tensor_key,
            get_sample_info_tensor_key,
            get_sample_shape_tensor_key,
        ):
            t_old, t_new = map(func, (name, new_name))
            t_key = self.meta.tensor_names.get(t_old)
            if t_key and tensor_exists(
                t_key, self.storage, self.version_state["commit_id"]
            ):
                self._rename_tensor(t_old, t_new)

        return tensor

    @hub_reporter.record_call
    def rename_tensor(self, name: str, new_name: str) -> "Tensor":
        """Renames tensor with name `name` to `new_name`

        Args:
            name (str): Name of tensor to be renamed.
            new_name (str): New name of tensor.

        Returns:
            Tensor: Renamed tensor.

        Raises:
            TensorDoesNotExistError: If tensor of name `name` does not exist in the dataset.
            TensorAlreadyExistsError: Duplicate tensors are not allowed.
            TensorGroupAlreadyExistsError: Duplicate tensor groups are not allowed.
            InvalidTensorNameError: If `new_name` is in dataset attributes.
            RenameError: If `new_name` points to a group different from `name`.
        """
        auto_checkout(self)

        if name not in self._tensors():
            raise TensorDoesNotExistError(name)

        name = filter_name(name, self.group_index)
        new_name = filter_name(new_name, self.group_index)

        if posixpath.split(name)[0] != posixpath.split(new_name)[0]:
            raise RenameError("New name of tensor cannot point to a different group")

        if new_name in self.version_state["tensor_names"]:
            raise TensorAlreadyExistsError(new_name)

        if new_name in self._groups:
            raise TensorGroupAlreadyExistsError(new_name)

        new_tensor_name = posixpath.split(new_name)[1]
        if not new_tensor_name or new_tensor_name in dir(self):
            raise InvalidTensorNameError(new_name)

        tensor = self.root._rename_tensor(name, new_name)

        self.storage.maybe_flush()
        return tensor

    @hub_reporter.record_call
    def rename_group(self, name: str, new_name: str) -> None:
        """Renames group with name `name` to `new_name`

        Args:
            name (str): Name of group to be renamed.
            new_name (str): New name of group.

        Raises:
            TensorGroupDoesNotExistError: If tensor group of name `name` does not exist in the dataset.
            TensorAlreadyExistsError: Duplicate tensors are not allowed.
            TensorGroupAlreadyExistsError: Duplicate tensor groups are not allowed.
            InvalidTensorGroupNameError: If `name` is in dataset attributes.
            RenameError: If `new_name` points to a group different from `name`.
        """
        auto_checkout(self)

        name = filter_name(name, self.group_index)
        new_name = filter_name(new_name, self.group_index)

        if name not in self._groups:
            raise TensorGroupDoesNotExistError(name)

        if posixpath.split(name)[0] != posixpath.split(new_name)[0]:
            raise RenameError("Names does not match.")

        if new_name in self.version_state["tensor_names"]:
            raise TensorAlreadyExistsError(new_name)

        if new_name in self._groups:
            raise TensorGroupAlreadyExistsError(new_name)

        new_tensor_name = posixpath.split(new_name)[1]
        if not new_tensor_name or new_tensor_name in dir(self):
            raise InvalidTensorGroupNameError(new_name)

        meta = self.meta
        meta.rename_group(name, new_name)

        root = self.root
        for tensor in filter(
            lambda x: x.startswith(name),
            map(lambda y: y.meta.name or y.key, self.tensors.values()),
        ):
            root._rename_tensor(
                tensor,
                posixpath.join(new_name, posixpath.relpath(tensor, name)),
            )

        self.storage.maybe_flush()

    def __getattr__(self, key):
        try:
            return self.__getitem__(key)
        except KeyError as ke:
            raise AttributeError(
                f"'{self.__class__}' object has no attribute '{key}'"
            ) from ke

    def __setattr__(self, name: str, value):
        if isinstance(value, (np.ndarray, np.generic)):
            raise TypeError(
                "Setting tensor attributes directly is not supported. To add a tensor, use the `create_tensor` method."
                + "To add data to a tensor, use the `append` and `extend` methods."
            )
        else:
            return super().__setattr__(name, value)

    def __iter__(self):
        for i in range(len(self)):
            yield self.__getitem__(i, is_iteration=True)

    def _load_version_info(self):
        """Loads data from version_control_file otherwise assume it doesn't exist and load all empty"""
        if self.version_state:
            return

        branch = "main"
        version_state = {"branch": branch}
        try:
            version_info = load_version_info(self.storage)
            version_state["branch_commit_map"] = version_info["branch_commit_map"]
            version_state["commit_node_map"] = version_info["commit_node_map"]
            commit_id = version_state["branch_commit_map"][branch]
            version_state["commit_id"] = commit_id
            version_state["commit_node"] = version_state["commit_node_map"][commit_id]
        except Exception:
            version_state["branch_commit_map"] = {}
            version_state["commit_node_map"] = {}
            # used to identify that this is the first commit so its data will not be in similar directory structure to the rest
            commit_id = FIRST_COMMIT_ID
            commit_node = CommitNode(branch, commit_id)
            version_state["commit_id"] = commit_id
            version_state["commit_node"] = commit_node
            version_state["branch_commit_map"][branch] = commit_id
            version_state["commit_node_map"][commit_id] = commit_node
        # keeps track of the full unindexed tensors
        version_state["full_tensors"] = {}
        version_state["tensor_names"] = {}
        self.__dict__["version_state"] = version_state

    def _load_link_creds(self):
        if self.link_creds is not None:
            return

        link_creds_key = get_dataset_linked_creds_key()
        try:
            data_bytes = self.storage[link_creds_key]
        except KeyError:
            data_bytes = None
        if data_bytes is None:
            link_creds = LinkCreds()
        else:
            link_creds = LinkCreds.frombuffer(data_bytes)
        self.link_creds = link_creds

    def _lock(self, err=False):
        storage = self.base_storage
        if storage.read_only and not self._locked_out:
            if err:
                raise ReadOnlyModeError()
            return False

        if isinstance(storage, tuple(_LOCKABLE_STORAGES)) and (
            not self.read_only or self._locked_out
        ):
            try:
                # temporarily disable read only on base storage, to try to acquire lock, if exception, it will be again made readonly
                storage.disable_readonly()
                lock_dataset(
                    self,
                    lock_lost_callback=self._lock_lost_handler,
                )
            except LockedException as e:
                self.read_only = True
                self.__dict__["_locked_out"] = True
                if err:
                    raise e
                always_warn(
                    "Checking out dataset in read only mode as another machine has locked this version for writing."
                )
                return False
        return True

    def _unlock(self):
        unlock_dataset(self)

    def __del__(self):
        try:
            self._unlock()
        except Exception:  # python shutting down
            pass

    def commit(self, message: Optional[str] = None, allow_empty=False) -> str:
        """Stores a snapshot of the current state of the dataset.

        Note:
            - Commiting from a non-head node in any branch, will lead to an auto checkout to a new branch.
            - This same behaviour will happen if new samples are added or existing samples are updated from a non-head node.

        Args:
            message (str, Optional): Used to describe the commit.
            allow_empty (bool): If True, commit even if there are no changes

        Returns:
            str: the commit id of the saved commit that can be used to access the snapshot.

        Raises:
            Exception: if dataset is a filtered view.
            EmptyCommitError: if there are no changes and user does not forced to commit unchanged data
        """
        if not allow_empty and not self.has_head_changes:
            raise EmptyCommitError(
                "There are no changes, commit is not done. Try again with allow_empty=True."
            )

        return self._commit(message)

    @hub_reporter.record_call
    def merge(
        self,
        target_id: str,
        conflict_resolution: Optional[str] = None,
        delete_removed_tensors: bool = False,
        force: bool = False,
    ):
        """Merges the target_id into the current dataset.

        Args:
            target_id (str): The commit_id or branch to merge.
            conflict_resolution (str, Optional): The strategy to use to resolve merge conflicts.
                -
                - Conflicts are scenarios where both the current dataset and the target id have made changes to the same sample/s since their common ancestor.
                - Must be one of the following
                    - None - this is the default value, will raise an exception if there are conflicts.
                    - "ours" - during conflicts, values from the current dataset will be used.
                    - "theirs" - during conflicts, values from target id will be used.
            delete_removed_tensors (bool): If true, deleted tensors will be deleted from the dataset.
            force (bool): Forces merge.
                -
                - `force` = True will have these effects in the following cases of merge conflicts:
                    - If tensor is renamed on target but is missing from HEAD, renamed tensor will be registered as a new tensor on current branch.
                    - If tensor is renamed on both target and current branch, tensor on target will be registered as a new tensor on current branch.
                    - If tensor is renamed on target and a new tensor of the new name was created on the current branch, they will be merged.

        Raises:
            Exception: if dataset is a filtered view.
            ValueError: if the conflict resolution strategy is not one of the None, "ours", or "theirs".
        """
        if self._is_filtered_view:
            raise Exception(
                "Cannot perform version control operations on a filtered dataset view."
            )

        if conflict_resolution not in [None, "ours", "theirs"]:
            raise ValueError(
                f"conflict_resolution must be one of None, 'ours', or 'theirs'. Got {conflict_resolution}"
            )

        try_flushing(self)

        self._initial_autoflush.append(self.storage.autoflush)
        self.storage.autoflush = False

        merge(self, target_id, conflict_resolution, delete_removed_tensors, force)

        self.storage.autoflush = self._initial_autoflush.pop()

    def _commit(self, message: Optional[str] = None, hash: Optional[str] = None) -> str:
        if self._is_filtered_view:
            raise Exception(
                "Cannot perform version control operations on a filtered dataset view."
            )

        try_flushing(self)

        self._initial_autoflush.append(self.storage.autoflush)
        self.storage.autoflush = False
        try:
            self._unlock()
            commit(self, message, hash)
            self._lock()
        finally:
            self.storage.autoflush = self._initial_autoflush.pop()
        self._info = None
        self._ds_diff = None
        [f() for f in list(self._commit_hooks.values())]
        # do not store commit message
        hub_reporter.feature_report(feature_name="commit", parameters={})

        return self.commit_id  # type: ignore

    def checkout(self, address: str, create: bool = False) -> Optional[str]:
        """Checks out to a specific commit_id or branch. If `create = True`, creates a new branch with name as address.

        Note:
            Checkout from a head node in any branch that contains uncommitted data will lead to an auto commit before the checkout.

        Args:
            address (str): The commit_id or branch to checkout to.
            create (bool): If True, creates a new branch with name as address.

        Returns:
            str: The commit_id of the dataset after checkout.

        Raises:
            Exception: If dataset is a filtered view.
        """
        return self._checkout(address, create)

    def _checkout(
        self, address: str, create: bool = False, hash: Optional[str] = None
    ) -> Optional[str]:
        if self._is_filtered_view:
            raise Exception(
                "Cannot perform version control operations on a filtered dataset view."
            )
        if self._locked_out:
            self.storage.disable_readonly()
            self._read_only = False
            self.base_storage.disable_readonly()
        try_flushing(self)
        self._initial_autoflush.append(self.storage.autoflush)
        self.storage.autoflush = False
        err = False
        try:
            self._unlock()
            checkout(self, address, create, hash)
        except Exception as e:
            err = True
            if self._locked_out:
                self.storage.enable_readonly()
                self._read_only = True
                self.base_storage.enable_readonly()
            raise e
        finally:
            if not (err and self._locked_out):
                self._lock()
            self.storage.autoflush = self._initial_autoflush.pop()
        self._info = None
        self._ds_diff = None

        # do not store address
        hub_reporter.feature_report(
            feature_name="checkout", parameters={"Create": str(create)}
        )
        commit_node = self.version_state["commit_node"]
        if self.verbose:
            warn_node_checkout(commit_node, create)

        return self.commit_id

    @hub_reporter.record_call
    def log(self):
        """Displays the details of all the past commits."""
        commit_node = self.version_state["commit_node"]
        print("---------------\nHub Version Log\n---------------\n")
        print(f"Current Branch: {self.version_state['branch']}")
        if self.has_head_changes:
            print("** There are uncommitted changes on this branch.")
        print()
        while commit_node:
            if not commit_node.is_head_node:
                print(f"{commit_node}\n")
            commit_node = commit_node.parent

    @hub_reporter.record_call
    def diff(
        self, id_1: Optional[str] = None, id_2: Optional[str] = None, as_dict=False
    ) -> Optional[Dict]:
        """Returns/displays the differences between commits/branches.

        For each tensor this contains information about the sample indexes that were added/modified as well as whether the tensor was created.

        Args:
            id_1 (str, Optional): The first commit_id or branch name.
            id_2 (str, Optional): The second commit_id or branch name.
            as_dict (bool, Optional): If True, returns a dictionary of the differences instead of printing them.
                This dictionary will have two keys - "tensor" and "dataset" which represents tensor level and dataset level changes, respectively.
                Defaults to False.

        Note:
            - If both `id_1` and `id_2` are None, the differences between the current state and the previous commit will be calculated. If you're at the head of the branch, this will show the uncommitted changes, if any.
            - If only `id_1` is provided, the differences between the current state and id_1 will be calculated. If you're at the head of the branch, this will take into account the uncommitted changes, if any.
            - If only `id_2` is provided, a ValueError will be raised.
            - If both `id_1` and `id_2` are provided, the differences between `id_1` and `id_2` will be calculated.

        Returns:
            Dict: The differences between the commits/branches if as_dict is True.

                - If `id_1` and `id_2` are None, a dictionary containing the differences between the current state and the previous commit will be returned.
                - If only `id_1` is provided, a dictionary containing the differences in the current state and `id_1` respectively will be returned.
                - If only `id_2` is provided, a ValueError will be raised.
                - If both `id_1` and `id_2` are provided, a dictionary containing the differences in `id_1` and `id_2` respectively will be returned.
            None: If as_dict is False.

            Example of a dict returned:
            ```
            {
                "image": {"data_added": [3, 6], "data_updated": {0, 2}, "created": False, "info_updated": False, "data_transformed_in_place": False},
                "label": {"data_added": [0, 3], "data_updated": {}, "created": True, "info_updated": False, "data_transformed_in_place": False},
                "other/stuff" : {data_added: [3, 3], data_updated: {1, 2}, created: True, "info_updated": False, "data_transformed_in_place": False},
            }
            ```

            Here, 'data_added' is a range of sample indexes that were added to the tensor:

            - For example [3, 6] means that sample 3, 4 and 5 were added.
            - Another example [3, 3] means that no samples were added as the range is empty

            'data_updated' is a set of sample indexes that were updated.

            - For example {0, 2} means that sample 0 and 2 were updated.

            'created' is a boolean that is True if the tensor was created.

            'info_updated' is a boolean that is True if the info of the tensor was updated.

            'data_transformed_in_place' is a boolean that is True if the data of the tensor was transformed in place.


        Raises:
            ValueError: If `id_1` is None and `id_2` is not None.
        """
        version_state, storage = self.version_state, self.storage
        res = get_changes_and_messages(version_state, storage, id_1, id_2)
        if as_dict:
            dataset_changes_1 = res[0]
            dataset_changes_2 = res[1]
            tensor_changes_1 = res[2]
            tensor_changes_2 = res[3]
            changes = {}
            if id_1 is None and id_2 is None:
                changes["dataset"] = dataset_changes_1
                changes["tensor"] = tensor_changes_1
                return changes
            changes["dataset"] = dataset_changes_1, dataset_changes_2
            changes["tensor"] = tensor_changes_1, tensor_changes_2
            return changes
        all_changes = get_all_changes_string(*res)
        print(all_changes)
        return None

    def _populate_meta(self, verbose=True):
        """Populates the meta information for the dataset."""
        if dataset_exists(self.storage):
            if verbose and self.verbose:
                logger.info(f"{self.path} loaded successfully.")
            load_meta(self)

        elif not self.storage.empty():
            # dataset does not exist, but the path was not empty
            raise PathNotEmptyException

        else:
            if self.read_only:
                # cannot create a new dataset when in read_only mode.
                raise CouldNotCreateNewDatasetException(self.path)
            meta = DatasetMeta()
            key = get_dataset_meta_key(self.version_state["commit_id"])
            self.version_state["meta"] = meta
            self.storage.register_hub_object(key, meta)
            self._register_dataset()
            self.flush()

    def _register_dataset(self):
        """overridden in HubCloudDataset"""

    def _send_query_progress(self, *args, **kwargs):
        """overridden in HubCloudDataset"""

    def _send_compute_progress(self, *args, **kwargs):
        """overridden in HubCloudDataset"""

    def _send_pytorch_progress(self, *args, **kwargs):
        """overridden in HubCloudDataset"""

    def _send_filter_progress(self, *args, **kwargs):
        """overridden in HubCloudDataset"""

    def _send_commit_event(self, *args, **kwargs):
        """overridden in HubCloudDataset"""

    def _send_dataset_creation_event(self, *args, **kwargs):
        """overridden in HubCloudDataset"""

    def _send_branch_creation_event(self, *args, **kwargs):
        """overridden in HubCloudDataset"""

    def _first_load_init(self):
        """overridden in HubCloudDataset"""

    @property
    def read_only(self):
        return self._read_only

    @property
    def has_head_changes(self):
        """Returns True if currently at head node and uncommitted changes are present."""
        commit_node = self.version_state["commit_node"]
        return not commit_node.children and current_commit_has_change(
            self.version_state, self.storage
        )

    def _set_read_only(self, value: bool, err: bool):
        storage = self.storage
        self.__dict__["_read_only"] = value
        if value:
            storage.enable_readonly()
            if isinstance(storage, LRUCache) and storage.next_storage is not None:
                storage.next_storage.enable_readonly()
        else:
            try:
                locked = self._lock(err=err)
                if locked:
                    self.storage.disable_readonly()
                    if (
                        isinstance(storage, LRUCache)
                        and storage.next_storage is not None
                    ):
                        storage.next_storage.disable_readonly()
                else:
                    self.__dict__["_read_only"] = True
            except LockedException as e:
                self.__dict__["_read_only"] = True
                raise e

    @read_only.setter
    @invalid_view_op
    def read_only(self, value: bool):
        self._set_read_only(value, True)

    @hub_reporter.record_call
    def pytorch(
        self,
        transform: Optional[Callable] = None,
        tensors: Optional[Sequence[str]] = None,
        tobytes: Union[bool, Sequence[str]] = False,
        num_workers: int = 1,
        batch_size: int = 1,
        drop_last: bool = False,
        collate_fn: Optional[Callable] = None,
        pin_memory: bool = False,
        shuffle: bool = False,
        buffer_size: int = 2048,
        use_local_cache: bool = False,
        use_progress_bar: bool = False,
        return_index: bool = True,
        pad_tensors: bool = False,
    ):
        """Converts the dataset into a pytorch Dataloader.

        Note:
            Pytorch does not support uint16, uint32, uint64 dtypes. These are implicitly type casted to int32, int64 and int64 respectively.
            This spins up it's own workers to fetch data.

        Args:
            transform (Callable, Optional): Transformation function to be applied to each sample.
            tensors (List, Optional): Optionally provide a list of tensor names in the ordering that your training script expects. For example, if you have a dataset that has "image" and "label" tensors, if `tensors=["image", "label"]`, your training script should expect each batch will be provided as a tuple of (image, label).
            tobytes (bool): If True, samples will not be decompressed and their raw bytes will be returned instead of numpy arrays. Can also be a list of tensors, in which case those tensors alone will not be decompressed.
            num_workers (int): The number of workers to use for fetching data in parallel.
            batch_size (int): Number of samples per batch to load. Default value is 1.
            drop_last (bool): Set to True to drop the last incomplete batch, if the dataset size is not divisible by the batch size.
                If False and the size of dataset is not divisible by the batch size, then the last batch will be smaller. Default value is False.
                Read torch.utils.data.DataLoader docs for more details.
            collate_fn (Callable, Optional): merges a list of samples to form a mini-batch of Tensor(s). Used when using batched loading from a map-style dataset.
                Read torch.utils.data.DataLoader docs for more details.
            pin_memory (bool): If True, the data loader will copy Tensors into CUDA pinned memory before returning them. Default value is False.
                Read torch.utils.data.DataLoader docs for more details.
            shuffle (bool): If True, the data loader will shuffle the data indices. Default value is False. Details about how hub shuffles data can be found at https://docs.activeloop.ai/how-hub-works/shuffling-in-ds.pytorch
            buffer_size (int): The size of the buffer used to shuffle the data in MBs. Defaults to 2048 MB. Increasing the buffer_size will increase the extent of shuffling.
            use_local_cache (bool): If True, the data loader will use a local cache to store data. This is useful when the dataset can fit on the machine and we don't want to fetch the data multiple times for each iteration. Default value is False.
            use_progress_bar (bool): If True, tqdm will be wrapped around the returned dataloader. Default value is True.
            return_index (bool): If True, the returned dataloader will have a key "index" that contains the index of the sample(s) in the original dataset. Default value is True.
            pad_tensors (bool): If True, shorter tensors will be padded to the length of the longest tensor. Default value is False.

        Returns:
            A torch.utils.data.DataLoader object.
        """
        from hub.integrations import dataset_to_pytorch as to_pytorch

        dataloader = to_pytorch(
            self,
            transform=transform,
            tensors=tensors,
            tobytes=tobytes,
            num_workers=num_workers,
            batch_size=batch_size,
            drop_last=drop_last,
            collate_fn=collate_fn,
            pin_memory=pin_memory,
            shuffle=shuffle,
            buffer_size=buffer_size,
            use_local_cache=use_local_cache,
            return_index=return_index,
            pad_tensors=pad_tensors,
        )

        if use_progress_bar:
            dataloader = tqdm(dataloader, desc=self.path, total=len(self) // batch_size)

        return dataloader

    @hub_reporter.record_call
    def filter(
        self,
        function: Union[Callable, str],
        num_workers: int = 0,
        scheduler: str = "threaded",
        progressbar: bool = True,
        save_result: bool = False,
        result_path: Optional[str] = None,
        result_ds_args: Optional[dict] = None,
    ):
        """Filters the dataset in accordance of filter function `f(x: sample) -> bool`

        Args:
            function (Callable, str): Filter function that takes sample as argument and returns True/False
                if sample should be included in result. Also supports simplified expression evaluations.
                See `hub.core.query.query.DatasetQuery` for more details.
            num_workers (int): Level of parallelization of filter evaluations.
                `0` indicates in-place for-loop evaluation, multiprocessing is used otherwise.
            scheduler (str): Scheduler to use for multiprocessing evaluation.
                `threaded` is default
            progressbar (bool): Display progress bar while filtering. True is default
            save_result (bool): If True, result of the filter will be saved to a dataset asynchronously.
            result_path (Optional, str): Path to save the filter result. Only applicable if `save_result` is True.
            result_ds_args (Optional, dict): Additional args for result dataset. Only applicable if `save_result` is True.

        Returns:
            View of Dataset with elements that satisfy filter function.


        Example:
            Following filters are identical and return dataset view where all the samples have label equals to 2.
            >>> dataset.filter(lambda sample: sample.labels.numpy() == 2)
            >>> dataset.filter('labels == 2')
        """
        from hub.core.query import filter_dataset, query_dataset

        fn = query_dataset if isinstance(function, str) else filter_dataset
        result = fn(
            self,
            function,
            num_workers=num_workers,
            scheduler=scheduler,
            progressbar=progressbar,
            save_result=save_result,
            result_path=result_path,
            result_ds_args=result_ds_args,
        )
        return result

    def _get_total_meta(self):
        """Returns tensor metas all together"""
        return {
            tensor_key: tensor_value.meta
            for tensor_key, tensor_value in self.version_state["full_tensors"].items()
        }

    def _set_derived_attributes(self, verbose: bool = True):
        """Sets derived attributes during init and unpickling."""
        if self.is_first_load:
            self.storage.autoflush = True
            self._load_version_info()
            self._load_link_creds()
            self._set_read_only(
                self._read_only, err=self._read_only_error
            )  # TODO: weird fix for dataset unpickling
            self._populate_meta(verbose)  # TODO: use the same scheme as `load_info`
            if self.index.is_trivial():
                self.index = Index.from_json(self.meta.default_index)
        elif not self._read_only:
            self._lock()  # for ref counting

        if not self.is_iteration:
            group_index = self.group_index
            group_filter = (
                lambda t: (not group_index or t.key.startswith(group_index + "/"))
                and t.key not in self.meta.hidden_tensors
            )
            group_tensors = filter(
                group_filter, self.version_state["full_tensors"].values()
            )
            max_tensor_length = max(map(len, group_tensors), default=0)
            self.index.validate(max_tensor_length)

    @property
    def info(self):
        """Returns the information about the dataset."""
        if self._info is None:
            path = get_dataset_info_key(self.version_state["commit_id"])
            self.__dict__["_info"] = load_info(path, self)  # type: ignore
        return self._info

    @info.setter
    def info(self, value):
        if isinstance(value, dict):
            info = self.info
            info.replace_with(value)
        else:
            raise TypeError("Info must be set with type Dict")

    @property
    def _dataset_diff(self):
        if self._ds_diff is None:
            self.__dict__["_ds_diff"] = load_dataset_diff(self)
        return self._ds_diff

    @hub_reporter.record_call
    def tensorflow(
        self,
        tensors: Optional[Sequence[str]] = None,
        tobytes: Union[bool, Sequence[str]] = False,
    ):
        """Converts the dataset into a tensorflow compatible format.

        See https://www.tensorflow.org/api_docs/python/tf/data/Dataset

        Args:
            tensors (List, Optional): Optionally provide a list of tensor names in the ordering that your training script expects. For example, if you have a dataset that has "image" and "label" tensors, if `tensors=["image", "label"]`, your training script should expect each batch will be provided as a tuple of (image, label).
            tobytes (bool): If True, samples will not be decompressed and their raw bytes will be returned instead of numpy arrays. Can also be a list of tensors, in which case those tensors alone will not be decompressed.

        Returns:
            tf.data.Dataset object that can be used for tensorflow training.
        """
        return dataset_to_tensorflow(self, tensors=tensors, tobytes=tobytes)

    def flush(self):
        """Necessary operation after writes if caches are being used.
        Writes all the dirty data from the cache layers (if any) to the underlying storage.
        Here dirty data corresponds to data that has been changed/assigned and but hasn't yet been sent to the
        underlying storage.
        """
        self.storage.flush()

    def clear_cache(self):
        """Flushes (see Dataset.flush documentation) the contents of the cache layers (if any) and then deletes contents
         of all the layers of it.
        This doesn't delete data from the actual storage.
        This is useful if you have multiple datasets with memory caches open, taking up too much RAM.
        Also useful when local cache is no longer needed for certain datasets and is taking up storage space.
        """
        if hasattr(self.storage, "clear_cache"):
            self.storage.clear_cache()

    def size_approx(self):
        """Estimates the size in bytes of the dataset.
        Includes only content, so will generally return an under-estimate.
        """
        tensors = self.version_state["full_tensors"].values()
        chunk_engines = [tensor.chunk_engine for tensor in tensors]
        size = sum(c.num_chunks * c.min_chunk_size for c in chunk_engines)
        for group in self._groups_filtered:
            size += self[group].size_approx()
        return size

    @invalid_view_op
    @hub_reporter.record_call
    def rename(self, path: Union[str, pathlib.Path]):
        """Renames the dataset to `path`.

        Example:
            ```
            ds = hub.load("hub://username/dataset")
            ds.rename("hub://username/renamed_dataset")
            ```

        Args:
            path (str, pathlib.Path): New path to the dataset.

        Raises:
            RenameError: If `path` points to a different directory.
        """
        path = convert_pathlib_to_string_if_needed(path)
        path = path.rstrip("/")
        if posixpath.split(path)[0] != posixpath.split(self.path)[0]:
            raise RenameError
        self.base_storage.rename(path)
        self.path = path

    @invalid_view_op
    @hub_reporter.record_call
    def delete(self, large_ok=False):
        """Deletes the entire dataset from the cache layers (if any) and the underlying storage.
        This is an IRREVERSIBLE operation. Data once deleted can not be recovered.

        Args:
            large_ok (bool): Delete datasets larger than 1GB. Disabled by default.
        """

        if hasattr(self, "_view_entry"):
            self._view_entry.delete()
            return
        if hasattr(self, "_vds"):
            self._vds.delete(large_ok=large_ok)
            return
        if not large_ok:
            size = self.size_approx()
            if size > hub.constants.DELETE_SAFETY_SIZE:
                logger.info(
                    f"Hub Dataset {self.path} was too large to delete. Try again with large_ok=True."
                )
                return

        self._unlock()
        self.storage.clear()

    def summary(self):
        """Prints a summary of the dataset."""
        pretty_print = summary_dataset(self)

        print(self)
        print(pretty_print)

    def __str__(self):
        path_str = ""
        if self.path:
            path_str = f"path='{self.path}', "

        mode_str = ""
        if self.read_only:
            mode_str = f"read_only=True, "

        index_str = f"index={self.index}, "
        if self.index.is_trivial():
            index_str = ""

        group_index_str = (
            f"group_index='{self.group_index}', " if self.group_index else ""
        )

        return f"Dataset({path_str}{mode_str}{index_str}{group_index_str}tensors={self._all_tensors_filtered(include_hidden=False)})"

    __repr__ = __str__

    def _get_tensor_from_root(self, name: str) -> Optional[Tensor]:
        """Gets a tensor from the root dataset.
        Acesses storage only for the first call.
        """
        key = self.version_state["tensor_names"].get(name)
        return self.version_state["full_tensors"].get(key)

    def _has_group_in_root(self, name: str) -> bool:
        """Checks if a group exists in the root dataset.
        This is faster than checking `if group in self._groups:`
        """
        return name in self.version_state["meta"].groups

    @property
    def token(self):
        """Get attached token of the dataset"""
        return self._token

    @property
    def _ungrouped_tensors(self) -> Dict[str, Tensor]:
        """Top level tensors in this group that do not belong to any sub groups"""
        return {
            posixpath.basename(k): self.version_state["full_tensors"][v]
            for k, v in self.version_state["tensor_names"].items()
            if posixpath.dirname(k) == self.group_index
        }

    def _all_tensors_filtered(self, include_hidden: bool = True) -> List[str]:
        """Names of all tensors belonging to this group, including those within sub groups"""
        hidden_tensors = self.meta.hidden_tensors
        tensor_names = self.version_state["tensor_names"]
        return [
            posixpath.relpath(t, self.group_index)
            for t in tensor_names
            if (not self.group_index or t.startswith(self.group_index + "/"))
            and (include_hidden or tensor_names[t] not in hidden_tensors)
        ]

    def _tensors(self, include_hidden: bool = True) -> Dict[str, Tensor]:
        """All tensors belonging to this group, including those within sub groups. Always returns the sliced tensors."""
        return {
            t: self.version_state["full_tensors"][
                self.version_state["tensor_names"][posixpath.join(self.group_index, t)]
            ][self.index]
            for t in self._all_tensors_filtered(include_hidden)
        }

    @property
    def tensors(self) -> Dict[str, Tensor]:
        """All tensors belonging to this group, including those within sub groups. Always returns the sliced tensors."""
        return self._tensors(include_hidden=False)

    @property
    def branches(self):
        """Lists all the branches of the dataset.
        Returns:
            List of branches.
        """
        return list(self.version_state["branch_commit_map"])

    @property
    def commits(self) -> List[Dict]:
        """Lists all the commits leading to the current dataset state.
        Returns:
            List of dictionaries containing commit information.
        """
        commits = []
        commit_node = self.version_state["commit_node"]
        while commit_node:
            if not commit_node.is_head_node:
                commit_info = {
                    "commit": commit_node.commit_id,
                    "author": commit_node.commit_user_name,
                    "time": str(commit_node.commit_time)[:-7],
                    "message": commit_node.commit_message,
                }
                commits.append(commit_info)
            commit_node = commit_node.parent
        return commits

    def get_commit_details(self, commit_id) -> Dict:
        commit_node: CommitNode = self.version_state["commit_node_map"].get(commit_id)
        if commit_node is None:
            raise KeyError(f"Commit {commit_id} not found in dataset.")
        return {
            "commit": commit_node.commit_id,
            "author": commit_node.commit_user_name,
            "time": str(commit_node.commit_time)[:-7],
            "message": commit_node.commit_message,
        }

    @property
    def _groups(self) -> List[str]:
        """Names of all groups in the root dataset"""
        return self.meta.groups  # type: ignore

    @property
    def _groups_filtered(self) -> List[str]:
        """Names of all sub groups in this group"""
        groups_filtered = []
        for g in self._groups:
            dirname, basename = posixpath.split(g)
            if dirname == self.group_index:
                groups_filtered.append(basename)
        return groups_filtered

    @property
    def groups(self) -> Dict[str, "Dataset"]:
        """All sub groups in this group"""
        return {g: self[g] for g in self._groups_filtered}

    @property
    def commit_id(self) -> Optional[str]:
        """The lasted committed commit_id of the dataset. If there are no commits, this returns None."""
        commit_node = self.version_state["commit_node"]
        if not commit_node.is_head_node:
            return commit_node.commit_id

        parent = commit_node.parent

        if parent is None:
            return None
        else:
            return parent.commit_id

    @property
    def pending_commit_id(self) -> str:
        """The commit_id of the next commit that will be made to the dataset.
        If you're not at the head of the current branch, this will be the same as the commit_id.
        """
        return self.version_state["commit_id"]

    @property
    def branch(self) -> str:
        """The current branch of the dataset"""
        return self.version_state["branch"]

    def _is_root(self) -> bool:
        return not self.group_index

    @property
    def parent(self):
        """Returns the parent of this group. Returns None if this is the root dataset."""
        if self._is_root():
            return None
        autoflush = self.storage.autoflush
        ds = self.__class__(
            storage=self.storage,
            index=self.index,
            group_index=posixpath.dirname(self.group_index),
            read_only=self.read_only,
            public=self.public,
            token=self._token,
            verbose=self.verbose,
            version_state=self.version_state,
            path=self.path,
            link_creds=self.link_creds,
        )
        self.storage.autoflush = autoflush
        return ds

    @property
    def root(self):
        """Returns the root dataset of a group."""
        if self._is_root():
            return self
        autoflush = self.storage.autoflush
        ds = self.__class__(
            storage=self.storage,
            index=self.index,
            group_index="",
            read_only=self.read_only,
            public=self.public,
            token=self._token,
            verbose=self.verbose,
            version_state=self.version_state,
            path=self.path,
            link_creds=self.link_creds,
        )
        self.storage.autoflush = autoflush
        return ds

    def _create_group(self, name: str) -> "Dataset":
        """Internal method used by `create_group` and `create_tensor`."""
        meta: DatasetMeta = self.version_state["meta"]
        if not name or name in dir(self):
            raise InvalidTensorGroupNameError(name)
        fullname = name
        while name:
            if name in self.version_state["full_tensors"]:
                raise TensorAlreadyExistsError(name)
            meta.add_group(name)
            name, _ = posixpath.split(name)
        return self[fullname]

    @hub_reporter.record_call
    def create_group(self, name: str, exist_ok=False) -> "Dataset":
        """Creates a tensor group. Intermediate groups in the path are also created.

        Args:
            name: The name of the group to create.
            exist_ok: If True, the group is created if it does not exist. If False, an error is raised if the group already exists.

        Returns:
            The created group.

        Raises:
            TensorGroupAlreadyExistsError: If the group already exists and exist_ok is False.

        Examples:

            ```
            ds.create_group("images")
            ds['images'].create_tensor("cats")
            ```

                ds.create_groups("images/jpg/cats")
                ds["images"].create_tensor("png")
                ds["images/jpg"].create_group("dogs")
        """
        if not self._is_root():
            return self.root.create_group(
                posixpath.join(self.group_index, name), exist_ok=exist_ok
            )
        name = filter_name(name)
        if name in self._groups:
            if not exist_ok:
                raise TensorGroupAlreadyExistsError(name)
            return self[name]
        return self._create_group(name)

    def rechunk(
        self,
        tensors: Optional[Union[str, List[str]]] = None,
        num_workers: int = 0,
        scheduler: str = "threaded",
        progressbar: bool = True,
    ):
        """Rewrites the underlying chunks to make their sizes optimal.
        This is usually needed in cases where a lot of updates have been made to the data.

        Args:
            tensors (str, List[str], Optional): Name/names of the tensors to rechunk.
                If None, all tensors in the dataset are rechunked.
            num_workers (int): The number of workers to use for rechunking. Defaults to 0. When set to 0, it will always use serial processing, irrespective of the scheduler.
            scheduler (str): The scheduler to be used for rechunking. Supported values include: 'serial', 'threaded', 'processed' and 'ray'.
                Defaults to 'threaded'.
            progressbar (bool): Displays a progress bar if True (default).
        """

        if tensors is None:
            tensors = list(self.tensors)
        elif isinstance(tensors, str):
            tensors = [tensors]

        # identity function that rechunks
        @hub.compute
        def rechunking(sample_in, samples_out):
            for tensor in tensors:
                samples_out[tensor].append(sample_in[tensor])

        rechunking().eval(
            self,
            num_workers=num_workers,
            scheduler=scheduler,
            progressbar=progressbar,
            skip_ok=True,
        )

    # the below methods are used by cloudpickle dumps
    def __origin__(self):
        return None

    def __values__(self):
        return None

    def __type__(self):
        return None

    def __union_params__(self):
        return None

    def __tuple_params__(self):
        return None

    def __result__(self):
        return None

    def __args__(self):
        return None

    def __bool__(self):
        return True

    def extend(self, samples: Dict[str, Any], skip_ok: bool = False):
        """Appends multiple rows of samples to mutliple tensors at once. This method expects all tensors being updated to be of the same length.
        Args:
            samples (Dict[str, Any]): Dictionary with tensor names as keys and samples as values.
            skip_ok (bool): Skip tensors not in `samples` if set to True.
        Raises:
            KeyError: If any tensor in the dataset is not a key in `samples` and `skip_ok` is False.
            TensorDoesNotExistError: If tensor in `samples` does not exist.
            ValueError: If all tensors being updated are not of the same length.
            NotImplementedError: If an error occurs while writing tiles.
            Exception: Error while attempting to rollback appends.
        """
        if isinstance(samples, Dataset):
            samples = samples.tensors
        if not samples:
            return
        n = len(samples[next(iter(samples.keys()))])
        for v in samples.values():
            if len(v) != n:
                sizes = {k: len(v) for (k, v) in samples.items()}
                raise ValueError(
                    f"Incoming samples are not of equal lengths. Incoming sample sizes: {sizes}"
                )
        [f() for f in list(self._update_hooks.values())]
        for i in range(n):
            self.append({k: v[i] for k, v in samples.items()})

    @invalid_view_op
    def append(self, sample: Dict[str, Any], skip_ok: bool = False):
        """Append samples to mutliple tensors at once. This method expects all tensors being updated to be of the same length.
        Args:
            sample (dict): Dictionary with tensor names as keys and samples as values.
            skip_ok (bool): Skip tensors not in `sample` if set to True.
        Raises:
            KeyError: If any tensor in the dataset is not a key in `sample` and `skip_ok` is False.
            TensorDoesNotExistError: If tensor in `sample` does not exist.
            ValueError: If all tensors being updated are not of the same length.
            NotImplementedError: If an error occurs while writing tiles.
            Exception: Error while attempting to rollback appends.
        """
        if isinstance(sample, Dataset):
            sample = sample.tensors
        if not skip_ok:
            for k in self.tensors:
                if k not in sample:
                    raise KeyError(
                        f"Required tensor not provided: {k}. Use ds.append(sample, skip_ok=True) to skip tensors."
                    )
        for k in sample:
            if k not in self._tensors():
                raise TensorDoesNotExistError(k)
        if len(set(map(len, (self[k] for k in sample)))) != 1:
            raise ValueError(
                "When appending using Dataset.append, all tensors are expected to have the same length."
            )
        [f() for f in list(self._update_hooks.values())]
        tensors_appended = []
        with self:
            for k, v in sample.items():
                try:
                    tensor = self[k]
                    enc = tensor.chunk_engine.chunk_id_encoder
                    num_chunks = enc.num_chunks
                    tensor.append(v)
                    tensors_appended.append(k)
                except Exception as e:
                    new_num_chunks = enc.num_chunks
                    num_chunks_added = new_num_chunks - num_chunks
                    if num_chunks_added > 1:
                        # This is unlikely to happen, i.e the sample passed the validation
                        # steps and tiling but some error occured while writing tiles to chunks
                        raise NotImplementedError(
                            "Unable to recover from error while writing tiles."
                        ) from e
                    elif num_chunks_added == 1:
                        enc._encoded = enc._encoded[:-1]
                    for k in tensors_appended:
                        try:
                            self[k].pop()
                        except Exception as e2:
                            raise Exception(
                                "Error while attepting to rollback appends"
                            ) from e2
                    raise e

    def _view_hash(self) -> str:
        """Generates a unique hash for a filtered dataset view."""
        return hash_inputs(
            self.path,
            *[e.value for e in self.index.values],
            self.pending_commit_id,
            getattr(self, "_query", None),
        )

    def _get_view_info(
        self,
        id: Optional[str] = None,
        message: Optional[str] = None,
        copy: bool = False,
    ):
        if self._view_invalid:
            raise DatasetViewSavingError(
                "This view cannot be saved as new changes were made at HEAD node after creation of this query view."
            )
        commit_id = self.commit_id
        if self.has_head_changes:
            if self._new_view_base_commit:
                commit_id = self._view_base_commit
            else:
                if self._view_base:
                    self._waiting_for_view_base_commit = True
                    uid = self._view_id
                    if uid not in self._update_hooks:

                        def update_hook():
                            self._view_invalid = True
                            self._waiting_for_view_base_commit = False
                            del self._view_base._update_hooks[uid]
                            del self._view_base._commit_hooks[uid]

                        def commit_hook():
                            self._waiting_for_view_base_commit = False
                            self._new_view_base_commit = self._view_base.commit_id
                            del self._view_base._update_hooks[uid]
                            del self._view_base._commit_hooks[uid]

                        self._view_base._update_hooks[uid] = update_hook
                        self._view_base._commit_hooks[uid] = commit_hook

                raise DatasetViewSavingError(
                    "HEAD node has uncommitted changes. Commit them before saving views."
                )
        tm = getattr(self, "_created_at", time())
        id = self._view_hash() if id is None else id
        info = {
            "id": id,
            "virtual-datasource": not copy,
            "source-dataset": self.path,
            "source-dataset-version": commit_id,
            "created_at": tm,
        }
        if message is not None:
            info["message"] = message
        query = getattr(self, "_query", None)
        if query:
            info["query"] = query
            info["source-dataset-index"] = getattr(self, "_source_ds_idx", None)
        return info

    def _lock_queries_json(self):
        class _LockQueriesJson:
            def __enter__(self2):
                storage = self.base_storage
                self2.storage_read_only = storage.read_only
                if self._locked_out:
                    # Ignore storage level lock since we have file level lock
                    storage.read_only = False
                lock = Lock(storage, get_queries_lock_key())
                lock.acquire(timeout=10, force=True)
                self2.lock = lock

            def __exit__(self2, *_, **__):
                self2.lock.release()
                self.base_storage.read_only = self2.storage_read_only

        return _LockQueriesJson()

    def _write_queries_json(self, data: dict):
        read_only = self.base_storage.read_only
        self.base_storage.disable_readonly()
        try:
            self.base_storage[get_queries_key()] = json.dumps(data).encode("utf-8")
        finally:
            if read_only:
                self.base_storage.enable_readonly()

    def _append_to_queries_json(self, info: dict):
        with self._lock_queries_json():
            qjson = self._read_queries_json()
            idx = None
            for i in range(len(qjson)):
                if qjson[i]["id"] == info["id"]:
                    idx = i
                    break
            if idx is None:
                qjson.append(info)
            else:
                qjson[idx] = info
            self._write_queries_json(qjson)

    def _read_queries_json(self) -> list:
        try:
            return json.loads(self.base_storage[get_queries_key()].decode("utf-8"))
        except KeyError:
            return []

    def _read_view_info(self, id: str):
        for info in self._read_queries_json():
            if info["id"] == id:
                return info
        raise KeyError(f"View with id {id} not found.")

    def _write_vds(
        self,
        vds,
        info: dict,
        copy: Optional[bool] = False,
        num_workers: Optional[int] = 0,
        unlink=True,
    ):
        """Writes the indices of this view to a vds."""
        vds._allow_view_updates = True
        try:
            with vds:
                if copy:
                    self._copy(
                        vds,
                        num_workers=num_workers,
                        unlink=unlink,
                        create_vds_index_tensor=True,
                    )
                else:
                    vds.create_tensor(
                        "VDS_INDEX",
                        dtype="uint64",
                        create_shape_tensor=False,
                        create_id_tensor=False,
                        create_sample_info_tensor=False,
                    ).extend(list(self.index.values[0].indices(len(self))))
                    info["first-index-subscriptable"] = self.index.subscriptable_at(0)
                    if len(self.index) > 1:
                        info["sub-sample-index"] = Index(
                            self.index.values[1:]
                        ).to_json()
                vds.info.update(info)
        finally:
            try:
                delattr(vds, "_allow_view_updates")
            except AttributeError:  # Attribute already deleted by _copy()
                pass

    def _save_view_in_subdir(
        self, id: Optional[str], message: Optional[str], copy: bool, num_workers: int
    ):
        """Saves this view under ".queries" sub directory of same storage."""
        info = self._get_view_info(id, message, copy)
        hash = info["id"]
        path = f".queries/{hash}"
        vds = self._sub_ds(path, empty=True)
        self._write_vds(vds, info, copy, num_workers)
        self._append_to_queries_json(info)
        return vds

    def _save_view_in_user_queries_dataset(
        self,
        id: Optional[str],
        message: Optional[str],
        copy: bool,
        num_workers: int,
    ):
        """Saves this view under hub://username/queries
        Only applicable for views of hub datasets.
        """
        if len(self.index.values) > 1:
            raise NotImplementedError("Storing sub-sample slices is not supported yet.")

        username = jwt.decode(self.token, options={"verify_signature": False})["id"]

        info = self._get_view_info(id, message, copy)
        base = self._view_base or self
        org_id, ds_name = base.org_id, base.ds_name
        hash = f"[{org_id}][{ds_name}]{info['id']}"
        info["id"] = hash
        queries_ds_path = f"hub://{username}/queries"

        try:
            queries_ds = hub.load(
                queries_ds_path,
                verbose=False,
            )  # create if doesn't exist
        except PathNotEmptyException:
            hub.delete(queries_ds_path, force=True)
            queries_ds = hub.empty(queries_ds_path, verbose=False)
        except DatasetHandlerError:
            queries_ds = hub.empty(queries_ds_path, verbose=False)

        queries_ds._unlock()  # we don't need locking as no data will be added to this ds.

        path = f"hub://{username}/queries/{hash}"

        vds = hub.empty(path, overwrite=True)

        self._write_vds(vds, info, copy, num_workers)
        queries_ds._append_to_queries_json(info)

        return vds

    def _save_view_in_path(
        self,
        path: str,
        id: Optional[str],
        message: Optional[str],
        copy: bool,
        num_workers: int,
        **ds_args,
    ):
        """Saves this view at a given dataset path"""
        if os.path.abspath(path) == os.path.abspath(self.path):
            raise DatasetViewSavingError("Rewriting parent dataset is not allowed.")
        try:
            vds = hub.empty(path, **ds_args)
        except Exception as e:
            raise DatasetViewSavingError from e
        info = self._get_view_info(id, message, copy)
        self._write_vds(vds, info, copy, num_workers)
        return vds

    def save_view(
        self,
        message: Optional[str] = None,
        path: Optional[Union[str, pathlib.Path]] = None,
        id: Optional[str] = None,
        optimize: bool = False,
        num_workers: int = 0,
        **ds_args,
    ) -> str:
        """Saves a dataset view as a virtual dataset (VDS)

        Examples:
            ```
            # Save to specified path
            vds_path = ds[:10].save_view(path="views/first_10", id="first_10")
            # vds_path = views/first_10
            ```

                # Path unspecified
                vds_path = ds[:100].save_view(id="first_100", message="first 100 samples")
                # vds_path = path/to/dataset/.queries/first_100

            ```
            # Random id
            vds_path = ds[:100].save_view()
            # vds_path = "path/to/dataset/.queries/92f41922ed0471ec2d27690b7351fc96bea060e6c5ee22b14f7ffa5f291aa068"
            ```

            See `Dataset.get_view` to learn how to load views by id.
            These virtual datasets can also be loaded from their path like normal datasets.

        Args:
            message (Optional, str): Custom user message.
            path (Optional, str, pathlib.Path): - The VDS will be saved as a standalone dataset at the specified path.
                - If not specified, the VDS is saved under `.queries` subdirectory of the source dataset's storage.
                - If the user doesn't have write access to the source dataset and the source dataset is a hub cloud dataset, then the VDS is saved is saved under the user's hub account and can be accessed using `hub.load(f"hub://{username}/queries/{query_hash}")`.
            id (Optional, str): Unique id for this view. Random id will be generated if not specified.
            optimize (bool): Whether the view should be optimized by copying the required data. Defaults to False.
            num_workers (int): Number of workers to be used if `optimize` is True.
            ds_args (dict): Additional args for creating VDS when path is specified. (See documentation for `hub.dataset()`)

        Note:
            Specifying `path` makes the view external. External views cannot be accessed using the parent dataset's `Dataset.get_view`,
            `Dataset.load_view`, `Dataset.delete_view` methods. They have to be loaded using `hub.load(path)`.

        Returns:
            str: Path to the saved VDS.

        Raises:
            ReadOnlyModeError: When attempting to save a view inplace and the user doesn't have write access.
            DatasetViewSavingError: If HEAD node has uncommitted changes.
        """
        return self._save_view(
            path, id, message, optimize, num_workers, False, **ds_args
        )

    def _save_view(
        self,
        path: Optional[Union[str, pathlib.Path]] = None,
        id: Optional[str] = None,
        message: Optional[str] = None,
        optimize: bool = False,
        num_workers: int = 0,
        _ret_ds: bool = False,
        **ds_args,
    ) -> Union[str, Any]:
        """Saves a dataset view as a virtual dataset (VDS)

        Args:
            path (Optional, str, pathlib.Path): If specified, the VDS will saved as a standalone dataset at the specified path. If not,
                the VDS is saved under `.queries` subdirectory of the source dataset's storage. If the user doesn't have
                write access to the source dataset and the source dataset is a hub cloud dataset, then the VDS is saved
                is saved under the user's hub account and can be accessed using hub.load(f"hub://{username}/queries/{query_hash}").
            id (Optional, str): Unique id for this view.
            message (Optional, message): Custom user message.
            optimize (bool): Whether the view should be optimized by copying the required data. Default False.
            num_workers (int): Number of workers to be used if `optimize` is True.
            _ret_ds (bool): If True, the VDS is retured as such without converting it to a view. If False, the VDS path is returned.
                Default False.
            ds_args (dict): Additional args for creating VDS when path is specified. (See documentation for `hub.dataset()`)

        Returns:
            If _ret_ds is True, the VDS is returned, else path to the VDS is returned.

        Raises:
            ReadOnlyModeError: When attempting to save a view inplace and the user doesn't have write access.
            NotImplementedError: When attempting to save in-memory datasets.
        """

        path = convert_pathlib_to_string_if_needed(path)

        vds = None
        if path is None and hasattr(self, "_vds"):
            vds = self._vds
            vds_id = vds.info["id"]
            if id is not None and vds_id != id:
                vds = None
                warnings.warn(
                    f"This view is already saved with id '{vds_id}'. A copy of this view will be created with the provided id '{id}'"
                )
        if vds is None:
            if path is None:
                if isinstance(self, MemoryProvider):
                    raise NotImplementedError(
                        "Saving views inplace is not supported for in-memory datasets."
                    )
                if self.read_only and not (self._view_base or self)._locked_out:
                    if isinstance(self, hub.core.dataset.HubCloudDataset):
                        vds = self._save_view_in_user_queries_dataset(
                            id, message, optimize, num_workers
                        )
                    else:
                        raise ReadOnlyModeError(
                            "Cannot save view in read only dataset. Speicify a path to save the view in a different location."
                        )
                else:
                    vds = self._save_view_in_subdir(id, message, optimize, num_workers)
            else:
                vds = self._save_view_in_path(
                    path, id, message, optimize, num_workers, **ds_args
                )
        if _ret_ds:
            return vds
        return vds.path

    def _get_view(self, inherit_creds=True):
        """Returns a view for this VDS. Only works if this Dataset is a virtual dataset.

        Returns:
            A view of the source dataset based on the indices from VDS.

        Args:
            inherit_creds (bool): Whether to inherit creds from the parent dataset in which this vds is stored. Default True.

        Raises:
            Exception: If this is not a VDS.
        """

        try:
            commit_id = self.info["source-dataset-version"]
        except KeyError:
            raise Exception("Dataset._get_view() works only for virtual datasets.")
        ds = (
            self._parent_dataset
            if (inherit_creds and self._parent_dataset)
            else hub.load(self.info["source-dataset"], verbose=False)
        )
        try:
            orig_index = ds.index
            ds.index = Index()
            ds.checkout(commit_id)
            first_index_subscriptable = self.info.get("first-index-subscriptable", True)
            if first_index_subscriptable:
                index_entries = [
                    IndexEntry(self.VDS_INDEX.numpy().reshape(-1).tolist())
                ]
            else:
                index_entries = [IndexEntry(int(self.VDS_INDEX.numpy()))]
            sub_sample_index = self.info.get("sub-sample-index")
            if sub_sample_index:
                index_entries += Index.from_json(sub_sample_index).values
            ret = ds[Index(index_entries)]
            ret._vds = self
            return ret
        finally:
            ds.index = orig_index

    def _get_empty_vds(
        self,
        vds_path: Optional[Union[str, pathlib.Path]] = None,
        query: Optional[str] = None,
        **vds_args,
    ):
        """Returns an empty VDS with this dataset as the source dataset. Internal.

        Args:
            vds_path (Optional, str, pathlib.Path): If specified, the vds will be sved at this path. Else the vds will be saved under `.queries` subdirectory.
            query (Optional, str): Query string associated with this view.
            vds_args (dict): Additional args for creating vds when path is specified.

        Returns:
            Empty VDS with this dataset as the source dataset.
        """
        view = self[:0]
        vds_path = convert_pathlib_to_string_if_needed(vds_path)
        if query:
            view._query = query
        return view._save_view(vds_path, _ret_ds=True, **vds_args)

    @staticmethod
    def _get_queries_ds_from_user_account():
        username = get_user_name()
        if username == "public":
            return
        try:
            return hub.load(f"hub://{username}/queries", verbose=False)
        except DatasetHandlerError:
            return

    def _read_queries_json_from_user_account(self):
        queries_ds = Dataset._get_queries_ds_from_user_account()
        if not queries_ds:
            return [], None
        return (
            list(
                filter(
                    lambda x: x["source-dataset"] == self.path,
                    queries_ds._read_queries_json(),
                )
            ),
            queries_ds,
        )

    def get_views(self, commit_id: Optional[str] = None) -> List[ViewEntry]:
        """Returns list of views stored in this Dataset.

        Args:
            commit_id (str, optional): - Commit from which views should be returned.
                - If not specified, views from current commit is returned.
                - If not specified, views from the currently checked out commit will be returned.

        Returns:
            List of `hub.core.dataset.view_entry.ViewEntry` instances.
        """
        commit_id = commit_id or self.commit_id
        queries = self._read_queries_json()
        f = lambda x: x["source-dataset-version"] == commit_id
        ret = map(
            partial(ViewEntry, dataset=self),
            filter(f, queries),
        )

        if self.path.startswith("hub://"):
            queries, qds = self._read_queries_json_from_user_account()
            if queries:
                ret = chain(
                    ret,
                    map(
                        partial(ViewEntry, dataset=qds, external=True),
                        filter(f, queries),
                    ),
                )
        return list(ret)

    def get_view(self, id: str) -> ViewEntry:
        """Returns the dataset view corresponding to `id`

        Examples:
            ```
            # save view
            ds[:100].save_view(id="first_100")

            # load view
            first_100 = ds.get_view("first_100").load()

            # 100
            print(len(first_100))
            ```
            See `Dataset.save_view` to learn more about saving views.

        Args:
            id (str): id of required view.

        Returns:
            `hub.core.dataset.view_entry.ViewEntry`

        Raises:
            KeyError: If no such view exists.
        """
        queries = self._read_queries_json()
        for q in queries:
            if q["id"] == id:
                return ViewEntry(q, self)
        if self.path.startswith("hub://"):
            queries, qds = self._read_queries_json_from_user_account()
            for q in queries:
                if q["id"] == f"[{self.org_id}][{self.ds_name}]{id}":
                    return ViewEntry(q, qds, True)
        raise KeyError(f"No view with id {id} found in the dataset.")

    def load_view(
        self,
        id: str,
        optimize: Optional[bool] = False,
        progressbar: Optional[bool] = True,
    ):
        """Loads the view and returns the `hub.Dataset` by id. Equivalent to ds.get_view(id).load().

        Args:
            id (str): id of the view to be loaded.
            optimize (bool): If True, the view is optimized before loading.
            progressbar (bool): Whether to use progressbar for optimization. Only applicable of optimize=True. Defaults to True.

        Returns:
            Dataset: The loaded view.

        Raises:
            KeyError: if view with given id does not exist.
        """
        if optimize:
            return self.get_view(id).optimize(progressbar=progressbar).load()
        return self.get_view(id).load()

    def delete_view(self, id: str):
        """Deletes the view with given view id

        Args:
            id (str): Id of the view to delete

        Raises:
            KeyError: if view with given id does not exist.
        """
        try:
            with self._lock_queries_json():
                qjson = self._read_queries_json()
                for i, q in enumerate(qjson):
                    if q["id"] == id:
                        qjson.pop(i)
                        self.base_storage.subdir(
                            ".queries/" + (q.get("path") or q["id"])
                        ).clear()
                        self._write_queries_json(qjson)
                        return
        except Exception:
            pass
        if self.path.startswith("hub://"):
            qds = Dataset._get_queries_ds_from_user_account()
            if qds:
                with qds._lock_queries_json():
                    qjson = qds._read_queries_json()
                    for i, q in enumerate(qjson):
                        if (
                            q["source-dataset"] == self.path
                            and q["id"] == f"[{self.org_id}][{self.ds_name}]{id}"
                        ):
                            qjson.pop(i)
                            qds.base_storage.subdir(
                                ".queries/" + (q.get("path") or q["id"])
                            ).clear()
                            qds._write_queries_json(qjson)
                            return
        raise KeyError(f"No view with id {id} found in the dataset.")

    def _sub_ds(
        self,
        path,
        empty=False,
        memory_cache_size: int = DEFAULT_MEMORY_CACHE_SIZE,
        local_cache_size: int = DEFAULT_LOCAL_CACHE_SIZE,
        verbose=True,
    ):
        """Loads a nested dataset. Internal.
        Note: Virtual datasets are returned as such, they are not converted to views.

        Args:
            path (str): Path to sub directory
            empty (bool): If True, all contents of the sub directory is cleared before initializing the sub dataset.
            memory_cache_size (int): Memory cache size for the sub dataset.
            local_cache_size (int): Local storage cache size for the sub dataset.
            verbose (bool): If True, logs will be printed. Defaults to True.

        Returns:
            Sub dataset
        """
        sub_storage = self.base_storage.subdir(path)

        if empty:
            sub_storage.clear()

        if self.path.startswith("hub://"):
            path = posixpath.join(self.path, path)
            cls = hub.core.dataset.HubCloudDataset
        else:
            path = sub_storage.root
            cls = hub.core.dataset.Dataset

        ret = cls(
            generate_chain(
                sub_storage,
                memory_cache_size * MB,
                local_cache_size * MB,
            ),
            path=path,
            token=self._token,
            verbose=verbose,
        )
        ret._parent_dataset = self
        return ret

    def _link_tensors(
        self,
        src: str,
        dest: str,
        append_f: str,
        update_f: Optional[str] = None,
        flatten_sequence: Optional[bool] = None,
    ):
        """Internal. Links a source tensor to a destination tensor. Appends / updates made to the source tensor will be reflected in the destination tensor.

        Args:
            src (str): Name of the source tensor.
            dest (str): Name of the destination tensor.
            append_f (str): Name of the linked tensor transform to be used for appending items to the destination tensor. This transform should be defined in `hub.core.tensor_link` module.
            update_f (str): Name of the linked tensor transform to be used for updating items in the destination tensor. This transform should be defined in `hub.core.tensor_link` module.
            flatten_sequence (bool, Optional): Whether appends and updates should be done per item or per sequence if the source tensor is a sequence tensor.

        Raises:
            TensorDoesNotExistError: If source or destination tensors do not exist in this dataset.
            ValueError: If source tensor is a sequence tensor and `flatten_sequence` argument is not specified.
        """
        assert self._is_root()
        tensors = self._tensors()
        if src not in tensors:
            raise TensorDoesNotExistError(src)
        if dest not in tensors:
            raise TensorDoesNotExistError(dest)
        src_tensor = self[src]
        dest_key = self.version_state["tensor_names"][dest]
        if flatten_sequence is None:
            if src_tensor.is_sequence:
                raise ValueError(
                    "`flatten_sequence` arg must be specified when linking a sequence tensor."
                )
            flatten_sequence = False
        src_tensor.meta.add_link(dest_key, append_f, update_f, flatten_sequence)
        self.storage.maybe_flush()

    def _resolve_tensor_list(self, keys: List[str]) -> List[str]:
        ret = []
        for k in keys:
            fullpath = posixpath.join(self.group_index, k)
            if (
                self.version_state["tensor_names"].get(fullpath)
                in self.version_state["full_tensors"]
            ):
                ret.append(k)
            else:
                if fullpath[-1] != "/":
                    fullpath = fullpath + "/"
                hidden = self.meta.hidden_tensors
                ret += filter(
                    lambda t: t.startswith(fullpath) and t not in hidden,
                    self.version_state["tensor_names"],
                )
        return ret

    def _copy(
        self,
        dest: Union[str, pathlib.Path],
        tensors: Optional[List[str]] = None,
        overwrite: bool = False,
        creds=None,
        token=None,
        num_workers: int = 0,
        scheduler="threaded",
        progressbar=True,
        public: bool = False,
        unlink: bool = False,
        create_vds_index_tensor: bool = False,
    ):
        """Copies this dataset or dataset view to `dest`. Version control history is not included.

        Args:
            dest (str, pathlib.Path): Destination dataset or path to copy to. If a Dataset instance is provided, it is expected to be empty.
            tensors (List[str], optional): Names of tensors (and groups) to be copied. If not specified all tensors are copied.
            overwrite (bool): If True and a dataset exists at `destination`, it will be overwritten. Defaults to False.
            creds (dict, Optional): creds required to create / overwrite datasets at `dest`.
            token (str, Optional): token used to for fetching credentials to `dest`.
            num_workers (int): The number of workers to use for copying. Defaults to 0. When set to 0, it will always use serial processing, irrespective of the scheduler.
            scheduler (str): The scheduler to be used for copying. Supported values include: 'serial', 'threaded', 'processed' and 'ray'.
                Defaults to 'threaded'.
            progressbar (bool): Displays a progress bar if True (default).
            public (bool): Defines if the dataset will have public access. Applicable only if Hub cloud storage is used and a new Dataset is being created. Defaults to False.
            unlink (bool): Whether to copy the data from source for linked tensors. Does not apply for linked video tensors.
            create_vds_index_tensor (bool): If True, a hidden tensor called "VDS_INDEX" is created which contains the sample indices in the source view.

        Returns:
            Dataset: New dataset object.

        Raises:
            DatasetHandlerError: If a dataset already exists at destination path and overwrite is False.
        """
        if isinstance(dest, str):
            path = dest
        else:
            path = dest.path

        report_params = {
            "Tensors": tensors,
            "Overwrite": overwrite,
            "Num_Workers": num_workers,
            "Scheduler": scheduler,
            "Progressbar": progressbar,
            "Public": public,
        }

        if path.startswith("hub://"):
            report_params["Dest"] = path
        feature_report_path(self.path, "copy", report_params)

        dest_ds = hub.api.dataset.dataset._like(
            dest,
            self,
            tensors=tensors,
            creds=creds,
            token=token,
            overwrite=overwrite,
            public=public,
            unlink=[
                t
                for t in self.tensors
                if (
                    self.tensors[t].base_htype != "video"
                    or hub.constants._UNLINK_VIDEOS
                )
            ]
            if unlink
            else False,
        )

        if not self.index.subscriptable_at(0):
            old_first_index = self.index.values[0]
            new_first_index = IndexEntry(
                slice(old_first_index.value, old_first_index.value + 1)
            )
            self.index.values[0] = new_first_index
            reset_index = True
        else:
            reset_index = False
        try:
            for tensor in dest_ds.tensors:
                src = self[tensor]
                copy_f = (
                    (
                        _copy_tensor_unlinked_partial_sample
                        if len(self.index) > 1
                        else _copy_tensor_unlinked_full_sample
                    )
                    if unlink
                    and src.is_link
                    and (src.base_htype != "video" or hub.constants._UNLINK_VIDEOS)
                    else _copy_tensor
                )
                if progressbar:
                    sys.stderr.write(f"Copying tensor: {tensor}.\n")
                hub.compute(copy_f, name="tensor copy transform")(
                    tensor_name=tensor
                ).eval(
                    self,
                    dest_ds,
                    num_workers=num_workers,
                    scheduler=scheduler,
                    progressbar=progressbar,
                    skip_ok=True,
                    check_lengths=False,
                )

            dest_ds.flush()
            if create_vds_index_tensor:
                with dest_ds:
                    try:
                        dest_ds._allow_view_updates = True
                        dest_ds.create_tensor(
                            "VDS_INDEX",
                            dtype=np.uint64,
                            hidden=True,
                            create_shape_tensor=False,
                            create_id_tensor=False,
                            create_sample_info_tensor=False,
                        )
                        dest_ds.VDS_INDEX.extend(list(self.sample_indices))
                    finally:
                        delattr(dest_ds, "_allow_view_updates")
        finally:
            if reset_index:
                dest_ds.meta.default_index = Index([IndexEntry(0)]).to_json()
                dest_ds.meta.is_dirty = True
                dest_ds.flush()
                dest_ds = dest_ds[0]
                self.index.values[0] = old_first_index
        return dest_ds

    def copy(
        self,
        dest: Union[str, pathlib.Path],
        tensors: Optional[List[str]] = None,
        overwrite: bool = False,
        creds=None,
        token=None,
        num_workers: int = 0,
        scheduler="threaded",
        progressbar=True,
        public: bool = False,
    ):
        """Copies this dataset or dataset view to `dest`. Version control history is not included.

        Args:
            dest (str, pathlib.Path): Destination dataset or path to copy to. If a Dataset instance is provided, it is expected to be empty.
            tensors (List[str], optional): Names of tensors (and groups) to be copied. If not specified all tensors are copied.
            overwrite (bool): If True and a dataset exists at `destination`, it will be overwritten. Defaults to False.
            creds (dict, Optional): creds required to create / overwrite datasets at `dest`.
            token (str, Optional): token used to for fetching credentials to `dest`.
            num_workers (int): The number of workers to use for copying. Defaults to 0. When set to 0, it will always use serial processing, irrespective of the scheduler.
            scheduler (str): The scheduler to be used for copying. Supported values include: 'serial', 'threaded', 'processed' and 'ray'.
                Defaults to 'threaded'.
            progressbar (bool): Displays a progress bar if True (default).
            public (bool): Defines if the dataset will have public access. Applicable only if Hub cloud storage is used and a new Dataset is being created. Defaults to False.

        Returns:
            Dataset: New dataset object.

        Raises:
            DatasetHandlerError: If a dataset already exists at destination path and overwrite is False.
        """
        return self._copy(
            dest,
            tensors,
            overwrite,
            creds,
            token,
            num_workers,
            scheduler,
            progressbar,
            public,
        )

    @invalid_view_op
    def reset(self):
        """Resets the uncommitted changes present in the branch.

        Note:
            - The uncommitted data is deleted from underlying storage, this is not a reversible operation.
        """
        storage, version_state = self.storage, self.version_state
        if version_state["commit_node"].children:
            print("You are not at the head node of the branch, cannot reset.")
            return
        if not self.has_head_changes:
            print("There are no uncommitted changes on this branch.")
            return

        # delete metas first
        self._delete_metas()

        if self.commit_id is None:
            storage.clear()
            self._populate_meta()
        else:
            prefix = "/".join(("versions", self.pending_commit_id))
            storage.clear(prefix=prefix)
            copy_metas(self.commit_id, self.pending_commit_id, storage, version_state)
            create_commit_chunk_sets(self.commit_id, storage, version_state)
        load_meta(self)
        self._info = None
        self._ds_diff = None

    def _delete_metas(self):
        """Deletes all metas in the dataset."""
        commit_id = self.pending_commit_id
        meta_keys = [get_dataset_meta_key(commit_id)]
        meta_keys.append(get_dataset_diff_key(commit_id))
        meta_keys.append(get_dataset_info_key(commit_id))

        for tensor in self.tensors:
            meta_keys.append(get_tensor_meta_key(commit_id, tensor))
            meta_keys.append(get_tensor_tile_encoder_key(commit_id, tensor))
            meta_keys.append(get_tensor_info_key(commit_id, tensor))
            meta_keys.append(get_tensor_commit_chunk_set_key(commit_id, tensor))
            meta_keys.append(get_tensor_commit_diff_key(commit_id, tensor))
            meta_keys.append(get_chunk_id_encoder_key(commit_id, tensor))
            meta_keys.append(get_sequence_encoder_key(commit_id, tensor))

        for key in meta_keys:
            try:
                del self.storage[key]
            except KeyError:
                pass

    def add_creds_key(self, creds_key: str, managed: bool = False):
        """Adds a new creds key to the dataset. These keys are used for tensors that are linked to external data.

        Examples:
            ```
            # create/load a dataset
            ds = hub.dataset("path/to/dataset")

            # add a new creds key
            ds.add_creds_key("my_s3_key")
            ```

        Args:
            creds_key (str): The key to be added.
            managed (bool): If True, the creds corresponding to the key will be fetched from activeloop platform.
                Note, this is only applicable for datasets that are connected to activeloop platform.
                Defaults to False.

        Raises:
            ValueError: If the dataset is not connected to activeloop platform.
        """
        if managed:
            raise ValueError(
                "Managed creds are not supported for datasets that are not connected to activeloop platform."
            )
        self.link_creds.add_creds_key(creds_key)
        save_link_creds(self.link_creds, self.storage)

    def populate_creds(self, creds_key: str, creds: dict):
        """Populates the creds key added in add_creds_key with the given creds. These creds are used to fetch the external data.
        This needs to be done everytime the dataset is reloaded for datasets that contain links to external data.

        Examples:
            ```
            # create/load a dataset
            ds = hub.dataset("path/to/dataset")

            # add a new creds key
            ds.add_creds_key("my_s3_key")

            # populate the creds
            ds.populate_creds("my_s3_key", {"aws_access_key_id": "my_access_key", "aws_secret_access_key": "my_secret_key"})
            ```

        """
        self.link_creds.populate_creds(creds_key, creds)

    def update_creds_key(self, old_creds_key: str, new_creds_key: str):
        """Replaces the old creds key with the new creds key. This is used to replace the creds key used for external data."""
        replaced_index = self.link_creds.replace_creds(old_creds_key, new_creds_key)
        save_link_creds(self.link_creds, self.storage, replaced_index=replaced_index)

    def change_creds_management(self, creds_key: str, managed: bool):
        """Changes the management status of the creds key.

        Args:
            creds_key (str): The key whose management status is to be changed.
            managed (bool): The target management status. If True, the creds corresponding to the key will be fetched from activeloop platform.

        Raises:
            ValueError: If the dataset is not connected to activeloop platform.
            KeyError: If the creds key is not present in the dataset.

        Examples:
            ```
            # create/load a dataset
            ds = hub.dataset("path/to/dataset")

            # add a new creds key
            ds.add_creds_key("my_s3_key")

            # Populate the name added with creds dictionary
            # These creds are only present temporarily and will have to be repopulated on every reload
            ds.populate_creds("my_s3_key", {})

            # Change the management status of the key to True. Before doing this, ensure that the creds have been created on activeloop platform
            # Now, this key will no longer use the credentials populated in the previous step but will instead fetch them from activeloop platform
            # These creds don't have to be populated again on every reload and will be fetched every time the dataset is loaded
            ds.change_creds_management("my_s3_key", True)
            ```
        """
        raise ValueError(
            "Managed creds are not supported for datasets that are not connected to activeloop platform."
        )

    def get_creds_keys(self) -> List[str]:
        """Returns the list of creds keys added to the dataset. These are used to fetch external data in linked tensors"""
        return self.link_creds.creds_keys

    def visualize(
        self, width: Union[int, str, None] = None, height: Union[int, str, None] = None
    ):
        """
        Visualizes the dataset in the Jupyter notebook.

        Args:
            width: Union[int, str, None] Optional width of the visualizer canvas.
            height: Union[int, str, None] Optional height of the visualizer canvas.

        Raises:
            Exception: If a dataset is not hub cloud dataset and the visualization happens in colab.
        """
        from hub.visualizer import visualize

        hub_reporter.feature_report(feature_name="visualize", parameters={})
        if is_colab():
            raise Exception("Cannot visualize non hub cloud dataset in Colab.")
        else:
            visualize(self.storage, width=width, height=height)

    def __contains__(self, tensor: str):
        return tensor in self.tensors

    def _optimize_saved_view(
        self, id: str, external=False, unlink=True, progressbar=True
    ):
        with self._lock_queries_json():
            qjson = self._read_queries_json()
            idx = -1
            for i in range(len(qjson)):
                if qjson[i]["id"] == id:
                    idx = i
                    break
            if idx == -1:
                raise KeyError(f"View with id {id} not found.")
            info = qjson[i]
            if not info["virtual-datasource"]:
                # Already optimized
                return info
            path = info.get("path", info["id"])
            vds = self._sub_ds(".queries/" + path, verbose=False)
            view = vds._get_view(not external)
            new_path = path + "_OPTIMIZED"
            optimized = self._sub_ds(".queries/" + new_path, empty=True, verbose=False)
            view._copy(
                optimized,
                overwrite=True,
                unlink=unlink,
                create_vds_index_tensor=True,
                progressbar=progressbar,
            )
            optimized.info.update(vds.info.__getstate__())
            optimized.info["virtual-datasource"] = False
            optimized.info["path"] = new_path
            optimized.flush()
            info["virtual-datasource"] = False
            info["path"] = new_path
            self._write_queries_json(qjson)
        vds.base_storage.disable_readonly()
        try:
            vds.base_storage.clear()
        except Exception as e:
            warnings.warn(
                f"Error while deleting old view after writing optimized version: {e}"
            )
        return info

    def _sample_indices(self, maxlen: int):
        vds_index = self._tensors(include_hidden=True).get("VDS_INDEX")
        if vds_index:
            return vds_index.numpy().reshape(-1).tolist()
        return self.index.values[0].indices(maxlen)

    @property
    def sample_indices(self):
        return self._sample_indices(min(t.num_samples for t in self.tensors.values()))

    def _enable_padding(self):
        self._pad_tensors = True

    def _disable_padding(self):
        self._pad_tensors = False

<<<<<<< HEAD
    @invalid_view_op
    def pop(self, index: Optional[int] = None):
        """
        Removes a sample from all the tensors of the dataset.
        For any tensor if the index >= len(tensor), the sample won't be popped from it.

        Args:
            index (int, optional): The index of the sample to be removed. If it is None, the index becomes the length of the longest tensor - 1.

        Raises:
            IndexError: If the index is out of range.
        """
        if index is None:
            index = -1
            for tensor in self.tensors.values():
                index = max(index, tensor.num_samples - 1)
            if index == -1:
                return
        elif index < 0:
            raise IndexError("Pop only supports indexes >= 0")

        for tensor in self.tensors.values():
            if tensor.num_samples > index:
                tensor.pop(index)
=======
    @property
    def is_view(self) -> bool:
        return (
            not self.index.is_trivial()
            or hasattr(self, "_vds")
            or hasattr(self, "_view_entry")
        )
>>>>>>> cfb98180


def _copy_tensor(sample_in, sample_out, tensor_name):
    sample_out[tensor_name].append(sample_in[tensor_name])


def _copy_tensor_unlinked_full_sample(sample_in, sample_out, tensor_name):
    sample_out[tensor_name].append(
        sample_in[tensor_name].chunk_engine.get_hub_read_sample(
            sample_in.index.values[0].value
        )
    )


def _copy_tensor_unlinked_partial_sample(sample_in, sample_out, tensor_name):
    sample_out[tensor_name].append(sample_in[tensor_name].numpy())<|MERGE_RESOLUTION|>--- conflicted
+++ resolved
@@ -3104,7 +3104,6 @@
     def _disable_padding(self):
         self._pad_tensors = False
 
-<<<<<<< HEAD
     @invalid_view_op
     def pop(self, index: Optional[int] = None):
         """
@@ -3129,7 +3128,7 @@
         for tensor in self.tensors.values():
             if tensor.num_samples > index:
                 tensor.pop(index)
-=======
+
     @property
     def is_view(self) -> bool:
         return (
@@ -3137,7 +3136,6 @@
             or hasattr(self, "_vds")
             or hasattr(self, "_view_entry")
         )
->>>>>>> cfb98180
 
 
 def _copy_tensor(sample_in, sample_out, tensor_name):
