import pickle
import posixpath
import warnings
from typing import Any, Callable, Dict, List, Optional, Sequence, Tuple, Union

import hub
import numpy as np
from hub.api.info import load_info
from hub.client.log import logger
from hub.constants import FIRST_COMMIT_ID
from hub.core.fast_forwarding import ffw_dataset_meta
from hub.core.index import Index
from hub.core.lock import lock, unlock
from hub.core.meta.dataset_meta import DatasetMeta
from hub.core.storage import LRUCache, S3Provider
from hub.core.tensor import Tensor, create_tensor
from hub.core.version_control.commit_node import CommitNode  # type: ignore
from hub.htype import DEFAULT_HTYPE, HTYPE_CONFIGURATIONS, UNSPECIFIED
from hub.integrations import dataset_to_tensorflow
from hub.util.bugout_reporter import hub_reporter
from hub.util.exceptions import (
    CouldNotCreateNewDatasetException,
    InvalidKeyTypeError,
    InvalidTensorGroupNameError,
    InvalidTensorNameError,
    LockedException,
    MemoryDatasetCanNotBePickledError,
    PathNotEmptyException,
    TensorAlreadyExistsError,
    TensorDoesNotExistError,
    TensorGroupAlreadyExistsError,
)
from hub.util.keys import (
    dataset_exists,
    get_dataset_info_key,
    get_dataset_meta_key,
    get_version_control_info_key,
    tensor_exists,
)
from hub.util.path import get_path_from_storage
from hub.util.remove_cache import get_base_storage
from hub.util.version_control import auto_checkout, checkout, commit, load_meta
from tqdm import tqdm  # type: ignore


class Dataset:
    def __init__(
        self,
        storage: LRUCache,
        index: Optional[Index] = None,
        group_index: str = "",
        read_only: bool = False,
        public: Optional[bool] = False,
        token: Optional[str] = None,
        verbose: bool = True,
        version_state: Optional[Dict[str, Any]] = None,
        path: Optional[str] = None,
        **kwargs,
    ):
        """Initializes a new or existing dataset.

        Args:
            storage (LRUCache): The storage provider used to access the dataset.
            index (Index, optional): The Index object restricting the view of this dataset's tensors.
            group_index (str): Name of the group this dataset instance represents.
            read_only (bool): Opens dataset in read only mode if this is passed as True. Defaults to False.
                Datasets stored on Hub cloud that your account does not have write access to will automatically open in read mode.
            public (bool, optional): Applied only if storage is Hub cloud storage and a new Dataset is being created. Defines if the dataset will have public access.
            token (str, optional): Activeloop token, used for fetching credentials for Hub datasets. This is optional, tokens are normally autogenerated.
            verbose (bool): If True, logs will be printed. Defaults to True.
            version_state (Dict[str, Any], optional): The version state of the dataset, includes commit_id, commit_node, branch, branch_commit_map and commit_node_map.
            **kwargs: Passing subclass variables through without errors.
            path: The path to the dataset.


        Raises:
            ValueError: If an existing local path is given, it must be a directory.
            ImproperDatasetInitialization: Exactly one argument out of 'path' and 'storage' needs to be specified.
                This is raised if none of them are specified or more than one are specifed.
            InvalidHubPathException: If a Hub cloud path (path starting with hub://) is specified and it isn't of the form hub://username/datasetname.
            AuthorizationException: If a Hub cloud path (path starting with hub://) is specified and the user doesn't have access to the dataset.
            PathNotEmptyException: If the path to the dataset doesn't contain a Hub dataset and is also not empty.
        """
        # uniquely identifies dataset
        self.path = path or get_path_from_storage(storage)
        self.storage = storage
        self._read_only = read_only
        base_storage = get_base_storage(storage)
        if (
            not read_only and index is None and isinstance(base_storage, S3Provider)
        ):  # Dataset locking only for S3 datasets
            try:
                lock(base_storage, callback=lambda: self._lock_lost_handler)
            except LockedException:
                self.read_only = True
                warnings.warn(
                    "Opening dataset in read only mode as another machine has locked it for writing."
                )

        self.index: Index = index or Index()
        self.group_index = group_index
        self._token = token
        self.public = public
        self.verbose = verbose
        self.version_state: Dict[str, Any] = version_state or {}
        self._info = None
        self._set_derived_attributes()

    def _lock_lost_handler(self):
        """This is called when lock is acquired but lost later on due to slow update."""
        self.read_only = True
        warnings.warn(
            "Unable to update dataset lock as another machine has locked it for writing. Switching to read only mode."
        )

    def __enter__(self):
        self.storage.autoflush = False
        return self

    def __exit__(self, exc_type, exc_val, exc_tb):
        self.storage.autoflush = True
        self.flush()

    @property
    def num_samples(self) -> int:
        """Returns the length of the smallest tensor.
        Ignores any applied indexing and returns the total length.
        """
        return min(map(len, self.version_state["full_tensors"].values()), default=0)

    @property
    def meta(self) -> DatasetMeta:
        """Returns the metadata of the dataset."""
        return self.version_state["meta"]

    def __len__(self):
        """Returns the length of the smallest tensor"""
        tensor_lengths = [len(tensor) for tensor in self.tensors.values()]
        return min(tensor_lengths, default=0)

    def __getstate__(self) -> Dict[str, Any]:
        """Returns a dict that can be pickled and used to restore this dataset.

        Note:
            Pickling a dataset does not copy the dataset, it only saves attributes that can be used to restore the dataset.
            If you pickle a local dataset and try to access it on a machine that does not have the data present, the dataset will not work.
        """
        if self.path.startswith("mem://"):
            raise MemoryDatasetCanNotBePickledError
        return {
            "path": self.path,
            "_read_only": self.read_only,
            "index": self.index,
            "group_index": self.group_index,
            "public": self.public,
            "storage": self.storage,
            "_token": self.token,
            "verbose": self.verbose,
            "version_state": self.version_state,
        }

    def __setstate__(self, state: Dict[str, Any]):
        """Restores dataset from a pickled state.

        Args:
            state (dict): The pickled state used to restore the dataset.
        """
        self.__dict__.update(state)
        self._info = None
        self._set_derived_attributes()

    def __getitem__(
        self,
        item: Union[
            str, int, slice, List[int], Tuple[Union[int, slice, Tuple[int]]], Index
        ],
    ):
        if isinstance(item, str):
            fullpath = posixpath.join(self.group_index, item)
            tensor = self._get_tensor_from_root(fullpath)
            if tensor is not None:
                return tensor[self.index]
            elif self._has_group_in_root(fullpath):
                return self.__class__(
                    storage=self.storage,
                    index=self.index,
                    group_index=posixpath.join(self.group_index, item),
                    read_only=self.read_only,
                    token=self._token,
                    verbose=False,
                    version_state=self.version_state,
                    path=self.path,
                )
            elif "/" in item:
                splt = posixpath.split(item)
                return self[splt[0]][splt[1]]
            else:
                raise TensorDoesNotExistError(item)
        elif isinstance(item, (int, slice, list, tuple, Index)):
            return self.__class__(
                storage=self.storage,
                index=self.index[item],
                group_index=self.group_index,
                read_only=self.read_only,
                token=self._token,
                verbose=False,
                version_state=self.version_state,
                path=self.path,
            )
        else:
            raise InvalidKeyTypeError(item)

    @hub_reporter.record_call
    def create_tensor(
        self,
        name: str,
        htype: str = DEFAULT_HTYPE,
        dtype: Union[str, np.dtype] = UNSPECIFIED,
        sample_compression: str = UNSPECIFIED,
        chunk_compression: str = UNSPECIFIED,
        **kwargs,
    ):
        """Creates a new tensor in the dataset.

        Args:
            name (str): The name of the tensor to be created.
            htype (str): The class of data for the tensor.
                The defaults for other parameters are determined in terms of this value.
                For example, `htype="image"` would have `dtype` default to `uint8`.
                These defaults can be overridden by explicitly passing any of the other parameters to this function.
                May also modify the defaults for other parameters.
            dtype (str): Optionally override this tensor's `dtype`. All subsequent samples are required to have this `dtype`.
            sample_compression (str): All samples will be compressed in the provided format. If `None`, samples are uncompressed.
            chunk_compression (str): All chunks will be compressed in the provided format. If `None`, chunks are uncompressed.
            **kwargs: `htype` defaults can be overridden by passing any of the compatible parameters.
                To see all `htype`s and their correspondent arguments, check out `hub/htypes.py`.

        Returns:
            The new tensor, which can also be accessed by `self[name]`.

        Raises:
            TensorAlreadyExistsError: Duplicate tensors are not allowed.
            TensorGroupAlreadyExistsError: Duplicate tensor groups are not allowed.
            InvalidTensorNameError: If `name` is in dataset attributes.
            NotImplementedError: If trying to override `chunk_compression`.
        """
        # if not the head node, checkout to an auto branch that is newly created
        auto_checkout(self.version_state, self.storage)
        name = name.strip("/")

        while "//" in name:
            name = name.replace("//", "/")

        full_path = posixpath.join(self.group_index, name)

        if tensor_exists(full_path, self.storage, self.version_state["commit_id"]):
            raise TensorAlreadyExistsError(name)

        if full_path in self._groups:
            raise TensorGroupAlreadyExistsError(name)

        if not name or name in dir(self):
            raise InvalidTensorNameError(name)

        if not self._is_root():
            return self.root.create_tensor(
                full_path, htype, dtype, sample_compression, chunk_compression, **kwargs
            )

        if "/" in name:
            self._create_group(posixpath.split(name)[0])

        # Seperate meta and info

        htype_config = HTYPE_CONFIGURATIONS[htype].copy()
        info_keys = htype_config.pop("_info", [])
        info_kwargs = {}
        meta_kwargs = {}
        for k, v in kwargs.items():
            if k in info_keys:
                info_kwargs[k] = v
            else:
                meta_kwargs[k] = v

        # Set defaults
        for k in info_keys:
            if k not in info_kwargs:
                info_kwargs[k] = htype_config[k]

        create_tensor(
            name,
            self.storage,
            htype=htype,
            dtype=dtype,
            sample_compression=sample_compression,
            chunk_compression=chunk_compression,
            version_state=self.version_state,
            **meta_kwargs,
        )
        self.version_state["meta"].tensors.append(name)
        ffw_dataset_meta(self.version_state["meta"])
        self.storage.maybe_flush()
        tensor = Tensor(name, self.storage, self.version_state)  # type: ignore

        self.version_state["full_tensors"][name] = tensor
        tensor.info.update(info_kwargs)
        return tensor

    @hub_reporter.record_call
    def create_tensor_like(self, name: str, source: "Tensor") -> "Tensor":
        """Copies the `source` tensor's meta information and creates a new tensor with it. No samples are copied, only the meta/info for the tensor is.

        Args:
            name (str): Name for the new tensor.
            source (Tensor): Tensor who's meta/info will be copied. May or may not be contained in the same dataset.

        Returns:
            Tensor: New Tensor object.
        """

        info = source.info.__getstate__().copy()
        meta = source.meta.__getstate__().copy()
        del meta["min_shape"]
        del meta["max_shape"]
        del meta["length"]
        del meta["version"]

        destination_tensor = self.create_tensor(
            name,
            **meta,
        )
        destination_tensor.info.update(info)

        return destination_tensor

    __getattr__ = __getitem__

    def __setattr__(self, name: str, value):
        if isinstance(value, (np.ndarray, np.generic)):
            raise TypeError(
                "Setting tensor attributes directly is not supported. To add a tensor, use the `create_tensor` method."
                + "To add data to a tensor, use the `append` and `extend` methods."
            )
        else:
            return super().__setattr__(name, value)

    def __iter__(self):
        for i in range(len(self)):
            yield self[i]

    def _load_version_info(self):
        """Loads data from version_control_file otherwise assume it doesn't exist and load all empty"""
        branch = "main"
        version_state = {"branch": branch}
        try:
            version_info = pickle.loads(self.storage[get_version_control_info_key()])
            version_state["branch_commit_map"] = version_info["branch_commit_map"]
            version_state["commit_node_map"] = version_info["commit_node_map"]
            commit_id = version_state["branch_commit_map"][branch]
            version_state["commit_id"] = commit_id
            version_state["commit_node"] = version_state["commit_node_map"][commit_id]
        except Exception:
            version_state["branch_commit_map"] = {}
            version_state["commit_node_map"] = {}
            # used to identify that this is the first commit so its data will not be in similar directory structure to the rest
            commit_id = FIRST_COMMIT_ID
            commit_node = CommitNode(branch, commit_id)
            version_state["commit_id"] = commit_id
            version_state["commit_node"] = commit_node
            version_state["branch_commit_map"][branch] = commit_id
            version_state["commit_node_map"][commit_id] = commit_node
        version_state["full_tensors"] = {}  # keeps track of the full unindexed tensors
        self.version_state = version_state

    def commit(self, message: Optional[str] = None) -> None:
        """Stores a snapshot of the current state of the dataset.
        Note: Commiting from a non-head node in any branch, will lead to an auto checkout to a new branch.
        This same behaviour will happen if new samples are added or existing samples are updated from a non-head node.

        Args:
            message (str, optional): Used to describe the commit.

        Returns:
            str: the commit id of the stored commit that can be used to access the snapshot.
        """
        commit_id = self.version_state["commit_id"]
        commit(self.version_state, self.storage, message)

        # do not store commit message
        hub_reporter.feature_report(
            feature_name="commit",
            parameters={},
        )

        return commit_id

    def checkout(self, address: str, create: bool = False) -> str:
        """Checks out to a specific commit_id or branch. If create = True, creates a new branch with name as address.
        Note: Checkout from a head node in any branch that contains uncommitted data will lead to an auto commit before the checkout.

        Args:
            address (str): The commit_id or branch to checkout to.
            create (bool): If True, creates a new branch with name as address.

        Returns:
            str: The commit_id of the dataset after checkout.
        """
        checkout(self.version_state, self.storage, address, create)

        # do not store address
        hub_reporter.feature_report(
            feature_name="checkout",
            parameters={"Create": str(create)},
        )

        return self.version_state["commit_id"]

    def log(self):
        """Displays the details of all the past commits."""
        # TODO: use logger.info instead of prints
        commit_node = self.version_state["commit_node"]
        logger.info("---------------\nHub Version Log\n---------------\n")
        logger.info(f"Current Branch: {self.version_state['branch']}\n")
        while commit_node:
            if commit_node.commit_time is not None:
                logger.info(f"{commit_node}\n")
            commit_node = commit_node.parent

    def _populate_meta(self):
        """Populates the meta information for the dataset."""

        if dataset_exists(self.storage):
            if self.verbose:
                logger.info(f"{self.path} loaded successfully.")
            load_meta(self.storage, self.version_state)

        elif not self.storage.empty():
            # dataset does not exist, but the path was not empty
            raise PathNotEmptyException

        else:
            if self.read_only:
                # cannot create a new dataset when in read_only mode.
                raise CouldNotCreateNewDatasetException(self.path)
            meta_key = get_dataset_meta_key(self.version_state["commit_id"])
            self.version_state["meta"] = DatasetMeta()
            self.storage[meta_key] = self.version_state["meta"]
            self.flush()
            self._register_dataset()

    def _register_dataset(self):
        # overridden in HubCloudDataset

        pass

    @property
    def read_only(self):
        return self._read_only

    @read_only.setter
    def read_only(self, value: bool):
        if value:
            self.storage.enable_readonly()
        else:
            self.storage.disable_readonly()
        self._read_only = value

    @hub_reporter.record_call
    def pytorch(
        self,
        transform: Optional[Callable] = None,
        tensors: Optional[Sequence[str]] = None,
        num_workers: int = 1,
        batch_size: int = 1,
        drop_last: bool = False,
        collate_fn: Optional[Callable] = None,
        pin_memory: bool = False,
        shuffle: bool = False,
        buffer_size: int = 512,
        use_local_cache: bool = False,
        use_progress_bar: bool = False,
    ):
        """Converts the dataset into a pytorch Dataloader.

        Note:
            Pytorch does not support uint16, uint32, uint64 dtypes. These are implicitly type casted to int32, int64 and int64 respectively.
            This spins up it's own workers to fetch data.

        Args:
            transform (Callable, optional) : Transformation function to be applied to each sample.
            tensors (List, optional): Optionally provide a list of tensor names in the ordering that your training script expects. For example, if you have a dataset that has "image" and "label" tensors, if `tensors=["image", "label"]`, your training script should expect each batch will be provided as a tuple of (image, label).
            num_workers (int): The number of workers to use for fetching data in parallel.
            batch_size (int): Number of samples per batch to load. Default value is 1.
            drop_last (bool): Set to True to drop the last incomplete batch, if the dataset size is not divisible by the batch size.
                If False and the size of dataset is not divisible by the batch size, then the last batch will be smaller. Default value is False.
                Read torch.utils.data.DataLoader docs for more details.
            collate_fn (Callable, optional): merges a list of samples to form a mini-batch of Tensor(s). Used when using batched loading from a map-style dataset.
                Read torch.utils.data.DataLoader docs for more details.
            pin_memory (bool): If True, the data loader will copy Tensors into CUDA pinned memory before returning them. Default value is False.
                Read torch.utils.data.DataLoader docs for more details.
            shuffle (bool): If True, the data loader will shuffle the data indices. Default value is False.
            buffer_size (int): The size of the buffer used to prefetch/shuffle in MB. The buffer uses shared memory under the hood. Default value is 512 MB. Increasing the buffer_size will increase the extent of shuffling.
            use_local_cache (bool): If True, the data loader will use a local cache to store data. This is useful when the dataset can fit on the machine and we don't want to fetch the data multiple times for each iteration. Default value is False.
            use_progress_bar (bool): If True, tqdm will be wrapped around the returned dataloader. Default value is True.

        Returns:
            A torch.utils.data.DataLoader object.
        """
        from hub.integrations import dataset_to_pytorch as to_pytorch

        dataloader = to_pytorch(
            self,
            transform,
            tensors,
            num_workers=num_workers,
            batch_size=batch_size,
            drop_last=drop_last,
            collate_fn=collate_fn,
            pin_memory=pin_memory,
            shuffle=shuffle,
            buffer_size=buffer_size,
            use_local_cache=use_local_cache,
        )

        if use_progress_bar:
            dataloader = tqdm(dataloader, desc=self.path, total=len(self) // batch_size)

        return dataloader

    def _get_total_meta(self):
        """Returns tensor metas all together"""
        return {
            tensor_key: tensor_value.meta
            for tensor_key, tensor_value in self.version_state["full_tensors"].items()
        }

    def _set_derived_attributes(self):
        """Sets derived attributes during init and unpickling."""
        if self.index.is_trivial() and self._is_root():
            self.storage.autoflush = True

        if not self.version_state:
            self._load_version_info()

        self._populate_meta()  # TODO: use the same scheme as `load_info`
<<<<<<< HEAD
        self.read_only = self._read_only  # TODO: weird fix for dataset unpickling
        self.info = load_info(get_dataset_info_key(self.version_state["commit_id"]), self.storage, self.version_state)  # type: ignore
=======
>>>>>>> dc4c1fcc
        self.index.validate(self.num_samples)

    @property
    def info(self):
        if self._info is None:
            self._info = load_info(get_dataset_info_key(self.version_state["commit_id"]), self.storage, self.version_state)  # type: ignore
        return self._info

    @hub_reporter.record_call
    def tensorflow(self):
        """Converts the dataset into a tensorflow compatible format.

        See:
            https://www.tensorflow.org/api_docs/python/tf/data/Dataset

        Returns:
            tf.data.Dataset object that can be used for tensorflow training.
        """
        return dataset_to_tensorflow(self)

    def flush(self):
        """Necessary operation after writes if caches are being used.
        Writes all the dirty data from the cache layers (if any) to the underlying storage.
        Here dirty data corresponds to data that has been changed/assigned and but hasn't yet been sent to the
        underlying storage.
        """
        self.storage.flush()

    def clear_cache(self):
        """Flushes (see Dataset.flush documentation) the contents of the cache layers (if any) and then deletes contents
         of all the layers of it.
        This doesn't delete data from the actual storage.
        This is useful if you have multiple datasets with memory caches open, taking up too much RAM.
        Also useful when local cache is no longer needed for certain datasets and is taking up storage space.
        """
        if hasattr(self.storage, "clear_cache"):
            self.storage.clear_cache()

    def size_approx(self):
        """Estimates the size in bytes of the dataset.
        Includes only content, so will generally return an under-estimate.
        """
        tensors = self.version_state["full_tensors"].values()
        chunk_engines = [tensor.chunk_engine for tensor in tensors]
        size = sum(c.num_chunks * c.min_chunk_size for c in chunk_engines)
        return size

    @hub_reporter.record_call
    def delete(self, large_ok=False):
        """Deletes the entire dataset from the cache layers (if any) and the underlying storage.
        This is an IRREVERSIBLE operation. Data once deleted can not be recovered.

        Args:
            large_ok (bool): Delete datasets larger than 1GB. Disabled by default.
        """

        if not large_ok:
            size = self.size_approx()
            if size > hub.constants.DELETE_SAFETY_SIZE:
                logger.info(
                    f"Hub Dataset {self.path} was too large to delete. Try again with large_ok=True."
                )
                return

        unlock(self.storage)
        self.storage.clear()

    def __str__(self):
        path_str = ""
        if self.path:
            path_str = f"path='{self.path}', "

        mode_str = ""
        if self.read_only:
            mode_str = f"read_only=True, "

        index_str = f"index={self.index}, "
        if self.index.is_trivial():
            index_str = ""

        group_index_str = (
            f"group_index='{self.group_index}', " if self.group_index else ""
        )

        return f"Dataset({path_str}{mode_str}{index_str}{group_index_str}tensors={self.version_state['meta'].tensors})"

    __repr__ = __str__

    def _get_tensor_from_root(self, name: str) -> Optional[Tensor]:
        """Gets a tensor from the root dataset.
        Acesses storage only for the first call.
        """
        ret = self.version_state["full_tensors"].get(name)
        if ret is None:
            load_meta(self.storage, self.version_state)
            ret = self.version_state["full_tensors"].get(name)
        return ret

    def _has_group_in_root(self, name: str) -> bool:
        """Checks if a group exists in the root dataset.
        This is faster than checking `if group in self._groups:`
        """
        if name in self.version_state["meta"].groups:
            return True
        load_meta(self.storage, self.version_state)
        return name in self.version_state["meta"].groups

    @property
    def token(self):
        """Get attached token of the dataset"""

        return self._token

    @property
    def _ungrouped_tensors(self) -> Dict[str, Tensor]:
        """Top level tensors in this group that do not belong to any sub groups"""
        return {
            posixpath.basename(k): v
            for k, v in self.version_state["full_tensors"].items()
            if posixpath.dirname(k) == self.group_index
        }

    @property
    def _all_tensors_filtered(self) -> List[str]:
        """Names of all tensors belonging to this group, including those within sub groups"""
        load_meta(self.storage, self.version_state)
        return [
            posixpath.relpath(t, self.group_index)
            for t in self.version_state["full_tensors"]
            if not self.group_index or t.startswith(self.group_index + "/")
        ]

    @property
    def tensors(self) -> Dict[str, Tensor]:
        """All tensors belonging to this group, including those within sub groups. Always returns the sliced tensors."""
        return {
            t: self.version_state["full_tensors"][posixpath.join(self.group_index, t)][
                self.index
            ]
            for t in self._all_tensors_filtered
        }

    @property
    def _groups(self) -> List[str]:
        """Names of all groups in the root dataset"""
        meta_key = get_dataset_meta_key(self.version_state["commit_id"])
        return self.storage.get_cachable(meta_key, DatasetMeta).groups  # type: ignore

    @property
    def _groups_filtered(self) -> List[str]:
        """Names of all sub groups in this group"""
        groups_filtered = []
        for g in self._groups:
            dirname, basename = posixpath.split(g)
            if dirname == self.group_index:
                groups_filtered.append(basename)
        return groups_filtered

    @property
    def groups(self) -> Dict[str, "Dataset"]:
        """All sub groups in this group"""
        return {g: self[g] for g in self._groups_filtered}

    @property
    def commit_id(self) -> str:
        """The current commit_id of the dataset."""
        return self.version_state["commit_id"]

    @property
    def branch(self) -> str:
        """The current branch of the dataset"""
        return self.version_state["branch"]

    def _is_root(self) -> bool:
        return not self.group_index

    @property
    def parent(self):
        """Returns the parent of this group. Returns None if this is the root dataset"""
        if self._is_root():
            return None
        autoflush = self.storage.autoflush
        ds = self.__class__(
            storage=self.storage,
            index=self.index,
            group_index=posixpath.dirname(self.group_index),
            read_only=self.read_only,
            public=self.public,
            token=self._token,
            verbose=self.verbose,
            path=self.path,
        )
        self.storage.autoflush = autoflush
        return ds

    @property
    def root(self):
        if self._is_root():
            return self
        autoflush = self.storage.autoflush
        ds = self.__class__(
            storage=self.storage,
            index=self.index,
            group_index="",
            read_only=self.read_only,
            public=self.public,
            token=self._token,
            verbose=self.verbose,
            path=self.path,
        )
        self.storage.autoflush = autoflush
        return ds

    def _create_group(self, name: str) -> "Dataset":
        """Internal method used by `create_group` and `create_tensor`."""
        meta_key = get_dataset_meta_key(self.version_state["commit_id"])
        meta = self.storage.get_cachable(meta_key, DatasetMeta)
        groups = meta.groups
        if not name or name in dir(self):
            raise InvalidTensorGroupNameError(name)
        fullname = name
        while name:
            if name in self.version_state["full_tensors"]:
                raise TensorAlreadyExistsError(name)
            groups.append(name)
            name, _ = posixpath.split(name)
        meta.groups = list(set(groups))
        self.storage[meta_key] = meta
        self.storage.maybe_flush()
        return self[fullname]

    def create_group(self, name: str) -> "Dataset":
        """Creates a tensor group. Intermediate groups in the path are also created."""
        if not self._is_root():
            return self.root.create_group(posixpath.join(self.group_index, name))
        name = name.strip("/")
        while "//" in name:
            name = name.replace("//", "/")
        if name in self._groups:
            raise TensorGroupAlreadyExistsError(name)
        return self._create_group(name)

    # the below methods are used by cloudpickle dumps
    def __origin__(self):
        return None

    def __values__(self):
        return None

    def __type__(self):
        return None

    def __union_params__(self):
        return None

    def __tuple_params__(self):
        return None

    def __result__(self):
        return None

    def __args__(self):
        return None<|MERGE_RESOLUTION|>--- conflicted
+++ resolved
@@ -543,11 +543,6 @@
             self._load_version_info()
 
         self._populate_meta()  # TODO: use the same scheme as `load_info`
-<<<<<<< HEAD
-        self.read_only = self._read_only  # TODO: weird fix for dataset unpickling
-        self.info = load_info(get_dataset_info_key(self.version_state["commit_id"]), self.storage, self.version_state)  # type: ignore
-=======
->>>>>>> dc4c1fcc
         self.index.validate(self.num_samples)
 
     @property
