# type: ignore
from asyncio import constants
import uuid
import sys
from hub.core.index.index import IndexEntry
import numpy as np
from time import time
import json
from tqdm import tqdm  # type: ignore
import pathlib
import posixpath

from typing import Any, Callable, Dict, List, Optional, Sequence, Tuple, Union
from functools import partial
import hub
from hub.core.link_creds import LinkCreds
from hub.util.invalid_view_op import invalid_view_op
import numpy as np
from hub.api.info import load_info
from hub.client.log import logger
from hub.constants import (
    FIRST_COMMIT_ID,
    DEFAULT_MEMORY_CACHE_SIZE,
    DEFAULT_LOCAL_CACHE_SIZE,
    MB,
    SAMPLE_INFO_TENSOR_MAX_CHUNK_SIZE,
    DEFAULT_READONLY,
)
from hub.core.fast_forwarding import ffw_dataset_meta
from hub.core.index import Index
from hub.core.lock import lock_dataset, unlock_dataset, Lock
from hub.core.meta.dataset_meta import DatasetMeta
from hub.core.storage import (
    LRUCache,
    S3Provider,
    GCSProvider,
    MemoryProvider,
)
from hub.core.tensor import Tensor, create_tensor, delete_tensor

from hub.core.version_control.commit_node import CommitNode  # type: ignore
from hub.core.version_control.dataset_diff import load_dataset_diff
from hub.htype import (
    HTYPE_CONFIGURATIONS,
    UNSPECIFIED,
    verify_htype_key_value,
)
from hub.integrations import dataset_to_tensorflow
from hub.util.bugout_reporter import hub_reporter, feature_report_path
from hub.util.dataset import try_flushing
from hub.util.cache_chain import generate_chain
from hub.util.hash import hash_inputs
from hub.util.htype import parse_complex_htype
from hub.util.link import save_link_creds
from hub.util.merge import merge
from hub.util.notebook import is_colab
from hub.util.path import convert_pathlib_to_string_if_needed
from hub.util.warnings import always_warn
from hub.util.exceptions import (
    CouldNotCreateNewDatasetException,
    InvalidKeyTypeError,
    InvalidTensorGroupNameError,
    InvalidTensorNameError,
    LockedException,
    MemoryDatasetCanNotBePickledError,
    PathNotEmptyException,
    TensorAlreadyExistsError,
    TensorDoesNotExistError,
    TensorGroupDoesNotExistError,
    InvalidTensorNameError,
    InvalidTensorGroupNameError,
    LockedException,
    TensorGroupAlreadyExistsError,
    ReadOnlyModeError,
    NotLoggedInError,
    RenameError,
    EmptyCommitError,
    DatasetViewSavingError,
    DatasetHandlerError,
)
from hub.util.keys import (
    dataset_exists,
    get_dataset_info_key,
    get_dataset_meta_key,
    tensor_exists,
    get_queries_key,
    get_queries_lock_key,
    get_sample_id_tensor_key,
    get_sample_info_tensor_key,
    get_sample_shape_tensor_key,
    filter_name,
    get_tensor_meta_key,
    get_tensor_commit_diff_key,
    get_tensor_tile_encoder_key,
    get_tensor_info_key,
    get_tensor_commit_chunk_set_key,
    get_chunk_id_encoder_key,
    get_dataset_diff_key,
    get_sequence_encoder_key,
    get_dataset_linked_creds_key,
)
from hub.util.path import get_path_from_storage
from hub.util.remove_cache import get_base_storage
from hub.util.diff import get_all_changes_string, get_changes_and_messages
from hub.util.version_control import (
    auto_checkout,
    checkout,
    commit,
    current_commit_has_change,
    load_meta,
    warn_node_checkout,
    load_version_info,
    copy_metas,
    create_commit_chunk_sets,
)
from hub.util.pretty_print import summary_dataset
from hub.core.dataset.view_entry import ViewEntry
from hub.client.utils import get_user_name
from itertools import chain
import warnings

_LOCKABLE_STORAGES = {S3Provider, GCSProvider}


class Dataset:
    def __init__(
        self,
        storage: LRUCache,
        index: Optional[Index] = None,
        group_index: str = "",
        read_only: Optional[bool] = None,
        public: Optional[bool] = False,
        token: Optional[str] = None,
        verbose: bool = True,
        version_state: Optional[Dict[str, Any]] = None,
        path: Optional[Union[str, pathlib.Path]] = None,
        is_iteration: bool = False,
        link_creds=None,
        pad_tensors: bool = False,
        **kwargs,
    ):
        """Initializes a new or existing dataset.

        Args:
            storage (LRUCache): The storage provider used to access the dataset.
            index (Index, Optional): The Index object restricting the view of this dataset's tensors.
            group_index (str): Name of the group this dataset instance represents.
            read_only (bool, Optional): Opens dataset in read only mode if this is passed as True. Defaults to False.
                Datasets stored on Hub cloud that your account does not have write access to will automatically open in read mode.
            public (bool, Optional): Applied only if storage is Hub cloud storage and a new Dataset is being created. Defines if the dataset will have public access.
            token (str, Optional): Activeloop token, used for fetching credentials for Hub datasets. This is Optional, tokens are normally autogenerated.
            verbose (bool): If True, logs will be printed. Defaults to True.
            version_state (Dict[str, Any], Optional): The version state of the dataset, includes commit_id, commit_node, branch, branch_commit_map and commit_node_map.
            path (str, pathlib.Path): The path to the dataset.
            is_iteration (bool): If this Dataset is being used as an iterator.
            link_creds (LinkCreds, Optional): The LinkCreds object used to access tensors that have external data linked to them.
            pad_tensors (bool): If True, shorter tensors will be padded to the length of the longest tensor.
            **kwargs: Passing subclass variables through without errors.


        Raises:
            ValueError: If an existing local path is given, it must be a directory.
            ImproperDatasetInitialization: Exactly one argument out of 'path' and 'storage' needs to be specified.
                This is raised if none of them are specified or more than one are specifed.
            InvalidHubPathException: If a Hub cloud path (path starting with `hub://`) is specified and it isn't of the form `hub://username/datasetname`.
            AuthorizationException: If a Hub cloud path (path starting with `hub://`) is specified and the user doesn't have access to the dataset.
            PathNotEmptyException: If the path to the dataset doesn't contain a Hub dataset and is also not empty.
            LockedException: If read_only is False but the dataset is locked for writing by another machine.
            ReadOnlyModeError: If read_only is False but write access is not available.
        """
        d: Dict[str, Any] = {}
        d["_client"] = d["org_id"] = d["ds_name"] = None
        # uniquely identifies dataset
        d["path"] = convert_pathlib_to_string_if_needed(path) or get_path_from_storage(
            storage
        )
        d["storage"] = storage
        d["_read_only_error"] = read_only is False
        d["_read_only"] = DEFAULT_READONLY if read_only is None else read_only
        d["base_storage"] = get_base_storage(storage)
        d["_locked_out"] = False  # User requested write access but was denied
        d["is_iteration"] = is_iteration
        d["is_first_load"] = version_state is None
        d["_is_filtered_view"] = False
        d["index"] = index or Index()
        d["group_index"] = group_index
        d["_token"] = token
        d["public"] = public
        d["verbose"] = verbose
        d["version_state"] = version_state or {}
        d["link_creds"] = link_creds
        d["_info"] = None
        d["_ds_diff"] = None
        d["_view_id"] = str(uuid.uuid4)
        d["_view_invalid"] = False
        d["_waiting_for_view_base_commit"] = False
        d["_new_view_base_commit"] = None
        d["_view_base"] = None
        d["_update_hooks"] = {}
        d["_commit_hooks"] = {}
        d["_parent_dataset"] = None
        d["_pad_tensors"] = pad_tensors

        self.__dict__.update(d)
        try:
            self._set_derived_attributes()
        except LockedException:
            raise LockedException(
                "This dataset cannot be open for writing as it is locked by another machine. Try loading the dataset with `read_only=True`."
            )
        except ReadOnlyModeError as e:
            raise ReadOnlyModeError(
                "This dataset cannot be open for writing as you don't have permissions. Try loading the dataset with `read_only=True."
            )
        self._first_load_init()
        self._initial_autoflush: List[
            bool
        ] = []  # This is a stack to support nested with contexts

    def _lock_lost_handler(self):
        """This is called when lock is acquired but lost later on due to slow update."""
        self.read_only = True
        always_warn(
            "Unable to update dataset lock as another machine has locked it for writing. Switching to read only mode."
        )
        self._locked_out = True

    def __enter__(self):
        self._initial_autoflush.append(self.storage.autoflush)
        self.storage.autoflush = False
        return self

    def __exit__(self, exc_type, exc_val, exc_tb):
        self.storage.autoflush = self._initial_autoflush.pop()
        if not self._read_only:
            self.storage.maybe_flush()

    @property
    def num_samples(self) -> int:
        """Returns the length of the smallest tensor.
        Ignores any applied indexing and returns the total length.
        """
        return min(
            map(
                len,
                filter(
                    lambda t: t.key not in self.meta.hidden_tensors,
                    self.version_state["full_tensors"].values(),
                ),
            ),
            default=0,
        )

    @property
    def meta(self) -> DatasetMeta:
        """Returns the metadata of the dataset."""
        return self.version_state["meta"]

    @property
    def client(self):
        """Returns the client of the dataset."""
        return self._client

    def __len__(self):
        """Returns the length of the smallest tensor"""
        tensor_lengths = [len(tensor) for tensor in self.tensors.values()]
        length_fn = max if self._pad_tensors else min
        return length_fn(tensor_lengths, default=0)

    def __getstate__(self) -> Dict[str, Any]:
        """Returns a dict that can be pickled and used to restore this dataset.

        Note:
            Pickling a dataset does not copy the dataset, it only saves attributes that can be used to restore the dataset.
            If you pickle a local dataset and try to access it on a machine that does not have the data present, the dataset will not work.
        """
        if self.path.startswith("mem://"):
            raise MemoryDatasetCanNotBePickledError
        keys = [
            "path",
            "_read_only",
            "index",
            "group_index",
            "public",
            "storage",
            "_token",
            "verbose",
            "version_state",
            "org_id",
            "ds_name",
            "_is_filtered_view",
            "_view_id",
            "_view_invalid",
            "_new_view_base_commit",
            "_parent_dataset",
            "_pad_tensors",
        ]
        state = {k: getattr(self, k) for k in keys}
        state["link_creds"] = self.link_creds
        return state

    def __setstate__(self, state: Dict[str, Any]):
        """Restores dataset from a pickled state.

        Args:
            state (dict): The pickled state used to restore the dataset.
        """
        state["is_first_load"] = True
        state["_info"] = None
        state["is_iteration"] = False
        state["_read_only_error"] = False
        state["_initial_autoflush"] = []
        state["_ds_diff"] = None
        state["_view_base"] = None
        state["_update_hooks"] = {}
        state["_commit_hooks"] = {}
        state["_waiting_for_view_base_commit"] = False
        self.__dict__.update(state)
        self.__dict__["base_storage"] = get_base_storage(self.storage)
        # clear cache while restoring
        self.storage.clear_cache_without_flush()
        self._set_derived_attributes(verbose=False)

    def __getitem__(
        self,
        item: Union[
            str, int, slice, List[int], Tuple[Union[int, slice, Tuple[int]]], Index
        ],
        is_iteration: bool = False,
    ):
        if isinstance(item, str):
            fullpath = posixpath.join(self.group_index, item)
            tensor = self._get_tensor_from_root(fullpath)
            if tensor is not None:
                return tensor[self.index]
            elif self._has_group_in_root(fullpath):
                ret = self.__class__(
                    storage=self.storage,
                    index=self.index,
                    group_index=posixpath.join(self.group_index, item),
                    read_only=self.read_only,
                    token=self._token,
                    verbose=False,
                    version_state=self.version_state,
                    path=self.path,
                    link_creds=self.link_creds,
                    pad_tensors=self._pad_tensors,
                )
            elif "/" in item:
                splt = posixpath.split(item)
                ret = self[splt[0]][splt[1]]
            else:
                raise TensorDoesNotExistError(item)
        elif isinstance(item, (int, slice, list, tuple, Index)):
            ret = self.__class__(
                storage=self.storage,
                index=self.index[item],
                group_index=self.group_index,
                read_only=self._read_only,
                token=self._token,
                verbose=False,
                version_state=self.version_state,
                path=self.path,
                is_iteration=is_iteration,
                link_creds=self.link_creds,
                pad_tensors=self._pad_tensors,
            )
        else:
            raise InvalidKeyTypeError(item)
        ret._view_base = self._view_base or self
        return ret

    @invalid_view_op
    @hub_reporter.record_call
    def create_tensor(
        self,
        name: str,
        htype: str = UNSPECIFIED,
        dtype: Union[str, np.dtype] = UNSPECIFIED,
        sample_compression: str = UNSPECIFIED,
        chunk_compression: str = UNSPECIFIED,
        hidden: bool = False,
        create_sample_info_tensor: bool = True,
        create_shape_tensor: bool = True,
        create_id_tensor: bool = True,
        verify: bool = False,
        exist_ok: bool = False,
        **kwargs,
    ):
        """Creates a new tensor in the dataset.

        Examples:
            ```
            # create dataset
            ds = hub.dataset("path/to/dataset")

            # create tensors
            ds.create_tensor("images", htype="image", sample_compression="jpg")
            ds.create_tensor("videos", htype="video", sample_compression="mp4")
            ds.create_tensor("data")

            # append data
            ds.images.append(np.ones((400, 400, 3), dtype='uint8'))
            ds.videos.append(hub.read("videos/sample_video.mp4"))
            ds.data.append(np.zeros((100, 100, 2)))
            ```

        Args:
            name (str): The name of the tensor to be created.
            htype (str): The class of data for the tensor.
                The defaults for other parameters are determined in terms of this value.
                For example, `htype="image"` would have `dtype` default to `uint8`.
                These defaults can be overridden by explicitly passing any of the other parameters to this function.
                May also modify the defaults for other parameters.
            dtype (str): Optionally override this tensor's `dtype`. All subsequent samples are required to have this `dtype`.
            sample_compression (str): All samples will be compressed in the provided format. If `None`, samples are uncompressed.
            chunk_compression (str): All chunks will be compressed in the provided format. If `None`, chunks are uncompressed.
            **kwargs: `htype` defaults can be overridden by passing any of the compatible parameters.
                To see all `htype`s and their correspondent arguments, check out `hub/htypes.py`.
            hidden (bool): If True, the tensor will be hidden from ds.tensors but can still be accessed via ds[tensor_name]
            create_sample_info_tensor (bool): If True, meta data of individual samples will be saved in a hidden tensor. This data can be accessed via `tensor[i].sample_info`.
            create_shape_tensor (bool): If True, an associated tensor containing shapes of each sample will be created.
            create_id_tensor (bool): If True, an associated tensor containing unique ids for each sample will be created.
                This is useful for merge operations.
            verify (bool): Valid only for link htypes. If True, all links will be verified before they are added to the tensor.
            exist_ok: If True, the group is created if it does not exist. If False, an error is raised if the group already exists.

        Returns:
            The new tensor, which can also be accessed by `self[name]`.

        Raises:
            TensorAlreadyExistsError: If the tensor already exists and `exist_ok` is False.
            TensorGroupAlreadyExistsError: Duplicate tensor groups are not allowed.
            InvalidTensorNameError: If `name` is in dataset attributes.
            NotImplementedError: If trying to override `chunk_compression`.
            TensorMetaInvalidHtype: If invalid htype is specified.
            ValueError: If an illegal argument is specified.
        """
        # if not the head node, checkout to an auto branch that is newly created
        auto_checkout(self)

        name = filter_name(name, self.group_index)
        key = self.version_state["tensor_names"].get(name)
        is_sequence, is_link, htype = parse_complex_htype(htype)
        if key:
            if not exist_ok:
                raise TensorAlreadyExistsError(name)
            tensor = self.root[key]
            current_config = tensor._config
            new_config = {
                "htype": htype,
                "dtype": dtype,
                "sample_compression": sample_compression,
                "chunk_compression": chunk_compression,
                "hidden": hidden,
                "is_link": is_link,
                "is_sequence": is_sequence,
            }
            if current_config != new_config:
                raise ValueError(
                    f"Tensor {name} already exists with different configuration. "
                    f"Current config: {current_config}. "
                    f"New config: {new_config}"
                )
            return tensor
        elif name in self.version_state["full_tensors"]:
            key = f"{name}_{uuid.uuid4().hex[:4]}"
        else:
            key = name

        if name in self._groups:
            raise TensorGroupAlreadyExistsError(name)

        tensor_name = posixpath.split(name)[1]
        if not tensor_name or tensor_name in dir(self):
            raise InvalidTensorNameError(tensor_name)

        kwargs["is_sequence"] = kwargs.get("is_sequence") or is_sequence
        kwargs["is_link"] = kwargs.get("is_link") or is_link
        kwargs["verify"] = verify
        if is_link and (
            sample_compression != UNSPECIFIED or chunk_compression != UNSPECIFIED
        ):
            warnings.warn(
                "Chunk_compression and sample_compression aren't valid for tensors with linked data. Ignoring these arguments."
            )
            sample_compression = UNSPECIFIED
            chunk_compression = UNSPECIFIED

        if not self._is_root():
            return self.root.create_tensor(
                name=key,
                htype=htype,
                dtype=dtype,
                sample_compression=sample_compression,
                chunk_compression=chunk_compression,
                hidden=hidden,
                create_sample_info_tensor=create_sample_info_tensor,
                create_shape_tensor=create_shape_tensor,
                create_id_tensor=create_id_tensor,
                exist_ok=exist_ok,
                **kwargs,
            )

        if "/" in name:
            self._create_group(posixpath.split(name)[0])

        # Seperate meta and info

        htype_config = HTYPE_CONFIGURATIONS.get(htype, {}).copy()
        info_keys = htype_config.pop("_info", [])
        info_kwargs = {}
        meta_kwargs = {}
        for k, v in kwargs.items():
            if k in info_keys:
                verify_htype_key_value(htype, k, v)
                info_kwargs[k] = v
            else:
                meta_kwargs[k] = v

        # Set defaults
        for k in info_keys:
            if k not in info_kwargs:
                if k == "class_names":
                    info_kwargs[k] = htype_config[k].copy()
                else:
                    info_kwargs[k] = htype_config[k]

        create_tensor(
            key,
            self.storage,
            htype=htype,
            dtype=dtype,
            sample_compression=sample_compression,
            chunk_compression=chunk_compression,
            version_state=self.version_state,
            hidden=hidden,
            **meta_kwargs,
        )
        meta: DatasetMeta = self.meta
        ffw_dataset_meta(meta)
        meta.add_tensor(name, key, hidden=hidden)
        tensor = Tensor(key, self)  # type: ignore
        tensor.meta.name = name
        self.version_state["full_tensors"][key] = tensor
        self.version_state["tensor_names"][name] = key
        if info_kwargs:
            tensor.info.update(info_kwargs)
        self.storage.maybe_flush()
        if create_sample_info_tensor and htype in ("image", "audio", "video", "dicom"):
            self._create_sample_info_tensor(name)
        if create_shape_tensor and htype not in ("text", "json"):
            self._create_sample_shape_tensor(name, htype=htype)
        if create_id_tensor:
            self._create_sample_id_tensor(name)
        return tensor

    def _create_sample_shape_tensor(self, tensor: str, htype: str):
        shape_tensor = get_sample_shape_tensor_key(tensor)
        self.create_tensor(
            shape_tensor,
            hidden=True,
            create_id_tensor=False,
            create_sample_info_tensor=False,
            create_shape_tensor=False,
            max_chunk_size=SAMPLE_INFO_TENSOR_MAX_CHUNK_SIZE,
        )
        f = "append_len" if htype == "list" else "append_shape"
        self._link_tensors(
            tensor, shape_tensor, append_f=f, update_f=f, flatten_sequence=True
        )

    def _create_sample_id_tensor(self, tensor: str):
        id_tensor = get_sample_id_tensor_key(tensor)
        self.create_tensor(
            id_tensor,
            hidden=True,
            create_id_tensor=False,
            create_sample_info_tensor=False,
            create_shape_tensor=False,
        )
        self._link_tensors(
            tensor,
            id_tensor,
            append_f="append_id",
            flatten_sequence=False,
        )

    def _create_sample_info_tensor(self, tensor: str):
        sample_info_tensor = get_sample_info_tensor_key(tensor)
        self.create_tensor(
            sample_info_tensor,
            htype="json",
            max_chunk_size=SAMPLE_INFO_TENSOR_MAX_CHUNK_SIZE,
            hidden=True,
            create_id_tensor=False,
            create_sample_info_tensor=False,
            create_shape_tensor=False,
        )
        self._link_tensors(
            tensor,
            sample_info_tensor,
            "append_info",
            "update_info",
            flatten_sequence=True,
        )

    def _hide_tensor(self, tensor: str):
        self._tensors()[tensor].meta.set_hidden(True)
        self.meta._hide_tensor(tensor)
        self.storage.maybe_flush()

    @invalid_view_op
    @hub_reporter.record_call
    def delete_tensor(self, name: str, large_ok: bool = False):
        """Delete a tensor from the dataset.

        Examples:
            ```
            ds.delete_tensor("images/cats")
            ```

        Args:
            name (str): The name of tensor to be deleted.
            large_ok (bool): Delete tensors larger than 1GB. Disabled by default.

        Returns:
            None

        Raises:
            TensorDoesNotExistError: If tensor of name `name` does not exist in the dataset.
        """
        auto_checkout(self)

        name = filter_name(name, self.group_index)
        key = self.version_state["tensor_names"].get(name)

        if not key:
            raise TensorDoesNotExistError(name)

        if not tensor_exists(key, self.storage, self.version_state["commit_id"]):
            raise TensorDoesNotExistError(name)

        if not self._is_root():
            return self.root.delete_tensor(name, large_ok)

        if not large_ok:
            chunk_engine = self.version_state["full_tensors"][key].chunk_engine
            size_approx = chunk_engine.num_samples * chunk_engine.min_chunk_size
            if size_approx > hub.constants.DELETE_SAFETY_SIZE:
                logger.info(
                    f"Tensor {name} was too large to delete. Try again with large_ok=True."
                )
                return

        with self:
            meta = self.meta
            key = self.version_state["tensor_names"].pop(name)
            if key not in meta.hidden_tensors:
                tensor_diff = Tensor(key, self).chunk_engine.commit_diff
                # if tensor was created in this commit, there's no diff for deleting it.
                if not tensor_diff.created:
                    self._dataset_diff.tensor_deleted(name)
            delete_tensor(key, self)
            self.version_state["full_tensors"].pop(key)
            ffw_dataset_meta(meta)
            meta.delete_tensor(name)
            self.version_state["meta"] = meta

        for t_name in [
            func(name)
            for func in (
                get_sample_id_tensor_key,
                get_sample_info_tensor_key,
                get_sample_shape_tensor_key,
            )
        ]:
            t_key = self.meta.tensor_names.get(t_name)
            if t_key and tensor_exists(
                t_key, self.storage, self.version_state["commit_id"]
            ):
                self.delete_tensor(t_name)

        self.storage.maybe_flush()

    @invalid_view_op
    @hub_reporter.record_call
    def delete_group(self, name: str, large_ok: bool = False):
        """Delete a tensor group from the dataset.

        Examples:
            ```
            ds.delete_group("images/dogs")
            ```

        Args:
            name (str): The name of tensor group to be deleted.
            large_ok (bool): Delete tensor groups larger than 1GB. Disabled by default.

        Returns:
            None

        Raises:
            TensorGroupDoesNotExistError: If tensor group of name `name` does not exist in the dataset.
        """
        auto_checkout(self)

        full_path = filter_name(name, self.group_index)

        if full_path not in self._groups:
            raise TensorGroupDoesNotExistError(name)

        if not self._is_root():
            return self.root.delete_group(full_path, large_ok)

        if not large_ok:
            size_approx = self[name].size_approx()
            if size_approx > hub.constants.DELETE_SAFETY_SIZE:
                logger.info(
                    f"Group {name} was too large to delete. Try again with large_ok=True."
                )
                return

        with self:
            meta = self.version_state["meta"]
            ffw_dataset_meta(meta)
            tensors = [
                posixpath.join(name, tensor)
                for tensor in self[name]._all_tensors_filtered(include_hidden=True)
            ]
            meta.delete_group(name)
            for tensor in tensors:
                key = self.version_state["tensor_names"][tensor]
                delete_tensor(key, self)
                self.version_state["tensor_names"].pop(tensor)
                self.version_state["full_tensors"].pop(key)

        self.storage.maybe_flush()

    @invalid_view_op
    @hub_reporter.record_call
    def create_tensor_like(
        self, name: str, source: "Tensor", unlink: bool = False
    ) -> "Tensor":
        """Copies the `source` tensor's meta information and creates a new tensor with it. No samples are copied, only the meta/info for the tensor is.

        Examples:
            ```
            ds.create_tensor_like("cats", ds["images"])
            ```

        Args:
            name (str): Name for the new tensor.
            source (Tensor): Tensor who's meta/info will be copied. May or may not be contained in the same dataset.
            unlink (bool): Whether to unlink linked tensors.

        Returns:
            Tensor: New Tensor object.
        """

        info = source.info.__getstate__().copy()
        meta = source.meta.__getstate__().copy()
        if unlink:
            meta["is_link"] = False
        del meta["min_shape"]
        del meta["max_shape"]
        del meta["length"]
        del meta["version"]
        del meta["name"]

        destination_tensor = self.create_tensor(name, **meta)
        destination_tensor.info.update(info)
        return destination_tensor

    def _rename_tensor(self, name, new_name):
        tensor = self[name]
        tensor.meta.name = new_name
        key = self.version_state["tensor_names"].pop(name)
        meta = self.meta
        if key not in meta.hidden_tensors:
            tensor_diff = tensor.chunk_engine.commit_diff
            # if tensor was created in this commit, tensor name has to be updated without adding it to diff.
            if not tensor_diff.created:
                self._dataset_diff.tensor_renamed(name, new_name)
        self.version_state["tensor_names"][new_name] = key
        ffw_dataset_meta(meta)
        meta.rename_tensor(name, new_name)

        for func in (
            get_sample_id_tensor_key,
            get_sample_info_tensor_key,
            get_sample_shape_tensor_key,
        ):
            t_old, t_new = map(func, (name, new_name))
            t_key = self.meta.tensor_names.get(t_old)
            if t_key and tensor_exists(
                t_key, self.storage, self.version_state["commit_id"]
            ):
                self._rename_tensor(t_old, t_new)

        return tensor

    @hub_reporter.record_call
    def rename_tensor(self, name: str, new_name: str) -> "Tensor":
        """Renames tensor with name `name` to `new_name`

        Args:
            name (str): Name of tensor to be renamed.
            new_name (str): New name of tensor.

        Returns:
            Tensor: Renamed tensor.

        Raises:
            TensorDoesNotExistError: If tensor of name `name` does not exist in the dataset.
            TensorAlreadyExistsError: Duplicate tensors are not allowed.
            TensorGroupAlreadyExistsError: Duplicate tensor groups are not allowed.
            InvalidTensorNameError: If `new_name` is in dataset attributes.
            RenameError: If `new_name` points to a group different from `name`.
        """
        auto_checkout(self)

        if name not in self._tensors():
            raise TensorDoesNotExistError(name)

        name = filter_name(name, self.group_index)
        new_name = filter_name(new_name, self.group_index)

        if posixpath.split(name)[0] != posixpath.split(new_name)[0]:
            raise RenameError("New name of tensor cannot point to a different group")

        if new_name in self.version_state["tensor_names"]:
            raise TensorAlreadyExistsError(new_name)

        if new_name in self._groups:
            raise TensorGroupAlreadyExistsError(new_name)

        new_tensor_name = posixpath.split(new_name)[1]
        if not new_tensor_name or new_tensor_name in dir(self):
            raise InvalidTensorNameError(new_name)

        tensor = self.root._rename_tensor(name, new_name)

        self.storage.maybe_flush()
        return tensor

    @hub_reporter.record_call
    def rename_group(self, name: str, new_name: str) -> None:
        """Renames group with name `name` to `new_name`

        Args:
            name (str): Name of group to be renamed.
            new_name (str): New name of group.

        Raises:
            TensorGroupDoesNotExistError: If tensor group of name `name` does not exist in the dataset.
            TensorAlreadyExistsError: Duplicate tensors are not allowed.
            TensorGroupAlreadyExistsError: Duplicate tensor groups are not allowed.
            InvalidTensorGroupNameError: If `name` is in dataset attributes.
            RenameError: If `new_name` points to a group different from `name`.
        """
        auto_checkout(self)

        name = filter_name(name, self.group_index)
        new_name = filter_name(new_name, self.group_index)

        if name not in self._groups:
            raise TensorGroupDoesNotExistError(name)

        if posixpath.split(name)[0] != posixpath.split(new_name)[0]:
            raise RenameError("Names does not match.")

        if new_name in self.version_state["tensor_names"]:
            raise TensorAlreadyExistsError(new_name)

        if new_name in self._groups:
            raise TensorGroupAlreadyExistsError(new_name)

        new_tensor_name = posixpath.split(new_name)[1]
        if not new_tensor_name or new_tensor_name in dir(self):
            raise InvalidTensorGroupNameError(new_name)

        meta = self.meta
        meta.rename_group(name, new_name)

        root = self.root
        for tensor in filter(
            lambda x: x.startswith(name),
            map(lambda y: y.meta.name or y.key, self.tensors.values()),
        ):
            root._rename_tensor(
                tensor,
                posixpath.join(new_name, posixpath.relpath(tensor, name)),
            )

        self.storage.maybe_flush()

    def __getattr__(self, key):
        try:
            return self.__getitem__(key)
        except KeyError as ke:
            raise AttributeError(
                f"'{self.__class__}' object has no attribute '{key}'"
            ) from ke

    def __setattr__(self, name: str, value):
        if isinstance(value, (np.ndarray, np.generic)):
            raise TypeError(
                "Setting tensor attributes directly is not supported. To add a tensor, use the `create_tensor` method."
                + "To add data to a tensor, use the `append` and `extend` methods."
            )
        else:
            return super().__setattr__(name, value)

    def __iter__(self):
        for i in range(len(self)):
            yield self.__getitem__(i, is_iteration=True)

    def _load_version_info(self):
        """Loads data from version_control_file otherwise assume it doesn't exist and load all empty"""
        if self.version_state:
            return

        branch = "main"
        version_state = {"branch": branch}
        try:
            version_info = load_version_info(self.storage)
            version_state["branch_commit_map"] = version_info["branch_commit_map"]
            version_state["commit_node_map"] = version_info["commit_node_map"]
            commit_id = version_state["branch_commit_map"][branch]
            version_state["commit_id"] = commit_id
            version_state["commit_node"] = version_state["commit_node_map"][commit_id]
        except Exception:
            version_state["branch_commit_map"] = {}
            version_state["commit_node_map"] = {}
            # used to identify that this is the first commit so its data will not be in similar directory structure to the rest
            commit_id = FIRST_COMMIT_ID
            commit_node = CommitNode(branch, commit_id)
            version_state["commit_id"] = commit_id
            version_state["commit_node"] = commit_node
            version_state["branch_commit_map"][branch] = commit_id
            version_state["commit_node_map"][commit_id] = commit_node
        # keeps track of the full unindexed tensors
        version_state["full_tensors"] = {}
        version_state["tensor_names"] = {}
        self.__dict__["version_state"] = version_state

    def _load_link_creds(self):
        if self.link_creds is not None:
            return

        link_creds_key = get_dataset_linked_creds_key()
        try:
            data_bytes = self.storage[link_creds_key]
        except KeyError:
            data_bytes = None
        if data_bytes is None:
            link_creds = LinkCreds()
        else:
            link_creds = LinkCreds.frombuffer(data_bytes)
        self.link_creds = link_creds

    def _lock(self, err=False):
        storage = self.base_storage
        if storage.read_only and not self._locked_out:
            if err:
                raise ReadOnlyModeError()
            return False

        if isinstance(storage, tuple(_LOCKABLE_STORAGES)) and (
            not self.read_only or self._locked_out
        ):
            try:
                # temporarily disable read only on base storage, to try to acquire lock, if exception, it will be again made readonly
                storage.disable_readonly()
                lock_dataset(
                    self,
                    lock_lost_callback=self._lock_lost_handler,
                )
            except LockedException as e:
                self.read_only = True
                self.__dict__["_locked_out"] = True
                if err:
                    raise e
                always_warn(
                    "Checking out dataset in read only mode as another machine has locked this version for writing."
                )
                return False
        return True

    def _unlock(self):
        unlock_dataset(self)

    def __del__(self):
        try:
            self._unlock()
        except Exception:  # python shutting down
            pass

    def commit(self, message: Optional[str] = None, allow_empty=False) -> str:
        """Stores a snapshot of the current state of the dataset.

        Note:
            - Commiting from a non-head node in any branch, will lead to an auto checkout to a new branch.
            - This same behaviour will happen if new samples are added or existing samples are updated from a non-head node.

        Args:
            message (str, Optional): Used to describe the commit.
            allow_empty (bool): If True, commit even if there are no changes

        Returns:
            str: the commit id of the saved commit that can be used to access the snapshot.

        Raises:
            Exception: if dataset is a filtered view.
            EmptyCommitError: if there are no changes and user does not forced to commit unchanged data
        """
        if not allow_empty and not self.has_head_changes:
            raise EmptyCommitError(
                "There are no changes, commit is not done. Try again with allow_empty=True."
            )

        return self._commit(message)

    @hub_reporter.record_call
    def merge(
        self,
        target_id: str,
        conflict_resolution: Optional[str] = None,
        delete_removed_tensors: bool = False,
        force: bool = False,
    ):
        """Merges the target_id into the current dataset.

        Args:
            target_id (str): The commit_id or branch to merge.
            conflict_resolution (str, Optional): The strategy to use to resolve merge conflicts.
                -
                - Conflicts are scenarios where both the current dataset and the target id have made changes to the same sample/s since their common ancestor.
                - Must be one of the following
                    - None - this is the default value, will raise an exception if there are conflicts.
                    - "ours" - during conflicts, values from the current dataset will be used.
                    - "theirs" - during conflicts, values from target id will be used.
            delete_removed_tensors (bool): If true, deleted tensors will be deleted from the dataset.
            force (bool): Forces merge.
                -
                - `force` = True will have these effects in the following cases of merge conflicts:
                    - If tensor is renamed on target but is missing from HEAD, renamed tensor will be registered as a new tensor on current branch.
                    - If tensor is renamed on both target and current branch, tensor on target will be registered as a new tensor on current branch.
                    - If tensor is renamed on target and a new tensor of the new name was created on the current branch, they will be merged.

        Raises:
            Exception: if dataset is a filtered view.
            ValueError: if the conflict resolution strategy is not one of the None, "ours", or "theirs".
        """
        if self._is_filtered_view:
            raise Exception(
                "Cannot perform version control operations on a filtered dataset view."
            )

        if conflict_resolution not in [None, "ours", "theirs"]:
            raise ValueError(
                f"conflict_resolution must be one of None, 'ours', or 'theirs'. Got {conflict_resolution}"
            )

        try_flushing(self)

        self._initial_autoflush.append(self.storage.autoflush)
        self.storage.autoflush = False

        merge(self, target_id, conflict_resolution, delete_removed_tensors, force)

        self.storage.autoflush = self._initial_autoflush.pop()

    def _commit(self, message: Optional[str] = None, hash: Optional[str] = None) -> str:
        if self._is_filtered_view:
            raise Exception(
                "Cannot perform version control operations on a filtered dataset view."
            )

        try_flushing(self)

        self._initial_autoflush.append(self.storage.autoflush)
        self.storage.autoflush = False
        try:
            self._unlock()
            commit(self, message, hash)
            self._lock()
        finally:
            self.storage.autoflush = self._initial_autoflush.pop()
        self._info = None
        self._ds_diff = None
        [f() for f in list(self._commit_hooks.values())]
        # do not store commit message
        hub_reporter.feature_report(feature_name="commit", parameters={})

        return self.commit_id  # type: ignore

    def checkout(self, address: str, create: bool = False) -> Optional[str]:
        """Checks out to a specific commit_id or branch. If `create = True`, creates a new branch with name as address.

        Note:
            Checkout from a head node in any branch that contains uncommitted data will lead to an auto commit before the checkout.

        Args:
            address (str): The commit_id or branch to checkout to.
            create (bool): If True, creates a new branch with name as address.

        Returns:
            str: The commit_id of the dataset after checkout.

        Raises:
            Exception: If dataset is a filtered view.
        """
        return self._checkout(address, create)

    def _checkout(
        self, address: str, create: bool = False, hash: Optional[str] = None
    ) -> Optional[str]:
        if self._is_filtered_view:
            raise Exception(
                "Cannot perform version control operations on a filtered dataset view."
            )
        if self._locked_out:
            self.storage.disable_readonly()
            self._read_only = False
            self.base_storage.disable_readonly()
        try_flushing(self)
        self._initial_autoflush.append(self.storage.autoflush)
        self.storage.autoflush = False
        err = False
        try:
            self._unlock()
            checkout(self, address, create, hash)
        except Exception as e:
            err = True
            if self._locked_out:
                self.storage.enable_readonly()
                self._read_only = True
                self.base_storage.enable_readonly()
            raise e
        finally:
            if not (err and self._locked_out):
                self._lock()
            self.storage.autoflush = self._initial_autoflush.pop()
        self._info = None
        self._ds_diff = None

        # do not store address
        hub_reporter.feature_report(
            feature_name="checkout", parameters={"Create": str(create)}
        )
        commit_node = self.version_state["commit_node"]
        if self.verbose:
            warn_node_checkout(commit_node, create)

        return self.commit_id

    @hub_reporter.record_call
    def log(self):
        """Displays the details of all the past commits."""
        commit_node = self.version_state["commit_node"]
        print("---------------\nHub Version Log\n---------------\n")
        print(f"Current Branch: {self.version_state['branch']}")
        if self.has_head_changes:
            print("** There are uncommitted changes on this branch.")
        print()
        while commit_node:
            if not commit_node.is_head_node:
                print(f"{commit_node}\n")
            commit_node = commit_node.parent

    @hub_reporter.record_call
    def diff(
        self, id_1: Optional[str] = None, id_2: Optional[str] = None, as_dict=False
    ) -> Optional[Dict]:
        """Returns/displays the differences between commits/branches.

        For each tensor this contains information about the sample indexes that were added/modified as well as whether the tensor was created.

        Args:
            id_1 (str, Optional): The first commit_id or branch name.
            id_2 (str, Optional): The second commit_id or branch name.
            as_dict (bool, Optional): If True, returns a dictionary of the differences instead of printing them.
                This dictionary will have two keys - "tensor" and "dataset" which represents tensor level and dataset level changes, respectively.
                Defaults to False.

        Note:
            - If both `id_1` and `id_2` are None, the differences between the current state and the previous commit will be calculated. If you're at the head of the branch, this will show the uncommitted changes, if any.
            - If only `id_1` is provided, the differences between the current state and id_1 will be calculated. If you're at the head of the branch, this will take into account the uncommitted changes, if any.
            - If only `id_2` is provided, a ValueError will be raised.
            - If both `id_1` and `id_2` are provided, the differences between `id_1` and `id_2` will be calculated.

        Returns:
            Dict: The differences between the commits/branches if as_dict is True.

                - If `id_1` and `id_2` are None, a dictionary containing the differences between the current state and the previous commit will be returned.
                - If only `id_1` is provided, a dictionary containing the differences in the current state and `id_1` respectively will be returned.
                - If only `id_2` is provided, a ValueError will be raised.
                - If both `id_1` and `id_2` are provided, a dictionary containing the differences in `id_1` and `id_2` respectively will be returned.
            None: If as_dict is False.

            Example of a dict returned:
            ```
            {
                "image": {"data_added": [3, 6], "data_updated": {0, 2}, "created": False, "info_updated": False, "data_transformed_in_place": False},
                "label": {"data_added": [0, 3], "data_updated": {}, "created": True, "info_updated": False, "data_transformed_in_place": False},
                "other/stuff" : {data_added: [3, 3], data_updated: {1, 2}, created: True, "info_updated": False, "data_transformed_in_place": False},
            }
            ```

            Here, 'data_added' is a range of sample indexes that were added to the tensor:

            - For example [3, 6] means that sample 3, 4 and 5 were added.
            - Another example [3, 3] means that no samples were added as the range is empty

            'data_updated' is a set of sample indexes that were updated.

            - For example {0, 2} means that sample 0 and 2 were updated.

            'created' is a boolean that is True if the tensor was created.

            'info_updated' is a boolean that is True if the info of the tensor was updated.

            'data_transformed_in_place' is a boolean that is True if the data of the tensor was transformed in place.


        Raises:
            ValueError: If `id_1` is None and `id_2` is not None.
        """
        version_state, storage = self.version_state, self.storage
        res = get_changes_and_messages(version_state, storage, id_1, id_2)
        if as_dict:
            dataset_changes_1 = res[0]
            dataset_changes_2 = res[1]
            tensor_changes_1 = res[2]
            tensor_changes_2 = res[3]
            changes = {}
            if id_1 is None and id_2 is None:
                changes["dataset"] = dataset_changes_1
                changes["tensor"] = tensor_changes_1
                return changes
            changes["dataset"] = dataset_changes_1, dataset_changes_2
            changes["tensor"] = tensor_changes_1, tensor_changes_2
            return changes
        all_changes = get_all_changes_string(*res)
        print(all_changes)
        return None

    def _populate_meta(self, verbose=True):
        """Populates the meta information for the dataset."""
        if dataset_exists(self.storage):
            if verbose and self.verbose:
                logger.info(f"{self.path} loaded successfully.")
            load_meta(self)

        elif not self.storage.empty():
            # dataset does not exist, but the path was not empty
            raise PathNotEmptyException

        else:
            if self.read_only:
                # cannot create a new dataset when in read_only mode.
                raise CouldNotCreateNewDatasetException(self.path)
            meta = DatasetMeta()
            key = get_dataset_meta_key(self.version_state["commit_id"])
            self.version_state["meta"] = meta
            self.storage.register_hub_object(key, meta)
            self._register_dataset()
            self.flush()

    def _register_dataset(self):
        """overridden in HubCloudDataset"""

    def _send_query_progress(self, *args, **kwargs):
        """overridden in HubCloudDataset"""

    def _send_compute_progress(self, *args, **kwargs):
        """overridden in HubCloudDataset"""

    def _send_pytorch_progress(self, *args, **kwargs):
        """overridden in HubCloudDataset"""

    def _send_filter_progress(self, *args, **kwargs):
        """overridden in HubCloudDataset"""

    def _send_commit_event(self, *args, **kwargs):
        """overridden in HubCloudDataset"""

    def _send_dataset_creation_event(self, *args, **kwargs):
        """overridden in HubCloudDataset"""

    def _send_branch_creation_event(self, *args, **kwargs):
        """overridden in HubCloudDataset"""

    def _first_load_init(self):
        """overridden in HubCloudDataset"""

    @property
    def read_only(self):
        return self._read_only

    @property
    def has_head_changes(self):
        """Returns True if currently at head node and uncommitted changes are present."""
        commit_node = self.version_state["commit_node"]
        return not commit_node.children and current_commit_has_change(
            self.version_state, self.storage
        )

    def _set_read_only(self, value: bool, err: bool):
        storage = self.storage
        self.__dict__["_read_only"] = value
        if value:
            storage.enable_readonly()
            if isinstance(storage, LRUCache) and storage.next_storage is not None:
                storage.next_storage.enable_readonly()
        else:
            try:
                locked = self._lock(err=err)
                if locked:
                    self.storage.disable_readonly()
                    if (
                        isinstance(storage, LRUCache)
                        and storage.next_storage is not None
                    ):
                        storage.next_storage.disable_readonly()
                else:
                    self.__dict__["_read_only"] = True
            except LockedException as e:
                self.__dict__["_read_only"] = True
                raise e

    @read_only.setter
    @invalid_view_op
    def read_only(self, value: bool):
        self._set_read_only(value, True)

    @hub_reporter.record_call
    def pytorch(
        self,
        transform: Optional[Callable] = None,
        tensors: Optional[Sequence[str]] = None,
        tobytes: Union[bool, Sequence[str]] = False,
        num_workers: int = 1,
        batch_size: int = 1,
        drop_last: bool = False,
        collate_fn: Optional[Callable] = None,
        pin_memory: bool = False,
        shuffle: bool = False,
        buffer_size: int = 2048,
        use_local_cache: bool = False,
        use_progress_bar: bool = False,
        return_index: bool = True,
        pad_tensors: bool = False,
    ):
        """Converts the dataset into a pytorch Dataloader.

        Note:
            Pytorch does not support uint16, uint32, uint64 dtypes. These are implicitly type casted to int32, int64 and int64 respectively.
            This spins up it's own workers to fetch data.

        Args:
            transform (Callable, Optional): Transformation function to be applied to each sample.
            tensors (List, Optional): Optionally provide a list of tensor names in the ordering that your training script expects. For example, if you have a dataset that has "image" and "label" tensors, if `tensors=["image", "label"]`, your training script should expect each batch will be provided as a tuple of (image, label).
            tobytes (bool): If True, samples will not be decompressed and their raw bytes will be returned instead of numpy arrays. Can also be a list of tensors, in which case those tensors alone will not be decompressed.
            num_workers (int): The number of workers to use for fetching data in parallel.
            batch_size (int): Number of samples per batch to load. Default value is 1.
            drop_last (bool): Set to True to drop the last incomplete batch, if the dataset size is not divisible by the batch size.
                If False and the size of dataset is not divisible by the batch size, then the last batch will be smaller. Default value is False.
                Read torch.utils.data.DataLoader docs for more details.
            collate_fn (Callable, Optional): merges a list of samples to form a mini-batch of Tensor(s). Used when using batched loading from a map-style dataset.
                Read torch.utils.data.DataLoader docs for more details.
            pin_memory (bool): If True, the data loader will copy Tensors into CUDA pinned memory before returning them. Default value is False.
                Read torch.utils.data.DataLoader docs for more details.
            shuffle (bool): If True, the data loader will shuffle the data indices. Default value is False. Details about how hub shuffles data can be found at https://docs.activeloop.ai/how-hub-works/shuffling-in-ds.pytorch
            buffer_size (int): The size of the buffer used to shuffle the data in MBs. Defaults to 2048 MB. Increasing the buffer_size will increase the extent of shuffling.
            use_local_cache (bool): If True, the data loader will use a local cache to store data. This is useful when the dataset can fit on the machine and we don't want to fetch the data multiple times for each iteration. Default value is False.
            use_progress_bar (bool): If True, tqdm will be wrapped around the returned dataloader. Default value is True.
            return_index (bool): If True, the returned dataloader will have a key "index" that contains the index of the sample(s) in the original dataset. Default value is True.
            pad_tensors (bool): If True, shorter tensors will be padded to the length of the longest tensor. Default value is False.

        Returns:
            A torch.utils.data.DataLoader object.
        """
        from hub.integrations import dataset_to_pytorch as to_pytorch

        dataloader = to_pytorch(
            self,
            transform=transform,
            tensors=tensors,
            tobytes=tobytes,
            num_workers=num_workers,
            batch_size=batch_size,
            drop_last=drop_last,
            collate_fn=collate_fn,
            pin_memory=pin_memory,
            shuffle=shuffle,
            buffer_size=buffer_size,
            use_local_cache=use_local_cache,
            return_index=return_index,
            pad_tensors=pad_tensors,
        )

        if use_progress_bar:
            dataloader = tqdm(dataloader, desc=self.path, total=len(self) // batch_size)

        return dataloader

    @hub_reporter.record_call
    def filter(
        self,
        function: Union[Callable, str],
        num_workers: int = 0,
        scheduler: str = "threaded",
        progressbar: bool = True,
        save_result: bool = False,
        result_path: Optional[str] = None,
        result_ds_args: Optional[dict] = None,
    ):
        """Filters the dataset in accordance of filter function `f(x: sample) -> bool`

        Args:
            function (Callable, str): Filter function that takes sample as argument and returns True/False
                if sample should be included in result. Also supports simplified expression evaluations.
                See `hub.core.query.query.DatasetQuery` for more details.
            num_workers (int): Level of parallelization of filter evaluations.
                `0` indicates in-place for-loop evaluation, multiprocessing is used otherwise.
            scheduler (str): Scheduler to use for multiprocessing evaluation.
                `threaded` is default
            progressbar (bool): Display progress bar while filtering. True is default
            save_result (bool): If True, result of the filter will be saved to a dataset asynchronously.
            result_path (Optional, str): Path to save the filter result. Only applicable if `save_result` is True.
            result_ds_args (Optional, dict): Additional args for result dataset. Only applicable if `save_result` is True.

        Returns:
            View on Dataset with elements, that satisfy filter function


        Example:
            Following filters are identical and return dataset view where all the samples have label equals to 2.
            >>> dataset.filter(lambda sample: sample.labels.numpy() == 2)
            >>> dataset.filter('labels == 2')
        """
        from hub.core.query import filter_dataset, query_dataset

        fn = query_dataset if isinstance(function, str) else filter_dataset
        result = fn(
            self,
            function,
            num_workers=num_workers,
            scheduler=scheduler,
            progressbar=progressbar,
            save_result=save_result,
            result_path=result_path,
            result_ds_args=result_ds_args,
        )
        return result

    def _get_total_meta(self):
        """Returns tensor metas all together"""
        return {
            tensor_key: tensor_value.meta
            for tensor_key, tensor_value in self.version_state["full_tensors"].items()
        }

    def _set_derived_attributes(self, verbose: bool = True):
        """Sets derived attributes during init and unpickling."""
        if self.is_first_load:
            self.storage.autoflush = True
            self._load_version_info()
            self._load_link_creds()
            self._set_read_only(
                self._read_only, err=self._read_only_error
            )  # TODO: weird fix for dataset unpickling
            self._populate_meta(verbose)  # TODO: use the same scheme as `load_info`
            if self.index.is_trivial():
                self.index = Index.from_json(self.meta.default_index)
        elif not self._read_only:
            self._lock()  # for ref counting

        if not self.is_iteration:
            group_index = self.group_index
            group_filter = (
                lambda t: (not group_index or t.key.startswith(group_index + "/"))
                and t.key not in self.meta.hidden_tensors
            )
            group_tensors = filter(
                group_filter, self.version_state["full_tensors"].values()
            )
            max_tensor_length = max(map(len, group_tensors), default=0)
            self.index.validate(max_tensor_length)

    @property
    def info(self):
        """Returns the information about the dataset."""
        if self._info is None:
            path = get_dataset_info_key(self.version_state["commit_id"])
            self.__dict__["_info"] = load_info(path, self)  # type: ignore
        return self._info

    @info.setter
    def info(self, value):
        if isinstance(value, dict):
            info = self.info
            info.replace_with(value)
        else:
            raise TypeError("Info must be set with type Dict")

    @property
    def _dataset_diff(self):
        if self._ds_diff is None:
            self.__dict__["_ds_diff"] = load_dataset_diff(self)
        return self._ds_diff

    @hub_reporter.record_call
    def tensorflow(
        self,
        tensors: Optional[Sequence[str]] = None,
        tobytes: Union[bool, Sequence[str]] = False,
    ):
        """Converts the dataset into a tensorflow compatible format.

        See:
            https://www.tensorflow.org/api_docs/python/tf/data/Dataset

        Args:
            tensors (List, Optional): Optionally provide a list of tensor names in the ordering that your training script expects. For example, if you have a dataset that has "image" and "label" tensors, if `tensors=["image", "label"]`, your training script should expect each batch will be provided as a tuple of (image, label).
            tobytes (bool): If True, samples will not be decompressed and their raw bytes will be returned instead of numpy arrays. Can also be a list of tensors, in which case those tensors alone will not be decompressed.

        Returns:
            tf.data.Dataset object that can be used for tensorflow training.
        """
        return dataset_to_tensorflow(self, tensors=tensors, tobytes=tobytes)

    def flush(self):
        """Necessary operation after writes if caches are being used.
        Writes all the dirty data from the cache layers (if any) to the underlying storage.
        Here dirty data corresponds to data that has been changed/assigned and but hasn't yet been sent to the
        underlying storage.
        """
        self.storage.flush()

    def clear_cache(self):
        """Flushes (see Dataset.flush documentation) the contents of the cache layers (if any) and then deletes contents
         of all the layers of it.
        This doesn't delete data from the actual storage.
        This is useful if you have multiple datasets with memory caches open, taking up too much RAM.
        Also useful when local cache is no longer needed for certain datasets and is taking up storage space.
        """
        if hasattr(self.storage, "clear_cache"):
            self.storage.clear_cache()

    def size_approx(self):
        """Estimates the size in bytes of the dataset.
        Includes only content, so will generally return an under-estimate.
        """
        tensors = self.version_state["full_tensors"].values()
        chunk_engines = [tensor.chunk_engine for tensor in tensors]
        size = sum(c.num_chunks * c.min_chunk_size for c in chunk_engines)
        for group in self._groups_filtered:
            size += self[group].size_approx()
        return size

    @invalid_view_op
    @hub_reporter.record_call
    def rename(self, path: Union[str, pathlib.Path]):
        """Renames the dataset to `path`.

        Example:
            ```
            ds = hub.load("hub://username/dataset")
            ds.rename("hub://username/renamed_dataset")
            ```

        Args:
            path (str, pathlib.Path): New path to the dataset.

        Raises:
            RenameError: If `path` points to a different directory.
        """
        path = convert_pathlib_to_string_if_needed(path)
        path = path.rstrip("/")
        if posixpath.split(path)[0] != posixpath.split(self.path)[0]:
            raise RenameError
        self.base_storage.rename(path)
        self.path = path

    @invalid_view_op
    @hub_reporter.record_call
    def delete(self, large_ok=False):
        """Deletes the entire dataset from the cache layers (if any) and the underlying storage.
        This is an IRREVERSIBLE operation. Data once deleted can not be recovered.

        Args:
            large_ok (bool): Delete datasets larger than 1GB. Disabled by default.
        """

        if not large_ok:
            size = self.size_approx()
            if size > hub.constants.DELETE_SAFETY_SIZE:
                logger.info(
                    f"Hub Dataset {self.path} was too large to delete. Try again with large_ok=True."
                )
                return

        self._unlock()
        self.storage.clear()

    def summary(self):
        pretty_print = summary_dataset(self)

        print(self)
        print(pretty_print)

    def __str__(self):
        path_str = ""
        if self.path:
            path_str = f"path='{self.path}', "

        mode_str = ""
        if self.read_only:
            mode_str = f"read_only=True, "

        index_str = f"index={self.index}, "
        if self.index.is_trivial():
            index_str = ""

        group_index_str = (
            f"group_index='{self.group_index}', " if self.group_index else ""
        )

        return f"Dataset({path_str}{mode_str}{index_str}{group_index_str}tensors={self._all_tensors_filtered(include_hidden=False)})"

    __repr__ = __str__

    def _get_tensor_from_root(self, name: str) -> Optional[Tensor]:
        """Gets a tensor from the root dataset.
        Acesses storage only for the first call.
        """
        key = self.version_state["tensor_names"].get(name)
        return self.version_state["full_tensors"].get(key)

    def _has_group_in_root(self, name: str) -> bool:
        """Checks if a group exists in the root dataset.
        This is faster than checking `if group in self._groups:`
        """
        return name in self.version_state["meta"].groups

    @property
    def token(self):
        """Get attached token of the dataset"""
        return self._token

    @property
    def _ungrouped_tensors(self) -> Dict[str, Tensor]:
        """Top level tensors in this group that do not belong to any sub groups"""
        return {
            posixpath.basename(k): self.version_state["full_tensors"][v]
            for k, v in self.version_state["tensor_names"].items()
            if posixpath.dirname(k) == self.group_index
        }

    def _all_tensors_filtered(self, include_hidden: bool = True) -> List[str]:
        """Names of all tensors belonging to this group, including those within sub groups"""
        hidden_tensors = self.meta.hidden_tensors
        tensor_names = self.version_state["tensor_names"]
        return [
            posixpath.relpath(t, self.group_index)
            for t in tensor_names
            if (not self.group_index or t.startswith(self.group_index + "/"))
            and (include_hidden or tensor_names[t] not in hidden_tensors)
        ]

    def _tensors(self, include_hidden: bool = True) -> Dict[str, Tensor]:
        """All tensors belonging to this group, including those within sub groups. Always returns the sliced tensors."""
        return {
            t: self.version_state["full_tensors"][
                self.version_state["tensor_names"][posixpath.join(self.group_index, t)]
            ][self.index]
            for t in self._all_tensors_filtered(include_hidden)
        }

    @property
    def tensors(self) -> Dict[str, Tensor]:
        """All tensors belonging to this group, including those within sub groups. Always returns the sliced tensors."""
        return self._tensors(include_hidden=False)

    @property
    def branches(self):
        """Lists all the branches of the dataset.
        Returns:
            List of branches.
        """
        return list(self.version_state["branch_commit_map"])

    @property
    def commits(self) -> List[Dict]:
        """Lists all the commits leading to the current dataset state.
        Returns:
            List of dictionaries containing commit information.
        """
        commits = []
        commit_node = self.version_state["commit_node"]
        while commit_node:
            if not commit_node.is_head_node:
                commit_info = {
                    "commit": commit_node.commit_id,
                    "author": commit_node.commit_user_name,
                    "time": str(commit_node.commit_time)[:-7],
                    "message": commit_node.commit_message,
                }
                commits.append(commit_info)
            commit_node = commit_node.parent
        return commits

    def get_commit_details(self, commit_id) -> Dict:
        commit_node: CommitNode = self.version_state["commit_node_map"].get(commit_id)
        if commit_node is None:
            raise KeyError(f"Commit {commit_id} not found in dataset.")
        return {
            "commit": commit_node.commit_id,
            "author": commit_node.commit_user_name,
            "time": str(commit_node.commit_time)[:-7],
            "message": commit_node.commit_message,
        }

    @property
    def _groups(self) -> List[str]:
        """Names of all groups in the root dataset"""
        return self.meta.groups  # type: ignore

    @property
    def _groups_filtered(self) -> List[str]:
        """Names of all sub groups in this group"""
        groups_filtered = []
        for g in self._groups:
            dirname, basename = posixpath.split(g)
            if dirname == self.group_index:
                groups_filtered.append(basename)
        return groups_filtered

    @property
    def groups(self) -> Dict[str, "Dataset"]:
        """All sub groups in this group"""
        return {g: self[g] for g in self._groups_filtered}

    @property
    def commit_id(self) -> Optional[str]:
        """The lasted committed commit_id of the dataset. If there are no commits, this returns None."""
        commit_node = self.version_state["commit_node"]
        if not commit_node.is_head_node:
            return commit_node.commit_id

        parent = commit_node.parent

        if parent is None:
            return None
        else:
            return parent.commit_id

    @property
    def pending_commit_id(self) -> str:
        """The commit_id of the next commit that will be made to the dataset.
        If you're not at the head of the current branch, this will be the same as the commit_id.
        """
        return self.version_state["commit_id"]

    @property
    def branch(self) -> str:
        """The current branch of the dataset"""
        return self.version_state["branch"]

    def _is_root(self) -> bool:
        return not self.group_index

    @property
    def parent(self):
        """Returns the parent of this group. Returns None if this is the root dataset."""
        if self._is_root():
            return None
        autoflush = self.storage.autoflush
        ds = self.__class__(
            storage=self.storage,
            index=self.index,
            group_index=posixpath.dirname(self.group_index),
            read_only=self.read_only,
            public=self.public,
            token=self._token,
            verbose=self.verbose,
            version_state=self.version_state,
            path=self.path,
            link_creds=self.link_creds,
        )
        self.storage.autoflush = autoflush
        return ds

    @property
    def root(self):
        """Returns the root dataset of a group."""
        if self._is_root():
            return self
        autoflush = self.storage.autoflush
        ds = self.__class__(
            storage=self.storage,
            index=self.index,
            group_index="",
            read_only=self.read_only,
            public=self.public,
            token=self._token,
            verbose=self.verbose,
            version_state=self.version_state,
            path=self.path,
            link_creds=self.link_creds,
        )
        self.storage.autoflush = autoflush
        return ds

    def _create_group(self, name: str) -> "Dataset":
        """Internal method used by `create_group` and `create_tensor`."""
        meta: DatasetMeta = self.version_state["meta"]
        if not name or name in dir(self):
            raise InvalidTensorGroupNameError(name)
        fullname = name
        while name:
            if name in self.version_state["full_tensors"]:
                raise TensorAlreadyExistsError(name)
            meta.add_group(name)
            name, _ = posixpath.split(name)
        return self[fullname]

    @hub_reporter.record_call
    def create_group(self, name: str, exist_ok=False) -> "Dataset":
        """Creates a tensor group. Intermediate groups in the path are also created.

        Args:
            name: The name of the group to create.
            exist_ok: If True, the group is created if it does not exist. If False, an error is raised if the group already exists.

        Returns:
            The created group.

        Raises:
            TensorGroupAlreadyExistsError: If the group already exists and exist_ok is False.

        Examples:

            ```
            ds.create_group("images")
            ds['images'].create_tensor("cats")
            ```

                ds.create_groups("images/jpg/cats")
                ds["images"].create_tensor("png")
                ds["images/jpg"].create_group("dogs")
        """
        if not self._is_root():
            return self.root.create_group(
                posixpath.join(self.group_index, name), exist_ok=exist_ok
            )
        name = filter_name(name)
        if name in self._groups:
            if not exist_ok:
                raise TensorGroupAlreadyExistsError(name)
            return self[name]
        return self._create_group(name)

    def rechunk(
        self,
        tensors: Optional[Union[str, List[str]]] = None,
        num_workers: int = 0,
        scheduler: str = "threaded",
        progressbar: bool = True,
    ):
        """Rewrites the underlying chunks to make their sizes optimal.
        This is usually needed in cases where a lot of updates have been made to the data.

        Args:
            tensors (str, List[str], Optional): Name/names of the tensors to rechunk.
                If None, all tensors in the dataset are rechunked.
            num_workers (int): The number of workers to use for rechunking. Defaults to 0. When set to 0, it will always use serial processing, irrespective of the scheduler.
            scheduler (str): The scheduler to be used for rechunking. Supported values include: 'serial', 'threaded', 'processed' and 'ray'.
                Defaults to 'threaded'.
            progressbar (bool): Displays a progress bar if True (default).
        """

        if tensors is None:
            tensors = list(self.tensors)
        elif isinstance(tensors, str):
            tensors = [tensors]

        # identity function that rechunks
        @hub.compute
        def rechunking(sample_in, samples_out):
            for tensor in tensors:
                samples_out[tensor].append(sample_in[tensor])

        rechunking().eval(
            self,
            num_workers=num_workers,
            scheduler=scheduler,
            progressbar=progressbar,
            skip_ok=True,
        )

    # the below methods are used by cloudpickle dumps
    def __origin__(self):
        return None

    def __values__(self):
        return None

    def __type__(self):
        return None

    def __union_params__(self):
        return None

    def __tuple_params__(self):
        return None

    def __result__(self):
        return None

    def __args__(self):
        return None

    def __bool__(self):
        return True

    def extend(self, samples: Dict[str, Any], skip_ok: bool = False):
        """Appends multiple rows of samples to mutliple tensors at once. This method expects all tensors being updated to be of the same length.
        Args:
            samples (Dict[str, Any]): Dictionary with tensor names as keys and samples as values.
            skip_ok (bool): Skip tensors not in `samples` if set to True.
        Raises:
            KeyError: If any tensor in the dataset is not a key in `samples` and `skip_ok` is False.
            TensorDoesNotExistError: If tensor in `samples` does not exist.
            ValueError: If all tensors being updated are not of the same length.
            NotImplementedError: If an error occurs while writing tiles.
            Exception: Error while attempting to rollback appends.
        """
        if isinstance(samples, Dataset):
            samples = samples.tensors
        if not samples:
            return
        n = len(samples[next(iter(samples.keys()))])
        for v in samples.values():
            if len(v) != n:
                sizes = {k: len(v) for (k, v) in samples.items()}
                raise ValueError(
                    f"Incoming samples are not of equal lengths. Incoming sample sizes: {sizes}"
                )
        [f() for f in list(self._update_hooks.values())]
        for i in range(n):
            self.append({k: v[i] for k, v in samples.items()})

    def append(self, sample: Dict[str, Any], skip_ok: bool = False):
        """Append samples to mutliple tensors at once. This method expects all tensors being updated to be of the same length.
        Args:
            sample (dict): Dictionary with tensor names as keys and samples as values.
            skip_ok (bool): Skip tensors not in `sample` if set to True.
        Raises:
            KeyError: If any tensor in the dataset is not a key in `sample` and `skip_ok` is False.
            TensorDoesNotExistError: If tensor in `sample` does not exist.
            ValueError: If all tensors being updated are not of the same length.
            NotImplementedError: If an error occurs while writing tiles.
            Exception: Error while attempting to rollback appends.
        """
        if isinstance(sample, Dataset):
            sample = sample.tensors
        if not skip_ok:
            for k in self.tensors:
                if k not in sample:
                    raise KeyError(
                        f"Required tensor not provided: {k}. Use ds.append(sample, skip_ok=True) to skip tensors."
                    )
        for k in sample:
            if k not in self._tensors():
                raise TensorDoesNotExistError(k)
        if len(set(map(len, (self[k] for k in sample)))) != 1:
            raise ValueError(
                "When appending using Dataset.append, all tensors are expected to have the same length."
            )
        [f() for f in list(self._update_hooks.values())]
        tensors_appended = []
        with self:
            for k, v in sample.items():
                try:
                    tensor = self[k]
                    enc = tensor.chunk_engine.chunk_id_encoder
                    num_chunks = enc.num_chunks
                    tensor.append(v)
                    tensors_appended.append(k)
                except Exception as e:
                    new_num_chunks = enc.num_chunks
                    num_chunks_added = new_num_chunks - num_chunks
                    if num_chunks_added > 1:
                        # This is unlikely to happen, i.e the sample passed the validation
                        # steps and tiling but some error occured while writing tiles to chunks
                        raise NotImplementedError(
                            "Unable to recover from error while writing tiles."
                        ) from e
                    elif num_chunks_added == 1:
                        enc._encoded = enc._encoded[:-1]
                    for k in tensors_appended:
                        try:
                            self[k].pop()
                        except Exception as e2:
                            raise Exception(
                                "Error while attepting to rollback appends"
                            ) from e2
                    raise e

    def _view_hash(self) -> str:
        """Generates a unique hash for a filtered dataset view."""
        return hash_inputs(
            self.path,
            *[e.value for e in self.index.values],
            self.pending_commit_id,
            getattr(self, "_query", None),
        )

    def _get_view_info(
        self,
        id: Optional[str] = None,
        message: Optional[str] = None,
        copy: bool = False,
    ):
        if self._view_invalid:
            raise DatasetViewSavingError(
                "This view cannot be saved as new changes were made at HEAD node after creation of this query view."
            )
        commit_id = self.commit_id
        if self.has_head_changes:
            if self._new_view_base_commit:
                commit_id = self._view_base_commit
            else:
                if self._view_base:
                    self._waiting_for_view_base_commit = True
                    uid = self._view_id
                    if uid not in self._update_hooks:

                        def update_hook():
                            self._view_invalid = True
                            self._waiting_for_view_base_commit = False
                            del self._view_base._update_hooks[uid]
                            del self._view_base._commit_hooks[uid]

                        def commit_hook():
                            self._waiting_for_view_base_commit = False
                            self._new_view_base_commit = self._view_base.commit_id
                            del self._view_base._update_hooks[uid]
                            del self._view_base._commit_hooks[uid]

                        self._view_base._update_hooks[uid] = update_hook
                        self._view_base._commit_hooks[uid] = commit_hook

                raise DatasetViewSavingError(
                    "HEAD node has uncommited changes. Commit them before saving views."
                )
        tm = getattr(self, "_created_at", time())
        id = self._view_hash() if id is None else id
        info = {
            "id": id,
            "virtual-datasource": not copy,
            "source-dataset": self.path,
            "source-dataset-version": commit_id,
            "created_at": tm,
        }
        if message is not None:
            info["message"] = message
        query = getattr(self, "_query", None)
        if query:
            info["query"] = query
            info["source-dataset-index"] = getattr(self, "_source_ds_idx", None)
        return info

    def _lock_queries_json(self):
        class _LockQueriesJson:
            def __enter__(self2):
                storage = self.base_storage
                self2.storage_read_only = storage.read_only
                if self._locked_out:
                    # Ignore storage level lock since we have file level lock
                    storage.read_only = False
                lock = Lock(storage, get_queries_lock_key())
                lock.acquire(timeout=10, force=True)
                self2.lock = lock

            def __exit__(self2, *_, **__):
                self2.lock.release()
                self.base_storage.read_only = self2.storage_read_only

        return _LockQueriesJson()

    def _write_queries_json(self, data: dict):
        self.base_storage[get_queries_key()] = json.dumps(data).encode("utf-8")

    def _append_to_queries_json(self, info: dict):
        with self._lock_queries_json():
            qjson = self._read_queries_json()
            idx = None
            for i in range(len(qjson)):
                if qjson[i]["id"] == info["id"]:
                    idx = i
                    break
            if idx is None:
                qjson.append(info)
            else:
                qjson[idx] = info
            self._write_queries_json(qjson)

    def _read_queries_json(self) -> list:
        try:
            return json.loads(self.base_storage[get_queries_key()].decode("utf-8"))
        except KeyError:
            return []

    def _read_view_info(self, id: str):
        for info in self._read_queries_json():
            if info["id"] == id:
                return info
        raise KeyError(f"View with id {id} not found.")

    def _write_vds(self, vds, info: dict, copy: bool, num_workers: int, unlink=True):
        """Writes the indices of this view to a vds."""
        with vds:
            if copy:
                self._copy(vds, num_workers=num_workers, unlink=unlink)
            else:
                vds.create_tensor("VDS_INDEX", dtype="uint64").extend(
                    list(self.index.values[0].indices(len(self)))
                )
                info["first-index-subscriptable"] = self.index.subscriptable_at(0)
                if len(self.index) > 1:
                    info["sub-sample-index"] = Index(self.index.values[1:]).to_json()
            vds.info.update(info)

    def _save_view_in_subdir(
        self, id: Optional[str], message: Optional[str], copy: bool, num_workers: int
    ):
        """Stores this view under ".queries" sub directory of same storage."""
        info = self._get_view_info(id, message, copy)
        hash = info["id"]
        path = f".queries/{hash}"
        self.flush()
        vds = self._sub_ds(path, empty=True)
        self._write_vds(vds, info, copy, num_workers)
        self._append_to_queries_json(info)
        return vds

    def _save_view_in_user_queries_dataset(
        self, id: Optional[str], message: Optional[str], copy: bool, num_workers: int
    ):
        """Stores this view under hub://username/queries
        Only applicable for views of hub datasets.
        """
        if len(self.index.values) > 1:
            raise NotImplementedError("Storing sub-sample slices is not supported yet.")
        username = get_user_name()
        if username == "public":
            raise NotLoggedInError("Unable to save query result. Not logged in.")

        info = self._get_view_info(id, message, copy)
        hash = info["id"]

        queries_ds_path = f"hub://{username}/queries"

        try:
            queries_ds = hub.dataset(
                queries_ds_path, verbose=False
            )  # create if doesn't exist
        except PathNotEmptyException:
            hub.delete(queries_ds_path, force=True)
            queries_ds = hub.dataset(queries_ds_path, verbose=False)

        queries_ds._unlock()  # we don't need locking as no data will be added to this ds.

        path = f"hub://{username}/queries/{hash}"

        vds = hub.empty(path, overwrite=True)

        self._write_vds(vds, info, copy, num_workers)
        queries_ds._append_to_queries_json(info)

        return vds

    def _save_view_in_path(
        self,
        path: str,
        id: Optional[str],
        message: Optional[str],
        copy: bool,
        num_workers: int,
        **ds_args,
    ):
        """Stores this view at a given dataset path"""
        vds = hub.dataset(path, **ds_args)
        info = self._get_view_info(id, message, copy)
        self._write_vds(vds, info, copy, num_workers)
        return vds

    def save_view(
        self,
        message: Optional[str] = None,
        path: Optional[Union[str, pathlib.Path]] = None,
        id: Optional[str] = None,
        optimize: bool = False,
        num_workers: int = 0,
        **ds_args,
    ) -> str:
        """Stores a dataset view as a virtual dataset (VDS)

        Args:
            message (Optional, str): Custom user message.
            path (Optional, str, pathlib.Path): If specified, the VDS will saved as a standalone dataset at the specified path.
                If not, the VDS is saved under `.queries` subdirectory of the source dataset's storage. If the user doesn't have
                write access to the source dataset and the source dataset is a hub cloud dataset, then the VDS is saved
                is saved under the user's hub account and can be accessed using hub.load(f"hub://{username}/queries/{query_hash}").
            id (Optional, str): Uniquie id for this view.
            optimize (bool): Whether the view should be optimized by copying the required data. Default False.
            num_workers (int): Number of workers to be used if `copy` is True.
            ds_args (dict): Additional args for creating VDS when path is specified. (See documentation for `hub.dataset()`)

        Returns:
            str: Path to the saved VDS.
        """
        return self._save_view(
            path, id, message, optimize, num_workers, False, **ds_args
        )

    def _save_view(
        self,
        path: Optional[Union[str, pathlib.Path]] = None,
        id: Optional[str] = None,
        message: Optional[str] = None,
        optimize: bool = False,
        num_workers: int = 0,
        _ret_ds: bool = False,
        **ds_args,
    ) -> Union[str, Any]:
        """Stores a dataset view as a virtual dataset (VDS)

        Args:
            path (Optional, str, pathlib.Path): If specified, the VDS will saved as a standalone dataset at the specified path. If not,
                the VDS is saved under `.queries` subdirectory of the source dataset's storage. If the user doesn't have
                write access to the source dataset and the source dataset is a hub cloud dataset, then the VDS is saved
                is saved under the user's hub account and can be accessed using hub.load(f"hub://{username}/queries/{query_hash}").
            id (Optional, str): Uniquie id for this view.
            message (Optional, message): Custom user message.
            optimize (bool): Whether the view should be optimized by copying the required data. Default False.
            num_workers (int): Number of workers to be used if copy=True.
            _ret_ds (bool): If True, the VDS is retured as such without converting it to a view. If False, the VDS path is returned.
                Default False.
            ds_args (dict): Additional args for creating VDS when path is specified. (See documentation for `hub.dataset()`)

        Returns:
            If _ret_ds is True, the VDS is returned, else path to the VDS is returned.

        Raises:
            ReadOnlyModeError: When attempting to save a view inplace and the user doesn't have write access.
            NotImplementedError: When attempting to save in-memory datasets.
        """

        path = convert_pathlib_to_string_if_needed(path)

        vds = None
        if path is None and hasattr(self, "_vds"):
            vds = self._vds
            vds_id = vds.info["id"]
            if id is not None and vds_id != id:
                vds = None
                warnings.warn(
                    "This view is already saved with id '{vds_id}'. A copy of this view will be created with the provided id '{id}'"
                )
        if vds is None:
            if path is None:
                if isinstance(self, MemoryProvider):
                    raise NotImplementedError(
                        "Saving views inplace is not supported for in-memory datasets."
                    )
                if self.read_only:
                    if isinstance(self, hub.core.dataset.HubCloudDataset):
                        vds = self._save_view_in_user_queries_dataset(
                            id, message, optimize, num_workers
                        )
                    else:
                        raise ReadOnlyModeError(
                            "Cannot save view in read only dataset. Speicify a path to save the view in a different location."
                        )
                else:
                    vds = self._save_view_in_subdir(id, message, optimize, num_workers)
            else:
                vds = self._save_view_in_path(
                    path, id, message, optimize, num_workers, **ds_args
                )
        if _ret_ds:
            return vds
        return vds.path

    def _get_view(self, inherit_creds=True):
        """Returns a view for this VDS. Only works if this Dataset is a virtual dataset.

        Returns:
            A view of the source dataset based on the indices from VDS.

        Args:
            inherit_creds (bool): Whether to inherit creds from the parent dataset in which this vds is stored. Default True.

        Raises:
            Exception: If this is not a VDS.
        """

        try:
            commit_id = self.info["source-dataset-version"]
        except KeyError:
            raise Exception("Dataset._get_view() works only for virtual datasets.")
        ds = (
            self._parent_dataset
            if (inherit_creds and self._parent_dataset)
            else hub.dataset(self.info["source-dataset"], verbose=False)
        )
        try:
            orig_index = ds.index
            ds.index = Index()
            ds.checkout(commit_id)
            first_index_subscriptable = self.info.get("first-index-subscriptable", True)
            if first_index_subscriptable:
                index_entries = [
                    IndexEntry(self.VDS_INDEX.numpy().reshape(-1).tolist())
                ]
            else:
                index_entries = [IndexEntry(int(self.VDS_INDEX.numpy()))]
            sub_sample_index = self.info.get("sub-sample-index")
            if sub_sample_index:
                index_entries += Index.from_json(sub_sample_index).values
            ret = ds[Index(index_entries)]
            ret._vds = self
            return ret
        finally:
            ds.index = orig_index

    def _get_empty_vds(
        self,
        vds_path: Optional[Union[str, pathlib.Path]] = None,
        query: Optional[str] = None,
        **vds_args,
    ):
        """Returns an empty VDS with this dataset as the source dataset. Internal.

        Args:
            vds_path (Optional, str, pathlib.Path): If specified, the vds will be sved at this path. Else the vds will be saved under `.queries` subdirectory.
            query (Optional, str): Query string associated with this view.
            vds_args (dict): Additional args for creating vds when path is specified.

        Returns:
            Empty VDS with this dataset as the source dataset.
        """
        view = self[:0]
        vds_path = convert_pathlib_to_string_if_needed(vds_path)
        if query:
            view._query = query
        return view._save_view(vds_path, _ret_ds=True, **vds_args)

    @staticmethod
    def _get_queries_ds_from_user_account():
        username = get_user_name()
        if username == "public":
            return
        try:
            return hub.load(f"hub://{username}/queries")
        except DatasetHandlerError:
            return

    def _read_queries_json_from_user_account(self):
        queries_ds = Dataset._get_queries_ds_from_user_account()
        if not queries_ds:
            return [], None
        return (
            list(
                filter(
                    lambda x: x["source-dataset"] == self.path,
                    queries_ds._read_queries_json(),
                )
            ),
            queries_ds,
        )

    def get_views(self, commit_id: Optional[str] = None) -> List[ViewEntry]:
        """Returns list of views stored in this Dataset.

        Args:
            commit_id (str, optional): Commit from which views should be returned. If not specified, views from current commit is returned.
                If not specified, views from the currently checked out commit will be returned.

        Returns:
            List of ViewEntry instances
        """
        commit_id = commit_id or self.commit_id
        queries = self._read_queries_json()
        f = lambda x: x["source-dataset-version"] == commit_id
        ret = map(
            partial(ViewEntry, dataset=self),
            filter(f, queries),
        )

        if self.path.startswith("hub://"):
            queries, qds = self._read_queries_json_from_user_account()
            if queries:
                ret = chain(
                    ret,
                    map(
                        partial(ViewEntry, dataset=qds, external=True),
                        filter(f, queries),
                    ),
                )
        return list(ret)

    def get_view(self, vew_id: str) -> ViewEntry:
        queries = self._read_queries_json()
        for q in queries:
            if q["id"] == view_id:
                return ViewEntry(q, self)
        if self.path.startswith("hub://"):
            queries, qds = self._read_queries_json_from_user_account()
            for q in queries:
                if q["id"] == view_id:
                    return ViewEntry(q, qds, True)
        raise KeyError(f"No view with id {view_id} found in the dataset.")

<<<<<<< HEAD
    def load_view(self, view_id: str):
        """Loads the view with given view id
=======
    def load_view(self, id: str):
        """Loads the view and returns the `hub.Dataset` by id. Equivalent to ds.get_view(id).load().

        Args:
            id (str): id of the view to be loaded.

        Returns:
            Dataset: The loaded view.
        """
        return self.get_view(id).load()
>>>>>>> 7dd4d96d

        Args:
            view_id (str): Id of the view to load

        Raises:
            KeyError: if view with given id does not exist.
        """
        return self.get_view(view_id).load()

    def delete_view(self, view_id: str):
        """Deletes the view with given view id

        Args:
            view_id (str): Id of the view to delete

        Raises:
            KeyError: if view with given id does not exist.
        """
        try:
            with self._lock_queries_json():
                qjson = self._read_queries_json()
                for i, q in enumerate(qjson):
                    if q["id"] == view_id:
                        qjson.pop(i)
                        self.base_storage.subdir(
                            ".queries/" + (q.get("path") or q["id"])
                        ).clear()
                        self._write_queries_json(qjson)
                        return
        except Exception:
            pass
        if self.path.startswith("hub://"):
            qds = Dataset._get_queries_ds_from_user_account()
            if qds:
                with qds._lock_queries_json():
                    qjson = qds._read_queries_json()
                    for i, q in enumerate(qjson):
                        if q["source-dataset"] == self.path and q["id"] == view_id:
                            qjson.pop(i)
                            qds.base_storage.subdir(
                                ".queries/" + (q.get("path") or q["id"])
                            ).clear()
                            qds._write_queries_json(qjson)
                            return
        raise KeyError(f"No view with id {view_id} found in the dataset.")

    def _sub_ds(
        self,
        path,
        empty=False,
        memory_cache_size: int = DEFAULT_MEMORY_CACHE_SIZE,
        local_cache_size: int = DEFAULT_LOCAL_CACHE_SIZE,
    ):
        """Loads a nested dataset. Internal.
        Note: Virtual datasets are returned as such, they are not converted to views.

        Args:
            path (str): Path to sub directory
            empty (bool): If True, all contents of the sub directory is cleared before initializing the sub dataset.
            memory_cache_size (int): Memory cache size for the sub dataset.
            local_cache_size (int): Local storage cache size for the sub dataset.

        Returns:
            Sub dataset
        """
        sub_storage = self.base_storage.subdir(path)

        if empty:
            sub_storage.clear()

        if self.path.startswith("hub://"):
            path = posixpath.join(self.path, path)
            cls = hub.core.dataset.HubCloudDataset
        else:
            path = sub_storage.root
            cls = hub.core.dataset.Dataset

        ret = cls(
            generate_chain(
                sub_storage,
                memory_cache_size * MB,
                local_cache_size * MB,
            ),
            path=path,
            token=self._token,
        )
        ret._parent_dataset = self
        return ret

    def _link_tensors(
        self,
        src: str,
        dest: str,
        append_f: str,
        update_f: Optional[str] = None,
        flatten_sequence: Optional[bool] = None,
    ):
        """Internal. Links a source tensor to a destination tensor. Appends / updates made to the source tensor will be reflected in the destination tensor.

        Args:
            src (str): Name of the source tensor.
            dest (str): Name of the destination tensor.
            append_f (str): Name of the linked tensor transform to be used for appending items to the destination tensor. This transform should be defined in `hub.core.tensor_link` module.
            update_f (str): Name of the linked tensor transform to be used for updating items in the destination tensor. This transform should be defined in `hub.core.tensor_link` module.
            flatten_sequence (bool, Optional): Whether appends and updates should be done per item or per sequence if the source tensor is a sequence tensor.

        Raises:
            TensorDoesNotExistError: If source or destination tensors do not exist in this dataset.
            ValueError: If source tensor is a sequence tensor and `flatten_sequence` argument is not specified.
        """
        assert self._is_root()
        tensors = self._tensors()
        if src not in tensors:
            raise TensorDoesNotExistError(src)
        if dest not in tensors:
            raise TensorDoesNotExistError(dest)
        src_tensor = self[src]
        dest_key = self.version_state["tensor_names"][dest]
        if flatten_sequence is None:
            if src_tensor.is_sequence:
                raise ValueError(
                    "`flatten_sequence` arg must be specified when linking a sequence tensor."
                )
            flatten_sequence = False
        src_tensor.meta.add_link(dest_key, append_f, update_f, flatten_sequence)
        self.storage.maybe_flush()

    def _resolve_tensor_list(self, keys: List[str]) -> List[str]:
        ret = []
        for k in keys:
            fullpath = posixpath.join(self.group_index, k)
            if (
                self.version_state["tensor_names"].get(fullpath)
                in self.version_state["full_tensors"]
            ):
                ret.append(k)
            else:
                if fullpath[-1] != "/":
                    fullpath = fullpath + "/"
                hidden = self.meta.hidden_tensors
                ret += filter(
                    lambda t: t.startswith(fullpath) and t not in hidden,
                    self.version_state["tensor_names"],
                )
        return ret

    def _copy(
        self,
        dest: Union[str, pathlib.Path],
        tensors: Optional[List[str]] = None,
        overwrite: bool = False,
        creds=None,
        token=None,
        num_workers: int = 0,
        scheduler="threaded",
        progressbar=True,
        public: bool = False,
        unlink: bool = False,
    ):
        """Copies this dataset or dataset view to `dest`. Version control history is not included.

        Args:
            dest (str, pathlib.Path): Destination dataset or path to copy to. If a Dataset instance is provided, it is expected to be empty.
            tensors (List[str], optional): Names of tensors (and groups) to be copied. If not specified all tensors are copied.
            overwrite (bool): If True and a dataset exists at `destination`, it will be overwritten. Defaults to False.
            creds (dict, Optional): creds required to create / overwrite datasets at `dest`.
            token (str, Optional): token used to for fetching credentials to `dest`.
            num_workers (int): The number of workers to use for copying. Defaults to 0. When set to 0, it will always use serial processing, irrespective of the scheduler.
            scheduler (str): The scheduler to be used for copying. Supported values include: 'serial', 'threaded', 'processed' and 'ray'.
                Defaults to 'threaded'.
            progressbar (bool): Displays a progress bar if True (default).
            public (bool): Defines if the dataset will have public access. Applicable only if Hub cloud storage is used and a new Dataset is being created. Defaults to False.
            unlink (bool): Whether to copy the data from source for linked tensors. Does not apply for linked video tensors.

        Returns:
            Dataset: New dataset object.

        Raises:
            DatasetHandlerError: If a dataset already exists at destination path and overwrite is False.
        """
        if isinstance(dest, str):
            path = dest
        else:
            path = dest.path

        report_params = {
            "Tensors": tensors,
            "Overwrite": overwrite,
            "Num_Workers": num_workers,
            "Scheduler": scheduler,
            "Progressbar": progressbar,
            "Public": public,
        }

        if path.startswith("hub://"):
            report_params["Dest"] = path
        feature_report_path(self.path, "copy", report_params)

        dest_ds = hub.api.dataset.dataset._like(
            dest,
            self,
            tensors=tensors,
            creds=creds,
            token=token,
            overwrite=overwrite,
            public=public,
            unlink=[
                t
                for t in self.tensors
                if (
                    self.tensors[t].base_htype != "video"
                    or hub.constants._UNLINK_VIDEOS
                )
            ]
            if unlink
            else False,
        )

        if not self.index.subscriptable_at(0):
            old_first_index = self.index.values[0]
            new_first_index = IndexEntry(
                slice(old_first_index.value, old_first_index.value + 1)
            )
            self.index.values[0] = new_first_index
            reset_index = True
        else:
            reset_index = False
        try:
            for tensor in dest_ds.tensors:
                src = self[tensor]
                copy_f = (
                    (
                        _copy_tensor_unlinked_partial_sample
                        if len(self.index) > 1
                        else _copy_tensor_unlinked_full_sample
                    )
                    if unlink
                    and src.is_link
                    and (src.base_htype != "video" or hub.constants._UNLINK_VIDEOS)
                    else _copy_tensor
                )
                if progressbar:
                    sys.stderr.write(f"Copying tensor: {tensor}.\n")
                hub.compute(copy_f, name="tensor copy transform")(
                    tensor_name=tensor
                ).eval(
                    self,
                    dest_ds,
                    num_workers=num_workers,
                    scheduler=scheduler,
                    progressbar=progressbar,
                    skip_ok=True,
                    check_lengths=False,
                )
        finally:
            if reset_index:
                dest_ds.meta.default_index = Index([IndexEntry(0)]).to_json()
                dest_ds.meta.is_dirty = True
                dest_ds.flush()
                dest_ds = dest_ds[0]
                self.index.values[0] = old_first_index
        dest_ds.flush()
        return dest_ds

    def copy(
        self,
        dest: Union[str, pathlib.Path],
        tensors: Optional[List[str]] = None,
        overwrite: bool = False,
        creds=None,
        token=None,
        num_workers: int = 0,
        scheduler="threaded",
        progressbar=True,
        public: bool = False,
    ):
        """Copies this dataset or dataset view to `dest`. Version control history is not included.

        Args:
            dest (str, pathlib.Path): Destination dataset or path to copy to. If a Dataset instance is provided, it is expected to be empty.
            tensors (List[str], optional): Names of tensors (and groups) to be copied. If not specified all tensors are copied.
            overwrite (bool): If True and a dataset exists at `destination`, it will be overwritten. Defaults to False.
            creds (dict, Optional): creds required to create / overwrite datasets at `dest`.
            token (str, Optional): token used to for fetching credentials to `dest`.
            num_workers (int): The number of workers to use for copying. Defaults to 0. When set to 0, it will always use serial processing, irrespective of the scheduler.
            scheduler (str): The scheduler to be used for copying. Supported values include: 'serial', 'threaded', 'processed' and 'ray'.
                Defaults to 'threaded'.
            progressbar (bool): Displays a progress bar if True (default).
            public (bool): Defines if the dataset will have public access. Applicable only if Hub cloud storage is used and a new Dataset is being created. Defaults to False.

        Returns:
            Dataset: New dataset object.

        Raises:
            DatasetHandlerError: If a dataset already exists at destination path and overwrite is False.
        """
        return self._copy(
            dest,
            tensors,
            overwrite,
            creds,
            token,
            num_workers,
            scheduler,
            progressbar,
            public,
        )

    @invalid_view_op
    def reset(self):
        """Resets the uncommitted changes present in the branch.
        Note: The uncommitted data is deleted from underlying storage, this is not a reversible operation.
        """
        storage, version_state = self.storage, self.version_state
        if version_state["commit_node"].children:
            print("You are not at the head node of the branch, cannot reset.")
            return
        if not self.has_head_changes:
            print("There are no uncommitted changes on this branch.")
            return

        # delete metas first
        self._delete_metas()

        if self.commit_id is None:
            storage.clear()
            self._populate_meta()
        else:
            prefix = "/".join(("versions", self.pending_commit_id))
            storage.clear(prefix=prefix)
            copy_metas(self.commit_id, self.pending_commit_id, storage, version_state)
            create_commit_chunk_sets(self.commit_id, storage, version_state)
        load_meta(self)
        self._info = None
        self._ds_diff = None

    def _delete_metas(self):
        """Deletes all metas in the dataset."""
        commit_id = self.pending_commit_id
        meta_keys = [get_dataset_meta_key(commit_id)]
        meta_keys.append(get_dataset_diff_key(commit_id))
        meta_keys.append(get_dataset_info_key(commit_id))

        for tensor in self.tensors:
            meta_keys.append(get_tensor_meta_key(commit_id, tensor))
            meta_keys.append(get_tensor_tile_encoder_key(commit_id, tensor))
            meta_keys.append(get_tensor_info_key(commit_id, tensor))
            meta_keys.append(get_tensor_commit_chunk_set_key(commit_id, tensor))
            meta_keys.append(get_tensor_commit_diff_key(commit_id, tensor))
            meta_keys.append(get_chunk_id_encoder_key(commit_id, tensor))
            meta_keys.append(get_sequence_encoder_key(commit_id, tensor))

        for key in meta_keys:
            try:
                del self.storage[key]
            except KeyError:
                pass

    def add_creds_key(self, creds_key: str, managed: bool = False):
        """Adds a new creds key to the dataset. These keys are used for tensors that are linked to external data.

        Examples:
            ```
            # create/load a dataset
            ds = hub.dataset("path/to/dataset")

            # add a new creds key
            ds.add_creds_key("my_s3_key")
            ```

        Args:
            creds_key (str): The key to be added.
            managed (bool): If True, the creds corresponding to the key will be fetched from activeloop platform.
                Note, this is only applicable for datasets that are connected to activeloop platform.
                Defaults to False.

        Raises:
            ValueError: If the dataset is not connected to activeloop platform.
        """
        if managed:
            raise ValueError(
                "Managed creds are not supported for datasets that are not connected to activeloop platform."
            )
        self.link_creds.add_creds_key(creds_key)
        save_link_creds(self.link_creds, self.storage)

    def populate_creds(self, creds_key: str, creds: dict):
        """Populates the creds key added in add_creds_key with the given creds. These creds are used to fetch the external data.
        This needs to be done everytime the dataset is reloaded for datasets that contain links to external data.

        Examples:
            ```
            # create/load a dataset
            ds = hub.dataset("path/to/dataset")

            # add a new creds key
            ds.add_creds_key("my_s3_key")

            # populate the creds
            ds.populate_creds("my_s3_key", {"aws_access_key_id": "my_access_key", "aws_secret_access_key": "my_secret_key"})
            ```

        """
        self.link_creds.populate_creds(creds_key, creds)

    def update_creds_key(self, old_creds_key: str, new_creds_key: str):
        """Replaces the old creds key with the new creds key. This is used to replace the creds key used for external data."""
        replaced_index = self.link_creds.replace_creds(old_creds_key, new_creds_key)
        save_link_creds(self.link_creds, self.storage, replaced_index=replaced_index)

    def change_creds_management(self, creds_key: str, managed: bool):
        """Changes the management status of the creds key."""
        raise ValueError(
            "Managed creds are not supported for datasets that are not connected to activeloop platform."
        )

    def get_creds_keys(self) -> List[str]:
        """Returns the list of creds keys added to the dataset. These are used to fetch external data in linked tensors"""
        return self.link_creds.creds_keys

    def visualize(
        self, width: Union[int, str, None] = None, height: Union[int, str, None] = None
    ):
        """
        Visualizes the dataset in the Jupyter notebook.

        Args:
            width: Union[int, str, None] Optional width of the visualizer canvas.
            height: Union[int, str, None] Optional height of the visualizer canvas.

        Raises:
            Exception: If a dataset is not hub cloud dataset and the visualization happens in colab.
        """
        from hub.visualizer import visualize

        hub_reporter.feature_report(feature_name="visualize", parameters={})
        if is_colab():
            raise Exception("Cannot visualize non hub cloud dataset in Colab.")
        else:
            visualize(self.storage, width=width, height=height)

    def __contains__(self, tensor: str):
        return tensor in self.tensors

    def _optimize_saved_view(self, id: str, external=False, unlink=True):
        with self._lock_queries_json():
            qjson = self._read_queries_json()
            idx = -1
            for i in range(len(qjson)):
                if qjson[i]["id"] == id:
                    idx = i
                    break
            if idx == -1:
                raise KeyError(f"View with id {id} not found.")
            info = qjson[i]
            if not info["virtual-datasource"]:
                # Already optimized
                return info
            path = info.get("path", info["id"])
            vds = self._sub_ds(".queries/" + path)
            view = vds._get_view(not external)
            new_path = path + "_OPTIMIZED"
            optimized = self._sub_ds(".queries/" + new_path)
            view._copy(optimized, overwrite=True, unlink=unlink)
            optimized.info.update(vds.info.__getstate__())
            optimized.info["virtual-datasource"] = False
            optimized.info["path"] = new_path
            optimized.flush()
            info["virtual-datasource"] = False
            info["path"] = new_path
            self._write_queries_json(qjson)
        vds.delete(large_ok=True)
        return info

    @property
    def sample_indices(self):
        return self.index.values[0].indices(
            min(t.num_samples for t in self.tensors.values())
        )

    def _enable_padding(self):
        self._pad_tensors = True

    def _disable_padding(self):
        self._pad_tensors = False


def _copy_tensor(sample_in, sample_out, tensor_name):
    sample_out[tensor_name].append(sample_in[tensor_name])


def _copy_tensor_unlinked_full_sample(sample_in, sample_out, tensor_name):
    sample_out[tensor_name].append(
        sample_in[tensor_name].chunk_engine.get_hub_read_sample(
            sample_in.index.values[0].value
        )
    )


def _copy_tensor_unlinked_partial_sample(sample_in, sample_out, tensor_name):
    sample_out[tensor_name].append(sample_in[tensor_name].numpy())<|MERGE_RESOLUTION|>--- conflicted
+++ resolved
@@ -2417,7 +2417,7 @@
                 )
         return list(ret)
 
-    def get_view(self, vew_id: str) -> ViewEntry:
+    def get_view(self, view_id: str) -> ViewEntry:
         queries = self._read_queries_json()
         for q in queries:
             if q["id"] == view_id:
@@ -2429,11 +2429,7 @@
                     return ViewEntry(q, qds, True)
         raise KeyError(f"No view with id {view_id} found in the dataset.")
 
-<<<<<<< HEAD
     def load_view(self, view_id: str):
-        """Loads the view with given view id
-=======
-    def load_view(self, id: str):
         """Loads the view and returns the `hub.Dataset` by id. Equivalent to ds.get_view(id).load().
 
         Args:
@@ -2441,12 +2437,6 @@
 
         Returns:
             Dataset: The loaded view.
-        """
-        return self.get_view(id).load()
->>>>>>> 7dd4d96d
-
-        Args:
-            view_id (str): Id of the view to load
 
         Raises:
             KeyError: if view with given id does not exist.
