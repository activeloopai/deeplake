--- conflicted
+++ resolved
@@ -249,15 +249,11 @@
 
 class SampleStreaming(Streaming):
     def __init__(
-<<<<<<< HEAD
-        self, dataset, tensors: Sequence[str], use_local_cache: bool = False,
-=======
         self,
         dataset,
         tensors: Sequence[str],
         tobytes: Union[bool, Sequence[str]] = False,
         use_local_cache: bool = False,
->>>>>>> f4c90980
     ) -> None:
         super().__init__()
 
