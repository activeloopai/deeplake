numpy
pillow
boto3
click
google-cloud-storage~=1.42.0
google-auth~=2.0.1
google-auth-oauthlib~=0.4.5
google-api-python-client~=2.31.0
oauth2client~=4.1.3
pathos
humbug>=0.2.6
tqdm
numcodecs
av>=8.1.0; python_version >= '3.7' or sys_platform != 'win32'
pydicom
IPython
flask
pyjwt
<<<<<<< HEAD
deeplake==0.0.2; python_version >= '3.6' and sys_platform != 'win32' and sys_platform != 'darwin'
=======
deeplake==0.0.3; python_version >= '3.6' and sys_platform != 'win32' and sys_platform != 'darwin'
>>>>>>> 3cd5f242
laspy<|MERGE_RESOLUTION|>--- conflicted
+++ resolved
@@ -16,9 +16,5 @@
 IPython
 flask
 pyjwt
-<<<<<<< HEAD
-deeplake==0.0.2; python_version >= '3.6' and sys_platform != 'win32' and sys_platform != 'darwin'
-=======
 deeplake==0.0.3; python_version >= '3.6' and sys_platform != 'win32' and sys_platform != 'darwin'
->>>>>>> 3cd5f242
 laspy