--- conflicted
+++ resolved
@@ -11,9 +11,5 @@
 numcodecs
 miniaudio~=1.44
 av>=8.1.0; python_version >= '3.7' or sys_platform != 'win32'
-<<<<<<< HEAD
 pydicom
-=======
-IPython
-flask
->>>>>>> 522b08b2
+IPython