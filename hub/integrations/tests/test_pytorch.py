import hub
import numpy as np
import pickle
import pytest

from hub.util.remove_cache import get_base_storage
from hub.util.exceptions import DatasetUnsupportedPytorch, TensorDoesNotExistError
from hub.tests.common import requires_torch
from hub.core.dataset import Dataset
from hub.core.storage.memory import MemoryProvider
from hub.constants import KB

from hub.tests.dataset_fixtures import enabled_datasets


# ensure tests have multiple chunks without a ton of data
PYTORCH_TESTS_MAX_CHUNK_SIZE = 5 * KB


def double(sample):
    return sample * 2


def to_tuple(sample):
    return sample["image"], sample["image2"]


def pytorch_small_shuffle_helper(start, end, dataloader):
    for _ in range(2):
        all_values = []
        for i, batch in enumerate(dataloader):
            value = batch["image"].numpy()[0][0][0]
            value2 = batch["image2"].numpy()[0][0][0]
            assert value == value2
            all_values.append(value)
            np.testing.assert_array_equal(
                batch["image"].numpy(), value * np.ones(batch["image"].shape)
            )
            np.testing.assert_array_equal(
                batch["image2"].numpy(), value2 * np.ones((1, 12, 12))
            )

    assert set(all_values) == set(range(start, end))


@requires_torch
@enabled_datasets
def test_pytorch_small(ds):
    with ds:
        ds.create_tensor("image", max_chunk_size=PYTORCH_TESTS_MAX_CHUNK_SIZE)
        ds.image.extend(([i * np.ones((i + 1, i + 1)) for i in range(16)]))
        ds.commit()
        ds.create_tensor("image2", max_chunk_size=PYTORCH_TESTS_MAX_CHUNK_SIZE)
        ds.image2.extend(np.array([i * np.ones((12, 12)) for i in range(16)]))

    if isinstance(get_base_storage(ds.storage), MemoryProvider):
        with pytest.raises(DatasetUnsupportedPytorch):
            dl = ds.pytorch()
        return

    dl = ds.pytorch(num_workers=2, batch_size=1)

    assert len(dl.dataset) == 16

    for _ in range(2):
        for i, batch in enumerate(dl):
            np.testing.assert_array_equal(
                batch["image"].numpy(), i * np.ones((1, i + 1, i + 1))
            )
            np.testing.assert_array_equal(
                batch["image2"].numpy(), i * np.ones((1, 12, 12))
            )

    dls = ds.pytorch(num_workers=2, batch_size=1, shuffle=True)
    pytorch_small_shuffle_helper(0, 16, dls)

    sub_ds = ds[5:]

    sub_dl = sub_ds.pytorch(num_workers=0)

    for i, batch in enumerate(sub_dl):
        np.testing.assert_array_equal(
            batch["image"].numpy(), (5 + i) * np.ones((1, 6 + i, 6 + i))
        )
        np.testing.assert_array_equal(
            batch["image2"].numpy(), (5 + i) * np.ones((1, 12, 12))
        )

    sub_dls = sub_ds.pytorch(num_workers=0, batch_size=1, shuffle=True)
    pytorch_small_shuffle_helper(5, 16, sub_dls)

    sub_ds2 = ds[8:12]

    sub_dl2 = sub_ds2.pytorch(num_workers=0, batch_size=1)

    for _ in range(2):
        for i, batch in enumerate(sub_dl2):
            np.testing.assert_array_equal(
                batch["image"].numpy(), (8 + i) * np.ones((1, 9 + i, 9 + i))
            )
            np.testing.assert_array_equal(
                batch["image2"].numpy(), (8 + i) * np.ones((1, 12, 12))
            )

    sub_dls2 = sub_ds2.pytorch(num_workers=2, batch_size=1, shuffle=True)
    pytorch_small_shuffle_helper(8, 12, sub_dls2)

    sub_ds3 = ds[:5]

    sub_dl3 = sub_ds3.pytorch(num_workers=0, batch_size=1)

    for _ in range(2):
        for i, batch in enumerate(sub_dl3):
            np.testing.assert_array_equal(
                batch["image"].numpy(), (i) * np.ones((1, i + 1, i + 1))
            )
            np.testing.assert_array_equal(
                batch["image2"].numpy(), (i) * np.ones((1, 12, 12))
            )

    sub_dls3 = sub_ds3.pytorch(num_workers=0, batch_size=1, shuffle=True)
    pytorch_small_shuffle_helper(0, 5, sub_dls3)


@requires_torch
@enabled_datasets
def test_pytorch_transform(ds):
    with ds:
        ds.create_tensor("image", max_chunk_size=PYTORCH_TESTS_MAX_CHUNK_SIZE)
        ds.image.extend(([i * np.ones((i + 1, i + 1)) for i in range(16)]))
        ds.checkout("alt", create=True)
        ds.create_tensor("image2", max_chunk_size=PYTORCH_TESTS_MAX_CHUNK_SIZE)
        ds.image2.extend(np.array([i * np.ones((12, 12)) for i in range(16)]))

    if isinstance(get_base_storage(ds.storage), MemoryProvider):
        with pytest.raises(DatasetUnsupportedPytorch):
            dl = ds.pytorch(num_workers=0)
        return

    dl = ds.pytorch(num_workers=2, transform=to_tuple, batch_size=1)

    for _ in range(2):
        for i, batch in enumerate(dl):
            actual_image = batch[0].numpy()
            expected_image = i * np.ones((1, i + 1, i + 1))
            actual_image2 = batch[1].numpy()
            expected_image2 = i * np.ones((1, 12, 12))
            np.testing.assert_array_equal(actual_image, expected_image)
            np.testing.assert_array_equal(actual_image2, expected_image2)

    dls = ds.pytorch(num_workers=0, transform=to_tuple, batch_size=1, shuffle=True)

    for _ in range(2):
        all_values = []
        for i, batch in enumerate(dls):
            actual_image = batch[0].numpy()
            actual_image2 = batch[1].numpy()

            value = actual_image[0][0][0]
            value2 = actual_image2[0][0][0]
            assert value == value2
            all_values.append(value)

            expected_image = value * np.ones(actual_image.shape)
            expected_image2 = value * np.ones(actual_image2.shape)
            np.testing.assert_array_equal(actual_image, expected_image)
            np.testing.assert_array_equal(actual_image2, expected_image2)

        assert set(all_values) == set(range(16))


@requires_torch
@enabled_datasets
def test_pytorch_transform_dict(ds):
    with ds:
        ds.create_tensor("image", max_chunk_size=PYTORCH_TESTS_MAX_CHUNK_SIZE)
        ds.image.extend(([i * np.ones((i + 1, i + 1)) for i in range(16)]))
        ds.create_tensor("image2", max_chunk_size=PYTORCH_TESTS_MAX_CHUNK_SIZE)
        ds.image2.extend(np.array([i * np.ones((12, 12)) for i in range(16)]))
        ds.create_tensor("image3", max_chunk_size=PYTORCH_TESTS_MAX_CHUNK_SIZE)
        ds.image2.extend(np.array([i * np.ones((12, 12)) for i in range(16)]))

    if isinstance(get_base_storage(ds.storage), MemoryProvider):
        with pytest.raises(DatasetUnsupportedPytorch):
            dl = ds.pytorch(num_workers=0)
        return

    dl = ds.pytorch(
        num_workers=2, transform={"image": double, "image2": None}, batch_size=1
    )

    assert len(dl.dataset) == 16

    for _ in range(2):
        for i, batch in enumerate(dl):
            assert set(batch.keys()) == {"image", "image2"}
            np.testing.assert_array_equal(
                batch["image"].numpy(), 2 * i * np.ones((1, i + 1, i + 1))
            )
            np.testing.assert_array_equal(
                batch["image2"].numpy(), i * np.ones((1, 12, 12))
            )


@requires_torch
@enabled_datasets
def test_pytorch_with_compression(ds: Dataset):
    # TODO: chunk-wise compression for labels (right now they are uncompressed)
    with ds:
        images = ds.create_tensor(
            "images",
            htype="image",
            sample_compression="png",
            max_chunk_size=PYTORCH_TESTS_MAX_CHUNK_SIZE,
        )
        labels = ds.create_tensor(
            "labels", htype="class_label", max_chunk_size=PYTORCH_TESTS_MAX_CHUNK_SIZE
        )

        assert images.meta.sample_compression == "png"

        images.extend(np.ones((16, 12, 12, 3), dtype="uint8"))
        labels.extend(np.ones((16, 1), dtype="uint32"))

    if isinstance(get_base_storage(ds.storage), MemoryProvider):
        with pytest.raises(DatasetUnsupportedPytorch):
            dl = ds.pytorch(num_workers=0)
        return

    dl = ds.pytorch(num_workers=0, batch_size=1)
    dls = ds.pytorch(num_workers=0, batch_size=1, shuffle=True)

    for dataloader in [dl, dls]:
        for _ in range(2):
            for batch in dataloader:
                X = batch["images"].numpy()
                T = batch["labels"].numpy()
                assert X.shape == (1, 12, 12, 3)
                assert T.shape == (1, 1)


@requires_torch
@enabled_datasets
def test_custom_tensor_order(ds):
    with ds:
        tensors = ["a", "b", "c", "d"]
        for t in tensors:
            ds.create_tensor(t, max_chunk_size=PYTORCH_TESTS_MAX_CHUNK_SIZE)
            ds[t].extend(np.random.random((3, 4, 5)))

    if isinstance(get_base_storage(ds.storage), MemoryProvider):
        with pytest.raises(DatasetUnsupportedPytorch):
            dl = ds.pytorch()
        return

    with pytest.raises(TensorDoesNotExistError):
        dl = ds.pytorch(num_workers=0, tensors=["c", "d", "e"])

    dl = ds.pytorch(num_workers=0, tensors=["c", "d", "a"])

    for i, batch in enumerate(dl):
        c1, d1, a1 = batch
        a2 = batch["a"]
        c2 = batch["c"]
        d2 = batch["d"]
        assert "b" not in batch
        np.testing.assert_array_equal(a1, a2)
        np.testing.assert_array_equal(c1, c2)
        np.testing.assert_array_equal(d1, d2)
        np.testing.assert_array_equal(a1[0], ds.a.numpy()[i])
        np.testing.assert_array_equal(c1[0], ds.c.numpy()[i])
        np.testing.assert_array_equal(d1[0], ds.d.numpy()[i])
        batch = pickle.loads(pickle.dumps(batch))
        c1, d1, a1 = batch
        a2 = batch["a"]
        c2 = batch["c"]
        d2 = batch["d"]
        np.testing.assert_array_equal(a1, a2)
        np.testing.assert_array_equal(c1, c2)
        np.testing.assert_array_equal(d1, d2)
        np.testing.assert_array_equal(a1[0], ds.a.numpy()[i])
        np.testing.assert_array_equal(c1[0], ds.c.numpy()[i])
        np.testing.assert_array_equal(d1[0], ds.d.numpy()[i])

    dls = ds.pytorch(num_workers=0, tensors=["c", "d", "a"])
    for i, batch in enumerate(dls):
        c1, d1, a1 = batch
        a2 = batch["a"]
        c2 = batch["c"]
        d2 = batch["d"]
        assert "b" not in batch
        np.testing.assert_array_equal(a1, a2)
        np.testing.assert_array_equal(c1, c2)
        np.testing.assert_array_equal(d1, d2)
        batch = pickle.loads(pickle.dumps(batch))
        c1, d1, a1 = batch
        a2 = batch["a"]
        c2 = batch["c"]
        d2 = batch["d"]
        np.testing.assert_array_equal(a1, a2)
        np.testing.assert_array_equal(c1, c2)
        np.testing.assert_array_equal(d1, d2)


@requires_torch
def test_readonly_with_two_workers(local_ds):
    local_ds.create_tensor("images", max_chunk_size=PYTORCH_TESTS_MAX_CHUNK_SIZE)
    local_ds.create_tensor("labels", max_chunk_size=PYTORCH_TESTS_MAX_CHUNK_SIZE)
    local_ds.images.extend(np.ones((10, 12, 12)))
    local_ds.labels.extend(np.ones(10))

    base_storage = get_base_storage(local_ds.storage)
    base_storage.flush()
    base_storage.enable_readonly()
    ds = Dataset(storage=local_ds.storage, read_only=True, verbose=False)

    ptds = ds.pytorch(num_workers=2)
    # no need to check input, only care that readonly works
    for _ in ptds:
        pass


@requires_torch
def test_corrupt_dataset(local_ds, corrupt_image_paths, compressed_image_paths):
    img_good = hub.read(compressed_image_paths["jpeg"][0])
    img_bad = hub.read(corrupt_image_paths["jpeg"])
    with local_ds:
        local_ds.create_tensor("image", htype="image", sample_compression="jpeg")
        for i in range(3):
            for i in range(10):
                local_ds.image.append(img_good)
            local_ds.image.append(img_bad)
    num_samples = 0
    num_batches = 0
    dl = local_ds.pytorch(num_workers=0, batch_size=2)
    for (batch,) in dl:
        num_batches += 1
        num_samples += len(batch)
    assert num_samples == 30
    assert num_batches == 15


@requires_torch
@enabled_datasets
def test_pytorch_local_cache(ds):
    with ds:
        ds.create_tensor("image", max_chunk_size=PYTORCH_TESTS_MAX_CHUNK_SIZE)
        ds.image.extend(([i * np.ones((i + 1, i + 1)) for i in range(16)]))
        ds.create_tensor("image2", max_chunk_size=PYTORCH_TESTS_MAX_CHUNK_SIZE)
        ds.image2.extend(np.array([i * np.ones((12, 12)) for i in range(16)]))

    if isinstance(get_base_storage(ds.storage), MemoryProvider):
        with pytest.raises(DatasetUnsupportedPytorch):
            dl = ds.pytorch()
        return

    epochs = 2

    for _ in range(epochs):
        dl = ds.pytorch(num_workers=1, batch_size=1, use_local_cache=True)
        for i, batch in enumerate(dl):
            np.testing.assert_array_equal(
                batch["image"].numpy(), i * np.ones((1, i + 1, i + 1))
            )
            np.testing.assert_array_equal(
                batch["image2"].numpy(), i * np.ones((1, 12, 12))
            )

        dls = ds.pytorch(
            num_workers=2,
            batch_size=1,
            shuffle=True,
            use_local_cache=True,
        )
        pytorch_small_shuffle_helper(0, 16, dls)


@requires_torch
def test_groups(local_ds, compressed_image_paths):
    img1 = hub.read(compressed_image_paths["jpeg"][0])
    img2 = hub.read(compressed_image_paths["png"][0])
    with local_ds:
        local_ds.create_tensor(
            "images/jpegs/cats", htype="image", sample_compression="jpeg"
        )
        local_ds.create_tensor(
            "images/pngs/flowers", htype="image", sample_compression="png"
        )
        for _ in range(10):
            local_ds.images.jpegs.cats.append(img1)
            local_ds.images.pngs.flowers.append(img2)
    dl = local_ds.pytorch()
    for cat, flower in dl:
        np.testing.assert_array_equal(cat[0], img1.array)
        np.testing.assert_array_equal(flower[0], img2.array)

    with local_ds:
        local_ds.create_tensor(
            "arrays/x",
        )
        local_ds.create_tensor(
            "arrays/y",
        )
        for _ in range(10):
            local_ds.arrays.x.append(np.random.random((2, 3)))
            local_ds.arrays.y.append(np.random.random((4, 5)))

    dl = local_ds.images.pytorch()
    for cat, flower in dl:
        np.testing.assert_array_equal(cat[0], img1.array)
        np.testing.assert_array_equal(flower[0], img2.array)


@requires_torch
def test_string_tensors(local_ds):
    with local_ds:
        local_ds.create_tensor("strings", htype="text")
        local_ds.strings.extend([f"string{idx}" for idx in range(5)])

    ptds = local_ds.pytorch(batch_size=1)
    for idx, batch in enumerate(ptds):
        np.testing.assert_array_equal(batch["strings"], [f"string{idx}"])

    ptds2 = local_ds.pytorch(batch_size=None)
    for idx, batch in enumerate(ptds2):
        np.testing.assert_array_equal(batch["strings"], f"string{idx}")


<<<<<<< HEAD
@requires_torch
def test_pytorch_large(local_ds):
    arr_list_1 = [np.random.randn(1500, 1500, i) for i in range(1, 6)]
    arr_list_2 = [np.random.randn(400, 1500, 4, i) for i in range(1, 6)]
    label_list = list(range(5))

    with local_ds as ds:
        ds.create_tensor("img1")
        ds.create_tensor("img2")
        ds.create_tensor("label")
        ds.img1.extend(arr_list_1)
        ds.img2.extend(arr_list_2)
        ds.label.extend(label_list)

    ptds = local_ds.pytorch()
    for idx, batch in enumerate(ptds):
        np.testing.assert_array_equal(batch["img1"][0], arr_list_1[idx])
        np.testing.assert_array_equal(batch["img2"][0], arr_list_2[idx])
        np.testing.assert_array_equal(batch["label"][0], idx)
=======
def run_ddp(rank, size, ds, q, backend="gloo"):
    import torch.distributed as dist
    import os

    os.environ["MASTER_ADDR"] = "127.0.0.1"
    os.environ["MASTER_PORT"] = "29500"
    dist.init_process_group(backend=backend, rank=rank, world_size=size)

    s = 0
    for x in ds.pytorch(num_workers=0):
        s += int(x["image"][0].mean())

    q.put(s)


@requires_torch
@enabled_datasets
def test_pytorch_ddp(ds):
    import multiprocessing as mp

    with ds:
        ds.create_tensor("image", max_chunk_size=PYTORCH_TESTS_MAX_CHUNK_SIZE)
        ds.image.extend(np.array([i * np.ones((10, 10)) for i in range(255)]))

    if isinstance(get_base_storage(ds.storage), MemoryProvider):
        with pytest.raises(DatasetUnsupportedPytorch):
            ds.pytorch()
        return

    size = 2
    processes = []
    ctx = mp.get_context("spawn")
    q = ctx.Queue()

    for rank in range(size):
        p = ctx.Process(target=run_ddp, args=(rank, size, ds, q), daemon=True)
        p.start()
        processes.append(p)

    s = 0
    for p in processes:
        p.join()
        p.terminate()
        s += q.get()

    q.close()

    assert s == sum(list(range(254)))
>>>>>>> 4a01cb81
<|MERGE_RESOLUTION|>--- conflicted
+++ resolved
@@ -426,7 +426,6 @@
         np.testing.assert_array_equal(batch["strings"], f"string{idx}")
 
 
-<<<<<<< HEAD
 @requires_torch
 def test_pytorch_large(local_ds):
     arr_list_1 = [np.random.randn(1500, 1500, i) for i in range(1, 6)]
@@ -446,7 +445,8 @@
         np.testing.assert_array_equal(batch["img1"][0], arr_list_1[idx])
         np.testing.assert_array_equal(batch["img2"][0], arr_list_2[idx])
         np.testing.assert_array_equal(batch["label"][0], idx)
-=======
+
+
 def run_ddp(rank, size, ds, q, backend="gloo"):
     import torch.distributed as dist
     import os
@@ -494,5 +494,4 @@
 
     q.close()
 
-    assert s == sum(list(range(254)))
->>>>>>> 4a01cb81
+    assert s == sum(list(range(254)))