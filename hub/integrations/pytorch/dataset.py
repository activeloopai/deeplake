from typing import Callable, Iterable, Optional, Sequence, List, Union
from hub.constants import MB
from hub.integrations.pytorch.common import PytorchTransformFunction, collate_fn
from hub.util.compute import get_compute_provider

from hub.util.iterable_ordered_dict import IterableOrderedDict
from hub.core.io import (
    DistributedScheduler,
    IOBlock,
    SampleStreaming,
    Schedule,
    SequentialMultithreadScheduler,
    ShufflingSchedulerWrapper,
    SingleThreadScheduler,
    MultiThreadedNaiveScheduler,
    Streaming,
)
from hub.integrations.pytorch.shuffle_buffer import ShuffleBuffer

import torch
import torch.utils.data
import torch.distributed as dist

from torch.multiprocessing import Queue, Process
from torch._utils import ExceptionWrapper
from torch.utils.data.dataloader import DataLoader
from torch.utils.data._utils.worker import ManagerWatchdog
from torch._C import _remove_worker_pids, _set_worker_pids, _set_worker_signal_handlers
from torch.utils.data._utils.signal_handling import _set_SIGCHLD_handler
from warnings import warn
from queue import Empty

import numpy as np
import hub


mp = torch.multiprocessing.get_context()


def use_scheduler(num_workers: int, ensure_order: bool):
    if num_workers <= 1:
        return SingleThreadScheduler()
    else:
        if ensure_order:
            return MultiThreadedNaiveScheduler(num_workers)
        else:
            return SequentialMultithreadScheduler(num_workers)


def cast_type(tensor: np.ndarray):
    if tensor.dtype == np.uint16:
        return tensor.astype(np.int32)
    if tensor.dtype == np.uint32:
        return tensor.astype(np.int64)
    if tensor.dtype == np.uint64:
        return tensor.astype(np.int64)

    return tensor


def _process(tensor, transform: PytorchTransformFunction):
    def copy(x):
        try:
            return cast_type(x.copy())
        except AttributeError:
            return bytes(x)

    tensor = IterableOrderedDict((k, copy(tensor[k])) for k in tensor)
    tensor = transform(tensor)
    return tensor


class _ContinueIteration:

    """
    Instructs worker to load N samples of data and publish it to the
    data_queue

    Args:
        n: int number of samples to publish. Acts as in fly buffer_size similar
           to reactive stream approach
    """

    def __init__(self, n: int) -> None:
        self.n = n


class _StopIteration:

    """
    Indicates worker done with its schedule
    """

    def __init__(self) -> None:
        pass


def _worker_loop(
    wid: int,
    dataset,
    tensors,
    tobytes,
    use_local_cache: bool,
    schedule: Schedule,
    transform: PytorchTransformFunction,
    request_queue: Queue,
    data_queue: Queue,
    workers_done,
):
    torch.set_num_threads(1)
    _set_worker_signal_handlers()

    try:
        # let's don't reinvent the wheel here and use pytorch Watchdog
        watchdog = ManagerWatchdog()

        streaming = SampleStreaming(
<<<<<<< HEAD
            dataset, tensors=tensors, use_local_cache=use_local_cache,
=======
            dataset,
            tensors=tensors,
            tobytes=tobytes,
            use_local_cache=use_local_cache,
>>>>>>> f4c90980
        )

        schedule.shuffle()

        it = iter(streaming.read(schedule))  # data samples iterator for current worker
        iteration_end: bool = False
        requested: int = 0  # indicate value of samples requested from worker

        while watchdog.is_alive():

            # publish requested data
            if not iteration_end and requested > 0:
                try:
                    data = next(it)

                    data = _process(data, transform)
                    data = {k: torch.as_tensor(v) for k, v in data.items()}

                    data_queue.put((wid, data))
                    requested -= 1
                    del data

                except Exception as e:
                    if isinstance(e, StopIteration):
                        data_queue.put((wid, _StopIteration()))
                        iteration_end = True
                        requested = 0
                        continue

                    # propagate exception back to parent
                    data_queue.put(
                        (wid, ExceptionWrapper(where=f"shuffle worker thread-{wid}"))
                    )
                    iteration_end = True
                    requested = 0
                    continue

            # process commands from parent
            r: Union[_ContinueIteration, None]
            try:
                # do only quick check if more data requested
                if requested > 0:
                    r = request_queue.get_nowait()
                else:
                    r = request_queue.get(timeout=0.05)
            except Empty:
                # TODO can do some prefetch at this point
                # however, blocking thread for long might make it unresponsive.

                # Just continue for now
                continue

            if r is None:
                break

            if workers_done.is_set() or iteration_end:
                iteration_end = True
                continue

            # Continue Iteration instruction
            if isinstance(r, _ContinueIteration):
                requested += r.n

    except KeyboardInterrupt:
        pass

    # gracefully close connections
    if workers_done.is_set():
        data_queue.cancel_join_thread()
        data_queue.close()


class PrefetchConcurrentIterator(Iterable):

    """
    Prefetching iterator, that starts dataset.num_workers processes, that fetch data
    according to dataset.schedules[worker_id] and returning to single threaded
    dataset iterator.

    Iterator doesn't guarantee order of data, between threads, those ideal
    for shuffling dataset.
    """

    def __init__(self, dataset) -> None:
        super().__init__()
        self.dataset = dataset
        self.num_workers = dataset.num_workers
        self.buffer_size = dataset.buffer_size
        self.prefetch = 64

        self.workers: List[Process] = []
        self.request_queues: List[Queue] = [Queue() for _ in range(self.num_workers)]
        self.data_queue: Queue = Queue()
        self.queue_size = [0 for _ in range(self.num_workers)]
        self.active_workers = [False for _ in range(self.num_workers)]
        self.workers_done = mp.Event()
        self.shutdown = False
        self._worker_pids_set = False

        for i in range(self.num_workers):
            input_queue: Queue = self.request_queues[i]
            input_queue.cancel_join_thread()

            w = mp.Process(
                target=_worker_loop,
                args=(
                    i,
                    dataset.dataset,
                    dataset.tensors,
                    dataset.tobytes,
                    dataset.use_local_cache,
                    dataset.schedules[i],
                    dataset.transform,
                    input_queue,
                    self.data_queue,
                    self.workers_done,
                ),
            )
            w.daemon = True
            w.start()

            self.workers.append(w)
            self.active_workers[i] = True
            self.request_queues[i].put_nowait(_ContinueIteration(self.prefetch))

        _set_worker_pids(id(self), tuple(w.pid for w in self.workers))  # type: ignore[misc]
        _set_SIGCHLD_handler()
        self._worker_pids_set = True

    def __iter__(self):
        shuffle_buffer = (
            ShuffleBuffer(self.buffer_size) if self.buffer_size > 0 else None
        )

        while any(self.active_workers):
            try:
                wid, data = self.data_queue.get(
                    timeout=hub.constants.PYTORCH_DATALOADER_TIMEOUT
                )

                if isinstance(data, ExceptionWrapper):
                    data.reraise()

                # Handling emergency termination of sequence
                if isinstance(data, _StopIteration):
                    self.active_workers[wid] = False
                    continue

                # else return sample
                self.queue_size[wid] += 1

                # exchange sample with shuffle buffer
                if shuffle_buffer is not None:
                    data = shuffle_buffer.exchange(data)

                    if data is not None:
                        yield data
                else:
                    yield data

                # if low on messages in a queue, request more
                if self.queue_size[wid] > (self.prefetch * 0.25):
                    self.request_queues[wid].put(
                        _ContinueIteration(self.queue_size[wid])
                    )
                    self.queue_size[wid] = 0
            except Empty:
                for i, worker in enumerate(self.workers):
                    if self.active_workers[i] and not worker.is_alive():
                        self.active_workers[i] = False
                        warn(f"worker id-{i} terminated unexpectedly")

        self._shutdown_all()

        # clear all samples from shuffle buffer
        if shuffle_buffer is not None:
            while not shuffle_buffer.emtpy():
                data = shuffle_buffer.exchange(None)
                yield data

    def __len__(self) -> int:
        return len(self.dataset)

    def __del__(self):
        self._shutdown_all()

    def _shutdown_all(self):
        if not self.shutdown:
            self.workers_done.set()

            try:
                for wid in range(self.num_workers):
                    self.request_queues[wid].put(None)
                    self.workers[wid].join(
                        timeout=hub.constants.PYTORCH_DATALOADER_TIMEOUT
                    )

                for queue in self.request_queues:
                    queue.cancel_join_thread()
                    queue.close()

                self.data_queue.cancel_join_thread()
                self.data_queue.close()
            finally:
                if self._worker_pids_set:
                    _remove_worker_pids(id(self))
                    self._worker_pids_set = False

                for worker in self.workers:
                    if worker.is_alive():
                        worker.terminate()

            self.shutdown = True


class ShufflingIterableDataset(torch.utils.data.IterableDataset):
    def __init__(
        self,
        dataset,
        use_local_cache: bool = False,
        tensors: Sequence[str] = None,
        tobytes: Union[bool, Sequence[str]] = False,
        transform: PytorchTransformFunction = PytorchTransformFunction(),
        num_workers: int = 1,
        buffer_size: int = 0,
    ) -> None:

        super().__init__()

        assert num_workers >= 1

        self.dataset = dataset
        self.num_workers = num_workers
        self.transform = transform
        self.tensors = tensors
        self.tobytes = tobytes
        self.use_local_cache = use_local_cache

        if dist.is_initialized():
            self.scheduler = ShufflingSchedulerWrapper(
                DistributedScheduler(num_workers)
            )
        else:
            self.scheduler = ShufflingSchedulerWrapper(
                MultiThreadedNaiveScheduler(self.num_workers)
            )

        self.scheduler = ShufflingSchedulerWrapper(self.scheduler)
        streaming = SampleStreaming(
            dataset,
            tensors=self.tensors,  # type: ignore
            tobytes=self.tobytes,
            use_local_cache=use_local_cache,
        )

        self.schedules: List[Schedule] = self.scheduler.schedule(
            streaming.list_blocks()
        )

        self.buffer_size: int = buffer_size * MB

    def __iter__(self):
        it = PrefetchConcurrentIterator(self)
        return iter(it)

    def __len__(self):
        return sum(map(len, self.schedules))


class TorchDataset(torch.utils.data.IterableDataset):
    def __init__(
        self,
        dataset,
        use_local_cache: bool = False,
        tensors: Sequence[str] = None,
        tobytes: Union[bool, Sequence[str]] = False,
        transform: PytorchTransformFunction = PytorchTransformFunction(),
        num_workers: int = 1,
        shuffle: bool = False,
        buffer_size: int = 0,
    ) -> None:
        super().__init__()

        self.dataset = dataset
        self.transform = transform
        self.tensors = tensors
        self.tobytes = tobytes

        self.use_local_cache = use_local_cache
        self.scheduler = use_scheduler(num_workers, shuffle)

        if dist.is_initialized():
            self.scheduler = DistributedScheduler(num_workers)

        if shuffle:
            self.scheduler = ShufflingSchedulerWrapper(self.scheduler)

        streaming = SampleStreaming(
            dataset,
            tensors=self.tensors,  # type: ignore
            tobytes=self.tobytes,
            use_local_cache=use_local_cache,
        )

        self.schedules: List[Schedule] = self.scheduler.schedule(
            streaming.list_blocks()
        )

        self.shuffle: bool = shuffle
        self.buffer_size: int = buffer_size * MB

    def __iter__(self):
        worker_info = torch.utils.data.get_worker_info()
        schedule: Schedule = self.schedules[0]

        if worker_info is not None:
            schedule = self.schedules[worker_info.id]

        streaming = SampleStreaming(
<<<<<<< HEAD
            self.dataset, tensors=self.tensors, use_local_cache=self.use_local_cache,
=======
            self.dataset,
            tensors=self.tensors,
            tobytes=self.tobytes,
            use_local_cache=self.use_local_cache,
>>>>>>> f4c90980
        )

        if self.shuffle:
            schedule.shuffle()

        stream = streaming.read(schedule)

        for data in stream:
            yield _process(data, self.transform)

    def __len__(self):
        return sum(map(len, self.schedules))


class SubIterableDataset(torch.utils.data.IterableDataset):
    def __init__(
        self,
        dataset,
        use_local_cache: bool = False,
        tensors: Optional[Sequence[str]] = None,
        tobytes: Union[bool, Sequence[str]] = False,
        transform: PytorchTransformFunction = PytorchTransformFunction(),
        num_workers: int = 1,
        buffer_size: int = 512,
    ) -> None:
        super().__init__()

        self.torch_datset = TorchDataset(
            dataset,
            use_local_cache,
            tensors,
            tobytes,
            transform,
            num_workers=num_workers,
            shuffle=True,
        )

        self.num_workers = num_workers
        self.buffer_size = buffer_size * MB

        if self.buffer_size == 0:
            warn("setting buffer_size = 0 will result in poor shuffling distribution")

    def __iter__(self):
        buffer = ShuffleBuffer(self.buffer_size) if self.buffer_size > 0 else None

        sub_loader = DataLoader(
            self.torch_datset,
            batch_size=1,
            num_workers=self.num_workers,
            collate_fn=collate_fn,
        )

        it = iter(sub_loader)

        try:
            while True:
                next_batch = next(it)
                if isinstance(next_batch, dict):
                    d = {}
                    for k, v in next_batch.items():
                        current_val = v[0]
                        if isinstance(current_val, torch.Tensor):
                            current_val = current_val.clone().detach()
                        d[k] = current_val
                    val = IterableOrderedDict(d)
                elif isinstance(next_batch, Sequence):
                    val = []
                    for item in next_batch:
                        if isinstance(item, torch.Tensor):
                            item = item.clone().detach()
                        val.append(item)
                else:
                    val = next_batch

                if buffer is not None:
                    result = buffer.exchange(val)

                    if result:
                        yield result
                else:
                    yield val

                del next_batch

        except StopIteration:
            pass

        if buffer is not None:
            while not buffer.emtpy():
                yield buffer.exchange(None)

        del sub_loader

    def __len__(self):
        return len(self.torch_datset)<|MERGE_RESOLUTION|>--- conflicted
+++ resolved
@@ -115,15 +115,12 @@
         watchdog = ManagerWatchdog()
 
         streaming = SampleStreaming(
-<<<<<<< HEAD
-            dataset, tensors=tensors, use_local_cache=use_local_cache,
-=======
             dataset,
             tensors=tensors,
             tobytes=tobytes,
             use_local_cache=use_local_cache,
->>>>>>> f4c90980
-        )
+        )
+
 
         schedule.shuffle()
 
@@ -442,14 +439,10 @@
             schedule = self.schedules[worker_info.id]
 
         streaming = SampleStreaming(
-<<<<<<< HEAD
-            self.dataset, tensors=self.tensors, use_local_cache=self.use_local_cache,
-=======
             self.dataset,
             tensors=self.tensors,
             tobytes=self.tobytes,
             use_local_cache=self.use_local_cache,
->>>>>>> f4c90980
         )
 
         if self.shuffle:
