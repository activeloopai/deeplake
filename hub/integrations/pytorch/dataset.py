--- conflicted
+++ resolved
@@ -59,20 +59,11 @@
     return tensor
 
 
-<<<<<<< HEAD
 def copy_tensor(x):
     try:
         return cast_type(x.copy())
     except AttributeError:
         return bytes(x)
-=======
-def _process(tensor, transform: PytorchTransformFunction):
-    def copy(x):
-        try:
-            return cast_type(x.copy())
-        except AttributeError:
-            return bytes(x) if isinstance(x, memoryview) else np.array(x)
->>>>>>> 1ec359c4
 
 
 def _process(tensor, transform: PytorchTransformFunction):
