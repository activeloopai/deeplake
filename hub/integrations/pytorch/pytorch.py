import warnings
from hub.util.shared_memory import get_final_buffer_size
from hub.util.storage import get_pytorch_local_storage
from typing import Callable, Optional, Sequence
from hub.core.storage import SharedMemoryProvider
from hub.core.storage.prefetch_lru_cache import PrefetchLRUCache
from hub.core.storage.shuffle_lru_cache import ShuffleLRUCache
from hub.util.dataset import try_flushing
from hub.util.exceptions import (
    DatasetUnsupportedSharedMemoryCache,
    DatasetUnsupportedPytorch,
    ModuleNotInstalledException,
)
<<<<<<< HEAD
from .pytorch_old import dataset_to_pytorch as old_dataset_to_pytorch
from hub.constants import GB
=======
from hub.util.check_installation import pytorch_installed
from hub.constants import MB
>>>>>>> c9ef99bc
from .common import convert_fn as default_convert_fn, collate_fn as default_collate_fn


def set_worker_sharing_strategy(worker_id: int) -> None:
    import torch

    torch.multiprocessing.set_sharing_strategy("file_system")


def dataset_to_pytorch(
    dataset,
    transform: Optional[Callable] = None,
    tensors: Optional[Sequence[str]] = None,
    num_workers: int = 1,
    batch_size: Optional[int] = 1,
    drop_last: bool = False,
    collate_fn: Optional[Callable] = None,
    pin_memory: bool = False,
    shuffle: bool = False,
    buffer_size: int = 10 * 1000,
    use_local_cache: bool = False,
):
    if not pytorch_installed():
        raise ModuleNotInstalledException(
            "'torch' should be installed to convert the Dataset into pytorch format"
        )

    import torch

    try_flushing(dataset)

    class TorchDataset(torch.utils.data.IterableDataset):
        def __init__(
            self,
            dataset,
            transform: Optional[Callable] = None,
            tensors: Optional[Sequence[str]] = None,
            num_workers: int = 1,
            shuffle: bool = False,
            buffer_size_bytes: int = 10 * GB,
            use_local_cache: bool = False,
        ):
            cache = ShuffleLRUCache if shuffle else PrefetchLRUCache
            cache_storage = SharedMemoryProvider()
            next_storage = (
                get_pytorch_local_storage(dataset) if use_local_cache else None
            )

            # currently cache can't work across sessions so it's better to clear it
            if next_storage is not None:
                next_storage.clear()

            try:
                self.cache = cache(
                    cache_storage=cache_storage,
                    next_storage=next_storage,
                    cache_size=buffer_size_bytes,
                    dataset=dataset,
                    num_workers=num_workers,
                    tensor_keys=tensors,
                    transform=transform,
                    mode="pytorch",
                )
            except DatasetUnsupportedSharedMemoryCache:
                raise DatasetUnsupportedPytorch(
                    "Underlying storage of the dataset in MemoryProvider which is not supported."
                )

        def __iter__(self):
            for value in self.cache.iterate_samples():
                if value is not None:
                    yield value

    # TODO new pytorch approach doesn't support 0 workers currently
    num_workers = max(num_workers, 1)
    buffer_size_bytes = get_final_buffer_size(buffer_size)
    if buffer_size_bytes < 1 * GB:
        warnings.warn(
            "The buffer size is currently less than 1000 MB which may lead to issues. "
            "Switching to another pytorch integration which will be slower but more stable within the constraints. "
            "To use the faster integration, consider increasing buffer_size shared memory size or switching to another instance."
        )
        return old_dataset_to_pytorch(
            dataset,
            transform,
            tensors,
            num_workers,
            batch_size,
            drop_last,
            collate_fn,
            pin_memory,
            shuffle,
            buffer_size,
            use_local_cache,
            False,
        )
    pytorch_ds = TorchDataset(
        dataset,
        transform,
        tensors,
        num_workers,
        shuffle,
        buffer_size_bytes,
        use_local_cache,
    )
    if collate_fn is None:
        collate_fn = default_convert_fn if batch_size is None else default_collate_fn
    return torch.utils.data.DataLoader(  # type: ignore
        pytorch_ds,
        batch_size=batch_size,
        drop_last=drop_last,
        collate_fn=collate_fn,
        pin_memory=pin_memory,
        worker_init_fn=set_worker_sharing_strategy,
    )<|MERGE_RESOLUTION|>--- conflicted
+++ resolved
@@ -11,13 +11,9 @@
     DatasetUnsupportedPytorch,
     ModuleNotInstalledException,
 )
-<<<<<<< HEAD
 from .pytorch_old import dataset_to_pytorch as old_dataset_to_pytorch
 from hub.constants import GB
-=======
 from hub.util.check_installation import pytorch_installed
-from hub.constants import MB
->>>>>>> c9ef99bc
 from .common import convert_fn as default_convert_fn, collate_fn as default_collate_fn
 
 
