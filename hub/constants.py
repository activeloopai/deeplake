--- conflicted
+++ resolved
@@ -6,12 +6,8 @@
 MB = 1000 * KB
 GB = 1000 * MB
 
-<<<<<<< HEAD
-DEFAULT_DTYPE = "float64"
 DEFAULT_COMPRESSION = "LZ4"
-=======
 SUPPORTED_MODES = ["r", "a"]
->>>>>>> c837cb7b
 
 DEFAULT_CHUNK_SIZE = 16 * MB
 MIN_FIRST_CACHE_SIZE = 32 * MB
