--- conflicted
+++ resolved
@@ -35,13 +35,11 @@
 DEFAULT_MEMORY_CACHE_SIZE = 256
 DEFAULT_LOCAL_CACHE_SIZE = 0
 
-<<<<<<< HEAD
 # hashlist consists of list of hashes of all samples inside a tensor
 HASHLIST_FILENAME = "hashlist.json"
-=======
+
 # maximum allowable size before `large_ok` must be passed to dataset delete methods
 DELETE_SAFETY_SIZE = 1 * GB
->>>>>>> 39aedfbe
 
 # meta is hub-defined information, necessary for hub Datasets/Tensors to function
 DATASET_META_FILENAME = "dataset_meta.json"
