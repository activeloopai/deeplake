--- conflicted
+++ resolved
@@ -77,18 +77,14 @@
     c for c in IMAGE_COMPRESSIONS if c.upper() in Image.SAVE and c.upper() in Image.OPEN
 ]
 
-<<<<<<< HEAD
+IMAGE_COMPRESSIONS.insert(0, "apng")
+
 SUPPORTED_COMPRESSIONS = [
     *BYTE_COMPRESSIONS,
     *IMAGE_COMPRESSIONS,
     *AUDIO_COMPRESSIONS,
     *VIDEO_COMPRESSIONS,
 ]
-=======
-IMAGE_COMPRESSIONS.insert(0, "apng")
-
-SUPPORTED_COMPRESSIONS = [*BYTE_COMPRESSIONS, *IMAGE_COMPRESSIONS, *AUDIO_COMPRESSIONS]
->>>>>>> 64c8f83d
 SUPPORTED_COMPRESSIONS = list(sorted(set(SUPPORTED_COMPRESSIONS)))  # type: ignore
 SUPPORTED_COMPRESSIONS.append(None)  # type: ignore
 
