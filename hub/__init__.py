import numpy as np

__pdoc__ = {
    "core": False,
    "api": False,
    "cli": False,
    "client": False,
    "constants": False,
    "integrations": False,
    "tests": False,
}

from .api.dataset import dataset
from .api.read import read
from .core.transform import compute, compose
from .util.bugout_reporter import hub_reporter

load = dataset.load
empty = dataset.empty
<<<<<<< HEAD
__all__ = ["dataset", "read", "__version__", "load", "empty", "compute", "compose"]
=======
like = dataset.like
__all__ = ["dataset", "read", "__version__", "load", "empty", "like"]
>>>>>>> 9ec4a002

__version__ = "2.0.2"
__encoded_version__ = np.array(__version__)

hub_reporter.tags.append(f"version:{__version__}")
hub_reporter.system_report(publish=True)
hub_reporter.setup_excepthook(publish=True)<|MERGE_RESOLUTION|>--- conflicted
+++ resolved
@@ -17,12 +17,9 @@
 
 load = dataset.load
 empty = dataset.empty
-<<<<<<< HEAD
-__all__ = ["dataset", "read", "__version__", "load", "empty", "compute", "compose"]
-=======
 like = dataset.like
-__all__ = ["dataset", "read", "__version__", "load", "empty", "like"]
->>>>>>> 9ec4a002
+
+__all__ = ["dataset", "read", "__version__", "load", "empty", "compute", "compose", "like"]
 
 __version__ = "2.0.2"
 __encoded_version__ = np.array(__version__)
