--- conflicted
+++ resolved
@@ -74,12 +74,8 @@
     "delete",
 ]
 
-<<<<<<< HEAD
-__version__ = "2.3.2"
+__version__ = "2.3.3"
 warn_if_update_required(__version__)
-=======
-__version__ = "2.3.3"
->>>>>>> 163483ce
 __encoded_version__ = np.array(__version__)
 config = {"s3": Config(max_pool_connections=50, connect_timeout=300, read_timeout=300)}
 
