--- conflicted
+++ resolved
@@ -23,16 +23,11 @@
 from .core.transform import compute, compose
 from .core.dataset import Dataset
 from .util.bugout_reporter import hub_reporter
-<<<<<<< HEAD
 from .compression import SUPPORTED_COMPRESSIONS
+from .htype import HTYPE_CONFIGURATIONS
 
 compressions = list(SUPPORTED_COMPRESSIONS)
-=======
-from .htype import HTYPE_CONFIGURATIONS
-
-
 htypes = list(HTYPE_CONFIGURATIONS.keys())
->>>>>>> 82214ed7
 list = dataset.list
 load = dataset.load
 empty = dataset.empty
@@ -55,11 +50,8 @@
     "dataset_cl",
     "ingest",
     "ingest_kaggle",
-<<<<<<< HEAD
     "compressions",
-=======
     "htypes",
->>>>>>> 82214ed7
 ]
 
 __version__ = "2.0.7"
