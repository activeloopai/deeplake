--- conflicted
+++ resolved
@@ -1,7 +1,3 @@
 from .api.dataset import Dataset
 
-<<<<<<< HEAD
-__version__ = "2.0.1"
-=======
-__version__ = "2.0a0"
->>>>>>> d72b5d4f
+__version__ = "2.0a0"