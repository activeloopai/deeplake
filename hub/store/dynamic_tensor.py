--- conflicted
+++ resolved
@@ -209,12 +209,8 @@
                     self.set_shape([i] + slice_[1:], value)
             else:
                 self.set_shape(slice_, value)
-<<<<<<< HEAD
-        slice_ += [slice(0, None) for i in self.max_shape[len(slice_) :]]
-=======
         slice_ += [slice(0, None, 1) for i in self.max_shape[len(slice_) :]]
 
->>>>>>> a0d6caa1
         real_shapes = (
             self._dynamic_tensor[slice_[0]]
             if self._dynamic_tensor and isinstance(slice_[0], int)
