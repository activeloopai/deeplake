--- conflicted
+++ resolved
@@ -90,7 +90,6 @@
         return fsspec.filesystem("file"), url
     else:
         # TOOD check if url is username/dataset:version
-<<<<<<< HEAD
         if url.split("/")[0] == "google":
             org_id, ds_name = url.split("/")
             token, url = HubControlClient().get_dataset_credentials(org_id, ds_name)
@@ -99,6 +98,7 @@
         else:
             url, creds = _connect(url, public=public)
             fs = S3FileSystemReplacement(
+                expiration=creds["expiration"],
                 key=creds["access_key"],
                 secret=creds["secret_key"],
                 token=creds["session_token"],
@@ -107,19 +107,6 @@
                     "region_name": creds["region"],
                 },
             )
-=======
-        url, creds = _connect(url, public=public)
-        fs = S3FileSystemReplacement(
-            expiration=creds["expiration"],
-            key=creds["access_key"],
-            secret=creds["secret_key"],
-            token=creds["session_token"],
-            client_kwargs={
-                "endpoint_url": creds["endpoint"],
-                "region_name": creds["region"],
-            },
-        )
->>>>>>> 0bcb1b6a
         return (fs, url)
 
 
