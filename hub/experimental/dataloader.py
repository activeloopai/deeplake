--- conflicted
+++ resolved
@@ -312,9 +312,6 @@
 
 
 def dataloader(dataset) -> Hub3DataLoader:
-<<<<<<< HEAD
-    verify_base_storage(dataset)
-=======
     """Returns a hub hub.experimental.Hub3DataLoader object which can be transformed to either numpy DataLoader or pytorch Dataloader.
 
 
@@ -351,5 +348,5 @@
         ...     # custom logic on dat
         ...     pass
     """
->>>>>>> 53923d3d
+    verify_base_storage(dataset)
     return Hub3DataLoader(dataset)