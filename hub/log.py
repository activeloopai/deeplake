import logging

logger = logging.getLogger("hub")


def configure_logger(debug=0):
    log_level = logging.DEBUG if debug == 1 else logging.INFO
<<<<<<< HEAD
    logger.setLevel(log_level)
=======
    logging.basicConfig(format="%(message)s", level=log_level, stream=sys.stdout)
>>>>>>> 34ba0d0d


configure_logger(0)<|MERGE_RESOLUTION|>--- conflicted
+++ resolved
@@ -5,11 +5,7 @@
 
 def configure_logger(debug=0):
     log_level = logging.DEBUG if debug == 1 else logging.INFO
-<<<<<<< HEAD
     logger.setLevel(log_level)
-=======
-    logging.basicConfig(format="%(message)s", level=log_level, stream=sys.stdout)
->>>>>>> 34ba0d0d
 
 
 configure_logger(0)