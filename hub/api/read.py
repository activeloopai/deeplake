--- conflicted
+++ resolved
@@ -2,20 +2,15 @@
 from typing import Optional, Dict
 
 
-<<<<<<< HEAD
 def read(
     path: str,
     verify: bool = False,
     creds: Optional[Dict] = None,
     compression: Optional[str] = None,
 ) -> Sample:
-    """Utility that reads raw data from a file into a `np.ndarray` in 1 line of code. Also provides access to all important metadata.
-=======
-def read(path: str, verify: bool = False) -> Sample:
     """Utility that reads raw data from supported files into hub format. Recompresses data into format required by the tensor
     if permitted by the tensor htype. Simply copies the data in the file if file format matches sample_compression of the tensor,
     thus maximizing upload speeds.
->>>>>>> 224d7fac
 
     Note:
         No data is actually loaded until you try to get a property of the returned `Sample`. This is useful for passing along to
