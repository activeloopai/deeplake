from typing import Callable, Dict, Optional, Union, Tuple, List
from hub.api.tensor import Tensor
from hub.constants import (
    DEFAULT_MEMORY_CACHE_SIZE,
    DEFAULT_LOCAL_CACHE_SIZE,
    MB,
)
from hub.core.dataset import dataset_exists
from hub.core.meta.dataset_meta import (
    read_dataset_meta,
    write_dataset_meta,
    default_dataset_meta,
)
from hub.core.meta.tensor_meta import default_tensor_meta
from hub.core.tensor import tensor_exists
from hub.core.typing import StorageProvider
from hub.core.index import Index
from hub.integrations import dataset_to_pytorch, dataset_to_tensorflow
from hub.util.bugout_reporter import hub_reporter
from hub.util.cache_chain import generate_chain
from hub.util.exceptions import (
    InvalidKeyTypeError,
    PathNotEmptyException,
    TensorAlreadyExistsError,
    TensorDoesNotExistError,
)
from hub.util.get_storage_provider import get_storage_provider
from hub.util.path import get_path_from_storage


class Dataset:
    def __init__(
        self,
        path: Optional[str] = None,
        read_only: bool = False,
        index: Index = Index(),
        memory_cache_size: int = DEFAULT_MEMORY_CACHE_SIZE,
        local_cache_size: int = DEFAULT_LOCAL_CACHE_SIZE,
        creds: Optional[dict] = None,
        storage: Optional[StorageProvider] = None,
    ):
        """Initializes a new or existing dataset.

        Args:
            path (str, optional): The full path to the dataset.
                Can be a Hub cloud path of the form hub://username/datasetname. To write to Hub cloud datasets, ensure that you are logged in to Hub (use 'activeloop login' from command line)
                Can be a s3 path of the form s3://bucketname/path/to/dataset. Credentials are required in either the environment or passed to the creds argument.
                Can be a local file system path of the form ./path/to/dataset or ~/path/to/dataset or path/to/dataset.
                Can be a memory path of the form mem://path/to/dataset which doesn't save the dataset but keeps it in memory instead. Should be used only for testing as it does not persist.
            read_only (bool): Opens dataset in read only mode if this is passed as True. Defaults to False.
                Datasets stored on Hub cloud that your account does not have write access to will automatically open in read mode.
            index (Index): The Index object restricting the view of this dataset's tensors.
            memory_cache_size (int): The size of the memory cache to be used in MB.
            local_cache_size (int): The size of the local filesystem cache to be used in MB.
            creds (dict, optional): A dictionary containing credentials used to access the dataset at the path.
                This takes precedence over credentials present in the environment. Currently only works with s3 paths.
                It supports 'aws_access_key_id', 'aws_secret_access_key', 'aws_session_token', 'endpoint_url' and 'region' as keys.
            storage (StorageProvider, optional): The storage provider used to access the dataset.
                Use this if you want to specify the storage provider object manually instead of using a path to generate it.

        Raises:
            ValueError: If an existing local path is given, it must be a directory.
            ImproperDatasetInitialization: Exactly one argument out of 'path' and 'storage' needs to be specified.
                This is raised if none of them are specified or more than one are specifed.
            InvalidHubPathException: If a Hub cloud path (path starting with hub://) is specified and it isn't of the form hub://username/datasetname.
            AuthorizationException: If a Hub cloud path (path starting with hub://) is specified and the user doesn't have access to the dataset.
            PathNotEmptyException: If the path to the dataset doesn't contain a Hub dataset and is also not empty.
        """
        if creds is None:
            creds = {}
        base_storage = get_storage_provider(path, storage, read_only, creds)

        # done instead of directly assigning read_only as backend might return return read_only permissions
        if hasattr(base_storage, "read_only") and base_storage.read_only:
            self.read_only = True
        else:
            self.read_only = False

        # uniquely identifies dataset
        self.path = path or get_path_from_storage(base_storage)
        memory_cache_size_bytes = memory_cache_size * MB
        local_cache_size_bytes = local_cache_size * MB
        self.storage = generate_chain(
            base_storage, memory_cache_size_bytes, local_cache_size_bytes, path
        )
        self.storage.autoflush = True
        self.index = index

        self.tensors: Dict[str, Tensor] = {}
        if dataset_exists(self.storage):
            for tensor_name in self.meta["tensors"]:
                self.tensors[tensor_name] = Tensor(tensor_name, self.storage)
        elif len(self.storage) > 0:
            raise PathNotEmptyException
        else:
            self.meta = default_dataset_meta()

    def __enter__(self):
        self.storage.autoflush = False
        return self

    def __exit__(self, exc_type, exc_val, exc_tb):
        self.storage.autoflush = True
        self.flush()

    # TODO len should consider slice
    def __len__(self):
        """Return the smallest length of tensors"""
        return min(map(len, self.tensors.values()), default=0)

    def __getitem__(
        self,
        item: Union[
            str, int, slice, List[int], Tuple[Union[int, slice, Tuple[int]]], Index
        ],
    ):
        if isinstance(item, str):
            if item not in self.tensors:
                raise TensorDoesNotExistError(item)
            else:
                return self.tensors[item][self.index]
        elif isinstance(item, (int, slice, list, tuple, Index)):
            return Dataset(
                read_only=self.read_only,
                storage=self.storage,
                index=self.index[item],
            )
        else:
            raise InvalidKeyTypeError(item)

    @hub_reporter.record_call
    def create_tensor(
        self,
        name: str,
        htype: Optional[str] = None,
        chunk_size: Optional[int] = None,
        dtype: Optional[str] = None,
        extra_meta: Optional[dict] = None,
    ):
        """Creates a new tensor in a dataset.

        Args:
            name (str): The name of the tensor to be created.
            htype (str, optional): The class of data for the tensor.
                The defaults for other parameters are determined in terms of this value.
                For example, `htype="image"` would have `dtype` default to `uint8`.
                These defaults can be overridden by explicitly passing any of the other parameters to this function.
                May also modify the defaults for other parameters.
            chunk_size (int, optional): The target size for chunks in this tensor.
            dtype (str, optional): The data type to use for this tensor.
                Will be overwritten when the first sample is added.
            extra_meta (dict, optional): Any additional metadata to be added to the tensor.

        Returns:
            The new tensor, which can also be accessed by `self[name]`.

        Raises:
            TensorAlreadyExistsError: Duplicate tensors are not allowed.
        """
        if tensor_exists(name, self.storage):
            raise TensorAlreadyExistsError(name)

        ds_meta = self.meta
        ds_meta["tensors"].append(name)
        self.meta = ds_meta

        tensor_meta = default_tensor_meta(htype, chunk_size, dtype, extra_meta)
        tensor = Tensor(name, self.storage, tensor_meta=tensor_meta)
        self.tensors[name] = tensor

        return tensor

    __getattr__ = __getitem__

    def __iter__(self):
        for i in range(len(self)):
            yield self[i]

    @property
    def meta(self):
        return read_dataset_meta(self.storage)

    @meta.setter
    def meta(self, new_meta: dict):
        write_dataset_meta(self.storage, new_meta)

<<<<<<< HEAD
    @property
    def mode(self):
        return self._mode

    @mode.setter
    def mode(self, new_mode):
        if new_mode == "r":
            self.storage.enable_readonly()
        else:
            self.storage.disable_readonly()
        self._mode = new_mode

    @hub_reporter.record_call
=======
>>>>>>> 10ab6277
    def pytorch(self, transform: Optional[Callable] = None, workers: int = 1):
        """Converts the dataset into a pytorch compatible format.

        Note:
            Pytorch does not support uint16, uint32, uint64 dtypes. These are implicitly type casted to int32, int64 and int64 respectively.
            This spins up it's own workers to fetch data, when using with torch.utils.data.DataLoader, set num_workers = 0 to avoid issues.

        Args:
            transform (Callable, optional) : Transformation function to be applied to each sample
            workers (int): The number of workers to use for fetching data in parallel.

        Returns:
            A dataset object that can be passed to torch.utils.data.DataLoader
        """
        return dataset_to_pytorch(self, transform, workers=workers)

    def tensorflow(self):
        """Converts the dataset into a pytorch compatible format.

        Returns:
            tf.data.Dataset object that can be used for tensorflow training.
        """
        return dataset_to_tensorflow(self)

    def flush(self):
        """Necessary operation after writes if caches are being used.
        Writes all the dirty data from the cache layers (if any) to the underlying storage.
        Here dirty data corresponds to data that has been changed/assigned and but hasn't yet been sent to the
        underlying storage.
        """
        self.storage.flush()

    def clear_cache(self):
        """Flushes (see Dataset.flush documentation) the contents of the cache layers (if any) and then deletes contents
         of all the layers of it.
        This doesn't delete data from the actual storage.
        This is useful if you have multiple datasets with memory caches open, taking up too much RAM.
        Also useful when local cache is no longer needed for certain datasets and is taking up storage space.
        """
        if hasattr(self.storage, "clear_cache"):
            self.storage.clear_cache()

    def delete(self):
        """Deletes the entire dataset from the cache layers (if any) and the underlying storage.
        This is an IRREVERSIBLE operation. Data once deleted can not be recovered.
        """
        self.storage.clear()

    @staticmethod
    def from_path(path: str):
        """Creates a hub dataset from unstructured data.

        Note:
            This copies the data into hub format.
            Be careful when using this with large datasets.

        Args:
            path (str): Path to the data to be converted

        Returns:
            A Dataset instance whose path points to the hub formatted
            copy of the data.

        Raises:
            NotImplementedError: TODO.
        """

        raise NotImplementedError(
            "Automatic dataset ingestion is not yet supported."
        )  # TODO: hub.auto
        return None

    def __str__(self):
        path_str = ""
        if self.path:
            path_str = f"path={self.path}, "

        mode_str = ""
        if self.read_only:
            mode_str = f"read_only=True, "

        index_str = f"index={self.index}, "
        if self.index.is_trivial():
            index_str = ""

        return f"Dataset({path_str}{mode_str}{index_str}tensors={self.meta['tensors']})"<|MERGE_RESOLUTION|>--- conflicted
+++ resolved
@@ -184,7 +184,6 @@
     def meta(self, new_meta: dict):
         write_dataset_meta(self.storage, new_meta)
 
-<<<<<<< HEAD
     @property
     def mode(self):
         return self._mode
@@ -198,8 +197,6 @@
         self._mode = new_mode
 
     @hub_reporter.record_call
-=======
->>>>>>> 10ab6277
     def pytorch(self, transform: Optional[Callable] = None, workers: int = 1):
         """Converts the dataset into a pytorch compatible format.
 
