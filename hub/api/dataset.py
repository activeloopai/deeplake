--- conflicted
+++ resolved
@@ -130,18 +130,11 @@
     def create_tensor(
         self,
         name: str,
-<<<<<<< HEAD
         htype: Optional[str] = None,
         chunk_size: Optional[int] = None,
         dtype: Optional[str] = None,
         compression: Optional[str] = None,
-        extra_meta: Optional[dict] = None,
-=======
-        htype: str = DEFAULT_HTYPE,
-        chunk_size: int = None,
-        dtype: str = None,
         **kwargs,
->>>>>>> c837cb7b
     ):
         """Creates a new tensor in a dataset.
 
@@ -152,19 +145,12 @@
                 For example, `htype="image"` would have `dtype` default to `uint8`.
                 These defaults can be overridden by explicitly passing any of the other parameters to this function.
                 May also modify the defaults for other parameters.
-<<<<<<< HEAD
             chunk_size (int, optional): The target size for chunks in this tensor.
             dtype (str, optional): The data type to use for this tensor.
                 Will be overwritten when the first sample is added.
             compression (str, optional): Compressor name to apply on the tensor.
-            extra_meta (dict, optional): Any additional metadata to be added to the tensor.
-=======
-            chunk_size (int): Optionally override this tensor's `chunk_size`. In short, `chunk_size` determines the size of files (chunks) being created to represent this tensor's samples.
-                For more on chunking, check out `hub.core.chunk_engine.chunker`.
-            dtype (str): Optionally override this tensor's `dtype`. All subsequent samples are required to have this `dtype`.
             **kwargs: `htype` defaults can be overridden by passing any of the compatible parameters.
                 To see all `htype`s and their correspondent arguments, check out `hub/htypes.py`.
->>>>>>> c837cb7b
 
         Returns:
             The new tensor, which can also be accessed by `self[name]`.
@@ -186,13 +172,6 @@
         )
         tensor = Tensor(name, self.storage)
 
-<<<<<<< HEAD
-        tensor_meta = default_tensor_meta(
-            htype, chunk_size, dtype, compression, extra_meta
-        )
-        tensor = Tensor(name, self.storage, tensor_meta=tensor_meta)
-=======
->>>>>>> c837cb7b
         self.tensors[name] = tensor
         self.meta.tensors.append(name)
 
