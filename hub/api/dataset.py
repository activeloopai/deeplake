from hub.util.exceptions import (
    DatasetHandlerError,
    InvalidPathException,
    SamePathException,
)
from hub.util.storage import get_storage_and_cache_chain
import hub
import os
from typing import Optional, Union

from hub.constants import DEFAULT_MEMORY_CACHE_SIZE, DEFAULT_LOCAL_CACHE_SIZE, MB
from hub.client.log import logger
from hub.util.keys import dataset_exists
from hub.util.auto import get_most_common_extension
from hub.util.bugout_reporter import hub_reporter, feature_report_path
from hub.auto.unstructured.image_classification import ImageClassification
from hub.auto.unstructured.kaggle import download_kaggle_dataset
from hub.client.client import HubBackendClient
<<<<<<< HEAD
from hub.util.exceptions import DatasetHandlerError, AutoCompressionError
=======
from hub.util.exceptions import (
    DatasetHandlerError,
    AutoCompressionError,
    InvalidFileExtension,
)
>>>>>>> 32707b58
from hub.util.storage import get_storage_and_cache_chain, storage_provider_from_path
from hub.core.dataset import Dataset


class dataset:
    def __new__(
        cls,
        path: str,
        read_only: bool = False,
        overwrite: bool = False,
        public: bool = True,
        memory_cache_size: int = DEFAULT_MEMORY_CACHE_SIZE,
        local_cache_size: int = DEFAULT_LOCAL_CACHE_SIZE,
        creds: Optional[dict] = None,
        token: Optional[str] = None,
    ):
        """Returns a Dataset object referencing either a new or existing dataset.

        Important:
            Using `overwrite` will delete all of your data if it exists! Be very careful when setting this parameter.

        Args:
            path (str): The full path to the dataset. Can be:-
                - a Hub cloud path of the form hub://username/datasetname. To write to Hub cloud datasets, ensure that you are logged in to Hub (use 'activeloop login' from command line)
                - an s3 path of the form s3://bucketname/path/to/dataset. Credentials are required in either the environment or passed to the creds argument.
                - a local file system path of the form ./path/to/dataset or ~/path/to/dataset or path/to/dataset.
                - a memory path of the form mem://path/to/dataset which doesn't save the dataset but keeps it in memory instead. Should be used only for testing as it does not persist.
            read_only (bool): Opens dataset in read only mode if this is passed as True. Defaults to False.
                Datasets stored on Hub cloud that your account does not have write access to will automatically open in read mode.
            overwrite (bool): WARNING: If set to True this overwrites the dataset if it already exists. This can NOT be undone! Defaults to False.
            public (bool): Defines if the dataset will have public access. Applicable only if Hub cloud storage is used and a new Dataset is being created. Defaults to True.
            memory_cache_size (int): The size of the memory cache to be used in MB.
            local_cache_size (int): The size of the local filesystem cache to be used in MB.
            creds (dict, optional): A dictionary containing credentials used to access the dataset at the path.
                This takes precedence over credentials present in the environment. Currently only works with s3 paths.
                It supports 'aws_access_key_id', 'aws_secret_access_key', 'aws_session_token', 'endpoint_url' and 'region' as keys.
            token (str, optional): Activeloop token, used for fetching credentials for Hub datasets. This is optional, tokens are normally autogenerated.

        Returns:
            Dataset object created using the arguments provided.
        """
        if creds is None:
            creds = {}

        feature_report_path(path, "dataset", {"Overwrite": overwrite})

        storage, cache_chain = get_storage_and_cache_chain(
            path=path,
            read_only=read_only,
            creds=creds,
            token=token,
            memory_cache_size=memory_cache_size,
            local_cache_size=local_cache_size,
        )
        if overwrite and dataset_exists(storage):
            storage.clear()

        read_only = storage.read_only
        return Dataset(
            storage=cache_chain, read_only=read_only, public=public, token=token
        )

    @staticmethod
    def empty(
        path: str,
        overwrite: bool = False,
        public: Optional[bool] = True,
        memory_cache_size: int = DEFAULT_MEMORY_CACHE_SIZE,
        local_cache_size: int = DEFAULT_LOCAL_CACHE_SIZE,
        creds: Optional[dict] = None,
        token: Optional[str] = None,
    ) -> Dataset:
        """Creates an empty dataset

        Important:
            Using `overwrite` will delete all of your data if it exists! Be very careful when setting this parameter.

        Args:
            path (str): The full path to the dataset. Can be:-
                - a Hub cloud path of the form hub://username/datasetname. To write to Hub cloud datasets, ensure that you are logged in to Hub (use 'activeloop login' from command line)
                - an s3 path of the form s3://bucketname/path/to/dataset. Credentials are required in either the environment or passed to the creds argument.
                - a local file system path of the form ./path/to/dataset or ~/path/to/dataset or path/to/dataset.
                - a memory path of the form mem://path/to/dataset which doesn't save the dataset but keeps it in memory instead. Should be used only for testing as it does not persist.
            overwrite (bool): WARNING: If set to True this overwrites the dataset if it already exists. This can NOT be undone! Defaults to False.
            public (bool, optional): Defines if the dataset will have public access. Applicable only if Hub cloud storage is used and a new Dataset is being created. Defaults to True.
            memory_cache_size (int): The size of the memory cache to be used in MB.
            local_cache_size (int): The size of the local filesystem cache to be used in MB.
            creds (dict, optional): A dictionary containing credentials used to access the dataset at the path.
                This takes precedence over credentials present in the environment. Currently only works with s3 paths.
                It supports 'aws_access_key_id', 'aws_secret_access_key', 'aws_session_token', 'endpoint_url' and 'region' as keys.
            token (str, optional): Activeloop token, used for fetching credentials for Hub datasets. This is optional, tokens are normally autogenerated.

        Returns:
            Dataset object created using the arguments provided.

        Raises:
            DatasetHandlerError: If a Dataset already exists at the given path and overwrite is False.
        """
        if creds is None:
            creds = {}

        feature_report_path(path, "empty", {"Overwrite": overwrite})

        storage, cache_chain = get_storage_and_cache_chain(
            path=path,
            read_only=False,
            creds=creds,
            token=token,
            memory_cache_size=memory_cache_size,
            local_cache_size=local_cache_size,
        )

        if overwrite and dataset_exists(storage):
            storage.clear()
        elif dataset_exists(storage):
            raise DatasetHandlerError(
                f"A dataset already exists at the given path ({path}). If you want to create a new empty dataset, either specify another path or use overwrite=True. If you want to load the dataset that exists at this path, use dataset.load() or dataset() instead."
            )

        read_only = storage.read_only
        return Dataset(
            storage=cache_chain, read_only=read_only, public=public, token=token
        )

    @staticmethod
    def load(
        path: str,
        read_only: bool = False,
        overwrite: bool = False,
        public: Optional[bool] = True,
        memory_cache_size: int = DEFAULT_MEMORY_CACHE_SIZE,
        local_cache_size: int = DEFAULT_LOCAL_CACHE_SIZE,
        creds: Optional[dict] = None,
        token: Optional[str] = None,
    ) -> Dataset:
        """Loads an existing dataset

        Important:
            Using `overwrite` will delete all of your data if it exists! Be very careful when setting this parameter.

        Args:
            path (str): The full path to the dataset. Can be:-
                - a Hub cloud path of the form hub://username/datasetname. To write to Hub cloud datasets, ensure that you are logged in to Hub (use 'activeloop login' from command line)
                - an s3 path of the form s3://bucketname/path/to/dataset. Credentials are required in either the environment or passed to the creds argument.
                - a local file system path of the form ./path/to/dataset or ~/path/to/dataset or path/to/dataset.
                - a memory path of the form mem://path/to/dataset which doesn't save the dataset but keeps it in memory instead. Should be used only for testing as it does not persist.
            read_only (bool): Opens dataset in read only mode if this is passed as True. Defaults to False.
                Datasets stored on Hub cloud that your account does not have write access to will automatically open in read mode.
            overwrite (bool): WARNING: If set to True this overwrites the dataset if it already exists. This can NOT be undone! Defaults to False.
            public (bool, optional): Defines if the dataset will have public access. Applicable only if Hub cloud storage is used and a new Dataset is being created. Defaults to True.
            memory_cache_size (int): The size of the memory cache to be used in MB.
            local_cache_size (int): The size of the local filesystem cache to be used in MB.
            creds (dict, optional): A dictionary containing credentials used to access the dataset at the path.
                This takes precedence over credentials present in the environment. Currently only works with s3 paths.
                It supports 'aws_access_key_id', 'aws_secret_access_key', 'aws_session_token', 'endpoint_url' and 'region' as keys.
            token (str, optional): Activeloop token, used for fetching credentials for Hub datasets. This is optional, tokens are normally autogenerated.

        Returns:
            Dataset object created using the arguments provided.

        Raises:
            DatasetHandlerError: If a Dataset does not exist at the given path.
        """
        if creds is None:
            creds = {}

        feature_report_path(path, "load", {"Overwrite": overwrite})

        storage, cache_chain = get_storage_and_cache_chain(
            path=path,
            read_only=read_only,
            creds=creds,
            token=token,
            memory_cache_size=memory_cache_size,
            local_cache_size=local_cache_size,
        )

        if not dataset_exists(storage):
            raise DatasetHandlerError(
                f"A Hub dataset does not exist at the given path ({path}). Check the path provided or in case you want to create a new dataset, use dataset.empty() or dataset()."
            )
        if overwrite:
            storage.clear()

        read_only = storage.read_only
        return Dataset(
            storage=cache_chain, read_only=read_only, public=public, token=token
        )

    @staticmethod
    def delete(path: str, force: bool = False, large_ok: bool = False) -> None:
        """Deletes a dataset at a given path.
        This is an IRREVERSIBLE operation. Data once deleted can not be recovered.

        Args:
            path (str): The path to the dataset to be deleted.
            force (bool): Delete data regardless of whether
                it looks like a hub dataset. All data at the path will be removed.
            large_ok (bool): Delete datasets larger than 1GB. Disabled by default.
        """

        feature_report_path(path, "delete", {"Force": force, "Large_OK": large_ok})

        try:
            ds = hub.load(path)
            ds.delete(large_ok=large_ok)
        except:
            if force:
                base_storage = storage_provider_from_path(
                    path, creds={}, read_only=False, token=None
                )
                base_storage.clear()
            else:
                raise

    @staticmethod
    def like(
        path: str,
        source: Union[str, Dataset],
        creds: dict = None,
        overwrite: bool = False,
    ) -> Dataset:
        """Copies the `source` dataset's structure to a new location. No samples are copied, only the meta/info for the dataset and it's tensors.

        Args:
            path (str): Path where the new dataset will be created.
            source (Union[str, Dataset]): Path or dataset object that will be used as the template for the new dataset.
            creds (dict): Credentials that will be used to create the new dataset.
            overwrite (bool): If True and a dataset exists at `destination`, it will be overwritten. Defaults to False.

        Returns:
            Dataset: New dataset object.
        """

        feature_report_path(path, "like", {"Overwrite": overwrite})

        destination_ds = dataset.empty(path, creds=creds, overwrite=overwrite)
        source_ds = source
        if isinstance(source, str):
            source_ds = dataset.load(source)

        for tensor_name in source_ds.meta.tensors:  # type: ignore
            destination_ds.create_tensor_like(tensor_name, source_ds[tensor_name])

        destination_ds.info.update(source_ds.info.__getstate__())  # type: ignore

        return destination_ds

    @staticmethod
    def ingest(
        src: str,
        dest: str,
        images_compression: str = "auto",
        dest_creds: dict = None,
        progress_bar: bool = True,
        summary: bool = True,
        overwrite: bool = False,
        **dataset_kwargs,
    ) -> Dataset:
        """Ingests a dataset from a source and stores it as a structured dataset to destination

        Note:
            - Currently only local source paths and image classification datasets are supported for automatic ingestion.
            - Supported filetypes: png/jpeg/jpg.
            - All files and sub-directories with unsupported filetypes are ignored.
            - Valid source directory structures look like:

            src:
                directory -
                    img.jpg
                    ...

            src:
                directory -
                    class0 -
                        img.jpg
                        ...
                    class1 -
                        img.jpg
                        ...
                    ...

            src:
                directory -
                    train -
                        class0 -
                            img.jpg
                            ...
                        ...
                    test -
                        class1 -
                            img.jpg
                            ...
                        ...
                    ...

            - Classes defined as sub-directories can be accessed at `ds["test/labels"].info.class_names`.
            - Support for train and test sub directories is present under ds["train/images"], ds["train/labels"] and ds["test/images"], ds["test/labels"]
            - Mapping filenames to classes from an external file is currently not supported.

        Args:
            src (str): Local path to where the unstructured dataset is stored.
            dest (str): Destination path where the structured dataset will be stored. Can be:-
                - a Hub cloud path of the form hub://username/datasetname. To write to Hub cloud datasets, ensure that you are logged in to Hub (use 'activeloop login' from command line)
                - an s3 path of the form s3://bucketname/path/to/dataset. Credentials are required in either the environment or passed to the creds argument.
                - a local file system path of the form ./path/to/dataset or ~/path/to/dataset or path/to/dataset.
                - a memory path of the form mem://path/to/dataset which doesn't save the dataset but keeps it in memory instead. Should be used only for testing as it does not persist.
            images_compression (str): For image classification datasets, this compression will be used for the `images` tensor. If images_compression is "auto", compression will be automatically determined by the most common extension in the directory.
            dest_creds (dict): A dictionary containing credentials used to access the destination path of the dataset.
            progress_bar (bool): Enables or disables ingestion progress bar. Defaults to True.
            summary (bool): If True, a summary of skipped files will be printed after completion. Defaults to True.
            overwrite (bool): WARNING: If set to True this overwrites the dataset if it already exists. This can NOT be undone! Defaults to False.
            **dataset_kwargs: Any arguments passed here will be forwarded to the dataset creator function.

        Returns:
            Dataset: New dataset object with structured dataset.

        Raises:
            InvalidPathException: If the source directory does not exist.
            SamePathException: If the source and destination path are same.
            AutoCompressionError: If the source director is empty or does not contain a valid extension.
<<<<<<< HEAD
=======
            InvalidFileExtension: If the most frequent file extension is found to be 'None' during auto-compression.
>>>>>>> 32707b58
        """

        feature_report_path(dest, "ingest", {"Overwrite": overwrite})

        if not os.path.isdir(src):
            raise InvalidPathException(src)

        if os.path.isdir(dest):
            if os.path.samefile(src, dest):
                raise SamePathException(src)

        if len(os.listdir(src)) < 1:
            raise AutoCompressionError(src)

        if images_compression == "auto":
            images_compression = get_most_common_extension(src)
            if images_compression is None:
<<<<<<< HEAD
                raise AutoCompressionError(src)

        ds = hub.dataset(dest, creds=dest_creds, overwrite=overwrite, **dataset_kwargs)
=======
                raise InvalidFileExtension(src)

        ds = hub.dataset(dest, creds=dest_creds, **dataset_kwargs)
>>>>>>> 32707b58

        # TODO: support more than just image classification (and update docstring)
        unstructured = ImageClassification(source=src)

        # TODO: auto detect compression
        unstructured.structure(
            ds,  # type: ignore
            use_progress_bar=progress_bar,
            generate_summary=summary,
            image_tensor_args={"sample_compression": images_compression},
        )

        return ds  # type: ignore

    @staticmethod
    def ingest_kaggle(
        tag: str,
        src: str,
        dest: str,
        images_compression: str = "auto",
        dest_creds: dict = None,
        kaggle_credentials: dict = None,
        progress_bar: bool = True,
        summary: bool = True,
        overwrite: bool = False,
        **dataset_kwargs,
    ) -> Dataset:
        """Download and ingest a kaggle dataset and store it as a structured dataset to destination

        Note:
            Currently only local source paths and image classification datasets are supported for automatic ingestion.

        Args:
            tag (str): Kaggle dataset tag. Example: `"coloradokb/dandelionimages"` points to https://www.kaggle.com/coloradokb/dandelionimages
            src (str): Local path to where the unstructured dataset is stored.
            dest (str): Destination path where the structured dataset will be stored. Can be:-
                - a Hub cloud path of the form hub://username/datasetname. To write to Hub cloud datasets, ensure that you are logged in to Hub (use 'activeloop login' from command line)
                - an s3 path of the form s3://bucketname/path/to/dataset. Credentials are required in either the environment or passed to the creds argument.
                - a local file system path of the form ./path/to/dataset or ~/path/to/dataset or path/to/dataset.
                - a memory path of the form mem://path/to/dataset which doesn't save the dataset but keeps it in memory instead. Should be used only for testing as it does not persist.
            images_compression (str): For image classification datasets, this compression will be used for the `images` tensor. If images_compression is "auto", compression will be automatically determined by the most common extension in the directory.
            dest_creds (dict): A dictionary containing credentials used to access the destination path of the dataset.
            kaggle_credentials (dict): A dictionary containing kaggle credentials {"username":"YOUR_USERNAME", "key": "YOUR_KEY"}. If None, environment variables/the kaggle.json file will be used if available.
            progress_bar (bool): Enables or disables ingestion progress bar. Set to true by default.
            summary (bool): Generates ingestion summary. Set to true by default.
            overwrite (bool): WARNING: If set to True this overwrites the dataset if it already exists. This can NOT be undone! Defaults to False.
            **dataset_kwargs: Any arguments passed here will be forwarded to the dataset creator function.

        Returns:
            Dataset: New dataset object with structured dataset.

        Raises:
            SamePathException: If the source and destination path are same.
        """

        feature_report_path(dest, "ingest_kaggle", {"Overwrite": overwrite})

        if os.path.isdir(src) and os.path.isdir(dest):
            if os.path.samefile(src, dest):
                raise SamePathException(src)

        download_kaggle_dataset(
            tag, local_path=src, kaggle_credentials=kaggle_credentials
        )

        ds = hub.ingest(
            src=src,
            dest=dest,
            images_compression=images_compression,
            dest_creds=dest_creds,
            overwrite=overwrite,
            progress_bar=progress_bar,
            summary=summary,
            **dataset_kwargs,
        )

        return ds

    @staticmethod
    def list(workspace: str = "") -> None:
        """List all available hub cloud datasets.

        Args:
            workspace (str): Specify user/organization name. If not given,
                returns a list of all datasets that can be accessed, regardless of what workspace they are in.
                Otherwise, lists all datasets in the given workspace.

        Returns:
            List of dataset names.
        """
        client = HubBackendClient()
        datasets = client.get_datasets(workspace=workspace)
        return datasets<|MERGE_RESOLUTION|>--- conflicted
+++ resolved
@@ -16,15 +16,11 @@
 from hub.auto.unstructured.image_classification import ImageClassification
 from hub.auto.unstructured.kaggle import download_kaggle_dataset
 from hub.client.client import HubBackendClient
-<<<<<<< HEAD
-from hub.util.exceptions import DatasetHandlerError, AutoCompressionError
-=======
 from hub.util.exceptions import (
     DatasetHandlerError,
     AutoCompressionError,
     InvalidFileExtension,
 )
->>>>>>> 32707b58
 from hub.util.storage import get_storage_and_cache_chain, storage_provider_from_path
 from hub.core.dataset import Dataset
 
@@ -346,10 +342,7 @@
             InvalidPathException: If the source directory does not exist.
             SamePathException: If the source and destination path are same.
             AutoCompressionError: If the source director is empty or does not contain a valid extension.
-<<<<<<< HEAD
-=======
             InvalidFileExtension: If the most frequent file extension is found to be 'None' during auto-compression.
->>>>>>> 32707b58
         """
 
         feature_report_path(dest, "ingest", {"Overwrite": overwrite})
@@ -367,15 +360,9 @@
         if images_compression == "auto":
             images_compression = get_most_common_extension(src)
             if images_compression is None:
-<<<<<<< HEAD
-                raise AutoCompressionError(src)
+                raise InvalidFileExtension(src)
 
         ds = hub.dataset(dest, creds=dest_creds, overwrite=overwrite, **dataset_kwargs)
-=======
-                raise InvalidFileExtension(src)
-
-        ds = hub.dataset(dest, creds=dest_creds, **dataset_kwargs)
->>>>>>> 32707b58
 
         # TODO: support more than just image classification (and update docstring)
         unstructured = ImageClassification(source=src)
