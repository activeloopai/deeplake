--- conflicted
+++ resolved
@@ -57,11 +57,7 @@
 from hub.schema import Audio, BBox, ClassLabel, Image, Sequence, Text, Video
 from hub.numcodecs import PngCodec
 
-<<<<<<< HEAD
-from hub.utils import norm_cache, norm_shape, EmptyLock
-=======
-from hub.utils import norm_cache, norm_shape, _tuple_product
->>>>>>> 00833584
+from hub.utils import norm_cache, norm_shape, _tuple_product, EmptyLock
 from hub import defaults
 
 
@@ -86,11 +82,8 @@
         tokenizer=None,
         lazy: bool = True,
         public: bool = True,
-<<<<<<< HEAD
         synchronizer: object = None,
-=======
         name: str = None,
->>>>>>> 00833584
     ):
         """| Open a new or existing dataset for read/write
         Parameters
@@ -124,13 +117,10 @@
             only applicable if using hub storage, ignored otherwise
             setting this to False allows only the user who created it to access the dataset and
             the dataset won't be visible in the visualizer to the public
-<<<<<<< HEAD
         synchronizer: object, optional
             for synchronizing multiple workers working on the same dataset
-=======
         name: str, optional
             only applicable when using hub storage, this is the name that shows up on the visualizer
->>>>>>> 00833584
         """
 
         shape = norm_shape(shape)
@@ -145,11 +135,10 @@
         self._token = token
         self.tokenizer = tokenizer
         self.lazy = lazy
-<<<<<<< HEAD
+
         self.synchronizer = synchronizer
-=======
+
         self._name = name
->>>>>>> 00833584
 
         self._fs, self._path = (
             (fs, url) if fs else get_fs_and_path(self._url, token=token, public=public)
