<<<<<<< HEAD
from hub.core.storage.memory import MemoryProvider
=======
from hub.htypes import DEFAULT_HTYPE
>>>>>>> a7a6476c
import warnings
from typing import Callable, Dict, Optional, Union, Tuple, List

from hub.api.tensor import Tensor
from hub.constants import DEFAULT_MEMORY_CACHE_SIZE, DEFAULT_LOCAL_CACHE_SIZE, MB
from hub.core.dataset import dataset_exists
from hub.core.meta.dataset_meta import DatasetMeta
from hub.core.tensor import create_tensor, tensor_exists
from hub.core.typing import StorageProvider
from hub.core.index import Index
from hub.integrations import dataset_to_pytorch
from hub.util.cache_chain import generate_chain
from hub.util.exceptions import (
    InvalidKeyTypeError,
    TensorAlreadyExistsError,
    TensorDoesNotExistError,
)
from hub.util.path import storage_provider_from_path


def _get_cache_chain(path: str, storage: StorageProvider, memory_cache_size: int, local_cache_size: int, **kwargs):
    if storage is not None and path:
        warnings.warn(
            "Dataset should not be constructed with both storage and path. Ignoring path and using storage."
        )

    if isinstance(storage, MemoryProvider):
        return storage

    base_storage = storage or storage_provider_from_path(path)
    memory_cache_size_bytes = memory_cache_size * MB
    local_cache_size_bytes = local_cache_size * MB
    return generate_chain(
        base_storage, memory_cache_size_bytes, local_cache_size_bytes, path
    )


class Dataset:
    def __init__(
        self,
        path: str = "",
        mode: str = "a",
        index: Index = Index(),
        memory_cache_size: int = DEFAULT_MEMORY_CACHE_SIZE,
        local_cache_size: int = DEFAULT_LOCAL_CACHE_SIZE,
        storage: Optional[StorageProvider] = None,
    ):
        """Initializes a new or existing dataset.

        Args:
            path (str): The location of the dataset. Used to initialize the storage provider.
            mode (str): Mode in which the dataset is opened.
                Supported modes include ("r", "w", "a").
                Defaults to "a".
            index (Index): The Index object restricting the view of this dataset's tensors.
            memory_cache_size (int): The size of the memory cache to be used in MB.
            local_cache_size (int): The size of the local filesystem cache to be used in MB.
            storage (StorageProvider, optional): The storage provider used to access
                the data stored by this dataset. If this is specified, the path given is ignored.

        Raises:
            ValueError: If an existing local path is given, it must be a directory.
            UserWarning: Both path and storage should not be given.
        """
        self.mode = mode
        self.index = index
        self.path = path  # Used for printing, if given

<<<<<<< HEAD
        self.storage = _get_cache_chain(path, storage, memory_cache_size, local_cache_size)

        self.tensors: Dict[str, Tensor] = {}
=======
        if storage is not None and path:
            warnings.warn(
                "Dataset should not be constructed with both storage and path. Ignoring path and using storage."
            )
        elif storage is not None and hasattr(storage, "root"):
            # Extract the path for printing, if path not given
            self.path = storage.root  # type: ignore

        base_storage = storage or storage_provider_from_path(path)
        memory_cache_size_bytes = memory_cache_size * MB
        local_cache_size_bytes = local_cache_size * MB
        self.storage = generate_chain(
            base_storage, memory_cache_size_bytes, local_cache_size_bytes, path
        )
>>>>>>> a7a6476c

        self.tensors: Dict[str, Tensor] = {}
        if dataset_exists(self.storage):
            self.meta = DatasetMeta.load(self.storage)
            for tensor_name in self.meta.tensors:
                self.tensors[tensor_name] = Tensor(tensor_name, self.storage)
        else:
            self.meta = DatasetMeta.create(self.storage)

    # TODO len should consider slice
    def __len__(self):
        """Return the smallest length of tensors"""
        return min(map(len, self.tensors.values()), default=0)

    def __getitem__(
        self,
        item: Union[
            str, int, slice, List[int], Tuple[Union[int, slice, Tuple[int]]], Index
        ],
    ):
        if isinstance(item, str):
            if item not in self.tensors:
                raise TensorDoesNotExistError(item)
            else:
                return self.tensors[item][self.index]
        elif isinstance(item, (int, slice, list, tuple, Index)):
            return Dataset(mode=self.mode, storage=self.storage, index=self.index[item])
        else:
            raise InvalidKeyTypeError(item)

    def create_tensor(
        self,
        name: str,
        htype: str = DEFAULT_HTYPE,
        chunk_size: Optional[int] = None,
        dtype: Optional[str] = None,
        custom_meta: Optional[dict] = None,
    ):
        """Creates a new tensor in a dataset.

        Args:
            name (str): The name of the tensor to be created.
            htype (str): The class of data for the tensor.
                The defaults for other parameters are determined in terms of this value.
                For example, `htype="image"` would have `dtype` default to `uint8`.
                These defaults can be overridden by explicitly passing any of the other parameters to this function.
                May also modify the defaults for other parameters.
            chunk_size (int, optional): The target size for chunks in this tensor.
            dtype (str, optional): The data type to use for this tensor.
                Will be overwritten when the first sample is added.
            custom_meta (dict, optional): Any additional user-defined metadata to be added to the tensor.

        Returns:
            The new tensor, which can also be accessed by `self[name]`.

        Raises:
            TensorAlreadyExistsError: Duplicate tensors are not allowed.
        """

        if tensor_exists(name, self.storage):
            raise TensorAlreadyExistsError(name)

        htype_overwrite = {
            "chunk_size": chunk_size,
            "dtype": dtype,
            "custom_meta": custom_meta,
        }

        create_tensor(name, self.storage, htype=htype, htype_overwrite=htype_overwrite)
        tensor = Tensor(name, self.storage)

        self.tensors[name] = tensor
        self.meta.tensors.append(name)

        return tensor

    __getattr__ = __getitem__

    def __iter__(self):
        for i in range(len(self)):
            yield self[i]

    def pytorch(self, transform: Optional[Callable] = None, workers: int = 1):
        """Converts the dataset into a pytorch compatible format.

        Note:
            Pytorch does not support uint16, uint32, uint64 dtypes. These are implicitly type casted to int32, int64 and int64 respectively.
            This spins up it's own workers to fetch data, when using with torch.utils.data.DataLoader, set num_workers = 0 to avoid issues.

        Args:
            transform (Callable, optional) : Transformation function to be applied to each sample
            workers (int): The number of workers to use for fetching data in parallel.

        Returns:
            A dataset object that can be passed to torch.utils.data.DataLoader
        """
        return dataset_to_pytorch(self, transform, workers=workers)

    def flush(self):
        """Necessary operation after writes if caches are being used.
        Writes all the dirty data from the cache layers (if any) to the underlying storage.
        Here dirty data corresponds to data that has been changed/assigned and but hasn't yet been sent to the
        underlying storage.
        """
        self.storage.flush()

    def clear_cache(self):
        """Flushes (see Dataset.flush documentation) the contents of the cache layers (if any) and then deletes contents
         of all the layers of it.
        This doesn't delete data from the actual storage.
        This is useful if you have multiple datasets with memory caches open, taking up too much RAM.
        Also useful when local cache is no longer needed for certain datasets and is taking up storage space.
        """
        if hasattr(self.storage, "clear_cache"):
            self.storage.clear_cache()

    def delete(self):
        """Deletes the entire dataset from the cache layers (if any) and the underlying storage.
        This is an IRREVERSIBLE operation. Data once deleted can not be recovered.
        """
        self.storage.clear()

<<<<<<< HEAD
    def keys(self):
        return tuple(self.tensors.keys())
=======
    @staticmethod
    def from_path(path: str):
        """Creates a hub dataset from unstructured data.

        Note:
            This copies the data into hub format.
            Be careful when using this with large datasets.

        Args:
            path (str): Path to the data to be converted

        Returns:
            A Dataset instance whose path points to the hub formatted
            copy of the data.

        Raises:
            NotImplementedError: TODO.
        """

        raise NotImplementedError(
            "Automatic dataset ingestion is not yet supported."
        )  # TODO: hub.auto
        return None

    def __str__(self):
        path_str = f"path={self.path}, "
        if not self.path:
            path_str = ""
        index_str = f"index={self.index}, "
        if self.index.is_trivial():
            index_str = ""
        return f"Dataset({path_str}mode={repr(self.mode)}, {index_str}tensors={self.meta.tensors})"
>>>>>>> a7a6476c
<|MERGE_RESOLUTION|>--- conflicted
+++ resolved
@@ -1,8 +1,5 @@
-<<<<<<< HEAD
 from hub.core.storage.memory import MemoryProvider
-=======
 from hub.htypes import DEFAULT_HTYPE
->>>>>>> a7a6476c
 import warnings
 from typing import Callable, Dict, Optional, Union, Tuple, List
 
@@ -23,7 +20,13 @@
 from hub.util.path import storage_provider_from_path
 
 
-def _get_cache_chain(path: str, storage: StorageProvider, memory_cache_size: int, local_cache_size: int, **kwargs):
+def _get_cache_chain(
+    path: str,
+    storage: StorageProvider,
+    memory_cache_size: int,
+    local_cache_size: int,
+    **kwargs,
+):
     if storage is not None and path:
         warnings.warn(
             "Dataset should not be constructed with both storage and path. Ignoring path and using storage."
@@ -71,26 +74,14 @@
         self.index = index
         self.path = path  # Used for printing, if given
 
-<<<<<<< HEAD
-        self.storage = _get_cache_chain(path, storage, memory_cache_size, local_cache_size)
-
-        self.tensors: Dict[str, Tensor] = {}
-=======
-        if storage is not None and path:
-            warnings.warn(
-                "Dataset should not be constructed with both storage and path. Ignoring path and using storage."
-            )
-        elif storage is not None and hasattr(storage, "root"):
+        if storage is not None and hasattr(storage, "root"):
             # Extract the path for printing, if path not given
             self.path = storage.root  # type: ignore
 
-        base_storage = storage or storage_provider_from_path(path)
-        memory_cache_size_bytes = memory_cache_size * MB
-        local_cache_size_bytes = local_cache_size * MB
-        self.storage = generate_chain(
-            base_storage, memory_cache_size_bytes, local_cache_size_bytes, path
+        self.storage = _get_cache_chain(
+            path, storage, memory_cache_size, local_cache_size
         )
->>>>>>> a7a6476c
+        self.tensors: Dict[str, Tensor] = {}
 
         self.tensors: Dict[str, Tensor] = {}
         if dataset_exists(self.storage):
@@ -213,10 +204,9 @@
         """
         self.storage.clear()
 
-<<<<<<< HEAD
     def keys(self):
         return tuple(self.tensors.keys())
-=======
+
     @staticmethod
     def from_path(path: str):
         """Creates a hub dataset from unstructured data.
@@ -248,5 +238,4 @@
         index_str = f"index={self.index}, "
         if self.index.is_trivial():
             index_str = ""
-        return f"Dataset({path_str}mode={repr(self.mode)}, {index_str}tensors={self.meta.tensors})"
->>>>>>> a7a6476c
+        return f"Dataset({path_str}mode={repr(self.mode)}, {index_str}tensors={self.meta.tensors})"