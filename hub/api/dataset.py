--- conflicted
+++ resolved
@@ -41,12 +41,8 @@
 )
 from hub.store.metastore import MetaStorage
 from hub.client.hub_control import HubControlClient
-<<<<<<< HEAD
-from hub.features import Audio, BBox, ClassLabel, Image, Sequence, Text, Video
+from hub.schema import Audio, BBox, ClassLabel, Image, Sequence, Text, Video
 from hub.numcodecs import PngCodec
-=======
-from hub.schema import Audio, BBox, ClassLabel, Image, Sequence, Text, Video
->>>>>>> a6a604bd
 from collections import defaultdict
 
 
@@ -766,7 +762,7 @@
                 10000 if dim is None else dim for dim in tf_dt.shape
             )
             return Image(
-                shape=tf_dt.shape, dtype=dt, max_shape=max_shape, compressor="png"
+                shape=tf_dt.shape, dtype=dt, max_shape=max_shape, #compressor="png"
             )
 
         def class_label_to_hub(tf_dt, max_shape=None):
