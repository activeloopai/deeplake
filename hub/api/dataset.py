--- conflicted
+++ resolved
@@ -306,10 +306,6 @@
                 return str(my_dtype._dtype)
 
         output_types = dtype_to_tf(self.schema)
-<<<<<<< HEAD
-=======
-
->>>>>>> 3d93041d
         return tf.data.Dataset.from_generator(
             tf_gen,
             output_types=output_types,
