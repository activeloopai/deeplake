--- conflicted
+++ resolved
@@ -1,15 +1,10 @@
 from typing import Callable, Dict, Optional, Union, Tuple, List
 from hub.api.tensor import Tensor
-<<<<<<< HEAD
-from hub.constants import DEFAULT_MEMORY_CACHE_SIZE, DEFAULT_LOCAL_CACHE_SIZE, MB
-from hub.core import storage
-=======
 from hub.constants import (
     DEFAULT_MEMORY_CACHE_SIZE,
     DEFAULT_LOCAL_CACHE_SIZE,
     MB,
 )
->>>>>>> 10ab6277
 from hub.core.dataset import dataset_exists
 from hub.core.meta.dataset_meta import (
     read_dataset_meta,
@@ -63,12 +58,8 @@
                 This takes precedence over credentials present in the environment. Currently only works with s3 paths.
                 It supports 'aws_access_key_id', 'aws_secret_access_key', 'aws_session_token', 'endpoint_url' and 'region' as keys.
             storage (StorageProvider, optional): The storage provider used to access the dataset.
-<<<<<<< HEAD
                 Use this if you want to specify the storage provider object manually instead of using a tag or url to generate it.
             public (bool, optional): Applied only if storage is Hub cloud storage. Defines if the dataset will have public access.
-=======
-                Use this if you want to specify the storage provider object manually instead of using a path to generate it.
->>>>>>> 10ab6277
 
         Raises:
             ValueError: If an existing local path is given, it must be a directory.
@@ -95,26 +86,23 @@
         self.storage = generate_chain(
             base_storage, memory_cache_size_bytes, local_cache_size_bytes, path
         )
-<<<<<<< HEAD
-=======
         self.storage.autoflush = True
         self.index = index
 
->>>>>>> 10ab6277
         self.tensors: Dict[str, Tensor] = {}
         if dataset_exists(self.storage):
             for tensor_name in self.meta["tensors"]:
                 self.tensors[tensor_name] = Tensor(tensor_name, self.storage)
         elif len(self.storage) > 0:
             raise PathNotEmptyException
-<<<<<<< HEAD
+        else:
+            self.meta = default_dataset_meta()
         self.meta = {"tensors": []}
         self.client = HubBackendClient()
         if tag and dataset_exists(self.storage) and not dataset_exists(base_storage):
             self.org_id, self.ds_name = tag.split("/")
             self.flush()
             self.client.create_dataset_entry(self.org_id, self.ds_name, public=public)
-=======
         else:
             self.meta = default_dataset_meta()
 
@@ -125,7 +113,6 @@
     def __exit__(self, exc_type, exc_val, exc_tb):
         self.storage.autoflush = True
         self.flush()
->>>>>>> 10ab6277
 
     # TODO len should consider slice
     def __len__(self):
@@ -223,13 +210,12 @@
         """
         return dataset_to_pytorch(self, transform, workers=workers)
 
-<<<<<<< HEAD
     def get_total_meta(self):
         return {
             tensor_key: tensor_value.meta
             for tensor_key, tensor_value in self.tensors.items()
         }
-=======
+
     def tensorflow(self):
         """Converts the dataset into a pytorch compatible format.
 
@@ -237,7 +223,6 @@
             tf.data.Dataset object that can be used for tensorflow training.
         """
         return dataset_to_tensorflow(self)
->>>>>>> 10ab6277
 
     def flush(self):
         """Necessary operation after writes if caches are being used.
