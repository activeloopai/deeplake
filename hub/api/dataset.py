--- conflicted
+++ resolved
@@ -5,7 +5,6 @@
     DEFAULT_MEMORY_CACHE_SIZE,
     DEFAULT_LOCAL_CACHE_SIZE,
     MB,
-    DEFAULT_CHUNK_SIZE,
     SUPPORTED_MODES,
 )
 from hub.core.dataset import dataset_exists
@@ -18,12 +17,7 @@
 from hub.core.tensor import tensor_exists
 from hub.core.typing import StorageProvider
 from hub.core.index import Index
-<<<<<<< HEAD
-from hub.constants import DEFAULT_CHUNK_SIZE
 from hub.integrations import dataset_to_pytorch, dataset_to_tensorflow
-=======
-from hub.integrations import dataset_to_pytorch
->>>>>>> d6c18fb5
 from hub.util.cache_chain import generate_chain
 from hub.util.exceptions import (
     InvalidKeyTypeError,
