--- conflicted
+++ resolved
@@ -894,15 +894,9 @@
 
     @staticmethod
     def ingest(
-<<<<<<< HEAD
-        src,
-        dest: str,
-        sample_compression: str = "auto",
-=======
         src: Union[str, pathlib.Path],
         dest: Union[str, pathlib.Path],
-        images_compression: str = "auto",
->>>>>>> 582e7dae
+        sample_compression: str = "auto",
         dest_creds: dict = None,
         progressbar: bool = True,
         summary: bool = True,
@@ -982,13 +976,8 @@
             dest,
             "ingest",
             {
-<<<<<<< HEAD
                 "sample_compression": sample_compression,
-                "Progress_Bar": progress_bar,
-=======
-                "Images_Compression": images_compression,
                 "Progressbar": progressbar,
->>>>>>> 582e7dae
                 "Summary": summary,
             },
         )
