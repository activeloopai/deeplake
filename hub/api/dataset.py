from typing import Tuple
import posixpath
import collections.abc as abc
import json
import sys
import os

import fsspec

from hub.features.features import (
    Primitive,
    Tensor,
    FeatureDict,
    FeatureConnector,
    featurify,
    FlatTensor,
)
from hub.log import logger

from hub.api.tensorview import TensorView
from hub.api.datasetview import DatasetView
from hub.api.dataset_utils import slice_extract_info, slice_split
from hub.utils import compute_lcm

import hub.features.serialize
import hub.features.deserialize

from hub.store.dynamic_tensor import DynamicTensor
from hub.store.store import get_fs_and_path, get_storage_map
from hub.exceptions import (
    HubDatasetNotFoundException,
    NotHubDatasetToOverwriteException,
    NotHubDatasetToAppendException,
    ShapeArgumentNotFoundException,
    SchemaArgumentNotFoundException,
    ModuleNotInstalledException,
    WrongUsernameException
)
from hub.store.metastore import MetaStorage
from hub.client.hub_control import HubControlClient
from hub.features.image import Image
from hub.features.class_label import ClassLabel
import traceback
try:
    import torch
except ImportError:
    pass
try:
    import tensorflow as tf
except ImportError:
    pass
try:
    import tensorflow_datasets as tfds
except ImportError:
    pass


def get_file_count(fs: fsspec.AbstractFileSystem, path):
    return len(fs.listdir(path, detail=False))


class Dataset:
    def __init__(
        self,
        url: str,
        mode: str = "a",
        safe_mode: bool = False,
        shape=None,
        schema=None,
        token=None,
        fs=None,
        fs_map=None,
        cache: int = 2 ** 26,
        lock_cache=True,
    ):
        """Open a new or existing dataset for read/write

        Parameters
        ----------
        url: str
            The url where dataset is located/should be created
        mode: str, optional (default to "w")
            Python way to tell whether dataset is for read or write (ex. "r", "w", "a")
        safe_mode: bool, optional
            if dataset exists it cannot be rewritten in safe mode, otherwise it lets to write the first time
        shape: tuple, optional
            Tuple with (num_samples,) format, where num_samples is number of samples
        schema: optional
            Describes the data of a single sample. Hub features are used for that
            Required for 'a' and 'w' modes
        token: str or dict, optional
            If url is refering to a place where authorization is required,
            token is the parameter to pass the credentials, it can be filepath or dict
        fs: optional
        fs_map: optional
        cache: int, optional
            Size of the cache. Default is 2GB (2**20)
        lock_cache: bool, optional
            Lock the cache for avoiding multiprocessing errors
        """

        shape = shape or (None,)
        if isinstance(shape, int):
            shape = [shape]
        if shape is not None:
            assert len(tuple(shape)) == 1
        assert mode is not None

        self.url = url
        self.token = token
        self.mode = mode

        self._fs, self._path = (
            (fs, url) if fs else get_fs_and_path(self.url, token=token)
        )
        self.cache = cache
        self.lock_cache = lock_cache

        needcreate = self._check_and_prepare_dir()
        fs_map = fs_map or get_storage_map(self._fs, self._path, cache, lock=lock_cache)
        self._fs_map = fs_map

        if safe_mode and not needcreate:
            mode = "r"

        if not needcreate:
            self.meta = json.loads(fs_map["meta.json"].decode("utf-8"))
            self.shape = tuple(self.meta["shape"])
            self.schema = hub.features.deserialize.deserialize(self.meta["schema"])
            self._flat_tensors: Tuple[FlatTensor] = tuple(self.schema._flatten())
            self._tensors = dict(self._open_storage_tensors())
        else:
            if shape[0] is None:
                raise ShapeArgumentNotFoundException()
            if schema is None:
                raise SchemaArgumentNotFoundException()
            try:
                self.schema: FeatureConnector = featurify(schema)
                self.shape = tuple(shape)
                self.meta = {
                    "shape": shape,
                    "schema": hub.features.serialize.serialize(self.schema),
                    "version": 1,
                }
                fs_map["meta.json"] = bytes(json.dumps(self.meta), "utf-8")
                self._flat_tensors: Tuple[FlatTensor] = tuple(self.schema._flatten())
                self._tensors = dict(self._generate_storage_tensors())
            except Exception as e:
                self._fs.rm(self._path, recursive=True)
                logger.error("Deleting the dataset ...")
                raise e
                

        self.username = None
        self.dataset_name = None
        if self._path.startswith("s3://snark-hub-dev/") or self._path.startswith("s3://snark-hub/"):
            subpath = self._path[5:]
            spl = subpath.split('/')
            if len(spl) < 4:
                raise ValueError("Invalid Path for dataset")
            self.username = spl[-2]
            self.dataset_name = spl[-1]
            HubControlClient().create_dataset_entry(self.username, self.dataset_name, self.meta)

    def _check_and_prepare_dir(self):
        """
        Checks if input data is ok.
        Creates or overwrites dataset folder.
        Returns True dataset needs to be created opposed to read.
        """
        fs, path, mode = self._fs, self._path, self.mode
        if path.startswith('s3://'):
            with open(os.path.expanduser('~/.activeloop/store'), 'rb') as f:
                stored_username = json.load(f)['_id']
            current_username = path.split('/')[-2]
            if stored_username != current_username:
                raise WrongUsernameException(current_username)
        exist_meta = fs.exists(posixpath.join(path, "meta.json"))
        if exist_meta:
            if "w" in mode:
                fs.rm(path, recursive=True)
                fs.makedirs(path)
                return True
            return False
        else:
            if "r" in mode:
                raise HubDatasetNotFoundException(path)
            exist_dir = fs.exists(path)
            if not exist_dir:
                fs.makedirs(path)
            elif get_file_count(fs, path) > 0:
                if "w" in mode:
                    raise NotHubDatasetToOverwriteException()
                else:
                    raise NotHubDatasetToAppendException()
            return True

    def _generate_storage_tensors(self):
        for t in self._flat_tensors:
            t: FlatTensor = t
            path = posixpath.join(self._path, t.path[1:])
            self._fs.makedirs(posixpath.join(path, "--dynamic--"))
            yield t.path, DynamicTensor(
                fs_map=MetaStorage(
                    t.path,
                    get_storage_map(self._fs, path, self.cache, self.lock_cache),
                    self._fs_map,
                ),
                mode=self.mode,
                shape=self.shape + t.shape,
                max_shape=self.shape + t.max_shape,
                dtype=t.dtype,
                chunks=t.chunks,
            )

    def _open_storage_tensors(self):
        for t in self._flat_tensors:
            t: FlatTensor = t
            path = posixpath.join(self._path, t.path[1:])
            yield t.path, DynamicTensor(
                fs_map=MetaStorage(
                    t.path,
                    get_storage_map(self._fs, path, self.cache, self.lock_cache),
                    self._fs_map,
                ),
                mode=self.mode,
                shape=self.shape + t.shape,
            )

    def __getitem__(self, slice_):
        """| Gets a slice or slices from dataset
        | Usage: 
               
        >>> return ds["image", 5, 0:1920, 0:1080, 0:3].numpy() # returns numpy array

        >>> images = ds["image"]
        >>> return images[5].numpy() # returns numpy array

        >>> images = ds["image"]
        >>> image = images[5]
        >>> return image[0:1920, 0:1080, 0:3].numpy()
        """
        if not isinstance(slice_, abc.Iterable) or isinstance(slice_, str):
            slice_ = [slice_]
        slice_ = list(slice_)
        subpath, slice_list = slice_split(slice_)
        if not subpath:
            if len(slice_list) > 1:
                raise ValueError(
                    "Can't slice a dataset with multiple slices without subpath"
                )
            num, ofs = slice_extract_info(slice_list[0], self.shape[0])
            return DatasetView(dataset=self, num_samples=num, offset=ofs)
        elif not slice_list:
            if subpath in self._tensors.keys():
                return TensorView(
                    dataset=self, subpath=subpath, slice_=slice(0, self.shape[0])
                )
            return self._get_dictionary(subpath)
        else:
            num, ofs = slice_extract_info(slice_list[0], self.shape[0])
            if subpath in self._tensors.keys():
                return TensorView(dataset=self, subpath=subpath, slice_=slice_list)
            if len(slice_list) > 1:
                raise ValueError("You can't slice a dictionary of Tensors")
            return self._get_dictionary(subpath, slice_list[0])

    def __setitem__(self, slice_, value):
        """| Sets a slice or slices with a value
        | Usage

         >>> ds["image", 5, 0:1920, 0:1080, 0:3] = np.zeros((1920, 1080, 3), "uint8")

        >>> images = ds["image"]
        >>> image = images[5]
        >>> image[0:1920, 0:1080, 0:3] = np.zeros((1920, 1080, 3), "uint8")
        """
        if not isinstance(slice_, abc.Iterable) or isinstance(slice_, str):
            slice_ = [slice_]
        slice_ = list(slice_)
        subpath, slice_list = slice_split(slice_)
        if not subpath:
            raise ValueError("Can't assign to dataset sliced without subpath")
        elif not slice_list:
            self._tensors[subpath][:] = value  # Add path check
        else:
            self._tensors[subpath][slice_list] = value

    def delete(self):
        fs, path = self._fs, self._path
        exist_meta = fs.exists(posixpath.join(path, "meta.json"))
        if exist_meta:
            fs.rm(path, recursive=True)
            if self.username is not None:
                HubControlClient().delete_dataset_entry(self.username, self.dataset_name)
            return True
        return False

    def to_pytorch(self, Transform=None):
        """Converts the dataset into a pytorch compatible format"""
        if "torch" not in sys.modules:
            raise ModuleNotInstalledException('torch')
        return TorchDataset(self, Transform)

    def to_tensorflow(self):
        """Converts the dataset into a tensorflow compatible format"""
        if "tensorflow" not in sys.modules:
            raise ModuleNotInstalledException('tensorflow')
<<<<<<< HEAD

=======
        
>>>>>>> 7ab7bd8d
        def tf_gen():
            for index in range(self.shape[0]):
                d = {}
                for key in self._tensors.keys():
                    split_key = key.split("/")
                    cur = d
                    for i in range(1, len(split_key) - 1):
                        if split_key[i] in cur.keys():
                            cur = cur[split_key[i]]
                        else:
                            cur[split_key[i]] = {}
                            cur = cur[split_key[i]]
                    cur[split_key[-1]] = self._tensors[key][index]
                yield (d)

        def dict_to_tf(my_dtype):
            d = {}
            for k, v in my_dtype.dict_.items():
                d[k] = dtype_to_tf(v)
            return d

        def tensor_to_tf(my_dtype):
            return dtype_to_tf(my_dtype.dtype)

        def dtype_to_tf(my_dtype):
            if isinstance(my_dtype, FeatureDict):
                return dict_to_tf(my_dtype)
            elif isinstance(my_dtype, Tensor):
                return tensor_to_tf(my_dtype)
            elif isinstance(my_dtype, Primitive):
                return str(my_dtype._dtype)

        def get_output_shapes(my_dtype):
            if isinstance(my_dtype, FeatureDict):
                return output_shapes_from_dict(my_dtype)
            elif isinstance(my_dtype, Tensor):
                return my_dtype.shape
            elif isinstance(my_dtype, Primitive):
                return ()

        def output_shapes_from_dict(my_dtype):
            d = {}
            for k, v in my_dtype.dict_.items():
                d[k] = get_output_shapes(v)
            return d

        output_types = dtype_to_tf(self.schema)
        output_shapes = get_output_shapes(self.schema)
        # print(output_shapes)
        return tf.data.Dataset.from_generator(
            tf_gen,
            output_types=output_types,
            output_shapes=output_shapes
        )

    def _get_dictionary(self, subpath, slice_=None):
        """"Gets dictionary from dataset given incomplete subpath"""
        tensor_dict = {}
        subpath = subpath if subpath.endswith("/") else subpath + "/"
        for key in self._tensors.keys():
            if key.startswith(subpath):
                suffix_key = key[len(subpath) :]
                split_key = suffix_key.split("/")
                cur = tensor_dict
                for i in range(len(split_key) - 1):
                    if split_key[i] not in cur.keys():
                        cur[split_key[i]] = {}
                    cur = cur[split_key[i]]
                slice_ = slice_ if slice_ else slice(0, self.shape[0])
                cur[split_key[-1]] = TensorView(
                    dataset=self, subpath=key, slice_=slice_
                )
        if len(tensor_dict) == 0:
            raise KeyError(f"Key {subpath} was not found in dataset")
        return tensor_dict

    def __iter__(self):
        """ Returns Iterable over samples """
        for i in range(len(self)):
            yield self[i]

    def __len__(self):
        """ Number of samples in the dataset """
        return self.shape[0]

    def commit(self):
        """Save changes from cache to dataset final storage
        This invalidates this object
        """
        for t in self._tensors.values():
            t.commit()
        if self.username is not None:
            HubControlClient().update_dataset_state(self.username, self.dataset_name, "UPLOADED")

    def __enter__(self):
        return self

    def __exit__(self, exc_type, exc_value, exc_traceback):
        self.commit()

    @property
    def chunksize(self):
        # FIXME assumes chunking is done on the first sample
        chunks = [t.chunksize[0] for t in self._tensors.values()]
        return compute_lcm(chunks)

    @property
    def keys(self):
        """
        Get Keys of the dataset
        """
        return self._tensors.keys()


class TorchDataset:
    def __init__(self, ds, transform=None):
        self._ds = None
        self._url = ds.url
        self._token = ds.token
        self._transform = transform

    def _do_transform(self, data):
        return self._transform(data) if self._transform else data

    def _init_ds(self):
        """
        For each process, dataset should be independently loaded
        """
        if self._ds is None:
            self._ds = Dataset(self._url, token=self._token, lock_cache=False)

    def __len__(self):
        self._init_ds()
        return self._ds.shape[0]

    def __getitem__(self, index):
        self._init_ds()
        d = {}
        for key in self._ds._tensors.keys():
            split_key = key.split("/")
            cur = d
            for i in range(1, len(split_key) - 1):
                if split_key[i] in cur.keys():
                    cur = cur[split_key[i]]
                else:
                    cur[split_key[i]] = {}
                    cur = cur[split_key[i]]

            cur[split_key[-1]] = torch.tensor(self._ds._tensors[key][index])
        return d

    def __iter__(self):
        self._init_ds()
        for index in range(self.shape[0]):
            d = {}
            for key in self._ds._tensors.keys():
                split_key = key.split("/")
                cur = d
                for i in range(1, len(split_key) - 1):
                    if split_key[i] in cur.keys():
                        cur = cur[split_key[i]]
                    else:
                        cur[split_key[i]] = {}
                        cur = cur[split_key[i]]
                cur[split_key[-1]] = torch.tensor(self._tensors[key][index])
            yield (d)


def from_tensorflow(ds):
    """Converts a tensorflow dataset into hub format
    Parameters
    ----------
    dataset:
        The tensorflow dataset object that needs to be converted into hub format
    Examples
    --------
    ds = tf.data.Dataset.from_tensor_slices(tf.range(10))
    out_ds = dataset.from_tensorflow(ds)
    res_ds = out_ds.store("username/new_dataset") # res_ds is now a usable hub dataset

    ds = tf.data.Dataset.from_tensor_slices({'a': [1, 2], 'b': [5, 6]})
    out_ds = dataset.from_tensorflow(ds)
    res_ds = out_ds.store("username/new_dataset") # res_ds is now a usable hub dataset

    ds = dataset.Dataset(schema=my_schema, shape=(1000,), url="username/dataset_name", mode="w")
    ds = ds.to_tensorflow()
    out_ds = dataset.from_tensorflow(ds)
    res_ds = out_ds.store("username/new_dataset") # res_ds is now a usable hub dataset

    """
    if "tensorflow" not in sys.modules:
        raise ModuleNotInstalledException('tensorflow')

    def generate_schema(ds):
        if isinstance(ds._structure, tf.python.framework.tensor_spec.TensorSpec):
            return tf_to_hub({"data": ds._structure}).dict_
        return tf_to_hub(ds._structure).dict_

    def tf_to_hub(tf_dt):
        if isinstance(tf_dt, dict):
            return dict_to_hub(tf_dt)
        elif isinstance(tf_dt, tf.python.framework.tensor_spec.TensorSpec):
            return TensorSpec_to_hub(tf_dt)

    def TensorSpec_to_hub(tf_dt):
        shape = tf_dt.shape if tf_dt.shape.rank is not None else (None,)
        return Tensor(shape=shape, dtype=tf_dt.dtype.name)

    def dict_to_hub(tf_dt):
        d = {key.replace('/', '_'): tf_to_hub(value) for key, value in tf_dt.items()}
        return FeatureDict(d)

    my_schema = generate_schema(ds)

    def transform_numpy(sample):
        d = {}
        for k, v in sample.items():
            k = k.replace('/', '_')
            if not isinstance(v, dict):
                if isinstance(v, tuple) or isinstance(v, list):
                    new_v = list(v)
                    for i in range(len(new_v)):
                        new_v[i] = new_v[i].numpy()
                    d[k] = tuple(new_v) if isinstance(v, tuple) else new_v
                else:
                    d[k] = v.numpy()
            else:
                d[k] = transform_numpy(v)
        return d

    @hub.transform(schema=my_schema)
    def my_transform(sample):
        sample = sample if isinstance(sample, dict) else {"data": sample}
        return transform_numpy(sample)

    return my_transform(ds)


def from_tfds(dataset, split=None, num=-1):
    """Converts a TFDS Dataset into hub format
    Parameters
    ----------
    dataset: str
        The name of the tfds dataset that needs to be converted into hub format
    split: str, optional
        A string representing the splits of the dataset that are required such as "train" or "test+train"
        If not present, all the splits of the dataset are used.
    num: int, optional
        The number of samples required. If not present, all the samples are taken.
        If count is -1, or if count is greater than the size of this dataset, the new dataset will contain all elements of this dataset.
    Examples
    --------
    out_ds = from_tfds('mnist', split='test+train', num=1000)
    res_ds = out_ds.store("username/mnist") # res_ds is now a usable hub dataset
    """
    if "tensorflow_datasets" not in sys.modules:
        raise ModuleNotInstalledException('tensorflow_datasets')
    ds_info = tfds.load(dataset, with_info=True)
    if split is None:
        all_splits = ds_info[1].splits.keys()
        split = "+".join(all_splits)
    ds = tfds.load(dataset, split=split)
    ds = ds.take(num)

    def generate_schema(ds):
        tf_schema = ds[1].features
        schema = to_hub(tf_schema).dict_
        return schema

    def to_hub(tf_dt):
        if isinstance(tf_dt, tfds.features.FeaturesDict):
            return fdict_to_hub(tf_dt)
        elif isinstance(tf_dt, tfds.features.Tensor):
            return tensor_to_hub(tf_dt)
        elif isinstance(tf_dt, tfds.features.Image):
            return image_to_hub(tf_dt)
        elif isinstance(tf_dt, tfds.features.ClassLabel):
            return class_label_to_hub(tf_dt)
        elif isinstance(tf_dt, tfds.features.Text):
            return text_to_hub(tf_dt)
        elif isinstance(tf_dt, tfds.features.Sequence):
            return sequence_to_hub(tf_dt)
        else:
            if tf_dt.dtype.name != 'string':
                return tf_dt.dtype.name

    def fdict_to_hub(tf_dt):
        d = {key.replace('/', '_'): to_hub(value) for key, value in tf_dt.items()}
        return FeatureDict(d)

    def tensor_to_hub(tf_dt):
        dt = tf_dt.dtype.name if tf_dt.dtype.name != 'string' else "object"
        max_shape = tuple(10000 if dim is None else dim for dim in tf_dt.shape)
        return Tensor(shape=tf_dt.shape, dtype=dt, max_shape=max_shape)

    def image_to_hub(tf_dt):
        dt = tf_dt.dtype.name if tf_dt.dtype.name != 'string' else "object"
        max_shape = tuple(10000 if dim is None else dim for dim in tf_dt.shape)
        return Image(shape=tf_dt.shape, dtype=dt, max_shape=max_shape)

    def class_label_to_hub(tf_dt):
        dt = tf_dt.dtype.name if tf_dt.dtype.name != 'string' else "object"
        max_shape = tuple(10000 if dim is None else dim for dim in tf_dt.shape)
        if hasattr(tf_dt, "_num_classes"):
            return ClassLabel(shape=tf_dt.shape, dtype=dt, num_classes=tf_dt.num_classes, max_shape=max_shape)
        else:
            return ClassLabel(shape=tf_dt.shape, dtype=dt, names=tf_dt.names, max_shape=max_shape)

    def text_to_hub(tf_dt):
        max_shape = tuple(10000 if dim is None else dim for dim in tf_dt.shape)
        dt = tf_dt.dtype.name if tf_dt.dtype.name != 'string' else "object"
        return Tensor(shape=tf_dt.shape, dtype=dt, max_shape=max_shape)

    def sequence_to_hub(tf_dt):
        return "object"

    my_schema = generate_schema(ds_info)

    def transform_numpy(sample):
        d = {}
        for k, v in sample.items():
            k = k.replace('/', '_')
            if not isinstance(v, dict):
                d[k] = v.numpy()
            else:
                d[k] = transform_numpy(v)
        return d

    @hub.transform(schema=my_schema)
    def my_transform(sample):
        return transform_numpy(sample)

    return my_transform(ds)<|MERGE_RESOLUTION|>--- conflicted
+++ resolved
@@ -306,11 +306,7 @@
         """Converts the dataset into a tensorflow compatible format"""
         if "tensorflow" not in sys.modules:
             raise ModuleNotInstalledException('tensorflow')
-<<<<<<< HEAD
-
-=======
-        
->>>>>>> 7ab7bd8d
+
         def tf_gen():
             for index in range(self.shape[0]):
                 d = {}
