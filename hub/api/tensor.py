--- conflicted
+++ resolved
@@ -6,13 +6,8 @@
 import numpy as np
 
 from hub.core.tensor import (
-<<<<<<< HEAD
-    add_samples_to_tensor,
-=======
     append_tensor,
-    create_tensor,
     extend_tensor,
->>>>>>> c00665d2
     read_samples_from_tensor,
     tensor_exists,
     update_samples_in_tensor,
