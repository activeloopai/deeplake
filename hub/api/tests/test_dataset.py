--- conflicted
+++ resolved
@@ -1295,12 +1295,12 @@
         assert ds3["abc", i].compute() == 5 * i
 
 
-<<<<<<< HEAD
 def test_dataset_store_bug():
     ds = Dataset("activeloop/coco_train")
     subset = ds[0:5]
     subset.store("./coco_subset")
-=======
+
+
 def test_dataset_google():
     ds = Dataset("google/bike")
     assert ds["image_channels", 0].compute() == 3
@@ -1338,7 +1338,6 @@
     assert ds["image_channels", 0].compute() == 3
     with pytest.raises(ReadModeException):
         ds["image_channels", 0] = 3
->>>>>>> 4f3bd325
 
 
 if __name__ == "__main__":
