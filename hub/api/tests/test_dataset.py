import os
from hub.cli.auth import login_fn
from hub.exceptions import HubException
import numpy as np
import pytest
import os
from PIL import Image

import hub.api.dataset as dataset
from hub.schema import Tensor, Text, Image
from hub.utils import (
    gcp_creds_exist,
    hub_creds_exist,
    s3_creds_exist,
    azure_creds_exist,
    transformers_loaded,
)

Dataset = dataset.Dataset

my_schema = {
    "image": Tensor((10, 1920, 1080, 3), "uint8"),
    "label": {
        "a": Tensor((100, 200), "int32", compressor="lz4"),
        "b": Tensor((100, 400), "int64", compressor="zstd"),
        "c": Tensor((5, 3), "uint8"),
        "d": {"e": Tensor((5, 3), "uint8")},
    },
}


def test_dataset2():
    dt = {"first": "float", "second": "float"}
    ds = Dataset(schema=dt, shape=(2,), url="./data/test/test_dataset2", mode="w")

    ds["first"][0] = 2.3
    assert ds["second"][0].numpy() != 2.3


def test_dataset_append_and_read():
    dt = {"first": "float", "second": "float"}
    ds = Dataset(
        schema=dt,
        shape=(2,),
        url="./data/test/test_dataset_append_and_read",
        mode="a",
    )

    ds["first"][0] = 2.3
    assert ds["second"][0].numpy() != 2.3
    ds.close()

    ds = Dataset(
        url="./data/test/test_dataset_append_and_read",
        mode="r",
    )
    ds.delete()
    ds.close()

    # TODO Add case when non existing dataset is opened in read mode


def test_dataset(url="./data/test/dataset", token=None, public=True):
    ds = Dataset(
        url, token=token, shape=(10000,), mode="w", schema=my_schema, public=public
    )

    sds = ds[5]
    sds["label/a", 50, 50] = 2
    assert sds["label", 50, 50, "a"].numpy() == 2

    ds["image", 5, 4, 100:200, 150:300, :] = np.ones((100, 150, 3), "uint8")
    assert (
        ds["image", 5, 4, 100:200, 150:300, :].numpy()
        == np.ones((100, 150, 3), "uint8")
    ).all()

    ds["image", 8, 6, 500:550, 700:730] = np.ones((50, 30, 3))
    subds = ds[3:15]
    subsubds = subds[4:9]
    assert (
        subsubds["image", 1, 6, 500:550, 700:730].numpy() == np.ones((50, 30, 3))
    ).all()

    subds = ds[5:7]
    ds["image", 6, 3:5, 100:135, 700:720] = 5 * np.ones((2, 35, 20, 3))

    assert (
        subds["image", 1, 3:5, 100:135, 700:720].numpy() == 5 * np.ones((2, 35, 20, 3))
    ).all()

    ds["label", "c"] = 4 * np.ones((10000, 5, 3), "uint8")
    assert (ds["label/c"].numpy() == 4 * np.ones((10000, 5, 3), "uint8")).all()

    ds["label", "c", 2, 4] = 6 * np.ones((3))
    sds = ds["label", "c"]
    ssds = sds[1:3, 4]
    sssds = ssds[1]
    assert (sssds.numpy() == 6 * np.ones((3))).all()
    ds.flush()

    sds = ds["/label", 5:15, "c"]
    sds[2:4, 4, :] = 98 * np.ones((2, 3))
    assert (ds[7:9, 4, "label", "/c"].numpy() == 98 * np.ones((2, 3))).all()

    labels = ds["label", 1:5]
    d = labels["d"]
    e = d["e"]
    e[:] = 77 * np.ones((4, 5, 3))
    assert (e.numpy() == 77 * np.ones((4, 5, 3))).all()
    ds.close()


my_schema_with_chunks = {
    "image": Tensor((10, 1920, 1080, 3), "uint8", chunks=(1, 5, 1080, 1080, 3)),
    "label": {
        "a": Tensor((100, 200), "int32", chunks=(6,)),
        "b": Tensor((100, 400), "int64", chunks=6),
    },
}


def test_dataset_with_chunks():
    ds = Dataset(
        "./data/test/dataset_with_chunks",
        token=None,
        shape=(10000,),
        mode="w",
        schema=my_schema_with_chunks,
    )
    ds["label/a", 5, 50, 50] = 8
    assert ds["label/a", 5, 50, 50].numpy() == 8
    ds["image", 5, 4, 100:200, 150:300, :] = np.ones((100, 150, 3), "uint8")
    assert (
        ds["image", 5, 4, 100:200, 150:300, :].numpy()
        == np.ones((100, 150, 3), "uint8")
    ).all()


def test_dataset_dynamic_shaped():
    schema = {
        "first": Tensor(
            shape=(None, None),
            dtype="int32",
            max_shape=(100, 100),
            chunks=(100,),
        )
    }
    ds = Dataset(
        "./data/test/test_dataset_dynamic_shaped",
        token=None,
        shape=(1000,),
        mode="w",
        schema=schema,
    )

    ds["first", 50, 50:60, 50:60] = np.ones((10, 10), "int32")
    assert (ds["first", 50, 50:60, 50:60].numpy() == np.ones((10, 10), "int32")).all()

    ds["first", 0, :10, :10] = np.ones((10, 10), "int32")
    ds["first", 0, 10:20, 10:20] = 5 * np.ones((10, 10), "int32")
    assert (ds["first", 0, 0:10, 0:10].numpy() == np.ones((10, 10), "int32")).all()


def test_dataset_enter_exit():
    with Dataset(
        "./data/test/dataset", token=None, shape=(10000,), mode="w", schema=my_schema
    ) as ds:
        sds = ds[5]
        sds["label/a", 50, 50] = 2
        assert sds["label", 50, 50, "a"].numpy() == 2

        ds["image", 5, 4, 100:200, 150:300, :] = np.ones((100, 150, 3), "uint8")
        assert (
            ds["image", 5, 4, 100:200, 150:300, :].numpy()
            == np.ones((100, 150, 3), "uint8")
        ).all()

        ds["image", 8, 6, 500:550, 700:730] = np.ones((50, 30, 3))
        subds = ds[3:15]
        subsubds = subds[4:9]
        assert (
            subsubds["image", 1, 6, 500:550, 700:730].numpy() == np.ones((50, 30, 3))
        ).all()


def test_dataset_bug():
    from hub import Dataset, schema

    Dataset(
        "./data/test/test_dataset_bug",
        shape=(4,),
        mode="w",
        schema={
            "image": schema.Tensor((512, 512), dtype="float"),
            "label": schema.Tensor((512, 512), dtype="float"),
        },
    )

    was_except = False
    try:
        Dataset("./data/test/test_dataset_bug", mode="w")
    except Exception:
        was_except = True
    assert was_except

    Dataset(
        "./data/test/test_dataset_bug",
        shape=(4,),
        mode="w",
        schema={
            "image": schema.Tensor((512, 512), dtype="float"),
            "label": schema.Tensor((512, 512), dtype="float"),
        },
    )


def test_dataset_bug_1(url="./data/test/dataset", token=None):
    my_schema = {
        "image": Tensor(
            (None, 1920, 1080, None), "uint8", max_shape=(10, 1920, 1080, 4)
        ),
    }
    ds = Dataset(url, token=token, shape=(10000,), mode="w", schema=my_schema)
    ds["image", 1] = np.ones((2, 1920, 1080, 1))


def test_dataset_bug_2(url="./data/test/dataset", token=None):
    my_schema = {
        "image": Tensor((100, 100), "uint8"),
    }
    ds = Dataset(url, token=token, shape=(10000,), mode="w", schema=my_schema)
    ds["image", 0:1] = [np.zeros((100, 100))]


def test_dataset_bug_3(url="./data/test/dataset", token=None):
    my_schema = {
        "image": Tensor((100, 100), "uint8"),
    }
    ds = Dataset(url, token=token, shape=(10000,), mode="w", schema=my_schema)
    ds.close()
    ds = Dataset(url)
    ds["image", 0:1] = [np.zeros((100, 100))]


def test_dataset_wrong_append(url="./data/test/dataset", token=None):
    my_schema = {
        "image": Tensor((100, 100), "uint8"),
    }
    ds = Dataset(url, token=token, shape=(10000,), mode="w", schema=my_schema)
    ds.close()
    try:
        ds = Dataset(url, shape=100)
    except Exception as ex:
        assert isinstance(ex, TypeError)

    try:
        ds = Dataset(url, schema={"hello": "uint8"})
    except Exception as ex:
        assert isinstance(ex, TypeError)


def test_dataset_no_shape(url="./data/test/dataset", token=None):
    try:
        Tensor(shape=(120, 120, 3), max_shape=(120, 120, 4))
    except HubException:
        pass


def test_dataset_batch_write():
    schema = {"image": Image(shape=(None, None, 3), max_shape=(100, 100, 3))}
    ds = Dataset("./data/batch", shape=(10,), mode="w", schema=schema)

    ds["image", 0:4] = 4 * np.ones((4, 67, 65, 3))

    assert (ds["image", 0].numpy() == 4 * np.ones((67, 65, 3))).all()
    assert (ds["image", 1].numpy() == 4 * np.ones((67, 65, 3))).all()
    assert (ds["image", 2].numpy() == 4 * np.ones((67, 65, 3))).all()
    assert (ds["image", 3].numpy() == 4 * np.ones((67, 65, 3))).all()

    ds["image", 5:7] = [2 * np.ones((60, 65, 3)), 3 * np.ones((54, 30, 3))]

    assert (ds["image", 5].numpy() == 2 * np.ones((60, 65, 3))).all()
    assert (ds["image", 6].numpy() == 3 * np.ones((54, 30, 3))).all()


def test_dataset_batch_write_2():
    schema = {"image": Image(shape=(None, None, 3), max_shape=(640, 640, 3))}
    ds = Dataset("./data/batch", shape=(100,), mode="w", schema=schema)

    ds["image", 0:14] = [np.ones((640 - i, 640, 3)) for i in range(14)]


<<<<<<< HEAD
def test_dataset_from_directory():
    def create_image(path_to_direcotry):
        from PIL import Image

        shape = (512, 512, 3)
        for i in range(10):
            img = np.ones(shape, dtype="uint8")
            img = Image.fromarray(img)
            img.save(os.path.join(path_to_direcotry, str(i) + ".png"))

    def data_in_dir(path_to_direcotry):
        if os.path.exists(path_to_direcotry):
            create_image(path_to_direcotry)
        else:
            os.mkdir(os.path.join(path_to_direcotry))
            create_image(path_to_direcotry)

    def root_dir_image(root):
        if os.path.exists(root):
            import shutil

            shutil.rmtree(root)
        os.mkdir(root)
        for i in range(10):
            dir_name = "data_" + str(i)
            data_in_dir(os.path.join(root, dir_name))

    def del_data(*path_to_dir):
        for i in path_to_dir:
            import shutil

            shutil.rmtree(i)

    root_url = "./data/categorical_label_data"
    store_url = "./data/categorical_label_data_store"
    image_shape = (None, None, 3)

    root_dir_image(root_url)

    ds, labels = Dataset.from_directory(store_url, root_url, image_shape)

    for i, label in enumerate(os.listdir(root_url)):
        for j, image in enumerate(os.listdir(os.path.join(root_url, label))):
            from PIL import Image

            img_path = os.path.join(root_url, label, image)
            ds["image", j] = np.asarray(Image.open(img_path))
            ds["labels", i] = labels.str2int(label)
            assert ds["image", j].numpy().shape == (512, 512, 3)
            assert ds["labels", i].numpy() == labels.str2int(label)
    ds.commit()
    del_data(root_url, store_url)
=======
@pytest.mark.skipif(not hub_creds_exist(), reason="requires hub credentials")
def test_dataset_hub():
    password = os.getenv("ACTIVELOOP_HUB_PASSWORD")
    login_fn("testingacc", password)
    test_dataset("testingacc/test_dataset_private", public=False)
    test_dataset("testingacc/test_dataset_public")
>>>>>>> 19ad5c95


@pytest.mark.skipif(not gcp_creds_exist(), reason="requires gcp credentials")
def test_dataset_gcs():
    test_dataset("gcs://snark-test/test_dataset_gcs")


@pytest.mark.skipif(not s3_creds_exist(), reason="requires s3 credentials")
def test_dataset_s3():
    test_dataset("s3://snark-test/test_dataset_s3")


@pytest.mark.skipif(not azure_creds_exist(), reason="requires azure credentials")
def test_dataset_azure():
    import os

    token = {"account_key": os.getenv("ACCOUNT_KEY")}
    test_dataset(
        "https://activeloop.blob.core.windows.net/activeloop-hub/test_dataset_azure",
        token=token,
    )


def test_datasetview_slicing():
    dt = {"first": Tensor((100, 100))}
    ds = Dataset(schema=dt, shape=(20,), url="./data/test/model", mode="w")

    assert ds["first", 0].numpy().shape == (100, 100)
    assert ds["first", 0:1].numpy().shape == (1, 100, 100)
    assert ds[0]["first"].numpy().shape == (100, 100)
    assert ds[0:1]["first"].numpy().shape == (1, 100, 100)


def test_tensorview_slicing():
    dt = {"first": Tensor(shape=(None, None), max_shape=(250, 300))}
    ds = Dataset(schema=dt, shape=(20,), url="./data/test/model", mode="w")
    tv = ds["first", 5:6, 7:10, 9:10]
    assert tv.numpy().shape == tuple(tv.shape) == (1, 3, 1)
    tv2 = ds["first", 5:6, 7:10, 9]
    assert tv2.numpy().shape == tuple(tv2.shape) == (1, 3)


def test_text_dataset():
    schema = {
        "names": Text(shape=(None,), max_shape=(1000,), dtype="int64"),
    }
    ds = Dataset("./data/test/testing_text", mode="w", schema=schema, shape=(10,))
    text = "Lorem ipsum dolor sit amet, consectetur adipiscing elit, sed do eiusmod tempor incididunt ut labore et dolore magna aliqua. Ut enim ad minim veniam, quis nostrud exercitation ullamco laboris nisi ut aliquip ex ea commodo consequat. Duis aute irure dolor in reprehenderit in voluptate velit esse cillum dolore eu fugiat nulla pariatur. Excepteur sint occaecat cupidatat non proident, sunt in culpa qui officia deserunt mollit anim id est laborum."
    ds["names", 4] = text + "4"
    assert ds["names", 4].numpy() == text + "4"
    ds["names"][5] = text + "5"
    assert ds["names"][5].numpy() == text + "5"
    dsv = ds[7:9]
    dsv["names", 0] = text + "7"
    assert dsv["names", 0].numpy() == text + "7"
    dsv["names"][1] = text + "8"
    assert dsv["names"][1].numpy() == text + "8"


@pytest.mark.skipif(
    not transformers_loaded(), reason="requires transformers to be loaded"
)
def test_text_dataset_tokenizer():
    schema = {
        "names": Text(shape=(None,), max_shape=(1000,), dtype="int64"),
    }
    ds = Dataset(
        "./data/test/testing_text", mode="w", schema=schema, shape=(10,), tokenizer=True
    )
    text = "Lorem ipsum dolor sit amet, consectetur adipiscing elit, sed do eiusmod tempor incididunt ut labore et dolore magna aliqua. Ut enim ad minim veniam, quis nostrud exercitation ullamco laboris nisi ut aliquip ex ea commodo consequat. Duis aute irure dolor in reprehenderit in voluptate velit esse cillum dolore eu fugiat nulla pariatur. Excepteur sint occaecat cupidatat non proident, sunt in culpa qui officia deserunt mollit anim id est laborum."
    ds["names", 4] = text + " 4"
    assert ds["names", 4].numpy() == text + " 4"
    ds["names"][5] = text + " 5"
    assert ds["names"][5].numpy() == text + " 5"
    dsv = ds[7:9]
    dsv["names", 0] = text + " 7"
    assert dsv["names", 0].numpy() == text + " 7"
    dsv["names"][1] = text + " 8"
    assert dsv["names"][1].numpy() == text + " 8"


def test_append_dataset():
    dt = {"first": Tensor(shape=(250, 300)), "second": "float"}
    url = "./data/test/model"
    ds = Dataset(schema=dt, shape=(100,), url=url, mode="w")
    ds.append_shape(20)
    ds["first"][0] = np.ones((250, 300))

    assert len(ds) == 120
    assert ds["first"].shape[0] == 120
    assert ds["first", 5:10].shape[0] == 5
    assert ds["second"].shape[0] == 120
    ds.commit()

    ds = Dataset(url)
    assert ds["first"].shape[0] == 120
    assert ds["first", 5:10].shape[0] == 5
    assert ds["second"].shape[0] == 120


if __name__ == "__main__":
    test_tensorview_slicing()
    test_datasetview_slicing()
    test_dataset()
    test_dataset_batch_write_2()
    test_append_dataset()
    test_dataset2()
    test_text_dataset()
    test_text_dataset_tokenizer()
<<<<<<< HEAD
    test_dataset_from_directory()
=======
    test_dataset_hub()
>>>>>>> 19ad5c95
<|MERGE_RESOLUTION|>--- conflicted
+++ resolved
@@ -290,8 +290,6 @@
 
     ds["image", 0:14] = [np.ones((640 - i, 640, 3)) for i in range(14)]
 
-
-<<<<<<< HEAD
 def test_dataset_from_directory():
     def create_image(path_to_direcotry):
         from PIL import Image
@@ -344,14 +342,13 @@
             assert ds["labels", i].numpy() == labels.str2int(label)
     ds.commit()
     del_data(root_url, store_url)
-=======
+    
 @pytest.mark.skipif(not hub_creds_exist(), reason="requires hub credentials")
 def test_dataset_hub():
     password = os.getenv("ACTIVELOOP_HUB_PASSWORD")
     login_fn("testingacc", password)
     test_dataset("testingacc/test_dataset_private", public=False)
     test_dataset("testingacc/test_dataset_public")
->>>>>>> 19ad5c95
 
 
 @pytest.mark.skipif(not gcp_creds_exist(), reason="requires gcp credentials")
@@ -461,8 +458,5 @@
     test_dataset2()
     test_text_dataset()
     test_text_dataset_tokenizer()
-<<<<<<< HEAD
     test_dataset_from_directory()
-=======
     test_dataset_hub()
->>>>>>> 19ad5c95
