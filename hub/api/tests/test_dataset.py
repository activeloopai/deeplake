--- conflicted
+++ resolved
@@ -877,7 +877,6 @@
     assert ds3.name == "my_dataset_2"
 
 
-<<<<<<< HEAD
 def test_check_label_name():
     my_schema = {"label": ClassLabel(names=["red", "green", "blue"])}
     ds = Dataset("./data/test/dataset2", shape=(5,), mode="w", schema=my_schema)
@@ -904,7 +903,8 @@
     assert ds[1].compute() == {"label": 2}
     assert ds[1:3].compute(label_name=True) == [{"label": "blue"}, {"label": "red"}]
     assert ds[1:3].compute() == [{"label": 2}, {"label": 0}]
-=======
+
+
 @pytest.mark.skipif(not minio_creds_exist(), reason="requires minio credentials")
 def test_minio_endpoint():
     token = {
@@ -924,7 +924,6 @@
     ds.flush()
     for i in range(10):
         assert (ds["abc", i].compute() == i * np.ones((100, 100, 3))).all()
->>>>>>> 58115970
 
 
 if __name__ == "__main__":
