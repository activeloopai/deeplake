import os
from hub.cli.auth import login_fn
from hub.exceptions import HubException
import numpy as np
import pytest
from hub import transform
import hub.api.dataset as dataset
from hub.schema import Tensor, Text, Image
from hub.utils import (
    gcp_creds_exist,
    hub_creds_exist,
    s3_creds_exist,
    azure_creds_exist,
    transformers_loaded,
)

Dataset = dataset.Dataset

my_schema = {
    "image": Tensor((10, 1920, 1080, 3), "uint8"),
    "label": {
        "a": Tensor((100, 200), "int32", compressor="lz4"),
        "b": Tensor((100, 400), "int64", compressor="zstd"),
        "c": Tensor((5, 3), "uint8"),
        "d": {"e": Tensor((5, 3), "uint8")},
    },
}


def test_dataset2():
    dt = {"first": "float", "second": "float"}
    ds = Dataset(schema=dt, shape=(2,), url="./data/test/test_dataset2", mode="w")
    ds.meta_information["description"] = "This is my description"

    ds["first"][0] = 2.3
    assert ds.meta_information["description"] == "This is my description"
    assert ds["second"][0].numpy() != 2.3


def test_dataset_append_and_read():
    dt = {"first": "float", "second": "float"}
    ds = Dataset(
        schema=dt,
        shape=(2,),
        url="./data/test/test_dataset_append_and_read",
        mode="w",
<<<<<<< HEAD
    )

    ds.delete()

    ds = Dataset(
        schema=dt,
        shape=(2,),
        url="./data/test/test_dataset_append_and_read",
        mode="a",
=======
>>>>>>> 5038ee04
    )

    ds["first"][0] = 2.3
    assert ds.meta_information["description"] == "This is my description"
    assert ds["second"][0].numpy() != 2.3
    ds.close()

    ds = Dataset(
        url="./data/test/test_dataset_append_and_read",
        mode="r",
    )
    assert ds.meta_information["description"] == "This is my description"
    ds.meta_information["hello"] = 5
    ds.delete()
    ds.close()

    # TODO Add case when non existing dataset is opened in read mode


def test_dataset(url="./data/test/dataset", token=None, public=True):
    ds = Dataset(
        url, token=token, shape=(10000,), mode="w", schema=my_schema, public=public
    )

    sds = ds[5]
    sds["label/a", 50, 50] = 2
    assert sds["label", 50, 50, "a"].numpy() == 2

    ds["image", 5, 4, 100:200, 150:300, :] = np.ones((100, 150, 3), "uint8")
    assert (
        ds["image", 5, 4, 100:200, 150:300, :].numpy()
        == np.ones((100, 150, 3), "uint8")
    ).all()

    ds["image", 8, 6, 500:550, 700:730] = np.ones((50, 30, 3))
    subds = ds[3:15]
    subsubds = subds[4:9]
    assert (
        subsubds["image", 1, 6, 500:550, 700:730].numpy() == np.ones((50, 30, 3))
    ).all()

    subds = ds[5:7]
    ds["image", 6, 3:5, 100:135, 700:720] = 5 * np.ones((2, 35, 20, 3))

    assert (
        subds["image", 1, 3:5, 100:135, 700:720].numpy() == 5 * np.ones((2, 35, 20, 3))
    ).all()

    ds["label", "c"] = 4 * np.ones((10000, 5, 3), "uint8")
    assert (ds["label/c"].numpy() == 4 * np.ones((10000, 5, 3), "uint8")).all()

    ds["label", "c", 2, 4] = 6 * np.ones((3))
    sds = ds["label", "c"]
    ssds = sds[1:3, 4]
    sssds = ssds[1]
    assert (sssds.numpy() == 6 * np.ones((3))).all()
    ds.flush()

    sds = ds["/label", 5:15, "c"]
    sds[2:4, 4, :] = 98 * np.ones((2, 3))
    assert (ds[7:9, 4, "label", "/c"].numpy() == 98 * np.ones((2, 3))).all()

    labels = ds["label", 1:5]
    d = labels["d"]
    e = d["e"]
    e[:] = 77 * np.ones((4, 5, 3))
    assert (e.numpy() == 77 * np.ones((4, 5, 3))).all()
    ds.close()


my_schema_with_chunks = {
    "image": Tensor((10, 1920, 1080, 3), "uint8", chunks=(1, 5, 1080, 1080, 3)),
    "label": {
        "a": Tensor((100, 200), "int32", chunks=(6,)),
        "b": Tensor((100, 400), "int64", chunks=6),
    },
}


def test_dataset_with_chunks():
    ds = Dataset(
        "./data/test/dataset_with_chunks",
        token=None,
        shape=(10000,),
        mode="w",
        schema=my_schema_with_chunks,
    )
    ds["label/a", 5, 50, 50] = 8
    assert ds["label/a", 5, 50, 50].numpy() == 8
    ds["image", 5, 4, 100:200, 150:300, :] = np.ones((100, 150, 3), "uint8")
    assert (
        ds["image", 5, 4, 100:200, 150:300, :].numpy()
        == np.ones((100, 150, 3), "uint8")
    ).all()


def test_dataset_dynamic_shaped():
    schema = {
        "first": Tensor(
            shape=(None, None),
            dtype="int32",
            max_shape=(100, 100),
            chunks=(100,),
        )
    }
    ds = Dataset(
        "./data/test/test_dataset_dynamic_shaped",
        token=None,
        shape=(1000,),
        mode="w",
        schema=schema,
    )

    ds["first", 50, 50:60, 50:60] = np.ones((10, 10), "int32")
    assert (ds["first", 50, 50:60, 50:60].numpy() == np.ones((10, 10), "int32")).all()

    ds["first", 0, :10, :10] = np.ones((10, 10), "int32")
    ds["first", 0, 10:20, 10:20] = 5 * np.ones((10, 10), "int32")
    assert (ds["first", 0, 0:10, 0:10].numpy() == np.ones((10, 10), "int32")).all()


def test_dataset_enter_exit():
    with Dataset(
        "./data/test/dataset", token=None, shape=(10000,), mode="w", schema=my_schema
    ) as ds:
        sds = ds[5]
        sds["label/a", 50, 50] = 2
        assert sds["label", 50, 50, "a"].numpy() == 2

        ds["image", 5, 4, 100:200, 150:300, :] = np.ones((100, 150, 3), "uint8")
        assert (
            ds["image", 5, 4, 100:200, 150:300, :].numpy()
            == np.ones((100, 150, 3), "uint8")
        ).all()

        ds["image", 8, 6, 500:550, 700:730] = np.ones((50, 30, 3))
        subds = ds[3:15]
        subsubds = subds[4:9]
        assert (
            subsubds["image", 1, 6, 500:550, 700:730].numpy() == np.ones((50, 30, 3))
        ).all()


def test_dataset_bug():
    from hub import Dataset, schema

    Dataset(
        "./data/test/test_dataset_bug",
        shape=(4,),
        mode="w",
        schema={
            "image": schema.Tensor((512, 512), dtype="float"),
            "label": schema.Tensor((512, 512), dtype="float"),
        },
    )

    was_except = False
    try:
        Dataset("./data/test/test_dataset_bug", mode="w")
    except Exception:
        was_except = True
    assert was_except

    Dataset(
        "./data/test/test_dataset_bug",
        shape=(4,),
        mode="w",
        schema={
            "image": schema.Tensor((512, 512), dtype="float"),
            "label": schema.Tensor((512, 512), dtype="float"),
        },
    )


def test_dataset_bug_1(url="./data/test/dataset", token=None):
    my_schema = {
        "image": Tensor(
            (None, 1920, 1080, None), "uint8", max_shape=(10, 1920, 1080, 4)
        ),
    }
    ds = Dataset(url, token=token, shape=(10000,), mode="w", schema=my_schema)
    ds["image", 1] = np.ones((2, 1920, 1080, 1))


def test_dataset_bug_2(url="./data/test/dataset", token=None):
    my_schema = {
        "image": Tensor((100, 100), "uint8"),
    }
    ds = Dataset(url, token=token, shape=(10000,), mode="w", schema=my_schema)
    ds["image", 0:1] = [np.zeros((100, 100))]


def test_dataset_bug_3(url="./data/test/dataset", token=None):
    my_schema = {
        "image": Tensor((100, 100), "uint8"),
    }
    ds = Dataset(url, token=token, shape=(10000,), mode="w", schema=my_schema)
    ds.close()
    ds = Dataset(url)
    ds["image", 0:1] = [np.zeros((100, 100))]


def test_dataset_wrong_append(url="./data/test/dataset", token=None):
    my_schema = {
        "image": Tensor((100, 100), "uint8"),
    }
    ds = Dataset(url, token=token, shape=(10000,), mode="w", schema=my_schema)
    ds.close()
    try:
        ds = Dataset(url, shape=100)
    except Exception as ex:
        assert isinstance(ex, TypeError)

    try:
        ds = Dataset(url, schema={"hello": "uint8"})
    except Exception as ex:
        assert isinstance(ex, TypeError)


def test_dataset_no_shape(url="./data/test/dataset", token=None):
    try:
        Tensor(shape=(120, 120, 3), max_shape=(120, 120, 4))
    except ValueError:
        pass


def test_dataset_batch_write():
    schema = {"image": Image(shape=(None, None, 3), max_shape=(100, 100, 3))}
    ds = Dataset("./data/batch", shape=(10,), mode="w", schema=schema)

    ds["image", 0:4] = 4 * np.ones((4, 67, 65, 3))

    assert (ds["image", 0].numpy() == 4 * np.ones((67, 65, 3))).all()
    assert (ds["image", 1].numpy() == 4 * np.ones((67, 65, 3))).all()
    assert (ds["image", 2].numpy() == 4 * np.ones((67, 65, 3))).all()
    assert (ds["image", 3].numpy() == 4 * np.ones((67, 65, 3))).all()

    ds["image", 5:7] = [2 * np.ones((60, 65, 3)), 3 * np.ones((54, 30, 3))]

    assert (ds["image", 5].numpy() == 2 * np.ones((60, 65, 3))).all()
    assert (ds["image", 6].numpy() == 3 * np.ones((54, 30, 3))).all()


def test_dataset_batch_write_2():
    schema = {"image": Image(shape=(None, None, 3), max_shape=(640, 640, 3))}
    ds = Dataset("./data/batch", shape=(100,), mode="w", schema=schema)

    ds["image", 0:14] = [np.ones((640 - i, 640, 3)) for i in range(14)]


@pytest.mark.skipif(not hub_creds_exist(), reason="requires hub credentials")
def test_dataset_hub():
    password = os.getenv("ACTIVELOOP_HUB_PASSWORD")
    login_fn("testingacc", password)
    test_dataset("testingacc/test_dataset_private", public=False)
    test_dataset("testingacc/test_dataset_public")


@pytest.mark.skipif(not gcp_creds_exist(), reason="requires gcp credentials")
def test_dataset_gcs():
    test_dataset("gcs://snark-test/test_dataset_gcs")


@pytest.mark.skipif(not s3_creds_exist(), reason="requires s3 credentials")
def test_dataset_s3():
    test_dataset("s3://snark-test/test_dataset_s3")


@pytest.mark.skipif(not azure_creds_exist(), reason="requires azure credentials")
def test_dataset_azure():
    import os

    token = {"account_key": os.getenv("ACCOUNT_KEY")}
    test_dataset(
        "https://activeloop.blob.core.windows.net/activeloop-hub/test_dataset_azure",
        token=token,
    )


def test_datasetview_slicing():
    dt = {"first": Tensor((100, 100))}
    ds = Dataset(
        schema=dt, shape=(20,), url="./data/test/datasetview_slicing", mode="w"
    )
    assert ds["first", 0].numpy().shape == (100, 100)
    assert ds["first", 0:1].numpy().shape == (1, 100, 100)
    assert ds[0]["first"].numpy().shape == (100, 100)
    assert ds[0:1]["first"].numpy().shape == (1, 100, 100)


def test_datasetview_get_dictionary():
    ds = Dataset(
        schema=my_schema,
        shape=(20,),
        url="./data/test/datasetview_get_dictionary",
        mode="w",
    )
    ds["label", 5, "a"] = 5 * np.ones((100, 200))
    ds["label", 5, "d", "e"] = 3 * np.ones((5, 3))
    dsv = ds[2:10]
    dic = dsv[3, "label"]
    assert (dic["a"].compute() == 5 * np.ones((100, 200))).all()
    assert (dic["d"]["e"].compute() == 3 * np.ones((5, 3))).all()


def test_tensorview_slicing():
    dt = {"first": Tensor(shape=(None, None), max_shape=(250, 300))}
    ds = Dataset(schema=dt, shape=(20,), url="./data/test/tensorivew_slicing", mode="w")
    tv = ds["first", 5:6, 7:10, 9:10]
    assert tv.numpy().shape == tuple(tv.shape) == (1, 3, 1)
    tv2 = ds["first", 5:6, 7:10, 9]
    assert tv2.numpy().shape == tuple(tv2.shape) == (1, 3)


def test_text_dataset():
    schema = {
        "names": Text(shape=(None,), max_shape=(1000,), dtype="int64"),
    }
    ds = Dataset("./data/test/testing_text", mode="w", schema=schema, shape=(10,))
    text = "Lorem ipsum dolor sit amet, consectetur adipiscing elit, sed do eiusmod tempor incididunt ut labore et dolore magna aliqua. Ut enim ad minim veniam, quis nostrud exercitation ullamco laboris nisi ut aliquip ex ea commodo consequat. Duis aute irure dolor in reprehenderit in voluptate velit esse cillum dolore eu fugiat nulla pariatur. Excepteur sint occaecat cupidatat non proident, sunt in culpa qui officia deserunt mollit anim id est laborum."
    ds["names", 4] = text + "4"
    assert ds["names", 4].numpy() == text + "4"
    ds["names"][5] = text + "5"
    assert ds["names"][5].numpy() == text + "5"
    dsv = ds[7:9]
    dsv["names", 0] = text + "7"
    assert dsv["names", 0].numpy() == text + "7"
    dsv["names"][1] = text + "8"
    assert dsv["names"][1].numpy() == text + "8"


@pytest.mark.skipif(
    not transformers_loaded(), reason="requires transformers to be loaded"
)
def test_text_dataset_tokenizer():
    schema = {
        "names": Text(shape=(None,), max_shape=(1000,), dtype="int64"),
    }
    ds = Dataset(
        "./data/test/testing_text", mode="w", schema=schema, shape=(10,), tokenizer=True
    )
    text = "Lorem ipsum dolor sit amet, consectetur adipiscing elit, sed do eiusmod tempor incididunt ut labore et dolore magna aliqua. Ut enim ad minim veniam, quis nostrud exercitation ullamco laboris nisi ut aliquip ex ea commodo consequat. Duis aute irure dolor in reprehenderit in voluptate velit esse cillum dolore eu fugiat nulla pariatur. Excepteur sint occaecat cupidatat non proident, sunt in culpa qui officia deserunt mollit anim id est laborum."
    ds["names", 4] = text + " 4"
    assert ds["names", 4].numpy() == text + " 4"
    ds["names"][5] = text + " 5"
    assert ds["names"][5].numpy() == text + " 5"
    dsv = ds[7:9]
    dsv["names", 0] = text + " 7"
    assert dsv["names", 0].numpy() == text + " 7"
    dsv["names"][1] = text + " 8"
    assert dsv["names"][1].numpy() == text + " 8"


def test_append_dataset():
    dt = {"first": Tensor(shape=(250, 300)), "second": "float"}
    url = "./data/test/model"
    ds = Dataset(schema=dt, shape=(100,), url=url, mode="w")
    ds.append_shape(20)
    ds["first"][0] = np.ones((250, 300))

    assert len(ds) == 120
    assert ds["first"].shape[0] == 120
    assert ds["first", 5:10].shape[0] == 5
    assert ds["second"].shape[0] == 120
    ds.commit()

    ds = Dataset(url)
    assert ds["first"].shape[0] == 120
    assert ds["first", 5:10].shape[0] == 5
    assert ds["second"].shape[0] == 120


def test_meta_information():
    description = {"author": "testing", "description": "here goes the testing text"}

    description_changed = {
        "author": "changed author",
        "description": "now it's changed",
    }

    schema = {"text": Text((None,), max_shape=(1000,))}

    ds = Dataset(
<<<<<<< HEAD
        "./data/test_meta", shape=(10,), schema=schema, meta_information=description, mode="w"
=======
        "./data/test_meta",
        mode="w",
        shape=(10,),
        schema=schema,
        meta_information=description,
>>>>>>> 5038ee04
    )

    some_text = ["hello world", "hello penguin", "hi penguin"]

    for i, text in enumerate(some_text):
        ds["text", i] = text

    assert type(ds.meta["meta_info"]) == dict
    assert ds.meta["meta_info"]["author"] == "testing"
    assert ds.meta["meta_info"]["description"] == "here goes the testing text"

    ds.close()


def test_dataset_compute():
    dt = {
        "first": Tensor(shape=(2,)),
        "second": "float",
        "text": Text(shape=(None,), max_shape=(12,)),
    }
    url = "./data/test/ds_compute"
    ds = Dataset(schema=dt, shape=(2,), url=url, mode="w")
    ds["text", 1] = "hello world"
    ds["second", 0] = 3.14
    ds["first", 0] = np.array([5, 6])
    comp = ds.compute()
    comp0 = comp[0]
    assert (comp0["first"] == np.array([5, 6])).all()
    assert comp0["second"] == 3.14
    assert comp0["text"] == ""
    comp1 = comp[1]
    assert (comp1["first"] == np.array([0, 0])).all()
    assert comp1["second"] == 0
    assert comp1["text"] == "hello world"


def test_dataset_view_compute():
    dt = {
        "first": Tensor(shape=(2,)),
        "second": "float",
        "text": Text(shape=(None,), max_shape=(12,)),
    }
    url = "./data/test/dsv_compute"
    ds = Dataset(schema=dt, shape=(4,), url=url, mode="w")
    ds["text", 3] = "hello world"
    ds["second", 2] = 3.14
    ds["first", 2] = np.array([5, 6])
    dsv = ds[2:]
    comp = dsv.compute()
    comp0 = comp[0]
    assert (comp0["first"] == np.array([5, 6])).all()
    assert comp0["second"] == 3.14
    assert comp0["text"] == ""
    comp1 = comp[1]
    assert (comp1["first"] == np.array([0, 0])).all()
    assert comp1["second"] == 0
    assert comp1["text"] == "hello world"


def test_dataset_lazy():
    dt = {
        "first": Tensor(shape=(2,)),
        "second": "float",
        "text": Text(shape=(None,), max_shape=(12,)),
    }
    url = "./data/test/ds_lazy"
    ds = Dataset(schema=dt, shape=(2,), url=url, mode="w", lazy=False)
    ds["text", 1] = "hello world"
    ds["second", 0] = 3.14
    ds["first", 0] = np.array([5, 6])
    assert ds["text", 1] == "hello world"
    assert ds["second", 0] == 3.14
    assert (ds["first", 0] == np.array([5, 6])).all()


def test_dataset_view_lazy():
    dt = {
        "first": Tensor(shape=(2,)),
        "second": "float",
        "text": Text(shape=(None,), max_shape=(12,)),
    }
    url = "./data/test/dsv_lazy"
    ds = Dataset(schema=dt, shape=(4,), url=url, mode="w", lazy=False)
    ds["text", 3] = "hello world"
    ds["second", 2] = 3.14
    ds["first", 2] = np.array([5, 6])
    dsv = ds[2:]
    assert dsv["text", 1] == "hello world"
    assert dsv["second", 0] == 3.14
    assert (dsv["first", 0] == np.array([5, 6])).all()


def test_datasetview_repr():
    dt = {
        "first": Tensor(shape=(2,)),
        "second": "float",
        "text": Text(shape=(None,), max_shape=(12,)),
    }
    url = "./data/test/dsv_repr"
    ds = Dataset(schema=dt, shape=(9,), url=url, mode="w", lazy=False)
    dsv = ds[2:]
    print_text = "DatasetView(Dataset(schema=SchemaDict({'first': Tensor(shape=(2,), dtype='float64'), 'second': 'float64', 'text': Text(shape=(None,), dtype='int64', max_shape=(12,))})url='./data/test/dsv_repr', shape=(9,), mode='w'), slice=slice(2, 9, None))"
    assert dsv.__repr__() == print_text


def test_dataset_casting():
    my_schema = {
        "a": Tensor(shape=(1,), dtype="float64"),
    }

    @transform(schema=my_schema)
    def my_transform(annotation):
        return {
            "a": 2.4,
        }

    out_ds = my_transform(range(100))
    res_ds = out_ds.store("./data/casting")
    assert res_ds["a", 30].compute() == np.array([2.4])

    ds = Dataset(schema=my_schema, url="./data/casting2", shape=(100,))
    for i in range(100):
        ds["a", i] = 0.2
    assert ds["a", 30].compute() == np.array([0.2])

    ds2 = Dataset(schema=my_schema, url="./data/casting3", shape=(100,))
    ds2["a", 0:100] = np.ones(
        100,
    )
    assert ds2["a", 30].compute() == np.array([1])


def test_dataset_setting_shape():
    schema = {"text": Text(shape=(None,), dtype="int64", max_shape=(10,))}

    url = "./data/test/text_data"
    ds = Dataset(schema=schema, shape=(5,), url=url, mode="w")
    slice_ = slice(0, 5, None)
    key = "text"
    batch = [
        np.array("THTMLY2F9"),
        np.array("QUUVEU2IU"),
        np.array("8ZUFCYWKD"),
        "H9EDFAGHB",
        "WDLDYN6XG",
    ]
    shape = ds._tensors[f"/{key}"].get_shape_from_value([slice_], batch)
    assert shape[0][0] == [1]


def test_dataset_assign_value():
    schema = {"text": Text(shape=(None,), dtype="int64", max_shape=(10,))}
    url = "./data/test/text_data"
    ds = Dataset(schema=schema, shape=(7,), url=url, mode="w")
    slice_ = slice(0, 5, None)
    key = "text"
    batch = [
        np.array("THTMLY2F9"),
        np.array("QUUVEU2IU"),
        np.array("8ZUFCYWKD"),
        "H9EDFAGHB",
        "WDLDYN6XG",
    ]
    ds[key, slice_] = batch
    ds[key][5] = np.array("GHLSGBFF8")
    ds[key][6] = "YGFJN75NF"
    assert ds["text", 0].compute() == "THTMLY2F9"
    assert ds["text", 1].compute() == "QUUVEU2IU"
    assert ds["text", 2].compute() == "8ZUFCYWKD"
    assert ds["text", 3].compute() == "H9EDFAGHB"
    assert ds["text", 4].compute() == "WDLDYN6XG"
    assert ds["text", 5].compute() == "GHLSGBFF8"
    assert ds["text", 6].compute() == "YGFJN75NF"


if __name__ == "__main__":
    test_dataset_assign_value()
    test_dataset_setting_shape()
    test_datasetview_repr()
    test_datasetview_get_dictionary()
    test_tensorview_slicing()
    test_datasetview_slicing()
    test_dataset()
    test_dataset_batch_write_2()
    test_append_dataset()
    test_dataset2()
    test_text_dataset()
    test_text_dataset_tokenizer()
    test_dataset_compute()
    test_dataset_view_compute()
    test_dataset_lazy()
    test_dataset_view_lazy()
    test_dataset_hub()
    test_meta_information()<|MERGE_RESOLUTION|>--- conflicted
+++ resolved
@@ -44,7 +44,6 @@
         shape=(2,),
         url="./data/test/test_dataset_append_and_read",
         mode="w",
-<<<<<<< HEAD
     )
 
     ds.delete()
@@ -54,8 +53,6 @@
         shape=(2,),
         url="./data/test/test_dataset_append_and_read",
         mode="a",
-=======
->>>>>>> 5038ee04
     )
 
     ds["first"][0] = 2.3
@@ -439,15 +436,11 @@
     schema = {"text": Text((None,), max_shape=(1000,))}
 
     ds = Dataset(
-<<<<<<< HEAD
-        "./data/test_meta", shape=(10,), schema=schema, meta_information=description, mode="w"
-=======
         "./data/test_meta",
-        mode="w",
         shape=(10,),
         schema=schema,
         meta_information=description,
->>>>>>> 5038ee04
+        mode="w",
     )
 
     some_text = ["hello world", "hello penguin", "hi penguin"]
