from hub.compression import get_compression_type
from hub.constants import KB, MB
from hub.util.exceptions import (
    SampleCompressionError,
    TensorMetaMissingRequiredValue,
    TensorMetaMutuallyExclusiveKeysError,
    UnsupportedCompressionError,
)
import pytest
from hub.core.tensor import Tensor
from hub.tests.common import TENSOR_KEY, assert_images_close
from hub.tests.dataset_fixtures import enabled_datasets
import numpy as np

import hub
from hub.core.dataset import Dataset
from miniaudio import mp3_read_file_f32, flac_read_file_f32, wav_read_file_f32  # type: ignore


def _populate_compressed_samples(tensor: Tensor, cat_path, flower_path, count=1):
    for _ in range(count):
        tensor.append(hub.read(cat_path))
        tensor.append(hub.read(flower_path))
        tensor.append(np.ones((100, 100, 4), dtype="uint8"))
        tensor.append(
            np.ones((100, 100, 4), dtype=int).tolist()
        )  # test safe downcasting of python scalars

        tensor.extend(
            [
                hub.read(flower_path),
                hub.read(cat_path),
            ]
        )


@enabled_datasets
def test_populate_compressed_samples(ds: Dataset, cat_path, flower_path):
    images = ds.create_tensor(
        TENSOR_KEY, htype="image", sample_compression="png", max_chunk_size=2 * MB
    )

    assert images.meta.dtype == "uint8"
    assert images.meta.sample_compression == "png"

    _populate_compressed_samples(images, cat_path, flower_path)

    expected_shapes = [
        (900, 900, 3),
        (513, 464, 4),
        (100, 100, 4),
        (100, 100, 4),
        (513, 464, 4),
        (900, 900, 3),
    ]

    assert len(images) == 6

    for img, exp_shape in zip(images, expected_shapes):
        arr = img.numpy()
        assert arr.shape == exp_shape
        assert arr.dtype == "uint8"

    assert images.shape == (6, None, None, None)
    assert images.shape_interval.lower == (6, 100, 100, 3)
    assert images.shape_interval.upper == (6, 900, 900, 4)


@enabled_datasets
def test_iterate_compressed_samples(ds: Dataset, cat_path, flower_path):
    images = ds.create_tensor(TENSOR_KEY, htype="image", sample_compression="png")

    assert images.meta.dtype == "uint8"
    assert images.meta.sample_compression == "png"

    _populate_compressed_samples(images, cat_path, flower_path)

    expected_shapes = [
        (900, 900, 3),
        (513, 464, 4),
        (100, 100, 4),
        (100, 100, 4),
        (513, 464, 4),
        (900, 900, 3),
    ]

    assert len(images) == len(expected_shapes)
    for image, expected_shape in zip(images, expected_shapes):
        x = image.numpy()

        assert (
            type(x) == np.ndarray
        ), "Check is necessary in case a `PIL` object is returned instead of an array."
        assert x.shape == expected_shape
        assert x.dtype == "uint8"


@enabled_datasets
def test_uncompressed(ds: Dataset):
    images = ds.create_tensor(TENSOR_KEY, sample_compression=None)

    images.append(np.ones((100, 100, 100)))
    images.extend(np.ones((3, 101, 2, 1)))
    ds.clear_cache()
    np.testing.assert_array_equal(images[0].numpy(), np.ones((100, 100, 100)))
    np.testing.assert_array_equal(images[1:4].numpy(), np.ones((3, 101, 2, 1)))


def test_byte_sample_compression(memory_ds):
    with memory_ds as ds:
        ds.create_tensor("xyz", sample_compression="lz4")
        for i in range(10):
            ds.xyz.append(i * np.ones((100, 100, 100)))

    for i in range(10):
        np.testing.assert_array_equal(ds.xyz[i].numpy(), i * np.ones((100, 100, 100)))


@pytest.mark.xfail(raises=SampleCompressionError, strict=True)
@pytest.mark.parametrize(
    "bad_shape",
    [
        # raises OSError: cannot write mode LA as JPEG
        (100, 100, 2),
        # raises OSError: cannot write mode RGBA as JPE
        (100, 100, 4),
    ],
)
def test_jpeg_bad_shapes(memory_ds: Dataset, bad_shape):
    # jpeg allowed shapes:
    # ---------------------
    # (100) works!
    # (100,) works!
    # (100, 100) works!
    # (100, 100, 1) works!
    # (100, 100, 2) raises   | OSError: cannot write mode LA as JPEG
    # (100, 100, 3) works!
    # (100, 100, 4) raises   | OSError: cannot write mode RGBA as JPEG
    # (100, 100, 5) raises   | TypeError: Cannot handle this data type: (1, 1, 5), |u1
    # (100, 100, 100) raises | TypeError: Cannot handle this data type: (1, 1, 100), |u1

    tensor = memory_ds.create_tensor(TENSOR_KEY, sample_compression="jpeg")
    tensor.append(np.ones(bad_shape, dtype="uint8"))


def test_compression_aliases(memory_ds: Dataset):
    tensor = memory_ds.create_tensor("jpeg_tensor", sample_compression="jpeg")
    assert tensor.meta.sample_compression == "jpeg"

    tensor = memory_ds.create_tensor("jpg_tensor", sample_compression="jpg")
    assert tensor.meta.sample_compression == "jpeg"


@pytest.mark.xfail(raises=UnsupportedCompressionError, strict=True)
def test_unsupported_compression(memory_ds: Dataset):
    memory_ds.create_tensor(TENSOR_KEY, sample_compression="bad_compression")
    # TODO: same tests but with `dtype`


@pytest.mark.xfail(raises=TensorMetaMissingRequiredValue, strict=True)
def test_missing_sample_compression_for_image(memory_ds: Dataset):
    memory_ds.create_tensor("tensor", htype="image")


@pytest.mark.xfail(raises=TensorMetaMutuallyExclusiveKeysError, strict=True)
def test_sample_chunk_compression_mutually_exclusive(memory_ds: Dataset):
    memory_ds.create_tensor(
        "tensor", htype="image", sample_compression="png", chunk_compression="lz4"
    )


<<<<<<< HEAD
def test_chunkwise_compression(memory_ds, cat_path, flower_path):
=======
def test_chunkwise_compression(memory_ds: Dataset, cat_path, flower_path):
>>>>>>> 92cd5a93
    ds = memory_ds
    im_ct = 5
    chunk_size = 600 * KB
    with ds:
        images = ds.create_tensor(
            "images", htype="image", chunk_compression="jpg", max_chunk_size=chunk_size
        )
        images.extend([hub.read(cat_path)] * im_ct)
        expected_arr = np.random.randint(0, 10, (500, 450, 3)).astype("uint8")
        images.append(expected_arr)
        images.extend([hub.read(cat_path)] * im_ct)
        expected_img = np.array(hub.read(cat_path))
    ds.clear_cache()
    for i, img in enumerate(images):
        if i == im_ct:
            assert_images_close(img.numpy(), expected_arr)
        else:
            assert_images_close(img.numpy(), expected_img)
    with ds:
        images = ds.create_tensor(
            "images2", htype="image", chunk_compression="png", max_chunk_size=chunk_size
        )
        images.extend([hub.read(flower_path)] * im_ct)
        expected_arr = np.random.randint(0, 256, (200, 250, 4)).astype("uint8")
        images.append(expected_arr)
        images.extend([hub.read(flower_path)] * im_ct)
        expected_img = np.array(hub.read(flower_path))
    ds.clear_cache()
    for i, img in enumerate(images):
        if i == im_ct:
            assert_images_close(img.numpy(), expected_arr)
        else:
            assert_images_close(img.numpy(), expected_img)
    with ds:
        labels = ds.create_tensor(
            "labels", chunk_compression="lz4", max_chunk_size=chunk_size
        )
        data = [
            np.random.randint(0, 256, (150, 150)).astype("uint8") for _ in range(20)
        ]
        labels.extend(data)
    ds.clear_cache()
    for row, label in zip(data, labels):
        np.testing.assert_array_equal(row, label.numpy())

<<<<<<< HEAD
    data = np.random.randint(0, 256, (5, 1500, 1500)).astype("uint8")
    with ds:
        ds.labels.extend(data)  # type: ignore
    ds.clear_cache()
    assert len(ds.labels) == 25
    for i in range(5):
        np.testing.assert_array_equal(data[i], ds.labels[20 + i].numpy())
=======
    with pytest.raises(NotImplementedError):
        with ds:
            ds.labels.append(np.random.randint(0, 256, (1500, 1500)).astype("uint8"))  # type: ignore
>>>>>>> 92cd5a93


@enabled_datasets
@pytest.mark.parametrize("compression", hub.compression.AUDIO_COMPRESSIONS)
def test_audio(ds: Dataset, compression, audio_paths):
    path = audio_paths[compression]
    if path.endswith(".mp3"):
        audio = mp3_read_file_f32(path)
    elif path.endswith(".flac"):
        audio = flac_read_file_f32(path)
    elif path.endswith(".wav"):
        audio = wav_read_file_f32(path)
    arr = np.frombuffer(audio.samples, dtype=np.float32).reshape(
        audio.num_frames, audio.nchannels
    )
    ds.create_tensor("audio", htype="audio", sample_compression=compression)
    with ds:
        for _ in range(10):
            ds.audio.append(hub.read(path))  # type: ignore
    for i in range(10):
        np.testing.assert_array_equal(ds.audio[i].numpy(), arr)  # type: ignore<|MERGE_RESOLUTION|>--- conflicted
+++ resolved
@@ -1,4 +1,3 @@
-from hub.compression import get_compression_type
 from hub.constants import KB, MB
 from hub.util.exceptions import (
     SampleCompressionError,
@@ -169,11 +168,7 @@
     )
 
 
-<<<<<<< HEAD
 def test_chunkwise_compression(memory_ds, cat_path, flower_path):
-=======
-def test_chunkwise_compression(memory_ds: Dataset, cat_path, flower_path):
->>>>>>> 92cd5a93
     ds = memory_ds
     im_ct = 5
     chunk_size = 600 * KB
@@ -219,7 +214,6 @@
     for row, label in zip(data, labels):
         np.testing.assert_array_equal(row, label.numpy())
 
-<<<<<<< HEAD
     data = np.random.randint(0, 256, (5, 1500, 1500)).astype("uint8")
     with ds:
         ds.labels.extend(data)  # type: ignore
@@ -227,11 +221,6 @@
     assert len(ds.labels) == 25
     for i in range(5):
         np.testing.assert_array_equal(data[i], ds.labels[20 + i].numpy())
-=======
-    with pytest.raises(NotImplementedError):
-        with ds:
-            ds.labels.append(np.random.randint(0, 256, (1500, 1500)).astype("uint8"))  # type: ignore
->>>>>>> 92cd5a93
 
 
 @enabled_datasets
