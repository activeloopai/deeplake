--- conflicted
+++ resolved
@@ -255,7 +255,6 @@
         for _ in range(10):
             local_ds.audio.append(hub.read(path))  # type: ignore
     for i in range(10):
-<<<<<<< HEAD
         np.testing.assert_array_equal(local_ds.audio[i].numpy(), arr)  # type: ignore
 
 
@@ -270,7 +269,6 @@
             type(image.sample_info["exif"]),
             path,
         )
-=======
+
         decompressed = local_ds.audio[i].numpy()
-        np.testing.assert_array_equal(decompressed[: len(arr), :], arr)  # type: ignore
->>>>>>> ac9b9bc5
+        np.testing.assert_array_equal(decompressed[: len(arr), :], arr)  # type: ignore