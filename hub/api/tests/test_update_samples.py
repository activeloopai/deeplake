from hub.constants import KB
from hub.util.exceptions import TensorInvalidSampleShapeError
import pytest
from typing import Callable
from hub.tests.common import assert_array_lists_equal
import numpy as np
import hub


def _add_dummy_mnist(ds, **kwargs):
    compression = kwargs.get(
        "compression", {"image_compression": {"sample_compression": None}}
    )
    ds.create_tensor("images", htype="image", **compression["image_compression"])
    ds.create_tensor(
        "labels", htype="class_label", **compression.get("label_compression", {})
    )

    ds.images.extend(np.ones((10, 28, 28), dtype=np.uint8))
    ds.labels.extend(np.ones(10, dtype=np.uint8))

    return ds


def _make_update_assert_equal(
    ds_generator: Callable,
    tensor_name: str,
    index,
    value,
    check_persistence: bool = True,
):
    """Updates a tensor and checks that the data is as expected.

    Example update:
        >>> ds.tensor[0:5] = [1, 2, 3, 4, 5]

    Args:
        ds_generator (Callable): Function that returns a new dataset object with each call.
        tensor_name (str): Name of the tensor to be updated.
        index (Any): Any value that can be used as an index for updating (`ds.tensor[index] = value`).
        value (Any): Any value that can be used as a value for updating (`ds.tensor[index] = value`).
        check_persistence (bool): If True, the update will be tested to make sure it can be serialized/deserialized.
    """

    ds = ds_generator()
    assert len(ds) == 10

    tensor = ds[tensor_name]
    expected = tensor.numpy(aslist=True)

    # this is necessary because `expected` uses `aslist=True` to handle dynamic cases.
    # with `aslist=False`, this wouldn't be necessary.
    expected_value = value
    if hasattr(value, "__len__"):
        if len(value) == 1:
            expected_value = value[0]

    # make updates
    tensor[index] = value
    expected[index] = expected_value

    # non-persistence check
    actual = tensor.numpy(aslist=True)
    assert_array_lists_equal(actual, expected)
    assert len(ds) == 10

    if check_persistence:
        ds = ds_generator()
        tensor = ds[tensor_name]
        actual = tensor.numpy(aslist=True)
        assert_array_lists_equal(actual, expected)

        # make sure no new values are recorded
        ds = ds_generator()
        assert len(ds) == 10


@pytest.mark.parametrize(
    "compression",
    [
        {
            "image_compression": {"sample_compression": None},
        },
        {
            "image_compression": {"sample_compression": None},
            "label_compression": {"sample_compression": "lz4"},
        },
        {
            "image_compression": {"sample_compression": None},
            "label_compression": {"chunk_compression": "lz4"},
        },
        {"image_compression": {"sample_compression": "png"}},
        {"image_compression": {"chunk_compression": "png"}},
        {"image_compression": {"sample_compression": "lz4"}},
        {"image_compression": {"chunk_compression": "lz4"}},
    ],
)
def test(local_ds_generator, compression):
    gen = local_ds_generator

    _add_dummy_mnist(gen(), **compression)

    # update single sample
    _make_update_assert_equal(
        gen, "images", -1, np.ones((1, 28, 28), dtype="uint8") * 75
    )  # same shape (with 1)
    _make_update_assert_equal(
        gen, "images", -1, np.ones((28, 28), dtype="uint8") * 75
    )  # same shape
    _make_update_assert_equal(
        gen, "images", 0, np.ones((28, 25), dtype="uint8") * 5
    )  # new shape
    _make_update_assert_equal(
        gen, "images", 0, np.ones((1, 32, 32), dtype="uint8") * 5
    )  # new shape (with 1)
    _make_update_assert_equal(
        gen, "images", -1, np.ones((0, 0), dtype="uint8")
    )  # empty sample (new shape)
    _make_update_assert_equal(gen, "labels", -5, np.uint8(99))
    _make_update_assert_equal(gen, "labels", 0, np.uint8(5))

    # update a range of samples
    x = np.arange(3 * 28 * 28).reshape((3, 28, 28)).astype("uint8")
    _make_update_assert_equal(gen, "images", slice(0, 3), x)  # same shapes
    _make_update_assert_equal(
        gen, "images", slice(3, 5), np.zeros((2, 5, 28), dtype="uint8")
    )  # new shapes
    _make_update_assert_equal(
        gen, "images", slice(3, 5), np.zeros((2, 5, 28), dtype=int).tolist()
    )  # test downcasting python scalars
    _make_update_assert_equal(
        gen, "images", slice(3, 5), np.zeros((2, 5, 28), dtype=np.ubyte).tolist()
    )  # test upcasting
    _make_update_assert_equal(
        gen, "images", slice(3, 5), np.zeros((2, 0, 0), dtype="uint8")
    )  # empty samples (new shape)
    _make_update_assert_equal(gen, "labels", slice(0, 5), [1, 2, 3, 4, 5])

    # update a range of samples with dynamic samples
    _make_update_assert_equal(
        gen,
        "images",
        slice(7, 10),
        [
            np.ones((28, 50), dtype="uint8") * 5,
            np.ones((0, 5), dtype="uint8"),
            np.ones((1, 1), dtype="uint8") * 10,
        ],
    )

    ds = gen()
    assert ds.images.shape_interval.lower == (10, 0, 0)
    assert ds.images.shape_interval.upper == (10, 32, 50)


@pytest.mark.parametrize("images_compression", [None, "png"])
def test_hub_read(local_ds_generator, images_compression, cat_path, flower_path):
    gen = local_ds_generator

    ds = gen()
    ds.create_tensor("images", htype="image", sample_compression=images_compression)
    ds.images.extend(np.zeros((10, 0, 0, 0), dtype=np.uint8))

    ds.images[0] = hub.read(cat_path)
    np.testing.assert_array_equal(ds.images[0].numpy(), hub.read(cat_path).array)

    ds.images[1] = [hub.read(flower_path)]
    np.testing.assert_array_equal(ds.images[1].numpy(), hub.read(flower_path).array)

    ds.images[8:10] = [hub.read(cat_path), hub.read(flower_path)]
    assert_array_lists_equal(
        ds.images[8:10].numpy(aslist=True),
        [hub.read(cat_path).array, hub.read(flower_path).array],
    )

    assert ds.images.shape_interval.lower == (10, 0, 0, 0)
    assert ds.images.shape_interval.upper == (10, 900, 900, 4)

    assert len(ds.images) == 10


def test_pre_indexed_tensor(memory_ds):
    """A pre-indexed tensor update means the tensor was already indexed into, and an update is being made to that tensor view."""

    tensor = memory_ds.create_tensor("tensor")

    tensor.append([0, 1, 2])
    tensor.append([3, 4, 5, 6, 7])
    tensor.append([8, 5])
    tensor.append([9, 10, 11])
    tensor.append([12, 13, 14, 15, 16])
    tensor.append([17, 18, 19, 20, 21])

    tensor[0:5][0] = [99, 98, 97]
    tensor[5:10][0] = [44, 44, 44, 44]
    tensor[4:10][0:2] = [[44, 44, 44, 44], [33]]

    np.testing.assert_array_equal([99, 98, 97], tensor[0])
    np.testing.assert_array_equal([44, 44, 44, 44], tensor[4])
    np.testing.assert_array_equal([33], tensor[5])

    assert tensor.shape_interval.lower == (6, 1)
    assert tensor.shape_interval.upper == (6, 5)
    assert len(tensor) == 6


def test_failures(memory_ds):
    _add_dummy_mnist(memory_ds)

    # primary axis doesn't match
    with pytest.raises(ValueError):
        memory_ds.images[0:3] = np.zeros((25, 30), dtype="uint8")
    with pytest.raises(ValueError):
        memory_ds.images[0:3] = np.zeros((2, 25, 30), dtype="uint8")
    with pytest.raises(TensorInvalidSampleShapeError):
        memory_ds.images[0] = np.zeros((2, 25, 30), dtype="uint8")
    with pytest.raises(ValueError):
        memory_ds.labels[0:3] = [1, 2, 3, 4]

    # dimensionality doesn't match
    with pytest.raises(TensorInvalidSampleShapeError):
        memory_ds.images[0:5] = np.zeros((5, 30), dtype="uint8")
    with pytest.raises(TensorInvalidSampleShapeError):
        memory_ds.labels[0:5] = np.zeros((5, 2, 3), dtype="uint8")

    # make sure no data changed
    assert len(memory_ds.images) == 10
    assert len(memory_ds.labels) == 10
    np.testing.assert_array_equal(
        memory_ds.images.numpy(), np.ones((10, 28, 28), dtype="uint8")
    )
    np.testing.assert_array_equal(
        memory_ds.labels.numpy(), np.ones((10, 1), dtype="uint8")
    )
    assert memory_ds.images.shape == (10, 28, 28)
    assert memory_ds.labels.shape == (10, 1)


def test_warnings(memory_ds):
    tensor = memory_ds.create_tensor("tensor", max_chunk_size=8 * KB)

    tensor.extend(np.ones((10, 12, 12), dtype="int32"))

    # this update makes (small) suboptimal chunks
    with pytest.warns(UserWarning):
        tensor[0:5] = np.zeros((5, 0, 0), dtype="int32")

    # this update makes (large) suboptimal chunks
    with pytest.warns(UserWarning):
        tensor[:] = np.zeros((10, 32, 31), dtype="int32")


@pytest.mark.parametrize(
    "compression",
    [
        {"sample_compression": None},
        {"sample_compression": "png"},
        {"chunk_compression": "png"},
        {"sample_compression": "lz4"},
        {"chunk_compression": "lz4"},
    ],
)
def test_inplace_updates(memory_ds, compression):
    ds = memory_ds
    ds.create_tensor("x", **compression)
    ds.x.extend(np.zeros((5, 32, 32, 3), dtype="uint8"))
    ds.x += 1
    np.testing.assert_array_equal(ds.x.numpy(), np.ones((5, 32, 32, 3)))
    ds.x += ds.x
    np.testing.assert_array_equal(ds.x.numpy(), np.ones((5, 32, 32, 3)) * 2)
    ds.x *= np.zeros(3, dtype="uint8")
    np.testing.assert_array_equal(ds.x.numpy(), np.zeros((5, 32, 32, 3)))
    ds.x += 6
    ds.x //= 2
    np.testing.assert_array_equal(ds.x.numpy(), np.ones((5, 32, 32, 3)) * 3)
    ds.x[:3] *= 0
    np.testing.assert_array_equal(
        ds.x.numpy(),
        np.concatenate([np.zeros((3, 32, 32, 3)), np.ones((2, 32, 32, 3)) * 3]),
    )

    # Different shape
    ds.x.append(np.zeros((100, 50, 3), dtype="uint8"))
    ds.x[5] += 1
    np.testing.assert_array_equal(ds.x[5].numpy(), np.ones((100, 50, 3)))
    np.testing.assert_array_equal(
        ds.x[:5].numpy(),
        np.concatenate([np.zeros((3, 32, 32, 3)), np.ones((2, 32, 32, 3)) * 3]),
    )
    ds.x[:5] *= 0
    np.testing.assert_array_equal(ds.x[:5].numpy(), np.zeros((5, 32, 32, 3)))
    np.testing.assert_array_equal(ds.x[5].numpy(), np.ones((100, 50, 3)))


<<<<<<< HEAD
@pytest.mark.parametrize("aslist", (True, False))
def test_sequence_htype(memory_ds, aslist):
    ds = memory_ds
    with ds:
        ds.create_tensor("x", htype="sequence")
        for _ in range(10):
            ds.x.append([np.ones((3, 7)) for _ in range(5)])
    assert ds.x[0].numpy().shape == (5, 3, 7)
    ds.x[0] += 1
    expected = np.ones((10, 5, 3, 7))
    expected[0] += 1
    np.testing.assert_array_equal(np.array(ds.x.numpy(aslist=aslist)), expected)
    assert ds.x.shape == (10, 5, 3, 7)
=======
def test_byte_positions_encoder_update_bug(memory_ds):
    ds = memory_ds
    with ds:
        ds.create_tensor("abc")
        for i in range(11):
            ds.abc.append(np.ones((1, 1)))
        ds.abc[10] = np.ones((5, 5))
        ds.abc[0] = np.ones((2, 2))
    assert ds.abc[10].numpy().shape == (5, 5)
    assert ds.abc[0].numpy().shape == (2, 2)
    for i in range(1, 10):
        assert ds.abc[i].numpy().shape == (1, 1)
>>>>>>> 6ef93815
<|MERGE_RESOLUTION|>--- conflicted
+++ resolved
@@ -292,7 +292,6 @@
     np.testing.assert_array_equal(ds.x[5].numpy(), np.ones((100, 50, 3)))
 
 
-<<<<<<< HEAD
 @pytest.mark.parametrize("aslist", (True, False))
 def test_sequence_htype(memory_ds, aslist):
     ds = memory_ds
@@ -306,7 +305,8 @@
     expected[0] += 1
     np.testing.assert_array_equal(np.array(ds.x.numpy(aslist=aslist)), expected)
     assert ds.x.shape == (10, 5, 3, 7)
-=======
+
+
 def test_byte_positions_encoder_update_bug(memory_ds):
     ds = memory_ds
     with ds:
@@ -318,5 +318,4 @@
     assert ds.abc[10].numpy().shape == (5, 5)
     assert ds.abc[0].numpy().shape == (2, 2)
     for i in range(1, 10):
-        assert ds.abc[i].numpy().shape == (1, 1)
->>>>>>> 6ef93815
+        assert ds.abc[i].numpy().shape == (1, 1)