import numpy as np
import pytest

import hub
from hub.api.dataset import Dataset
from hub.core.tests.common import parametrize_all_dataset_storages


def test_persist_local(local_storage):
    if local_storage is None:
        pytest.skip()

    ds = Dataset(local_storage.root, local_cache_size=512)
    ds.create_tensor("image")
    ds.image.extend(np.ones((4, 4096, 4096)))

    ds_new = Dataset(local_storage.root)
    assert len(ds_new) == 4

    assert ds_new.image.shape.lower == (4096, 4096)
    assert ds_new.image.shape.upper == (4096, 4096)

    np.testing.assert_array_equal(ds_new.image.numpy(), np.ones((4, 4096, 4096)))
    ds.delete()


def test_persist_with_local(local_storage):
    if local_storage is None:
        pytest.skip()

    with Dataset(local_storage.root, local_cache_size=512) as ds:

        ds.create_tensor("image")
        ds.image.extend(np.ones((4, 4096, 4096)))

        ds_new = Dataset(local_storage.root)
        assert len(ds_new) == 0  # shouldn't be flushed yet

    ds_new = Dataset(local_storage.root)
    assert len(ds_new) == 4

    assert ds_new.image.shape.lower == (4096, 4096)
    assert ds_new.image.shape.upper == (4096, 4096)

    np.testing.assert_array_equal(ds_new.image.numpy(), np.ones((4, 4096, 4096)))
    ds.delete()


def test_persist_local_clear_cache(local_storage):
    if local_storage is None:
        pytest.skip()

    ds = Dataset(local_storage.root, local_cache_size=512)
    ds.create_tensor("image")
    ds.image.extend(np.ones((4, 4096, 4096)))
    ds.clear_cache()
    ds_new = Dataset(local_storage.root)
    assert len(ds_new) == 4

    assert ds_new.image.shape.lower == (4096, 4096)
    assert ds_new.image.shape.upper == (4096, 4096)

    np.testing.assert_array_equal(ds_new.image.numpy(), np.ones((4, 4096, 4096)))
    ds.delete()


@parametrize_all_dataset_storages
def test_populate_dataset(ds):
<<<<<<< HEAD
    assert ds.meta.tensors == []
=======
    assert ds.meta == {"tensors": [], "version": hub.__version__}
>>>>>>> d6c18fb5
    ds.create_tensor("image")
    assert len(ds) == 0
    assert len(ds.image) == 0

    ds.image.extend(np.ones((4, 28, 28)))
    assert len(ds) == 4
    assert len(ds.image) == 4

    for _ in range(10):
        ds.image.append(np.ones((28, 28)))
    assert len(ds.image) == 14

    ds.image.extend([np.ones((28, 28)), np.ones((28, 28))])
    assert len(ds.image) == 16

<<<<<<< HEAD
    assert ds.meta.tensors == ["image"]
=======
    assert ds.meta == {"tensors": ["image"], "version": hub.__version__}
>>>>>>> d6c18fb5


def test_stringify(memory_ds):
    ds = memory_ds
    ds.create_tensor("image")
    ds.image.extend(np.ones((4, 4)))
    assert str(ds) == "Dataset(mode='a', tensors=['image'])"
    assert (
        str(ds[1:2])
        == "Dataset(mode='a', index=Index([slice(1, 2, 1)]), tensors=['image'])"
    )
    assert str(ds.image) == "Tensor(key='image')"
    assert str(ds[1:2].image) == "Tensor(key='image', index=Index([slice(1, 2, 1)]))"


def test_stringify_with_path(local_ds):
    ds = local_ds
    assert local_ds.path
    assert str(ds) == f"Dataset(path={local_ds.path}, mode='a', tensors=[])"


@parametrize_all_dataset_storages
def test_compute_fixed_tensor(ds):
    ds.create_tensor("image")
    ds.image.extend(np.ones((32, 28, 28)))
    np.testing.assert_array_equal(ds.image.numpy(), np.ones((32, 28, 28)))


@parametrize_all_dataset_storages
def test_compute_dynamic_tensor(ds):
    ds.create_tensor("image")

    a1 = np.ones((32, 28, 28))
    a2 = np.ones((10, 36, 11))
    a3 = np.ones((29, 10))

    image = ds.image

    image.extend(a1)
    image.extend(a2)
    image.append(a3)

    expected_list = [*a1, *a2, a3]
    actual_list = image.numpy(aslist=True)

    for expected, actual in zip(expected_list, actual_list):
        np.testing.assert_array_equal(expected, actual)

    assert image.shape.lower == (28, 10)
    assert image.shape.upper == (36, 28)
    assert image.shape.is_dynamic


@parametrize_all_dataset_storages
def test_iterate_dataset(ds):
    labels = [1, 9, 7, 4]
    ds.create_tensor("image")
    ds.create_tensor("label")

    ds.image.extend(np.ones((4, 28, 28)))
    ds.label.extend(np.asarray(labels).reshape((4, 1)))

    for idx, sub_ds in enumerate(ds):
        img = sub_ds.image.numpy()
        label = sub_ds.label.numpy()
        np.testing.assert_array_equal(img, np.ones((28, 28)))
        assert label.shape == (1,)
        assert label == labels[idx]


def _check_tensor(tensor, data):
    np.testing.assert_array_equal(tensor.numpy(), data)


def test_compute_slices(memory_ds):
    ds = memory_ds
    shape = (64, 16, 16, 16)
    data = np.arange(np.prod(shape)).reshape(shape)
    ds.create_tensor("data")
    ds.data.extend(data)

    _check_tensor(ds.data[:], data[:])
    _check_tensor(ds.data[10:20], data[10:20])
    _check_tensor(ds.data[5], data[5])
    _check_tensor(ds.data[0][:], data[0][:])
    _check_tensor(ds.data[3, 3], data[3, 3])
    _check_tensor(ds.data[30:40, :, 8:11, 4], data[30:40, :, 8:11, 4])
    _check_tensor(ds.data[16, 4, 5, 1:3], data[16, 4, 5, 1:3])
    _check_tensor(ds[[0, 1, 2, 5, 6, 10, 60]].data, data[[0, 1, 2, 5, 6, 10, 60]])
    _check_tensor(ds.data[[0, 1, 2, 5, 6, 10, 60]], data[[0, 1, 2, 5, 6, 10, 60]])
    _check_tensor(ds.data[0][[0, 1, 2, 5, 6, 10, 15]], data[0][[0, 1, 2, 5, 6, 10, 15]])
    _check_tensor(ds[(0, 1, 6, 10, 15), :].data, data[(0, 1, 6, 10, 15), :])
    _check_tensor(ds.data[(0, 1, 6, 10, 15), :], data[(0, 1, 6, 10, 15), :])
    _check_tensor(ds.data[0][(0, 1, 6, 10, 15), :], data[0][(0, 1, 6, 10, 15), :])
    _check_tensor(ds.data[0, (0, 1, 5)], data[0, (0, 1, 5)])
    _check_tensor(ds.data[:, :][0], data[:, :][0])
    _check_tensor(ds.data[:, :][0:2], data[:, :][0:2])
    _check_tensor(ds.data[0, :][0:2], data[0, :][0:2])
    _check_tensor(ds.data[:, 0][0:2], data[:, 0][0:2])
    _check_tensor(ds.data[:, 0][0:2], data[:, 0][0:2])
    _check_tensor(ds.data[:, :][0][(0, 1, 2), 0], data[:, :][0][(0, 1, 2), 0])
    _check_tensor(ds.data[0][(0, 1, 2), 0][1], data[0][(0, 1, 2), 0][1])
    _check_tensor(ds.data[:, :][0][(0, 1, 2), 0][1], data[:, :][0][(0, 1, 2), 0][1])


def test_shape_property(memory_ds):
    fixed = memory_ds.create_tensor("fixed_tensor")
    dynamic = memory_ds.create_tensor("dynamic_tensor")

    # dynamic shape property
    dynamic.extend(np.ones((32, 28, 28)))
    dynamic.extend(np.ones((16, 33, 9)))
    assert dynamic.shape.lower == (28, 9)
    assert dynamic.shape.upper == (33, 28)

    # fixed shape property
    fixed.extend(np.ones((9, 28, 28)))
    fixed.extend(np.ones((13, 28, 28)))
    assert fixed.shape.lower == (28, 28)
    assert fixed.shape.upper == (28, 28)<|MERGE_RESOLUTION|>--- conflicted
+++ resolved
@@ -66,11 +66,7 @@
 
 @parametrize_all_dataset_storages
 def test_populate_dataset(ds):
-<<<<<<< HEAD
     assert ds.meta.tensors == []
-=======
-    assert ds.meta == {"tensors": [], "version": hub.__version__}
->>>>>>> d6c18fb5
     ds.create_tensor("image")
     assert len(ds) == 0
     assert len(ds.image) == 0
@@ -86,11 +82,7 @@
     ds.image.extend([np.ones((28, 28)), np.ones((28, 28))])
     assert len(ds.image) == 16
 
-<<<<<<< HEAD
     assert ds.meta.tensors == ["image"]
-=======
-    assert ds.meta == {"tensors": ["image"], "version": hub.__version__}
->>>>>>> d6c18fb5
 
 
 def test_stringify(memory_ds):
