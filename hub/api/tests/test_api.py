import os
import numpy as np
import pytest
import hub
from hub.core.dataset import Dataset
from hub.core.tensor import Tensor
from hub.tests.common import assert_array_lists_equal
from hub.util.exceptions import (
    TensorDtypeMismatchError,
    TensorAlreadyExistsError,
    TensorGroupAlreadyExistsError,
    TensorInvalidSampleShapeError,
    DatasetHandlerError,
    UnsupportedCompressionError,
    InvalidTensorNameError,
)
from hub.constants import MB

from click.testing import CliRunner
from hub.tests.dataset_fixtures import (
    enabled_datasets,
    enabled_persistent_dataset_generators,
    enabled_non_gcs_datasets,
)


# need this for 32-bit and 64-bit systems to have correct tests
MAX_INT_DTYPE = np.int_.__name__
MAX_FLOAT_DTYPE = np.float_.__name__


# not using the predefined parametrizes because `hub_cloud_ds_generator` is not enabled by default
@pytest.mark.parametrize(
    "ds_generator",
    [
        "local_ds_generator",
        "s3_ds_generator",
        "hub_cloud_ds_generator",
    ],
    indirect=True,
)
def test_persist(ds_generator):
    ds = ds_generator()

    ds.create_tensor("image")
    ds.image.extend(np.ones((4, 224, 224, 3)))

    ds_new = ds_generator()
    assert len(ds_new) == 4

    assert ds_new.image.shape == (4, 224, 224, 3)
    np.testing.assert_array_equal(ds_new.image.numpy(), np.ones((4, 224, 224, 3)))

    assert ds_new.meta.version == hub.__version__


@enabled_persistent_dataset_generators
def test_persist_with(ds_generator):
    with ds_generator() as ds:
        ds.create_tensor("image")
        ds.image.extend(np.ones((4, 224, 224, 3)))

        ds_new = ds_generator()
        assert len(ds_new) == 0  # shouldn't be flushed yet

    ds_new = ds_generator()
    assert len(ds_new) == 4

    engine = ds_new.image.chunk_engine
    assert engine.chunk_id_encoder.num_samples == ds_new.image.meta.length
    assert engine.chunk_id_encoder.num_chunks == 1

    assert ds_new.image.shape == (4, 224, 224, 3)

    np.testing.assert_array_equal(ds_new.image.numpy(), np.ones((4, 224, 224, 3)))

    assert ds_new.meta.version == hub.__version__


@enabled_persistent_dataset_generators
def test_persist_clear_cache(ds_generator):
    ds = ds_generator()
    ds.create_tensor("image")
    ds.image.extend(np.ones((4, 224, 224, 3)))
    ds.clear_cache()
    ds_new = ds_generator()
    assert len(ds_new) == 4

    assert ds_new.image.shape == (4, 224, 224, 3)

    np.testing.assert_array_equal(ds_new.image.numpy(), np.ones((4, 224, 224, 3)))


@enabled_datasets
def test_populate_dataset(ds):
    assert ds.meta.tensors == []
    ds.create_tensor("image")
    assert len(ds) == 0
    assert len(ds.image) == 0

    ds.image.extend(np.ones((4, 28, 28)))
    assert len(ds) == 4
    assert len(ds.image) == 4

    for _ in range(10):
        ds.image.append(np.ones((28, 28)))
    assert len(ds.image) == 14

    ds.image.extend([np.ones((28, 28)), np.ones((28, 28))])
    assert len(ds.image) == 16

    assert ds.meta.tensors == [
        "image",
    ]
    assert ds.meta.version == hub.__version__


@pytest.mark.xfail(raises=NotImplementedError, strict=True)
def test_larger_data_memory(memory_ds):
    memory_ds.create_tensor("image")
    memory_ds.image.extend(np.ones((4, 4096, 4096)))
    assert len(memory_ds) == 4
    assert memory_ds.image.shape == (4, 4096, 4096)
    np.testing.assert_array_equal(memory_ds.image.numpy(), np.ones((4, 4096, 4096)))


def test_stringify(memory_ds):
    ds = memory_ds
    ds.create_tensor("image")
    ds.image.extend(np.ones((4, 4)))
    assert (
        str(ds)
        == "Dataset(path='mem://hub_pytest/test_api/test_stringify', tensors=['image'])"
    )
    assert (
        str(ds[1:2])
        == "Dataset(path='mem://hub_pytest/test_api/test_stringify', index=Index([slice(1, 2, None)]), tensors=['image'])"
    )
    assert str(ds.image) == "Tensor(key='image')"
    assert str(ds[1:2].image) == "Tensor(key='image', index=Index([slice(1, 2, None)]))"


def test_stringify_with_path(local_ds):
    ds = local_ds
    assert local_ds.path
    assert str(ds) == f"Dataset(path='{local_ds.path}', tensors=[])"


@enabled_non_gcs_datasets
def test_compute_fixed_tensor(ds):
    ds.create_tensor("image")
    ds.image.extend(np.ones((32, 28, 28)))
    assert len(ds) == 32
    np.testing.assert_array_equal(ds.image.numpy(), np.ones((32, 28, 28)))


@enabled_non_gcs_datasets
def test_compute_dynamic_tensor(ds):
    ds.create_tensor("image")

    a1 = np.ones((32, 28, 28))
    a2 = np.ones((10, 36, 11))
    a3 = np.ones((29, 10))

    image = ds.image

    image.extend(a1)
    image.extend(a2)
    image.append(a3)

    expected_list = [*a1, *a2, a3]
    actual_list = image.numpy(aslist=True)

    assert type(actual_list) == list
    assert_array_lists_equal(expected_list, actual_list)

    # test negative indexing
    np.testing.assert_array_equal(expected_list[-1], image[-1].numpy())
    np.testing.assert_array_equal(expected_list[-2], image[-2].numpy())
    assert_array_lists_equal(expected_list[-2:], image[-2:].numpy(aslist=True))
    assert_array_lists_equal(expected_list[::-3], image[::-3].numpy(aslist=True))

    assert image.shape == (43, None, None)
    assert image.shape_interval.lower == (43, 28, 10)
    assert image.shape_interval.upper == (43, 36, 28)
    assert image.is_dynamic


@enabled_datasets
def test_empty_samples(ds: Dataset):
    tensor = ds.create_tensor("with_empty")

    a1 = np.arange(25 * 4 * 2).reshape(25, 4, 2)
    a2 = np.arange(5 * 10 * 50 * 2).reshape(5, 10, 50, 2)
    a3 = np.arange(0).reshape(0, 0, 2)
    a4 = np.arange(0).reshape(9, 0, 10, 2)

    tensor.append(a1)
    tensor.extend(a2)
    tensor.append(a3)
    tensor.extend(a4)

    actual_list = tensor.numpy(aslist=True)
    expected_list = [a1, *a2, a3, *a4]

    assert tensor.meta.sample_compression is None

    assert len(tensor) == 16
    assert tensor.shape_interval.lower == (16, 0, 0, 2)
    assert tensor.shape_interval.upper == (16, 25, 50, 2)

    assert_array_lists_equal(actual_list, expected_list)

    # test indexing individual empty samples with numpy while looping, this may seem redundant but this was failing before
    for actual_sample, expected in zip(ds, expected_list):
        actual = actual_sample.with_empty.numpy()
        np.testing.assert_array_equal(actual, expected)


@enabled_non_gcs_datasets
def test_safe_downcasting(ds: Dataset):
    int_tensor = ds.create_tensor("int", dtype="uint8")
    int_tensor.append(0)
    int_tensor.append(1)
    int_tensor.extend([2, 3, 4])
    int_tensor.extend([5, 6, np.uint8(7)])
    with pytest.raises(TensorDtypeMismatchError):
        int_tensor.append(-8)
    int_tensor.append(np.array([1]))
    assert len(int_tensor) == 9
    with pytest.raises(TensorDtypeMismatchError):
        int_tensor.append(np.array([1.0]))

    float_tensor = ds.create_tensor("float", dtype="float32")
    float_tensor.append(0)
    float_tensor.append(1)
    float_tensor.extend([2, 3.0, 4.0])
    float_tensor.extend([5.0, 6.0, np.float32(7.0)])
    with pytest.raises(TensorDtypeMismatchError):
        float_tensor.append(float(np.finfo(np.float32).max + 1))
    float_tensor.append(np.array([1]))
    float_tensor.append(np.array([1.0]))
    assert len(float_tensor) == 10


@enabled_datasets
def test_scalar_samples(ds: Dataset):
    tensor = ds.create_tensor("scalars")

    assert tensor.meta.dtype is None

    # first sample sets dtype
    tensor.append(5)
    assert tensor.meta.dtype == MAX_INT_DTYPE

    with pytest.raises(TensorDtypeMismatchError):
        tensor.append(5.1)

    tensor.append(10)
    tensor.append(-99)
    tensor.append(np.array(4))

    tensor.append(np.int16(4))

    with pytest.raises(TensorDtypeMismatchError):
        tensor.append(np.float32(4))

    tensor.append(np.uint8(3))

    tensor.extend([10, 1, 4])
    tensor.extend([1])
    tensor.extend(np.array([1, 2, 3], dtype=MAX_INT_DTYPE))

    tensor.extend(np.array([4, 5, 33], dtype="int16"))

    assert len(tensor) == 16

    assert tensor.shape == (16, 1)

    tensor.append([1])
    tensor.append([1, 2, 3])
    tensor.extend([[1], [2], [3, 4]])
    tensor.append(np.empty(0, dtype=int))

    with pytest.raises(TensorInvalidSampleShapeError):
        tensor.append([[[1]]])

    expected = [
        [5],
        [10],
        [-99],
        [4],
        [4],
        [3],
        [10],
        [1],
        [4],
        [1],
        [1],
        [2],
        [3],
        [4],
        [5],
        [33],
        [1],
        [1, 2, 3],
        [1],
        [2],
        [3, 4],
        [],
    ]

    assert_array_lists_equal(expected, tensor.numpy(aslist=True))

    assert tensor.shape == (22, None)
    assert tensor.shape_interval.lower == (22, 0)
    assert tensor.shape_interval.upper == (22, 3)

    assert len(tensor) == 22


@enabled_datasets
def test_sequence_samples(ds: Dataset):
    tensor = ds.create_tensor("arrays")

    tensor.append([1, 2, 3])
    tensor.extend([[4, 5, 6]])
    ds.clear_cache()

    assert len(tensor) == 2

    expected = np.array([[1, 2, 3], [4, 5, 6]])
    np.testing.assert_array_equal(tensor.numpy(), expected)

    assert type(tensor.numpy(aslist=True)) == list
    assert_array_lists_equal(tensor.numpy(aslist=True), expected)


@enabled_datasets
def test_iterate_dataset(ds):
    labels = [1, 9, 7, 4]
    ds.create_tensor("image")
    ds.create_tensor("label")

    ds.image.extend(np.ones((4, 28, 28)))
    ds.label.extend(np.asarray(labels).reshape((4, 1)))

    for idx, sub_ds in enumerate(ds):
        img = sub_ds.image.numpy()
        label = sub_ds.label.numpy()
        np.testing.assert_array_equal(img, np.ones((28, 28)))
        assert label.shape == (1,)
        assert label == labels[idx]


def _check_tensor(tensor, data):
    np.testing.assert_array_equal(tensor.numpy(), data)


def test_compute_slices(memory_ds):
    ds = memory_ds
    shape = (64, 16, 16, 16)
    data = np.arange(np.prod(shape)).reshape(shape)
    ds.create_tensor("data")
    ds.data.extend(data)

    _check_tensor(ds.data[:], data[:])
    _check_tensor(ds.data[10:20], data[10:20])
    _check_tensor(ds.data[5], data[5])
    _check_tensor(ds.data[0][:], data[0][:])
    _check_tensor(ds.data[-1][:], data[-1][:])
    _check_tensor(ds.data[3, 3], data[3, 3])
    _check_tensor(ds.data[30:40, :, 8:11, 4], data[30:40, :, 8:11, 4])
    _check_tensor(ds.data[16, 4, 5, 1:3], data[16, 4, 5, 1:3])
    _check_tensor(ds[[0, 1, 2, 5, 6, 10, 60]].data, data[[0, 1, 2, 5, 6, 10, 60]])
    _check_tensor(ds.data[[0, 1, -2, 5, -6, 10, 60]], data[[0, 1, -2, 5, -6, 10, 60]])
    _check_tensor(ds.data[0][[0, 1, 2, 5, 6, 10, 15]], data[0][[0, 1, 2, 5, 6, 10, 15]])
    _check_tensor(ds.data[[3, 2, 1, 0]][0], data[[3, 2, 1, 0]][0])
    _check_tensor(ds[[3, 2, 1, 0]][0].data, data[[3, 2, 1, 0]][0])
    _check_tensor(ds[[3, 2, 1, 0]].data[0], data[3])
    _check_tensor(ds[(0, 1, 6, 10, 15), :].data, data[(0, 1, 6, 10, 15), :])
    _check_tensor(ds.data[(0, 1, 6, 10, 15), :], data[(0, 1, 6, 10, 15), :])
    _check_tensor(ds.data[0][(0, 1, 6, 10, 15), :], data[0][(0, 1, 6, 10, 15), :])
    _check_tensor(ds.data[0, (0, 1, 5)], data[0, (0, 1, 5)])
    _check_tensor(ds.data[:, :][0], data[:, :][0])
    _check_tensor(ds.data[:, :][0:2], data[:, :][0:2])
    _check_tensor(ds.data[0, :][0:2], data[0, :][0:2])
    _check_tensor(ds.data[:, 0][0:2], data[:, 0][0:2])
    _check_tensor(ds.data[:, 0][0:2], data[:, 0][0:2])
    _check_tensor(ds.data[:, :][0][(0, 1, 2), 0], data[:, :][0][(0, 1, 2), 0])
    _check_tensor(ds.data[0][(0, 1, 2), 0][1], data[0][(0, 1, 2), 0][1])
    _check_tensor(ds.data[:, :][0][(0, 1, 2), 0][1], data[:, :][0][(0, 1, 2), 0][1])
    _check_tensor(ds.data[::-1], data[::-1])
    _check_tensor(ds.data[::-3], data[::-3])
    _check_tensor(ds.data[::-3][4], data[::-3][4])
    _check_tensor(ds.data[-2:], data[-2:])
    _check_tensor(ds.data[-6:][3], data[-6:][3])
    _check_tensor(ds.data[:-6:][3], data[:-6:][3])


def test_length_slices(memory_ds):
    ds = memory_ds
    data = np.array([1, 2, 3, 9, 8, 7, 100, 99, 98, 99, 101])
    ds.create_tensor("data")
    ds.data.extend(data)

    assert len(ds) == 11
    assert len(ds[0]) == 1
    assert len(ds[0:1]) == 1
    assert len(ds[0:0]) == 0
    assert len(ds[1:10]) == 9
    assert len(ds[1:7:2]) == 3
    assert len(ds[1:8:2]) == 4
    assert len(ds[1:9:2]) == 4
    assert len(ds[1:10:2]) == 5
    assert len(ds[[0, 1, 5, 9]]) == 4

    assert len(ds.data) == 11
    assert len(ds.data[0]) == 1
    assert len(ds.data[0:1]) == 1
    assert len(ds.data[0:0]) == 0
    assert len(ds.data[1:10]) == 9
    assert len(ds.data[1:7:2]) == 3
    assert len(ds.data[1:8:2]) == 4
    assert len(ds.data[1:9:2]) == 4
    assert len(ds.data[1:10:2]) == 5
    assert len(ds.data[[0, 1, 5, 9]]) == 4

    assert ds.data.shape == (11, 1)
    assert ds[0:5].data.shape == (5, 1)
    assert ds.data[1:6].shape == (5, 1)


def test_shape_property(memory_ds):
    fixed = memory_ds.create_tensor("fixed_tensor")
    dynamic = memory_ds.create_tensor("dynamic_tensor")

    # dynamic shape property
    dynamic.extend(np.ones((32, 28, 20, 2)))
    dynamic.extend(np.ones((16, 33, 20, 5)))
    assert dynamic.shape == (48, None, 20, None)
    assert dynamic.shape_interval.lower == (48, 28, 20, 2)
    assert dynamic.shape_interval.upper == (48, 33, 20, 5)
    assert dynamic.is_dynamic

    # fixed shape property
    fixed.extend(np.ones((9, 28, 28)))
    fixed.extend(np.ones((13, 28, 28)))
    assert fixed.shape == (22, 28, 28)
    assert fixed.shape_interval.lower == (22, 28, 28)
    assert fixed.shape_interval.upper == (22, 28, 28)
    assert not fixed.is_dynamic


def test_htype(memory_ds: Dataset):
    image = memory_ds.create_tensor("image", htype="image", sample_compression="png")
    bbox = memory_ds.create_tensor("bbox", htype="bbox")
    label = memory_ds.create_tensor("label", htype="class_label")
    video = memory_ds.create_tensor("video", htype="video")
    bin_mask = memory_ds.create_tensor("bin_mask", htype="binary_mask")
    segment_mask = memory_ds.create_tensor("segment_mask", htype="segment_mask")
    keypoint_coco = memory_ds.create_tensor("keypoint_coco", htype="keypoint_coco")

    image.append(np.ones((28, 28, 3), dtype=np.uint8))
    bbox.append(np.array([1.0, 1.0, 0.0, 0.5], dtype=np.float32))
    # label.append(5)
    label.append(np.array(5, dtype=np.uint32))
    video.append(np.ones((10, 28, 28, 3), dtype=np.uint8))
    bin_mask.append(np.zeros((28, 28), dtype=np.bool8))
    segment_mask.append(np.ones((28, 28), dtype=np.uint32))
    keypoint_coco.append(np.ones((51, 2), dtype=np.float32))


def test_dtype(memory_ds: Dataset):
    tensor = memory_ds.create_tensor("tensor")
    dtyped_tensor = memory_ds.create_tensor("dtyped_tensor", dtype="uint8")
    np_dtyped_tensor = memory_ds.create_tensor(
        "np_dtyped_tensor", dtype=MAX_FLOAT_DTYPE
    )
    py_dtyped_tensor = memory_ds.create_tensor("py_dtyped_tensor", dtype=float)

    # .meta.dtype should always be str or None
    assert type(tensor.meta.dtype) == type(None)
    assert type(dtyped_tensor.meta.dtype) == str
    assert type(np_dtyped_tensor.meta.dtype) == str
    assert type(py_dtyped_tensor.meta.dtype) == str

    # .dtype should always be np.dtype or None
    assert type(tensor.dtype) == type(
        None
    ), "An htype with a generic `dtype` should start as None... If this check doesn't exist, float64/float32 may be it's initial type."
    assert dtyped_tensor.dtype == np.uint8
    assert np_dtyped_tensor.dtype == MAX_FLOAT_DTYPE
    assert py_dtyped_tensor.dtype == MAX_FLOAT_DTYPE

    tensor.append(np.ones((10, 10), dtype="float32"))
    dtyped_tensor.append(np.ones((10, 10), dtype="uint8"))
    np_dtyped_tensor.append(np.ones((10, 10), dtype=MAX_FLOAT_DTYPE))
    py_dtyped_tensor.append(np.ones((10, 10), dtype=MAX_FLOAT_DTYPE))

    # test auto upcasting
    np_dtyped_tensor.append(np.ones((10, 10), dtype="float32"))
    py_dtyped_tensor.append(np.ones((10, 10), dtype="float32"))

    with pytest.raises(TensorDtypeMismatchError):
        tensor.append(np.ones((10, 10), dtype="float64"))

    with pytest.raises(TensorDtypeMismatchError):
        dtyped_tensor.append(np.ones((10, 10), dtype="uint64") * 256)

    assert tensor.dtype == np.float32
    assert dtyped_tensor.dtype == np.uint8
    assert np_dtyped_tensor.dtype == MAX_FLOAT_DTYPE
    assert py_dtyped_tensor.dtype == MAX_FLOAT_DTYPE

    assert len(tensor) == 1
    assert len(dtyped_tensor) == 1


@pytest.mark.xfail(raises=TypeError, strict=True)
def test_fails_on_wrong_tensor_syntax(memory_ds):
    memory_ds.some_tensor = np.ones((28, 28))


def test_array_interface(memory_ds: Dataset):
    tensor = memory_ds.create_tensor("tensor")
    x = np.arange(10).reshape(5, 2)
    tensor.append(x)
    arr1 = np.array(tensor)
    arr2 = np.array(tensor)
    np.testing.assert_array_equal(x, arr1[0])
    np.testing.assert_array_equal(x, arr2[0])
    tensor.append(x)
    np.testing.assert_array_equal(tensor.numpy(), np.concatenate([arr1, arr2]))


def test_hub_dataset_suffix_bug(hub_cloud_ds, hub_cloud_dev_token):
    # creating dataset with similar name but some suffix removed from end
    ds = hub.dataset(hub_cloud_ds.path[:-1], token=hub_cloud_dev_token)

    # need to delete because it's a different path (won't be auto cleaned up)
    ds.delete()


def test_index_range(memory_ds):
    with pytest.raises(ValueError):
        memory_ds[0]

    memory_ds.create_tensor("label")

    with pytest.raises(ValueError):
        memory_ds.label[0]

    memory_ds.label.extend([5, 6, 7])
    assert len(memory_ds) == 3
    assert len(memory_ds.label) == 3

    for valid_idx in [0, 1, 2, -0, -1, -2, -3]:
        memory_ds[valid_idx]
        memory_ds.label[valid_idx]

    for invalid_idx in [3, 4, -4, -5]:
        with pytest.raises(ValueError):
            memory_ds[invalid_idx]
        with pytest.raises(ValueError):
            memory_ds.label[invalid_idx]

    memory_ds[[0, 1, 2]]
    with pytest.raises(ValueError):
        memory_ds[[0, 1, 2, 3, 4, 5]]


def test_empty_dataset():
    with CliRunner().isolated_filesystem():
        ds = hub.dataset("test")
        ds.create_tensor("x")
        ds.create_tensor("y")
        ds.create_tensor("z")
        ds = hub.dataset("test")
        assert list(ds.tensors) == ["x", "y", "z"]


def test_like(local_path):
    src_path = os.path.join(local_path, "src")
    dest_path = os.path.join(local_path, "dest")

    src_ds = hub.dataset(src_path)
    src_ds.info.update(key=0)

    src_ds.create_tensor("a", htype="image", sample_compression="png")
    src_ds.create_tensor("b", htype="class_label")
    src_ds.create_tensor("c")
    src_ds.create_tensor("d", dtype=bool)

    src_ds.d.info.update(key=1)

    dest_ds = hub.like(dest_path, src_ds)

    assert tuple(dest_ds.tensors.keys()) == ("a", "b", "c", "d")

    assert dest_ds.a.meta.htype == "image"
    assert dest_ds.a.meta.sample_compression == "png"
    assert dest_ds.b.meta.htype == "class_label"
    assert dest_ds.c.meta.htype == "generic"
    assert dest_ds.d.dtype == bool

    assert dest_ds.info.key == 0
    assert dest_ds.d.info.key == 1

    assert len(dest_ds) == 0


def test_tensor_creation_fail_recovery():
    with CliRunner().isolated_filesystem():
        ds = hub.dataset("test")
        with ds:
            ds.create_tensor("x")
            ds.create_tensor("y")
            with pytest.raises(UnsupportedCompressionError):
                ds.create_tensor("z", sample_compression="something_random")
        ds = hub.dataset("test")
        assert list(ds.tensors) == ["x", "y"]
        ds.create_tensor("z")
        assert list(ds.tensors) == ["x", "y", "z"]


def test_dataset_delete():
    with CliRunner().isolated_filesystem():
        os.mkdir("test")
        with open("test/test.txt", "w") as f:
            f.write("some data")

        with pytest.raises(DatasetHandlerError):
            # Can't delete raw data without force
            hub.dataset.delete("test/")

        hub.dataset.delete("test/", force=True)
        assert not os.path.isfile("test/test.txt")

        hub.empty("test/").create_tensor("tmp")
        assert os.path.isfile("test/dataset_meta.json")

        hub.dataset.delete("test/")
        assert not os.path.isfile("test/dataset_meta.json")

        old_size = hub.constants.DELETE_SAFETY_SIZE
        hub.constants.DELETE_SAFETY_SIZE = 1 * MB

        ds = hub.empty("test/")
        ds.create_tensor("data")
        ds.data.extend(np.zeros((100, 2000)))

        try:
            hub.dataset.delete("test/")
        finally:
            assert os.path.isfile("test/dataset_meta.json")

        hub.dataset.delete("test/", large_ok=True)
        assert not os.path.isfile("test/dataset_meta.json")

        hub.constants.DELETE_SAFETY_SIZE = old_size


def test_invalid_tensor_name(memory_ds):
    with pytest.raises(InvalidTensorNameError):
        memory_ds.create_tensor("version_state")
    with pytest.raises(InvalidTensorNameError):
        memory_ds.create_tensor("info")


def test_compressions_list():
    assert hub.compressions == [
        "apng",
        "bmp",
        "dib",
        "flac",
        "gif",
        "ico",
        "jpeg",
        "jpeg2000",
        "lz4",
        "mp3",
        "pcx",
        "png",
        "ppm",
        "sgi",
        "tga",
        "tiff",
        "wav",
        "webp",
        "wmf",
        "xbm",
        None,
    ]


def test_htypes_list():
    assert hub.htypes == [
        "audio",
        "bbox",
        "binary_mask",
        "class_label",
        "generic",
        "image",
        "json",
        "keypoint_coco",
        "list",
        "segment_mask",
        "text",
        "video",
    ]


def test_groups(local_ds_generator):
    ds = local_ds_generator()
    ds.create_tensor("x")
    with pytest.raises(TensorAlreadyExistsError):
        ds.create_tensor("x/y")
    ds.create_tensor("y/x")
    with pytest.raises(TensorGroupAlreadyExistsError):
        ds.create_tensor("y")
    assert isinstance(ds.y, Dataset)
    assert isinstance(ds.x, Tensor)
    assert isinstance(ds.y.x, Tensor)

    assert "x" in ds._ungrouped_tensors

    ds.create_tensor("/z")
    assert "z" in ds.tensors
    assert "" not in ds.groups
    assert "" not in ds.tensors
    assert isinstance(ds.z, Tensor)

    assert list(ds.groups) == ["y"]
    assert set(ds.tensors) == set(["x", "z", "y/x"])
    assert list(ds.y.tensors) == ["x"]
    z = ds.y.create_group("z")
    assert "z" in ds.y.groups

    c = z.create_tensor("a/b/c")
    d = z.a.b.create_group("d")

    c.append(np.zeros((3, 2)))

    e = ds.create_tensor("/y/z//a/b////d/e/")
    e.append(np.ones((4, 3)))

    ds = local_ds_generator()
    c = ds.y.z.a.b.c
    assert ds.y.z.a.b.parent.group_index == ds.y.z.a.group_index
    np.testing.assert_array_equal(c[0].numpy(), np.zeros((3, 2)))
    assert "d" in ds.y.z.a.b.groups
    e = ds.y.z.a.b.d.e
    np.testing.assert_array_equal(e[0].numpy(), np.ones((4, 3)))

    ds.create_group("g")
    ds.g.create_tensor("g")

<<<<<<< HEAD

def test_vc_bug(local_ds_generator):
    ds = local_ds_generator()
    ds.create_tensor("abc")
    ds.abc.append(1)
    a = ds.commit("first")
    ds.checkout(a)
    ds.create_tensor("a/b/c/d")
    assert ds._all_tensors_filtered == ["abc", "a/b/c/d"]
=======
    with ds:
        ds.create_group("h")
        ds.h.create_group("i")
        ds.h.i.create_tensor("j")
        assert not ds.storage.autoflush
    assert "j" in ds.h.i.tensors
    assert ds.storage.autoflush
>>>>>>> 8bf55341
<|MERGE_RESOLUTION|>--- conflicted
+++ resolved
@@ -756,7 +756,14 @@
     ds.create_group("g")
     ds.g.create_tensor("g")
 
-<<<<<<< HEAD
+    with ds:
+        ds.create_group("h")
+        ds.h.create_group("i")
+        ds.h.i.create_tensor("j")
+        assert not ds.storage.autoflush
+    assert "j" in ds.h.i.tensors
+    assert ds.storage.autoflush
+
 
 def test_vc_bug(local_ds_generator):
     ds = local_ds_generator()
@@ -765,13 +772,4 @@
     a = ds.commit("first")
     ds.checkout(a)
     ds.create_tensor("a/b/c/d")
-    assert ds._all_tensors_filtered == ["abc", "a/b/c/d"]
-=======
-    with ds:
-        ds.create_group("h")
-        ds.h.create_group("i")
-        ds.h.i.create_tensor("j")
-        assert not ds.storage.autoflush
-    assert "j" in ds.h.i.tensors
-    assert ds.storage.autoflush
->>>>>>> 8bf55341
+    assert ds._all_tensors_filtered == ["abc", "a/b/c/d"]