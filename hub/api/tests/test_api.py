import os
import numpy as np
import pytest
import hub
from hub.core.dataset import Dataset
from hub.core.tensor import Tensor
from hub.tests.common import assert_array_lists_equal
from hub.util.exceptions import (
    TensorDtypeMismatchError,
    TensorAlreadyExistsError,
    TensorGroupAlreadyExistsError,
    TensorInvalidSampleShapeError,
    DatasetHandlerError,
    UnsupportedCompressionError,
    InvalidTensorNameError,
)
from hub.constants import MB

from click.testing import CliRunner
from hub.tests.dataset_fixtures import (
    enabled_datasets,
    enabled_persistent_dataset_generators,
    enabled_non_gcs_datasets,
)


# need this for 32-bit and 64-bit systems to have correct tests
MAX_INT_DTYPE = np.int_.__name__
MAX_FLOAT_DTYPE = np.float_.__name__


# not using the predefined parametrizes because `hub_cloud_ds_generator` is not enabled by default
@pytest.mark.parametrize(
    "ds_generator",
    [
        "local_ds_generator",
        "s3_ds_generator",
        "hub_cloud_ds_generator",
    ],
    indirect=True,
)
def test_persist(ds_generator):
    ds = ds_generator()

    ds.create_tensor("image")
    ds.image.extend(np.ones((4, 224, 224, 3)))

    ds_new = ds_generator()
    assert len(ds_new) == 4

    assert ds_new.image.shape == (4, 224, 224, 3)
    np.testing.assert_array_equal(ds_new.image.numpy(), np.ones((4, 224, 224, 3)))

    assert ds_new.meta.version == hub.__version__


@enabled_persistent_dataset_generators
def test_persist_with(ds_generator):
    with ds_generator() as ds:
        ds.create_tensor("image")
        ds.image.extend(np.ones((4, 224, 224, 3)))

        ds_new = ds_generator()
        assert len(ds_new) == 0  # shouldn't be flushed yet

    ds_new = ds_generator()
    assert len(ds_new) == 4

    engine = ds_new.image.chunk_engine
    assert engine.chunk_id_encoder.num_samples == ds_new.image.meta.length
    assert engine.chunk_id_encoder.num_chunks == 1

    assert ds_new.image.shape == (4, 224, 224, 3)

    np.testing.assert_array_equal(ds_new.image.numpy(), np.ones((4, 224, 224, 3)))

    assert ds_new.meta.version == hub.__version__


@enabled_persistent_dataset_generators
def test_persist_clear_cache(ds_generator):
    ds = ds_generator()
    ds.create_tensor("image")
    ds.image.extend(np.ones((4, 224, 224, 3)))
    ds.clear_cache()
    ds_new = ds_generator()
    assert len(ds_new) == 4

    assert ds_new.image.shape == (4, 224, 224, 3)

    np.testing.assert_array_equal(ds_new.image.numpy(), np.ones((4, 224, 224, 3)))


@enabled_datasets
def test_populate_dataset(ds):
    assert ds.meta.tensors == []
    ds.create_tensor("image")
    assert len(ds) == 0
    assert len(ds.image) == 0

    ds.image.extend(np.ones((4, 28, 28)))
    assert len(ds) == 4
    assert len(ds.image) == 4

    for _ in range(10):
        ds.image.append(np.ones((28, 28)))
    assert len(ds.image) == 14

    ds.image.extend([np.ones((28, 28)), np.ones((28, 28))])
    assert len(ds.image) == 16

    assert ds.meta.tensors == [
        "image",
    ]
    assert ds.meta.version == hub.__version__


@pytest.mark.xfail(raises=NotImplementedError, strict=True)
def test_larger_data_memory(memory_ds):
    memory_ds.create_tensor("image")
    memory_ds.image.extend(np.ones((4, 4096, 4096)))
    assert len(memory_ds) == 4
    assert memory_ds.image.shape == (4, 4096, 4096)
    np.testing.assert_array_equal(memory_ds.image.numpy(), np.ones((4, 4096, 4096)))


def test_stringify(memory_ds):
    ds = memory_ds
    ds.create_tensor("image")
    ds.image.extend(np.ones((4, 4)))
    assert (
        str(ds)
        == "Dataset(path='mem://hub_pytest/test_api/test_stringify', tensors=['image'])"
    )
    assert (
        str(ds[1:2])
        == "Dataset(path='mem://hub_pytest/test_api/test_stringify', index=Index([slice(1, 2, None)]), tensors=['image'])"
    )
    assert str(ds.image) == "Tensor(key='image')"
    assert str(ds[1:2].image) == "Tensor(key='image', index=Index([slice(1, 2, None)]))"


def test_stringify_with_path(local_ds):
    ds = local_ds
    assert local_ds.path
    assert str(ds) == f"Dataset(path='{local_ds.path}', tensors=[])"


@enabled_non_gcs_datasets
def test_compute_fixed_tensor(ds):
    ds.create_tensor("image")
    ds.image.extend(np.ones((32, 28, 28)))
    assert len(ds) == 32
    np.testing.assert_array_equal(ds.image.numpy(), np.ones((32, 28, 28)))


@enabled_non_gcs_datasets
def test_compute_dynamic_tensor(ds):
    ds.create_tensor("image")

    a1 = np.ones((32, 28, 28))
    a2 = np.ones((10, 36, 11))
    a3 = np.ones((29, 10))

    image = ds.image

    image.extend(a1)
    image.extend(a2)
    image.append(a3)

    expected_list = [*a1, *a2, a3]
    actual_list = image.numpy(aslist=True)

    assert type(actual_list) == list
    assert_array_lists_equal(expected_list, actual_list)

    # test negative indexing
    np.testing.assert_array_equal(expected_list[-1], image[-1].numpy())
    np.testing.assert_array_equal(expected_list[-2], image[-2].numpy())
    assert_array_lists_equal(expected_list[-2:], image[-2:].numpy(aslist=True))
    assert_array_lists_equal(expected_list[::-3], image[::-3].numpy(aslist=True))

    assert image.shape == (43, None, None)
    assert image.shape_interval.lower == (43, 28, 10)
    assert image.shape_interval.upper == (43, 36, 28)
    assert image.is_dynamic


@enabled_datasets
def test_empty_samples(ds: Dataset):
    tensor = ds.create_tensor("with_empty")

    a1 = np.arange(25 * 4 * 2).reshape(25, 4, 2)
    a2 = np.arange(5 * 10 * 50 * 2).reshape(5, 10, 50, 2)
    a3 = np.arange(0).reshape(0, 0, 2)
    a4 = np.arange(0).reshape(9, 0, 10, 2)

    tensor.append(a1)
    tensor.extend(a2)
    tensor.append(a3)
    tensor.extend(a4)

    actual_list = tensor.numpy(aslist=True)
    expected_list = [a1, *a2, a3, *a4]

    assert tensor.meta.sample_compression is None

    assert len(tensor) == 16
    assert tensor.shape_interval.lower == (16, 0, 0, 2)
    assert tensor.shape_interval.upper == (16, 25, 50, 2)

    assert_array_lists_equal(actual_list, expected_list)

    # test indexing individual empty samples with numpy while looping, this may seem redundant but this was failing before
    for actual_sample, expected in zip(ds, expected_list):
        actual = actual_sample.with_empty.numpy()
        np.testing.assert_array_equal(actual, expected)


@enabled_non_gcs_datasets
def test_safe_downcasting(ds: Dataset):
    int_tensor = ds.create_tensor("int", dtype="uint8")
    int_tensor.append(0)
    int_tensor.append(1)
    int_tensor.extend([2, 3, 4])
    int_tensor.extend([5, 6, np.uint8(7)])
    with pytest.raises(TensorDtypeMismatchError):
        int_tensor.append(-8)
    int_tensor.append(np.array([1]))
    assert len(int_tensor) == 9
    with pytest.raises(TensorDtypeMismatchError):
        int_tensor.append(np.array([1.0]))

    float_tensor = ds.create_tensor("float", dtype="float32")
    float_tensor.append(0)
    float_tensor.append(1)
    float_tensor.extend([2, 3.0, 4.0])
    float_tensor.extend([5.0, 6.0, np.float32(7.0)])
    with pytest.raises(TensorDtypeMismatchError):
        float_tensor.append(float(np.finfo(np.float32).max + 1))
    float_tensor.append(np.array([1]))
    float_tensor.append(np.array([1.0]))
    assert len(float_tensor) == 10


@enabled_datasets
def test_scalar_samples(ds: Dataset):
    tensor = ds.create_tensor("scalars")

    assert tensor.meta.dtype is None

    # first sample sets dtype
    tensor.append(5)
    assert tensor.meta.dtype == MAX_INT_DTYPE

    with pytest.raises(TensorDtypeMismatchError):
        tensor.append(5.1)

    tensor.append(10)
    tensor.append(-99)
    tensor.append(np.array(4))

    tensor.append(np.int16(4))

    with pytest.raises(TensorDtypeMismatchError):
        tensor.append(np.float32(4))

    tensor.append(np.uint8(3))

    tensor.extend([10, 1, 4])
    tensor.extend([1])
    tensor.extend(np.array([1, 2, 3], dtype=MAX_INT_DTYPE))

    tensor.extend(np.array([4, 5, 33], dtype="int16"))

    assert len(tensor) == 16

    assert tensor.shape == (16, 1)

    tensor.append([1])
    tensor.append([1, 2, 3])
    tensor.extend([[1], [2], [3, 4]])
    tensor.append(np.empty(0, dtype=int))

    with pytest.raises(TensorInvalidSampleShapeError):
        tensor.append([[[1]]])

    expected = [
        [5],
        [10],
        [-99],
        [4],
        [4],
        [3],
        [10],
        [1],
        [4],
        [1],
        [1],
        [2],
        [3],
        [4],
        [5],
        [33],
        [1],
        [1, 2, 3],
        [1],
        [2],
        [3, 4],
        [],
    ]

    assert_array_lists_equal(expected, tensor.numpy(aslist=True))

    assert tensor.shape == (22, None)
    assert tensor.shape_interval.lower == (22, 0)
    assert tensor.shape_interval.upper == (22, 3)

    assert len(tensor) == 22


@enabled_datasets
def test_sequence_samples(ds: Dataset):
    tensor = ds.create_tensor("arrays")

    tensor.append([1, 2, 3])
    tensor.extend([[4, 5, 6]])
    ds.clear_cache()

    assert len(tensor) == 2

    expected = np.array([[1, 2, 3], [4, 5, 6]])
    np.testing.assert_array_equal(tensor.numpy(), expected)

    assert type(tensor.numpy(aslist=True)) == list
    assert_array_lists_equal(tensor.numpy(aslist=True), expected)


@enabled_datasets
def test_iterate_dataset(ds):
    labels = [1, 9, 7, 4]
    ds.create_tensor("image")
    ds.create_tensor("label")

    ds.image.extend(np.ones((4, 28, 28)))
    ds.label.extend(np.asarray(labels).reshape((4, 1)))

    for idx, sub_ds in enumerate(ds):
        img = sub_ds.image.numpy()
        label = sub_ds.label.numpy()
        np.testing.assert_array_equal(img, np.ones((28, 28)))
        assert label.shape == (1,)
        assert label == labels[idx]


def _check_tensor(tensor, data):
    np.testing.assert_array_equal(tensor.numpy(), data)


def test_compute_slices(memory_ds):
    ds = memory_ds
    shape = (64, 16, 16, 16)
    data = np.arange(np.prod(shape)).reshape(shape)
    ds.create_tensor("data")
    ds.data.extend(data)

    _check_tensor(ds.data[:], data[:])
    _check_tensor(ds.data[10:20], data[10:20])
    _check_tensor(ds.data[5], data[5])
    _check_tensor(ds.data[0][:], data[0][:])
    _check_tensor(ds.data[-1][:], data[-1][:])
    _check_tensor(ds.data[3, 3], data[3, 3])
    _check_tensor(ds.data[30:40, :, 8:11, 4], data[30:40, :, 8:11, 4])
    _check_tensor(ds.data[16, 4, 5, 1:3], data[16, 4, 5, 1:3])
    _check_tensor(ds[[0, 1, 2, 5, 6, 10, 60]].data, data[[0, 1, 2, 5, 6, 10, 60]])
    _check_tensor(ds.data[[0, 1, -2, 5, -6, 10, 60]], data[[0, 1, -2, 5, -6, 10, 60]])
    _check_tensor(ds.data[0][[0, 1, 2, 5, 6, 10, 15]], data[0][[0, 1, 2, 5, 6, 10, 15]])
    _check_tensor(ds.data[[3, 2, 1, 0]][0], data[[3, 2, 1, 0]][0])
    _check_tensor(ds[[3, 2, 1, 0]][0].data, data[[3, 2, 1, 0]][0])
    _check_tensor(ds[[3, 2, 1, 0]].data[0], data[3])
    _check_tensor(ds[(0, 1, 6, 10, 15), :].data, data[(0, 1, 6, 10, 15), :])
    _check_tensor(ds.data[(0, 1, 6, 10, 15), :], data[(0, 1, 6, 10, 15), :])
    _check_tensor(ds.data[0][(0, 1, 6, 10, 15), :], data[0][(0, 1, 6, 10, 15), :])
    _check_tensor(ds.data[0, (0, 1, 5)], data[0, (0, 1, 5)])
    _check_tensor(ds.data[:, :][0], data[:, :][0])
    _check_tensor(ds.data[:, :][0:2], data[:, :][0:2])
    _check_tensor(ds.data[0, :][0:2], data[0, :][0:2])
    _check_tensor(ds.data[:, 0][0:2], data[:, 0][0:2])
    _check_tensor(ds.data[:, 0][0:2], data[:, 0][0:2])
    _check_tensor(ds.data[:, :][0][(0, 1, 2), 0], data[:, :][0][(0, 1, 2), 0])
    _check_tensor(ds.data[0][(0, 1, 2), 0][1], data[0][(0, 1, 2), 0][1])
    _check_tensor(ds.data[:, :][0][(0, 1, 2), 0][1], data[:, :][0][(0, 1, 2), 0][1])
    _check_tensor(ds.data[::-1], data[::-1])
    _check_tensor(ds.data[::-3], data[::-3])
    _check_tensor(ds.data[::-3][4], data[::-3][4])
    _check_tensor(ds.data[-2:], data[-2:])
    _check_tensor(ds.data[-6:][3], data[-6:][3])
    _check_tensor(ds.data[:-6:][3], data[:-6:][3])


def test_length_slices(memory_ds):
    ds = memory_ds
    data = np.array([1, 2, 3, 9, 8, 7, 100, 99, 98, 99, 101])
    ds.create_tensor("data")
    ds.data.extend(data)

    assert len(ds) == 11
    assert len(ds[0]) == 1
    assert len(ds[0:1]) == 1
    assert len(ds[0:0]) == 0
    assert len(ds[1:10]) == 9
    assert len(ds[1:7:2]) == 3
    assert len(ds[1:8:2]) == 4
    assert len(ds[1:9:2]) == 4
    assert len(ds[1:10:2]) == 5
    assert len(ds[[0, 1, 5, 9]]) == 4

    assert len(ds.data) == 11
    assert len(ds.data[0]) == 1
    assert len(ds.data[0:1]) == 1
    assert len(ds.data[0:0]) == 0
    assert len(ds.data[1:10]) == 9
    assert len(ds.data[1:7:2]) == 3
    assert len(ds.data[1:8:2]) == 4
    assert len(ds.data[1:9:2]) == 4
    assert len(ds.data[1:10:2]) == 5
    assert len(ds.data[[0, 1, 5, 9]]) == 4

    assert ds.data.shape == (11, 1)
    assert ds[0:5].data.shape == (5, 1)
    assert ds.data[1:6].shape == (5, 1)


def test_shape_property(memory_ds):
    fixed = memory_ds.create_tensor("fixed_tensor")
    dynamic = memory_ds.create_tensor("dynamic_tensor")

    # dynamic shape property
    dynamic.extend(np.ones((32, 28, 20, 2)))
    dynamic.extend(np.ones((16, 33, 20, 5)))
    assert dynamic.shape == (48, None, 20, None)
    assert dynamic.shape_interval.lower == (48, 28, 20, 2)
    assert dynamic.shape_interval.upper == (48, 33, 20, 5)
    assert dynamic.is_dynamic

    # fixed shape property
    fixed.extend(np.ones((9, 28, 28)))
    fixed.extend(np.ones((13, 28, 28)))
    assert fixed.shape == (22, 28, 28)
    assert fixed.shape_interval.lower == (22, 28, 28)
    assert fixed.shape_interval.upper == (22, 28, 28)
    assert not fixed.is_dynamic


def test_htype(memory_ds: Dataset):
    image = memory_ds.create_tensor("image", htype="image", sample_compression="png")
    bbox = memory_ds.create_tensor("bbox", htype="bbox")
    label = memory_ds.create_tensor("label", htype="class_label")
    video = memory_ds.create_tensor("video", htype="video")
    bin_mask = memory_ds.create_tensor("bin_mask", htype="binary_mask")
    segment_mask = memory_ds.create_tensor("segment_mask", htype="segment_mask")
    keypoints_coco = memory_ds.create_tensor("keypoints_coco", htype="keypoints_coco")

    image.append(np.ones((28, 28, 3), dtype=np.uint8))
    bbox.append(np.array([1.0, 1.0, 0.0, 0.5], dtype=np.float32))
    # label.append(5)
    label.append(np.array(5, dtype=np.uint32))
    video.append(np.ones((10, 28, 28, 3), dtype=np.uint8))
    bin_mask.append(np.zeros((28, 28), dtype=np.bool8))
    segment_mask.append(np.ones((28, 28), dtype=np.uint32))
    keypoints_coco.append(np.ones((51, 2), dtype=np.float32))


def test_dtype(memory_ds: Dataset):
    tensor = memory_ds.create_tensor("tensor")
    dtyped_tensor = memory_ds.create_tensor("dtyped_tensor", dtype="uint8")
    np_dtyped_tensor = memory_ds.create_tensor(
        "np_dtyped_tensor", dtype=MAX_FLOAT_DTYPE
    )
    py_dtyped_tensor = memory_ds.create_tensor("py_dtyped_tensor", dtype=float)

    # .meta.dtype should always be str or None
    assert type(tensor.meta.dtype) == type(None)
    assert type(dtyped_tensor.meta.dtype) == str
    assert type(np_dtyped_tensor.meta.dtype) == str
    assert type(py_dtyped_tensor.meta.dtype) == str

    # .dtype should always be np.dtype or None
    assert type(tensor.dtype) == type(
        None
    ), "An htype with a generic `dtype` should start as None... If this check doesn't exist, float64/float32 may be it's initial type."
    assert dtyped_tensor.dtype == np.uint8
    assert np_dtyped_tensor.dtype == MAX_FLOAT_DTYPE
    assert py_dtyped_tensor.dtype == MAX_FLOAT_DTYPE

    tensor.append(np.ones((10, 10), dtype="float32"))
    dtyped_tensor.append(np.ones((10, 10), dtype="uint8"))
    np_dtyped_tensor.append(np.ones((10, 10), dtype=MAX_FLOAT_DTYPE))
    py_dtyped_tensor.append(np.ones((10, 10), dtype=MAX_FLOAT_DTYPE))

    # test auto upcasting
    np_dtyped_tensor.append(np.ones((10, 10), dtype="float32"))
    py_dtyped_tensor.append(np.ones((10, 10), dtype="float32"))

    with pytest.raises(TensorDtypeMismatchError):
        tensor.append(np.ones((10, 10), dtype="float64"))

    with pytest.raises(TensorDtypeMismatchError):
        dtyped_tensor.append(np.ones((10, 10), dtype="uint64") * 256)

    assert tensor.dtype == np.float32
    assert dtyped_tensor.dtype == np.uint8
    assert np_dtyped_tensor.dtype == MAX_FLOAT_DTYPE
    assert py_dtyped_tensor.dtype == MAX_FLOAT_DTYPE

    assert len(tensor) == 1
    assert len(dtyped_tensor) == 1


@pytest.mark.xfail(raises=TypeError, strict=True)
def test_fails_on_wrong_tensor_syntax(memory_ds):
    memory_ds.some_tensor = np.ones((28, 28))


def test_array_interface(memory_ds: Dataset):
    tensor = memory_ds.create_tensor("tensor")
    x = np.arange(10).reshape(5, 2)
    tensor.append(x)
    arr1 = np.array(tensor)
    arr2 = np.array(tensor)
    np.testing.assert_array_equal(x, arr1[0])
    np.testing.assert_array_equal(x, arr2[0])
    tensor.append(x)
    np.testing.assert_array_equal(tensor.numpy(), np.concatenate([arr1, arr2]))


def test_hub_dataset_suffix_bug(hub_cloud_ds, hub_cloud_dev_token):
    # creating dataset with similar name but some suffix removed from end
    ds = hub.dataset(hub_cloud_ds.path[:-1], token=hub_cloud_dev_token)

    # need to delete because it's a different path (won't be auto cleaned up)
    ds.delete()


def test_index_range(memory_ds):
    with pytest.raises(ValueError):
        memory_ds[0]

    memory_ds.create_tensor("label")

    with pytest.raises(ValueError):
        memory_ds.label[0]

    memory_ds.label.extend([5, 6, 7])
    assert len(memory_ds) == 3
    assert len(memory_ds.label) == 3

    for valid_idx in [0, 1, 2, -0, -1, -2, -3]:
        memory_ds[valid_idx]
        memory_ds.label[valid_idx]

    for invalid_idx in [3, 4, -4, -5]:
        with pytest.raises(ValueError):
            memory_ds[invalid_idx]
        with pytest.raises(ValueError):
            memory_ds.label[invalid_idx]

    memory_ds[[0, 1, 2]]
    with pytest.raises(ValueError):
        memory_ds[[0, 1, 2, 3, 4, 5]]


def test_empty_dataset():
    with CliRunner().isolated_filesystem():
        ds = hub.dataset("test")
        ds.create_tensor("x")
        ds.create_tensor("y")
        ds.create_tensor("z")
        ds = hub.dataset("test")
        assert list(ds.tensors) == ["x", "y", "z"]


def test_like(local_path):
    src_path = os.path.join(local_path, "src")
    dest_path = os.path.join(local_path, "dest")

    src_ds = hub.dataset(src_path)
    src_ds.info.update(key=0)

    src_ds.create_tensor("a", htype="image", sample_compression="png")
    src_ds.create_tensor("b", htype="class_label")
    src_ds.create_tensor("c")
    src_ds.create_tensor("d", dtype=bool)

    src_ds.d.info.update(key=1)

    dest_ds = hub.like(dest_path, src_ds)

    assert tuple(dest_ds.tensors.keys()) == ("a", "b", "c", "d")

    assert dest_ds.a.meta.htype == "image"
    assert dest_ds.a.meta.sample_compression == "png"
    assert dest_ds.b.meta.htype == "class_label"
    assert dest_ds.c.meta.htype == "generic"
    assert dest_ds.d.dtype == bool

    assert dest_ds.info.key == 0
    assert dest_ds.d.info.key == 1

    assert len(dest_ds) == 0


def test_tensor_creation_fail_recovery():
    with CliRunner().isolated_filesystem():
        ds = hub.dataset("test")
        with ds:
            ds.create_tensor("x")
            ds.create_tensor("y")
            with pytest.raises(UnsupportedCompressionError):
                ds.create_tensor("z", sample_compression="something_random")
        ds = hub.dataset("test")
        assert list(ds.tensors) == ["x", "y"]
        ds.create_tensor("z")
        assert list(ds.tensors) == ["x", "y", "z"]


def test_dataset_delete():
    with CliRunner().isolated_filesystem():
        os.mkdir("test")
        with open("test/test.txt", "w") as f:
            f.write("some data")

        with pytest.raises(DatasetHandlerError):
            # Can't delete raw data without force
            hub.delete("test/")

        hub.delete("test/", force=True)
        assert not os.path.isfile("test/test.txt")

        hub.empty("test/").create_tensor("tmp")
        assert os.path.isfile("test/dataset_meta.json")

        hub.delete("test/")
        assert not os.path.isfile("test/dataset_meta.json")

        old_size = hub.constants.DELETE_SAFETY_SIZE
        hub.constants.DELETE_SAFETY_SIZE = 1 * MB

        ds = hub.empty("test/")
        ds.create_tensor("data")
        ds.data.extend(np.zeros((100, 2000)))

        try:
            hub.delete("test/")
        finally:
            assert os.path.isfile("test/dataset_meta.json")

        hub.delete("test/", large_ok=True)
        assert not os.path.isfile("test/dataset_meta.json")

        hub.constants.DELETE_SAFETY_SIZE = old_size


def test_invalid_tensor_name(memory_ds):
    with pytest.raises(InvalidTensorNameError):
        memory_ds.create_tensor("version_state")
    with pytest.raises(InvalidTensorNameError):
        memory_ds.create_tensor("info")


def test_compressions_list():
    assert hub.compressions == [
        "apng",
        "bmp",
        "dib",
        "flac",
        "gif",
        "ico",
        "jpeg",
        "jpeg2000",
        "lz4",
        "mp3",
        "pcx",
        "png",
        "ppm",
        "sgi",
        "tga",
        "tiff",
        "wav",
        "webp",
        "wmf",
        "xbm",
        None,
    ]


def test_htypes_list():
    assert hub.htypes == [
        "audio",
        "bbox",
        "binary_mask",
        "class_label",
        "generic",
        "image",
        "json",
        "keypoints_coco",
        "list",
        "segment_mask",
        "text",
        "video",
    ]


def test_groups(local_ds_generator):
    ds = local_ds_generator()
    ds.create_tensor("x")
    with pytest.raises(TensorAlreadyExistsError):
        ds.create_tensor("x/y")
    ds.create_tensor("y/x")
    with pytest.raises(TensorGroupAlreadyExistsError):
        ds.create_tensor("y")
    assert isinstance(ds.y, Dataset)
    assert isinstance(ds.x, Tensor)
    assert isinstance(ds.y.x, Tensor)

    assert "x" in ds._ungrouped_tensors

    ds.create_tensor("/z")
    assert "z" in ds.tensors
    assert "" not in ds.groups
    assert "" not in ds.tensors
    assert isinstance(ds.z, Tensor)

    assert list(ds.groups) == ["y"]
    assert set(ds.tensors) == set(["x", "z", "y/x"])
    assert list(ds.y.tensors) == ["x"]
    z = ds.y.create_group("z")
    assert "z" in ds.y.groups

    c = z.create_tensor("a/b/c")
    d = z.a.b.create_group("d")

    c.append(np.zeros((3, 2)))

    e = ds.create_tensor("/y/z//a/b////d/e/")
    e.append(np.ones((4, 3)))

    ds = local_ds_generator()
    c = ds.y.z.a.b.c
    assert ds.y.z.a.b.parent.group_index == ds.y.z.a.group_index
    np.testing.assert_array_equal(c[0].numpy(), np.zeros((3, 2)))
    assert "d" in ds.y.z.a.b.groups
    e = ds.y.z.a.b.d.e
    np.testing.assert_array_equal(e[0].numpy(), np.ones((4, 3)))

    ds.create_group("g")
    ds.g.create_tensor("g")

    with ds:
        ds.create_group("h")
        ds.h.create_group("i")
        ds.h.i.create_tensor("j")
        assert not ds.storage.autoflush
    assert "j" in ds.h.i.tensors
    assert ds.storage.autoflush


def test_vc_bug(local_ds_generator):
    ds = local_ds_generator()
    ds.create_tensor("abc")
    ds.abc.append(1)
    a = ds.commit("first")
    ds.checkout(a)
    ds.create_tensor("a/b/c/d")
    assert ds._all_tensors_filtered == ["abc", "a/b/c/d"]


<<<<<<< HEAD
def test_persistence_bug(local_ds_generator):
    ds = local_ds_generator()
    with ds:
        ds.create_tensor("abc")
        ds.abc.append(1)

    ds = local_ds_generator()
    with ds:
        ds.abc.append(2)

    ds = local_ds_generator()
    ds.abc.numpy()
=======
def test_tobytes(memory_ds, compressed_image_paths, audio_paths):
    ds = memory_ds
    ds.create_tensor("image", sample_compression="jpeg")
    ds.create_tensor("audio", sample_compression="mp3")
    with ds:
        for _ in range(3):
            ds.image.append(hub.read(compressed_image_paths["jpeg"][0]))
            ds.audio.append(hub.read(audio_paths["mp3"]))
    with open(compressed_image_paths["jpeg"][0], "rb") as f:
        image_bytes = f.read()
    with open(audio_paths["mp3"], "rb") as f:
        audio_bytes = f.read()
    for i in range(3):
        assert ds.image[i].tobytes() == image_bytes
        assert ds.audio[i].tobytes() == audio_bytes
>>>>>>> c1f908e6
<|MERGE_RESOLUTION|>--- conflicted
+++ resolved
@@ -775,7 +775,6 @@
     assert ds._all_tensors_filtered == ["abc", "a/b/c/d"]
 
 
-<<<<<<< HEAD
 def test_persistence_bug(local_ds_generator):
     ds = local_ds_generator()
     with ds:
@@ -788,7 +787,8 @@
 
     ds = local_ds_generator()
     ds.abc.numpy()
-=======
+
+
 def test_tobytes(memory_ds, compressed_image_paths, audio_paths):
     ds = memory_ds
     ds.create_tensor("image", sample_compression="jpeg")
@@ -803,5 +803,4 @@
         audio_bytes = f.read()
     for i in range(3):
         assert ds.image[i].tobytes() == image_bytes
-        assert ds.audio[i].tobytes() == audio_bytes
->>>>>>> c1f908e6
+        assert ds.audio[i].tobytes() == audio_bytes