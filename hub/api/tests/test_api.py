import os
import sys
import numpy as np
import pytest
import hub
from hub.core.dataset import Dataset
from hub.core.tensor import Tensor

from hub.tests.common import assert_array_lists_equal
from hub.tests.storage_fixtures import enabled_remote_storages
from hub.core.storage import GCSProvider
from hub.util.exceptions import (
    RenameError,
    InvalidOperationError,
    TensorDtypeMismatchError,
    TensorAlreadyExistsError,
    TensorGroupAlreadyExistsError,
    TensorInvalidSampleShapeError,
    DatasetHandlerError,
    UnsupportedCompressionError,
    InvalidTensorNameError,
)
from hub.constants import MB

from click.testing import CliRunner


# need this for 32-bit and 64-bit systems to have correct tests
MAX_INT_DTYPE = np.int_.__name__
MAX_FLOAT_DTYPE = np.float_.__name__


# not using the predefined parametrizes because `hub_cloud_ds_generator` is not enabled by default
@pytest.mark.parametrize(
    "ds_generator",
    [
        "local_ds_generator",
        "s3_ds_generator",
        "hub_cloud_ds_generator",
    ],
    indirect=True,
)
def test_persist(ds_generator):
    ds = ds_generator()

    ds.create_tensor("image")
    ds.image.extend(np.ones((4, 224, 224, 3)))

    ds_new = ds_generator()
    assert len(ds_new) == 4

    assert ds_new.image.shape == (4, 224, 224, 3)
    np.testing.assert_array_equal(ds_new.image.numpy(), np.ones((4, 224, 224, 3)))

    assert ds_new.meta.version == hub.__version__

    ds_new.create_tensor("label")
    ds_new.label.extend([1, 2, 3, 4])

    ds2 = ds_generator()

    ds2.storage["dataset_meta.json"] == ds_new.storage["dataset_meta.json"]
    assert len(ds2) == 4
    np.testing.assert_array_equal(ds2.label.numpy(), np.array([[1], [2], [3], [4]]))


def test_persist_keys(local_ds_generator):
    ds = local_ds_generator()

    ds.create_tensor("image")

    ds_new = local_ds_generator()
    assert set(ds_new.storage.keys()) == {
        "dataset_meta.json",
        "image/commit_diff",
        "image/tensor_meta.json",
        "_image_id/tensor_meta.json",
        "_image_id/commit_diff",
    }


def test_persist_with(local_ds_generator):
    with local_ds_generator() as ds:
        ds.create_tensor("image")
        ds.image.extend(np.ones((4, 224, 224, 3)))

        ds_new = local_ds_generator()
        assert len(ds_new) == 0  # shouldn't be flushed yet

    ds_new = local_ds_generator()
    assert len(ds_new) == 4

    engine = ds_new.image.chunk_engine
    assert engine.chunk_id_encoder.num_samples == ds_new.image.meta.length
    assert engine.chunk_id_encoder.num_chunks == 1

    assert ds_new.image.shape == (4, 224, 224, 3)

    np.testing.assert_array_equal(ds_new.image.numpy(), np.ones((4, 224, 224, 3)))

    assert ds_new.meta.version == hub.__version__


def test_persist_clear_cache(local_ds_generator):
    ds = local_ds_generator()
    ds.create_tensor("image")
    ds.image.extend(np.ones((4, 224, 224, 3)))
    ds.clear_cache()
    ds_new = local_ds_generator()
    assert len(ds_new) == 4

    assert ds_new.image.shape == (4, 224, 224, 3)

    np.testing.assert_array_equal(ds_new.image.numpy(), np.ones((4, 224, 224, 3)))


def test_populate_dataset(local_ds):
    assert local_ds.meta.tensors == []
    local_ds.create_tensor("image")
    assert len(local_ds) == 0
    assert len(local_ds.image) == 0

    local_ds.image.extend(np.ones((4, 28, 28)))
    assert len(local_ds) == 4
    assert len(local_ds.image) == 4

    for _ in range(10):
        local_ds.image.append(np.ones((28, 28)))
    assert len(local_ds.image) == 14

    local_ds.image.extend([np.ones((28, 28)), np.ones((28, 28))])
    assert len(local_ds.image) == 16

    assert local_ds.meta.tensors == ["image", "_image_id"]
    assert local_ds.meta.version == hub.__version__


def test_larger_data_memory(memory_ds):
    memory_ds.create_tensor("image", max_chunk_size=2 * MB)
    x = np.ones((4, 1024, 1024))
    memory_ds.image.extend(x)
    assert len(memory_ds) == 4
    assert memory_ds.image.shape == x.shape
    np.testing.assert_array_equal(memory_ds.image.numpy(), x)
    idxs = [
        0,
        1,
        3,
        -1,
        slice(0, 3),
        slice(2, 4),
        slice(2, None),
        (0, slice(5, None), slice(None, 714)),
        (2, 100, 1007),
        (slice(1, 3), [20, 1000, 2, 400], [-2, 3, 577, 1023]),
    ]
    for idx in idxs:
        np.testing.assert_array_equal(memory_ds.image[idx].numpy(), x[idx])


def test_stringify(memory_ds):
    ds = memory_ds
    ds.create_tensor("image")
    ds.image.extend(np.ones((4, 4)))
    assert (
        str(ds)
        == "Dataset(path='mem://hub_pytest/test_api/test_stringify', tensors=['image'])"
    )
    assert (
        str(ds[1:2])
        == "Dataset(path='mem://hub_pytest/test_api/test_stringify', index=Index([slice(1, 2, None)]), tensors=['image'])"
    )
    assert str(ds.image) == "Tensor(key='image')"
    assert str(ds[1:2].image) == "Tensor(key='image', index=Index([slice(1, 2, None)]))"


def test_stringify_with_path(local_ds):
    ds = local_ds
    assert local_ds.path
    assert str(ds) == f"Dataset(path='{local_ds.path}', tensors=[])"


def test_fixed_tensor(local_ds):
    local_ds.create_tensor("image")
    local_ds.image.extend(np.ones((32, 28, 28)))
    assert len(local_ds) == 32
    np.testing.assert_array_equal(local_ds.image.numpy(), np.ones((32, 28, 28)))


def test_dynamic_tensor(local_ds):
    local_ds.create_tensor("image")

    a1 = np.ones((32, 28, 28))
    a2 = np.ones((10, 36, 11))
    a3 = np.ones((29, 10))

    image = local_ds.image

    image.extend(a1)
    image.extend(a2)
    image.append(a3)

    expected_list = [*a1, *a2, a3]
    actual_list = image.numpy(aslist=True)

    assert type(actual_list) == list
    assert_array_lists_equal(expected_list, actual_list)

    # test negative indexing
    np.testing.assert_array_equal(expected_list[-1], image[-1].numpy())
    np.testing.assert_array_equal(expected_list[-2], image[-2].numpy())
    assert_array_lists_equal(expected_list[-2:], image[-2:].numpy(aslist=True))
    assert_array_lists_equal(expected_list[::-3], image[::-3].numpy(aslist=True))

    assert image.shape == (43, None, None)
    assert image.shape_interval.lower == (43, 28, 10)
    assert image.shape_interval.upper == (43, 36, 28)
    assert image.is_dynamic


def test_empty_samples(local_ds: Dataset):
    tensor = local_ds.create_tensor("with_empty")

    a1 = np.arange(25 * 4 * 2).reshape(25, 4, 2)
    a2 = np.arange(5 * 10 * 50 * 2).reshape(5, 10, 50, 2)
    a3 = np.arange(0).reshape(0, 0, 2)
    a4 = np.arange(0).reshape(9, 0, 10, 2)

    tensor.append(a1)
    tensor.extend(a2)
    tensor.append(a3)
    tensor.extend(a4)

    actual_list = tensor.numpy(aslist=True)
    expected_list = [a1, *a2, a3, *a4]

    assert tensor.meta.sample_compression is None

    assert len(tensor) == 16
    assert tensor.shape_interval.lower == (16, 0, 0, 2)
    assert tensor.shape_interval.upper == (16, 25, 50, 2)

    assert_array_lists_equal(actual_list, expected_list)

    # test indexing individual empty samples with numpy while looping, this may seem redundant but this was failing before
    for actual_sample, expected in zip(local_ds, expected_list):
        actual = actual_sample.with_empty.numpy()
        np.testing.assert_array_equal(actual, expected)


def test_indexed_tensor(local_ds: Dataset):
    tensor = local_ds.create_tensor("abc")
    tensor.append([[1, 2, 3], [4, 5, 6], [7, 8, 9], [10, 11, 12]])
    np.testing.assert_array_equal(tensor[0, 1].numpy(), np.array([4, 5, 6]))
    np.testing.assert_array_equal(
        tensor[0, 0:2].numpy(), np.array([[1, 2, 3], [4, 5, 6]])
    )
    np.testing.assert_array_equal(
        tensor[0, 0::2].numpy(), np.array([[1, 2, 3], [7, 8, 9]])
    )


def test_safe_downcasting(local_ds):
    int_tensor = local_ds.create_tensor("int", dtype="uint8")
    int_tensor.append(0)
    int_tensor.append(1)
    int_tensor.extend([2, 3, 4])
    int_tensor.extend([5, 6, np.uint8(7)])
    int_tensor.append(np.zeros((0,), dtype="uint64"))
    with pytest.raises(TensorDtypeMismatchError):
        int_tensor.append(-8)
    int_tensor.append(np.array([1]))
    assert len(int_tensor) == 10
    with pytest.raises(TensorDtypeMismatchError):
        int_tensor.append(np.array([1.0]))

    float_tensor = local_ds.create_tensor("float", dtype="float32")
    float_tensor.append(0)
    float_tensor.append(1)
    float_tensor.extend([2, 3.0, 4.0])
    float_tensor.extend([5.0, 6.0, np.float32(7.0)])
    with pytest.raises(TensorDtypeMismatchError):
        float_tensor.append(float(np.finfo(np.float32).max + 1))
    float_tensor.append(np.array([1]))
    float_tensor.append(np.array([1.0]))
    assert len(float_tensor) == 10


def test_scalar_samples(local_ds):
    tensor = local_ds.create_tensor("scalars")

    assert tensor.meta.dtype is None

    # first sample sets dtype
    tensor.append(5)
    assert tensor.meta.dtype == MAX_INT_DTYPE

    with pytest.raises(TensorDtypeMismatchError):
        tensor.append(5.1)

    tensor.append(10)
    tensor.append(-99)
    tensor.append(np.array(4))

    tensor.append(np.int16(4))

    with pytest.raises(TensorDtypeMismatchError):
        tensor.append(np.float32(4))

    tensor.append(np.uint8(3))

    tensor.extend([10, 1, 4])
    tensor.extend([1])
    tensor.extend(np.array([1, 2, 3], dtype=MAX_INT_DTYPE))

    tensor.extend(np.array([4, 5, 33], dtype="int16"))

    assert len(tensor) == 16

    assert tensor.shape == (16, 1)

    tensor.append([1])
    tensor.append([1, 2, 3])
    tensor.extend([[1], [2], [3, 4]])
    tensor.append(np.empty(0, dtype=int))

    with pytest.raises(TensorInvalidSampleShapeError):
        tensor.append([[[1]]])

    expected = [
        [5],
        [10],
        [-99],
        [4],
        [4],
        [3],
        [10],
        [1],
        [4],
        [1],
        [1],
        [2],
        [3],
        [4],
        [5],
        [33],
        [1],
        [1, 2, 3],
        [1],
        [2],
        [3, 4],
        [],
    ]

    assert_array_lists_equal(expected, tensor.numpy(aslist=True))

    assert tensor.shape == (22, None)
    assert tensor.shape_interval.lower == (22, 0)
    assert tensor.shape_interval.upper == (22, 3)

    assert len(tensor) == 22


def test_sequence_samples(local_ds):
    tensor = local_ds.create_tensor("arrays")

    tensor.append([1, 2, 3])
    tensor.extend([[4, 5, 6]])
    local_ds.clear_cache()

    assert len(tensor) == 2
    expected_list = [[1, 2, 3], [4, 5, 6]]
    expected = np.array(expected_list)
    np.testing.assert_array_equal(tensor.numpy(), expected)

    assert type(tensor.numpy(aslist=True)) == list
    assert_array_lists_equal(tensor.numpy(aslist=True), expected_list)


def test_iterate_dataset(local_ds):
    labels = [1, 9, 7, 4]
    local_ds.create_tensor("image")
    local_ds.create_tensor("label")

    local_ds.image.extend(np.ones((4, 28, 28)))
    local_ds.label.extend(np.asarray(labels).reshape((4, 1)))

    for idx, sub_ds in enumerate(local_ds):
        img = sub_ds.image.numpy()
        label = sub_ds.label.numpy()
        np.testing.assert_array_equal(img, np.ones((28, 28)))
        assert label.shape == (1,)
        assert label == labels[idx]


def _check_tensor(tensor, data):
    np.testing.assert_array_equal(tensor.numpy(), data)


def test_compute_slices(memory_ds):
    ds = memory_ds
    shape = (64, 16, 16, 16)
    data = np.arange(np.prod(shape)).reshape(shape)
    ds.create_tensor("data")
    ds.data.extend(data)

    _check_tensor(ds.data[:], data[:])
    _check_tensor(ds.data[10:20], data[10:20])
    _check_tensor(ds.data[5], data[5])
    _check_tensor(ds.data[0][:], data[0][:])
    _check_tensor(ds.data[-1][:], data[-1][:])
    _check_tensor(ds.data[3, 3], data[3, 3])
    _check_tensor(ds.data[30:40, :, 8:11, 4], data[30:40, :, 8:11, 4])
    _check_tensor(ds.data[16, 4, 5, 1:3], data[16, 4, 5, 1:3])
    _check_tensor(ds[[0, 1, 2, 5, 6, 10, 60]].data, data[[0, 1, 2, 5, 6, 10, 60]])
    _check_tensor(ds.data[[0, 1, -2, 5, -6, 10, 60]], data[[0, 1, -2, 5, -6, 10, 60]])
    _check_tensor(ds.data[0][[0, 1, 2, 5, 6, 10, 15]], data[0][[0, 1, 2, 5, 6, 10, 15]])
    _check_tensor(ds.data[[3, 2, 1, 0]][0], data[[3, 2, 1, 0]][0])
    _check_tensor(ds[[3, 2, 1, 0]][0].data, data[[3, 2, 1, 0]][0])
    _check_tensor(ds[[3, 2, 1, 0]].data[0], data[3])
    _check_tensor(ds[(0, 1, 6, 10, 15), :].data, data[(0, 1, 6, 10, 15), :])
    _check_tensor(ds.data[(0, 1, 6, 10, 15), :], data[(0, 1, 6, 10, 15), :])
    _check_tensor(ds.data[0][(0, 1, 6, 10, 15), :], data[0][(0, 1, 6, 10, 15), :])
    _check_tensor(ds.data[0, (0, 1, 5)], data[0, (0, 1, 5)])
    _check_tensor(ds.data[:, :][0], data[:, :][0])
    _check_tensor(ds.data[:, :][0:2], data[:, :][0:2])
    _check_tensor(ds.data[0, :][0:2], data[0, :][0:2])
    _check_tensor(ds.data[:, 0][0:2], data[:, 0][0:2])
    _check_tensor(ds.data[:, 0][0:2], data[:, 0][0:2])
    _check_tensor(ds.data[:, :][0][(0, 1, 2), 0], data[:, :][0][(0, 1, 2), 0])
    _check_tensor(ds.data[0][(0, 1, 2), 0][1], data[0][(0, 1, 2), 0][1])
    _check_tensor(ds.data[:, :][0][(0, 1, 2), 0][1], data[:, :][0][(0, 1, 2), 0][1])
    _check_tensor(ds.data[::-1], data[::-1])
    _check_tensor(ds.data[::-3], data[::-3])
    _check_tensor(ds.data[::-3][4], data[::-3][4])
    _check_tensor(ds.data[-2:], data[-2:])
    _check_tensor(ds.data[-6:][3], data[-6:][3])
    _check_tensor(ds.data[:-6:][3], data[:-6:][3])


def test_length_slices(memory_ds):
    ds = memory_ds
    data = np.array([1, 2, 3, 9, 8, 7, 100, 99, 98, 99, 101])
    ds.create_tensor("data")
    ds.data.extend(data)

    assert len(ds) == 11
    assert len(ds[0]) == 1
    assert len(ds[0:1]) == 1
    assert len(ds[0:0]) == 0
    assert len(ds[1:10]) == 9
    assert len(ds[1:7:2]) == 3
    assert len(ds[1:8:2]) == 4
    assert len(ds[1:9:2]) == 4
    assert len(ds[1:10:2]) == 5
    assert len(ds[[0, 1, 5, 9]]) == 4

    assert len(ds.data) == 11
    assert len(ds.data[0]) == 1
    assert len(ds.data[0:1]) == 1
    assert len(ds.data[0:0]) == 0
    assert len(ds.data[1:10]) == 9
    assert len(ds.data[1:7:2]) == 3
    assert len(ds.data[1:8:2]) == 4
    assert len(ds.data[1:9:2]) == 4
    assert len(ds.data[1:10:2]) == 5
    assert len(ds.data[[0, 1, 5, 9]]) == 4

    assert ds.data.shape == (11, 1)
    assert ds[0:5].data.shape == (5, 1)
    assert ds.data[1:6].shape == (5, 1)


def test_shape_property(memory_ds):
    fixed = memory_ds.create_tensor("fixed_tensor")
    dynamic = memory_ds.create_tensor("dynamic_tensor")

    # dynamic shape property
    dynamic.extend(np.ones((32, 28, 20, 2)))
    dynamic.extend(np.ones((16, 33, 20, 5)))
    assert dynamic.shape == (48, None, 20, None)
    assert dynamic.shape_interval.lower == (48, 28, 20, 2)
    assert dynamic.shape_interval.upper == (48, 33, 20, 5)
    assert dynamic.is_dynamic

    # fixed shape property
    fixed.extend(np.ones((9, 28, 28)))
    fixed.extend(np.ones((13, 28, 28)))
    assert fixed.shape == (22, 28, 28)
    assert fixed.shape_interval.lower == (22, 28, 28)
    assert fixed.shape_interval.upper == (22, 28, 28)
    assert not fixed.is_dynamic


def test_htype(memory_ds: Dataset):
    image = memory_ds.create_tensor("image", htype="image", sample_compression="png")
    bbox = memory_ds.create_tensor("bbox", htype="bbox")
    label = memory_ds.create_tensor("label", htype="class_label")
    video = memory_ds.create_tensor("video", htype="video", sample_compression="mkv")
    bin_mask = memory_ds.create_tensor("bin_mask", htype="binary_mask")
    segment_mask = memory_ds.create_tensor("segment_mask", htype="segment_mask")
    keypoints_coco = memory_ds.create_tensor("keypoints_coco", htype="keypoints_coco")

    image.append(np.ones((28, 28, 3), dtype=np.uint8))
    bbox.append(np.array([1.0, 1.0, 0.0, 0.5], dtype=np.float32))
    # label.append(5)
    label.append(np.array(5, dtype=np.uint32))
    with pytest.raises(NotImplementedError):
        video.append(np.ones((10, 28, 28, 3), dtype=np.uint8))
    bin_mask.append(np.zeros((28, 28), dtype=np.bool8))
    segment_mask.append(np.ones((28, 28), dtype=np.uint32))
    keypoints_coco.append(np.ones((51, 2), dtype=np.int32))


def test_dtype(memory_ds: Dataset):
    tensor = memory_ds.create_tensor("tensor")
    dtyped_tensor = memory_ds.create_tensor("dtyped_tensor", dtype="uint8")
    np_dtyped_tensor = memory_ds.create_tensor(
        "np_dtyped_tensor", dtype=MAX_FLOAT_DTYPE
    )
    py_dtyped_tensor = memory_ds.create_tensor("py_dtyped_tensor", dtype=float)

    # .meta.dtype should always be str or None
    assert type(tensor.meta.dtype) == type(None)
    assert type(dtyped_tensor.meta.dtype) == str
    assert type(np_dtyped_tensor.meta.dtype) == str
    assert type(py_dtyped_tensor.meta.dtype) == str

    # .dtype should always be np.dtype or None
    assert type(tensor.dtype) == type(
        None
    ), "An htype with a generic `dtype` should start as None... If this check doesn't exist, float64/float32 may be it's initial type."
    assert dtyped_tensor.dtype == np.uint8
    assert np_dtyped_tensor.dtype == MAX_FLOAT_DTYPE
    assert py_dtyped_tensor.dtype == MAX_FLOAT_DTYPE

    tensor.append(np.ones((10, 10), dtype="float32"))
    dtyped_tensor.append(np.ones((10, 10), dtype="uint8"))
    np_dtyped_tensor.append(np.ones((10, 10), dtype=MAX_FLOAT_DTYPE))
    py_dtyped_tensor.append(np.ones((10, 10), dtype=MAX_FLOAT_DTYPE))

    # test auto upcasting
    np_dtyped_tensor.append(np.ones((10, 10), dtype="float32"))
    py_dtyped_tensor.append(np.ones((10, 10), dtype="float32"))

    with pytest.raises(TensorDtypeMismatchError):
        tensor.append(np.ones((10, 10), dtype="float64"))

    with pytest.raises(TensorDtypeMismatchError):
        dtyped_tensor.append(np.ones((10, 10), dtype="uint64") * 256)

    assert tensor.dtype == np.float32
    assert dtyped_tensor.dtype == np.uint8
    assert np_dtyped_tensor.dtype == MAX_FLOAT_DTYPE
    assert py_dtyped_tensor.dtype == MAX_FLOAT_DTYPE

    assert len(tensor) == 1
    assert len(dtyped_tensor) == 1


@pytest.mark.xfail(raises=TypeError, strict=True)
def test_fails_on_wrong_tensor_syntax(memory_ds):
    memory_ds.some_tensor = np.ones((28, 28))


def test_array_interface(memory_ds: Dataset):
    tensor = memory_ds.create_tensor("tensor")
    x = np.arange(10).reshape(5, 2)
    tensor.append(x)
    arr1 = np.array(tensor)
    arr2 = np.array(tensor)
    np.testing.assert_array_equal(x, arr1[0])
    np.testing.assert_array_equal(x, arr2[0])
    tensor.append(x)
    np.testing.assert_array_equal(tensor.numpy(), np.concatenate([arr1, arr2]))


def test_hub_dataset_suffix_bug(hub_cloud_ds, hub_cloud_dev_token):
    # creating dataset with similar name but some suffix removed from end
    ds = hub.dataset(hub_cloud_ds.path[:-1], token=hub_cloud_dev_token)

    # need to delete because it's a different path (won't be auto cleaned up)
    ds.delete()


def test_index_range(memory_ds):
    with pytest.raises(ValueError):
        memory_ds[0]

    memory_ds.create_tensor("label")

    with pytest.raises(ValueError):
        memory_ds.label[0]

    memory_ds.label.extend([5, 6, 7])
    assert len(memory_ds) == 3
    assert len(memory_ds.label) == 3

    for valid_idx in [0, 1, 2, -0, -1, -2, -3]:
        memory_ds[valid_idx]
        memory_ds.label[valid_idx]

    for invalid_idx in [3, 4, -4, -5]:
        with pytest.raises(ValueError):
            memory_ds[invalid_idx]
        with pytest.raises(ValueError):
            memory_ds.label[invalid_idx]

    memory_ds[[0, 1, 2]]
    with pytest.raises(ValueError):
        memory_ds[[0, 1, 2, 3, 4, 5]]


def test_empty_dataset():
    with CliRunner().isolated_filesystem():
        ds = hub.dataset("test")
        ds.create_tensor("x")
        ds.create_tensor("y")
        ds.create_tensor("z")
        ds = hub.dataset("test")
        assert list(ds.tensors) == ["x", "y", "z"]


def test_like(local_path):
    src_path = os.path.join(local_path, "src")
    dest_path = os.path.join(local_path, "dest")

    src_ds = hub.dataset(src_path)
    src_ds.info.update(key=0)

    src_ds.create_tensor("a", htype="image", sample_compression="png")
    src_ds.create_tensor("b", htype="class_label")
    src_ds.create_tensor("c")
    src_ds.create_tensor("d", dtype=bool)

    src_ds.d.info.update(key=1)

    assert src_ds.info.key == 0
    assert src_ds.d.info.key == 1

    dest_ds = hub.like(dest_path, src_ds)

    assert tuple(dest_ds.tensors.keys()) == ("a", "b", "c", "d")

    assert dest_ds.a.meta.htype == "image"
    assert dest_ds.a.meta.sample_compression == "png"
    assert dest_ds.b.meta.htype == "class_label"
    assert dest_ds.c.meta.htype is None
    assert dest_ds.d.dtype == bool

    assert dest_ds.info.key == 0
    assert dest_ds.d.info.key == 1

    assert len(dest_ds) == 0


def test_tensor_creation_fail_recovery():
    with CliRunner().isolated_filesystem():
        ds = hub.dataset("test")
        with ds:
            ds.create_tensor("x")
            ds.create_tensor("y")
            with pytest.raises(UnsupportedCompressionError):
                ds.create_tensor("z", sample_compression="something_random")
        ds = hub.dataset("test")
        assert list(ds.tensors) == ["x", "y"]
        ds.create_tensor("z")
        assert list(ds.tensors) == ["x", "y", "z"]


def test_dataset_delete():
    with CliRunner().isolated_filesystem():
        os.mkdir("test")
        with open("test/test.txt", "w") as f:
            f.write("some data")

        with pytest.raises(DatasetHandlerError):
            # Can't delete raw data without force
            hub.delete("test/")

        hub.delete("test/", force=True)
        assert not os.path.isfile("test/test.txt")

        hub.empty("test/").create_tensor("tmp")
        assert os.path.isfile("test/dataset_meta.json")

        hub.delete("test/")
        assert not os.path.isfile("test/dataset_meta.json")

        old_size = hub.constants.DELETE_SAFETY_SIZE
        hub.constants.DELETE_SAFETY_SIZE = 1 * MB

        ds = hub.empty("test/")
        ds.create_tensor("data")
        ds.data.extend(np.zeros((100, 2000)))

        try:
            hub.delete("test/")
        finally:
            assert os.path.isfile("test/dataset_meta.json")

        hub.delete("test/", large_ok=True)
        assert not os.path.isfile("test/dataset_meta.json")

        hub.constants.DELETE_SAFETY_SIZE = old_size


@pytest.mark.parametrize(
    ("ds_generator", "path", "hub_token"),
    [
        ("local_ds_generator", "local_path", "hub_cloud_dev_token"),
        ("s3_ds_generator", "s3_path", "hub_cloud_dev_token"),
        ("gcs_ds_generator", "gcs_path", "hub_cloud_dev_token"),
        ("hub_cloud_ds_generator", "hub_cloud_path", "hub_cloud_dev_token"),
    ],
    indirect=True,
)
def test_dataset_rename(ds_generator, path, hub_token):
    ds = ds_generator()
    ds.create_tensor("abc")
    ds.abc.append([1, 2, 3, 4])

    new_path = "_".join([path, "renamed"])

    with pytest.raises(RenameError):
        ds.rename("wrongfolder/new_ds")

    ds = hub.rename(ds.path, new_path, token=hub_token)

    assert ds.path == new_path
    np.testing.assert_array_equal(ds.abc.numpy(), np.array([[1, 2, 3, 4]]))

    ds = hub.load(new_path, token=hub_token)
    np.testing.assert_array_equal(ds.abc.numpy(), np.array([[1, 2, 3, 4]]))

    hub.delete(new_path, token=hub_token)


@pytest.mark.parametrize(
    "path,hub_token",
    [
        ["local_path", "hub_cloud_dev_token"],
        ["s3_path", "hub_cloud_dev_token"],
        ["gcs_path", "hub_cloud_dev_token"],
        ["hub_cloud_path", "hub_cloud_dev_token"],
    ],
    indirect=True,
)
@pytest.mark.parametrize("num_workers", [0, 2])
@pytest.mark.parametrize("progressbar", [True, False])
def test_dataset_deepcopy(path, hub_token, num_workers, progressbar):
    src_path = "_".join((path, "src"))
    dest_path = "_".join((path, "dest"))

    src_ds = hub.empty(src_path, overwrite=True, token=hub_token)

    with src_ds:
        src_ds.info.update(key=0)

        src_ds.create_tensor("a", htype="image", sample_compression="png")
        src_ds.create_tensor("b", htype="class_label")
        src_ds.create_tensor("c")
        src_ds.create_tensor("d", dtype=bool)

        src_ds.d.info.update(key=1)

        src_ds["a"].append(np.ones((28, 28), dtype="uint8"))
        src_ds["b"].append(0)

    dest_ds = hub.deepcopy(
        src_path,
        dest_path,
        overwrite=True,
        src_token=hub_token,
        dest_token=hub_token,
        num_workers=num_workers,
        progressbar=progressbar,
    )

    assert list(dest_ds.tensors) == ["a", "b", "c", "d"]
    assert dest_ds.a.meta.htype == "image"
    assert dest_ds.a.meta.sample_compression == "png"
    assert dest_ds.b.meta.htype == "class_label"
    assert dest_ds.c.meta.htype == None
    assert dest_ds.d.dtype == bool

    assert dest_ds.info.key == 0
    assert dest_ds.d.info.key == 1

    for tensor in dest_ds.meta.tensors:
        np.testing.assert_array_equal(src_ds[tensor].numpy(), dest_ds[tensor].numpy())

    with pytest.raises(DatasetHandlerError):
        hub.deepcopy(src_path, dest_path, src_token=hub_token, dest_token=hub_token)

    hub.deepcopy(
        src_path,
        dest_path,
        overwrite=True,
        src_token=hub_token,
        dest_token=hub_token,
        num_workers=num_workers,
        progressbar=progressbar,
    )

    assert list(dest_ds.tensors) == ["a", "b", "c", "d"]
    for tensor in dest_ds.tensors:
        np.testing.assert_array_equal(src_ds[tensor].numpy(), dest_ds[tensor].numpy())

    dest_ds = hub.load(dest_path, token=hub_token)
    assert list(dest_ds.tensors) == ["a", "b", "c", "d"]
    for tensor in dest_ds.tensors.keys():
        np.testing.assert_array_equal(src_ds[tensor].numpy(), dest_ds[tensor].numpy())

    hub.deepcopy(
        src_path,
        dest_path,
        overwrite=True,
        src_token=hub_token,
        dest_token=hub_token,
        num_workers=num_workers,
        progressbar=progressbar,
    )
    dest_ds = hub.load(dest_path, token=hub_token)

    assert list(dest_ds.tensors) == ["a", "b", "c", "d"]
    for tensor in dest_ds.tensors:
        np.testing.assert_array_equal(src_ds[tensor].numpy(), dest_ds[tensor].numpy())

    hub.delete(src_path, token=hub_token)
    hub.delete(dest_path, token=hub_token)


def test_cloud_delete_doesnt_exist(hub_cloud_path, hub_cloud_dev_token):
    username = hub_cloud_path.split("/")[2]
    # this dataset doesn't exist
    new_path = f"hub://{username}/doesntexist123"
    hub.delete(new_path, token=hub_cloud_dev_token, force=True)


def test_invalid_tensor_name(memory_ds):
    with pytest.raises(InvalidTensorNameError):
        memory_ds.create_tensor("version_state")
    with pytest.raises(InvalidTensorNameError):
        memory_ds.create_tensor("info")


def test_compressions_list():
    assert hub.compressions == [
        "apng",
        "avi",
        "bmp",
        "dib",
        "flac",
        "gif",
        "ico",
        "jpeg",
        "jpeg2000",
        "lz4",
        "mkv",
        "mp3",
        "mp4",
        "pcx",
        "png",
        "ppm",
        "sgi",
        "tga",
        "tiff",
        "wav",
        "webp",
        "wmf",
        "xbm",
        None,
    ]


def test_htypes_list():
    assert hub.htypes == [
        "audio",
        "bbox",
        "binary_mask",
        "class_label",
        "generic",
        "image",
        "json",
        "keypoints_coco",
        "list",
        "segment_mask",
        "text",
        "video",
    ]


def test_groups(local_ds_generator):
    ds = local_ds_generator()
    ds.create_tensor("x")
    with pytest.raises(TensorAlreadyExistsError):
        ds.create_tensor("x/y")
    ds.create_tensor("y/x")
    with pytest.raises(TensorGroupAlreadyExistsError):
        ds.create_tensor("y")
    assert isinstance(ds.y, Dataset)
    assert isinstance(ds.x, Tensor)
    assert isinstance(ds.y.x, Tensor)

    assert "x" in ds._ungrouped_tensors

    ds.create_tensor("/z")
    assert "z" in ds.tensors
    assert "" not in ds.groups
    assert "" not in ds.tensors
    assert isinstance(ds.z, Tensor)

    assert list(ds.groups) == ["y"]
    assert set(ds.tensors) == set(["x", "z", "y/x"])
    assert list(ds.y.tensors) == ["x"]
    z = ds.y.create_group("z")
    assert "z" in ds.y.groups

    c = z.create_tensor("a/b/c")
    d = z.a.b.create_group("d")

    c.append(np.zeros((3, 2)))

    e = ds.create_tensor("/y/z//a/b////d/e/")
    e.append(np.ones((4, 3)))

    ds = local_ds_generator()
    c = ds.y.z.a.b.c
    assert ds.y.z.a.b.parent.group_index == ds.y.z.a.group_index
    np.testing.assert_array_equal(c[0].numpy(), np.zeros((3, 2)))
    assert "d" in ds.y.z.a.b.groups
    e = ds.y.z.a.b.d.e
    np.testing.assert_array_equal(e[0].numpy(), np.ones((4, 3)))

    ds.create_group("g")
    ds.g.create_tensor("g")

    with ds:
        ds.create_group("h")
        ds.h.create_group("i")
        ds.h.i.create_tensor("j")
        assert not ds.storage.autoflush
    assert "j" in ds.h.i.tensors
    assert ds.storage.autoflush


def test_tensor_delete(local_ds_generator):
    ds = local_ds_generator()
    ds.create_tensor("x", max_chunk_size=2 * MB)
    ds.x.extend(np.ones((3, 253, 501, 5)))
    ds.delete_tensor("x")
    assert list(ds.storage.keys()) == ["dataset_meta.json"]
    assert ds.tensors == {}

    ds.create_tensor("x/y")
    ds.delete_tensor("x/y")
    ds.create_tensor("x/y")
    ds["x"].delete_tensor("y")
    ds.delete_group("x")
    assert list(ds.storage.keys()) == ["dataset_meta.json"]
    assert ds.tensors == {}

    ds.create_tensor("x/y/z")
    ds.delete_group("x")
    ds.create_tensor("x/y/z")
    ds["x"].delete_group("y")
    ds.create_tensor("x/y/z")
    ds["x/y"].delete_tensor("z")
    ds.delete_group("x")
    assert list(ds.storage.keys()) == ["dataset_meta.json"]
    assert ds.tensors == {}


def test_vc_bug(local_ds_generator):
    ds = local_ds_generator()
    ds.create_tensor("abc")
    ds.abc.append(1)
    a = ds.commit("first")
    ds.checkout(a)
    ds.create_tensor("a/b/c/d")
    assert list(ds.tensors) == ["abc", "a/b/c/d"]


def test_tobytes(memory_ds, compressed_image_paths, audio_paths):
    ds = memory_ds
    ds.create_tensor("image", sample_compression="jpeg")
    ds.create_tensor("audio", sample_compression="mp3")
    with ds:
        for _ in range(3):
            ds.image.append(hub.read(compressed_image_paths["jpeg"][0]))
            ds.audio.append(hub.read(audio_paths["mp3"]))
    with open(compressed_image_paths["jpeg"][0], "rb") as f:
        image_bytes = f.read()
    with open(audio_paths["mp3"], "rb") as f:
        audio_bytes = f.read()
    for i in range(3):
        assert ds.image[i].tobytes() == image_bytes
        assert ds.audio[i].tobytes() == audio_bytes


def test_no_view(memory_ds):
    memory_ds.create_tensor("a")
    memory_ds.a.extend([0, 1, 2, 3])
    memory_ds.create_tensor("b")
    memory_ds.b.extend([4, 5, 6])
    memory_ds.create_tensor("c/d")
    memory_ds["c/d"].append([7, 8, 9])

    with pytest.raises(InvalidOperationError):
        memory_ds[:2].create_tensor("c")

    with pytest.raises(InvalidOperationError):
        memory_ds[:3].create_tensor_like("c", memory_ds.a)

    with pytest.raises(InvalidOperationError):
        memory_ds[:2].delete_tensor("a")

    with pytest.raises(InvalidOperationError):
        memory_ds[:2].delete_tensor("c/d")

    with pytest.raises(InvalidOperationError):
        memory_ds[:2].delete_group("c")

    with pytest.raises(InvalidOperationError):
        memory_ds[:2].delete()

    with pytest.raises(InvalidOperationError):
        memory_ds.a[:2].append(0)

    with pytest.raises(InvalidOperationError):
        memory_ds.b[:3].extend([3, 4])

    with pytest.raises(InvalidOperationError):
        memory_ds[1:3].read_only = False

    with pytest.raises(InvalidOperationError):
        memory_ds[0].read_only = True

    memory_ds.read_only = True


@pytest.mark.parametrize(
    "x_args", [{}, {"sample_compression": "lz4"}, {"chunk_compression": "lz4"}]
)
@pytest.mark.parametrize(
    "y_args", [{}, {"sample_compression": "lz4"}, {"chunk_compression": "lz4"}]
)
@pytest.mark.parametrize("x_size", [5, (32 * 1000)])
@pytest.mark.parametrize("htype", ["generic", "sequence"])
def test_ds_append(memory_ds, x_args, y_args, x_size, htype):
    ds = memory_ds
    ds.create_tensor("x", **x_args, max_chunk_size=2**20, htype=htype)
    ds.create_tensor("y", dtype="uint8", htype=htype, **y_args)
    with pytest.raises(TensorDtypeMismatchError):
        ds.append({"x": np.ones(2), "y": np.zeros(1)})
    ds.append({"x": np.ones(2), "y": [1, 2, 3]})
    ds.create_tensor("z", htype=htype)
    with pytest.raises(KeyError):
        ds.append({"x": np.ones(2), "y": [4, 5, 6, 7]})
    ds.append({"x": np.ones(3), "y": [8, 9, 10]}, skip_ok=True)
    ds.append({"x": np.ones(4), "y": [2, 3, 4]}, skip_ok=True)
    with pytest.raises(ValueError):
        ds.append({"x": np.ones(2), "y": [4, 5], "z": np.ones(4)})
    with pytest.raises(TensorDtypeMismatchError):
        ds.append({"x": np.ones(x_size), "y": np.zeros(2)}, skip_ok=True)
    assert len(ds.x) == 3
    assert len(ds.y) == 3
    assert len(ds.z) == 0
    assert ds.x.chunk_engine.commit_diff.num_samples_added == 3
    assert ds.y.chunk_engine.commit_diff.num_samples_added == 3
    assert ds.z.chunk_engine.commit_diff.num_samples_added == 0
    assert len(ds) == 0


def test_ds_append_with_ds_view():
    ds1 = hub.dataset("mem://x")
    ds2 = hub.dataset("mem://y")
    ds1.create_tensor("x")
    ds2.create_tensor("x")
    ds1.create_tensor("y")
    ds2.create_tensor("y")
    ds1.append({"x": [0, 1], "y": [1, 2]})
    ds2.append(ds1[0])
    np.testing.assert_array_equal(ds1.x, np.array([[0, 1]]))
    np.testing.assert_array_equal(ds1.x, ds2.x)
    np.testing.assert_array_equal(ds1.y, np.array([[1, 2]]))
    np.testing.assert_array_equal(ds1.y, ds2.y)


def test_ds_extend():
    ds1 = hub.dataset("mem://x")
    ds2 = hub.dataset("mem://y")
    ds1.create_tensor("x")
    ds2.create_tensor("x")
    ds1.create_tensor("y")
    ds2.create_tensor("y")
    ds1.extend({"x": [0, 1, 2, 3], "y": [4, 5, 6, 7]})
    ds2.extend(ds1)
    np.testing.assert_array_equal(ds1.x, np.arange(4).reshape(-1, 1))
    np.testing.assert_array_equal(ds1.x, ds2.x)
    np.testing.assert_array_equal(ds1.y, np.arange(4, 8).reshape(-1, 1))
    np.testing.assert_array_equal(ds1.y, ds2.y)


@pytest.mark.parametrize(
    "src_args", [{}, {"sample_compression": "png"}, {"chunk_compression": "png"}]
)
@pytest.mark.parametrize(
    "dest_args", [{}, {"sample_compression": "png"}, {"chunk_compression": "png"}]
)
@pytest.mark.parametrize("size", [(30, 40, 3), (1261, 759, 3)])
def test_append_with_tensor(src_args, dest_args, size):
    ds1 = hub.dataset("mem://ds1")
    ds2 = hub.dataset("mem://ds2")
    ds1.create_tensor("x", **src_args, max_chunk_size=2 * MB)
    x = np.random.randint(0, 256, size, dtype=np.uint8)
    ds1.x.append(x)
    ds2.create_tensor("y", **dest_args)
    ds2.y.append(ds1.x[0])
    np.testing.assert_array_equal(ds1.x.numpy(), ds2.y.numpy())


def test_extend_with_tensor():
    ds1 = hub.dataset("mem://ds1")
    ds2 = hub.dataset("mem://ds2")
    with ds1:
        ds1.create_tensor("x")
        ds1.x.extend([1, 2, 3, 4])
    with ds2:
        ds2.create_tensor("x")
        ds2.x.extend(ds1.x)
    np.testing.assert_array_equal(ds1.x, ds2.x)


def test_empty_extend(memory_ds):
    ds = memory_ds
    with ds:
        ds.create_tensor("x")
        ds.x.append(1)
        ds.create_tensor("y")
        ds.y.extend(np.zeros((len(ds), 3)))
    assert len(ds) == 0


def test_auto_htype(memory_ds):
    ds = memory_ds
    with ds:
        ds.create_tensor("a")
        ds.create_tensor("b")
        ds.create_tensor("c")
        ds.create_tensor("d")
        ds.create_tensor("e")
        ds.create_tensor("f")
        ds.a.append("hello")
        ds.b.append({"a": [1, 2]})
        ds.c.append([1, 2, 3])
        ds.d.append(np.array([{"x": ["a", 1, 2.5]}]))
        ds.e.append(["a", 1, {"x": "y"}, "b"])
        ds.f.append(ds.e[0])
    assert ds.a.htype == "text"
    assert ds.b.htype == "json"
    assert ds.c.htype == "generic"
    assert ds.d.htype == "json"
    assert ds.e.htype == "json"
    assert ds.f.htype == "json"


def test_sample_shape(memory_ds):
    ds = memory_ds
    with ds:
        ds.create_tensor("w")
        ds.create_tensor("x")
        ds.create_tensor("y")
        ds.create_tensor("z")
        ds.w.extend(np.zeros((5, 4, 3, 2)))
        ds.x.extend(np.ones((5, 4000, 5000)))
        ds.y.extend([np.zeros((2, 3)), np.ones((3, 2))])
        ds.z.extend([np.ones((5, 4000, 3000)), np.ones((5, 3000, 4000))])
    assert ds.w[0].shape == (4, 3, 2)
    assert ds.x[0].shape == (4000, 5000)
    assert ds.y[0].shape == (2, 3)
    assert ds.y[1].shape == (3, 2)
    assert ds.z[0].shape == (5, 4000, 3000)
    assert ds.z[1].shape == (5, 3000, 4000)
    assert ds.w[0][0, :2].shape == (2, 2)
    assert ds.z[1][:2, 10:].shape == (2, 2990, 4000)


@enabled_remote_storages
def test_hub_remote_read_images(storage, memory_ds, color_image_paths):
    image_path = color_image_paths["jpeg"]
    with open(image_path, "rb") as f:
        byts = f.read()

    memory_ds.create_tensor("images", htype="image", sample_compression="jpg")

    image = hub.read("https://picsum.photos/200/300")
    memory_ds.images.append(image)
    assert memory_ds.images[0].shape == (300, 200, 3)

    storage["sample/samplejpg.jpg"] = byts
    image = hub.read(f"{storage.root}/sample/samplejpg.jpg")
    memory_ds.images.append(image)
    assert memory_ds.images[1].shape == (323, 480, 3)

    storage["samplejpg.jpg"] = byts
    image = hub.read(f"{storage.root}/samplejpg.jpg")
    memory_ds.images.append(image)
    assert memory_ds.images[2].shape == (323, 480, 3)


@pytest.mark.skipif(
    os.name == "nt" and sys.version_info < (3, 7), reason="requires python 3.7 or above"
)
@enabled_remote_storages
def test_hub_remote_read_videos(storage, memory_ds):
    memory_ds.create_tensor("videos", htype="video", sample_compression="mp4")

    video = hub.read(
        "http://commondatastorage.googleapis.com/gtv-videos-bucket/sample/ForBiggerJoyrides.mp4",
    )
    memory_ds.videos.append(video)
    assert memory_ds.videos[0].shape == (361, 720, 1280, 3)

    if isinstance(storage, GCSProvider):
        video = hub.read(
            "gcs://gtv-videos-bucket/sample/ForBiggerJoyrides.mp4",
        )
        memory_ds.videos.append(video)
        assert memory_ds.videos[1].shape == (361, 720, 1280, 3)


@pytest.mark.parametrize("aslist", (True, False))
@pytest.mark.parametrize(
    "args", [{}, {"sample_compression": "png"}, {"chunk_compression": "png"}]
)
@pytest.mark.parametrize(
    "idx", [3, slice(None), slice(5, 9), slice(3, 7, 2), [3, 7, 6, 4]]
)
def test_sequence_htype(memory_ds, aslist, args, idx):
    ds = memory_ds
    with ds:
        ds.create_tensor("x", htype="sequence", **args)
        for _ in range(10):
            ds.x.append([np.ones((2, 7, 3), dtype=np.uint8) for _ in range(5)])
    np.testing.assert_array_equal(
        np.array(ds.x[idx].numpy(aslist=aslist)), np.ones((10, 5, 2, 7, 3))[idx]
    )
    assert ds.x.shape == (10, 5, 2, 7, 3)


@pytest.mark.parametrize("shape", [(13, 17, 3), (1007, 3001, 3)])
def test_sequence_htype_with_hub_read(local_ds, shape, compressed_image_paths):
    ds = local_ds
    imgs = list(map(hub.read, compressed_image_paths["jpeg"][:3]))
    arrs = np.random.randint(0, 256, (5, *shape), dtype=np.uint8)
    with ds:
        ds.create_tensor("x", htype="sequence[image]", sample_compression="png")
        for i in range(5):
            if i % 2:
                ds.x.append(imgs)
            else:
                ds.x.append(arrs)
    for i in range(5):
        if i % 2:
            for j in range(3):
                np.testing.assert_array_equal(ds.x[i][j].numpy(), imgs[j].array)
        else:
            for j in range(5):
                np.testing.assert_array_equal(ds.x[i][j].numpy(), arrs[j])


def test_shape_bug(memory_ds):
    ds = memory_ds
    ds.create_tensor("x")
    ds.x.extend(np.ones((5, 9, 2)))
    assert ds.x[1:4, 3:7].shape == (3, 4, 2)


def test_hidden_tensors(local_ds_generator):
    ds = local_ds_generator()
    with ds:
        ds.create_tensor("x", hidden=True)
        ds.x.append(1)
        assert ds.tensors == {}
        ds.create_tensor("y")
        assert list(ds.tensors.keys()) == ["y"]
        ds.y.extend([1, 2])
        assert len(ds) == 2  # length of hidden tensor is not considered
        ds._hide_tensor("y")
    ds = local_ds_generator()
    assert ds.tensors == {}
    assert len(ds) == 0
    with ds:
        ds.create_tensor("w")
        ds.create_tensor("z")
        ds.append({"w": 2, "z": 3})  # hidden tensors not required

    # Test access
    np.testing.assert_array_equal(ds.x, np.array([[1]]))
    np.testing.assert_array_equal(ds.y, np.array([[1], [2]]))

    assert not ds.w.meta.hidden
    assert not ds.z.meta.hidden
    assert ds.x.meta.hidden
    assert ds.y.meta.hidden


<<<<<<< HEAD
@pytest.mark.parametrize("num_workers", [0, 2])
@pytest.mark.parametrize("progressbar", [True, False])
@pytest.mark.parametrize(
    "index", [slice(None), slice(5, None, None), slice(None, 8, 2)]
)
def test_dataset_copy(memory_ds, local_ds, num_workers, progressbar, index):
    ds = memory_ds
    with ds:
        ds.create_tensor("image")
        ds.create_tensor("label")
        for _ in range(10):
            ds.image.append(np.random.randint(0, 256, (10, 10, 3)))
            ds.label.append(np.random.randint(0, 10, (1,)))

    hub.copy(
        ds[index],
        local_ds.path,
        overwrite=True,
        num_workers=num_workers,
        progressbar=progressbar,
    )
    local_ds = hub.load(local_ds.path)
    np.testing.assert_array_equal(ds.image[index].numpy(), local_ds.image.numpy())
=======
@pytest.mark.parametrize(
    ("ds_generator", "path", "hub_token"),
    [
        ("local_ds_generator", "local_path", "hub_cloud_dev_token"),
        ("s3_ds_generator", "s3_path", "hub_cloud_dev_token"),
        ("gcs_ds_generator", "gcs_path", "hub_cloud_dev_token"),
        ("hub_cloud_ds_generator", "hub_cloud_path", "hub_cloud_dev_token"),
    ],
    indirect=True,
)
def test_hub_exists(ds_generator, path, hub_token):
    ds = ds_generator()
    assert hub.exists(path, token=hub_token) == True
    assert hub.exists(f"{path}_does_not_exist", token=hub_token) == False
>>>>>>> 3dc1b7dd
<|MERGE_RESOLUTION|>--- conflicted
+++ resolved
@@ -1307,7 +1307,6 @@
     assert ds.y.meta.hidden
 
 
-<<<<<<< HEAD
 @pytest.mark.parametrize("num_workers", [0, 2])
 @pytest.mark.parametrize("progressbar", [True, False])
 @pytest.mark.parametrize(
@@ -1331,7 +1330,8 @@
     )
     local_ds = hub.load(local_ds.path)
     np.testing.assert_array_equal(ds.image[index].numpy(), local_ds.image.numpy())
-=======
+
+
 @pytest.mark.parametrize(
     ("ds_generator", "path", "hub_token"),
     [
@@ -1345,5 +1345,4 @@
 def test_hub_exists(ds_generator, path, hub_token):
     ds = ds_generator()
     assert hub.exists(path, token=hub_token) == True
-    assert hub.exists(f"{path}_does_not_exist", token=hub_token) == False
->>>>>>> 3dc1b7dd
+    assert hub.exists(f"{path}_does_not_exist", token=hub_token) == False