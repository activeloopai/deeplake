--- conflicted
+++ resolved
@@ -985,17 +985,15 @@
     image = hub.read(f"{storage.root}/sample/samplejpg.jpg")
     memory_ds.images.append(image)
     assert memory_ds.images[1].shape == (323, 480, 3)
-
-<<<<<<< HEAD
+    
+    storage["samplejpg.jpg"] = byts
+    image = hub.read(f"{storage.root}/samplejpg.jpg")
+    memory_ds.images.append(image)
+    assert memory_ds.images[2].shape == (323, 480, 3)
+
     if isinstance(storage, GCSProvider):
         video = hub.read(
             "gcs://gtv-videos-bucket/sample/ForBiggerJoyrides.mp4",
         )
         memory_ds.videos.append(video)
-        assert memory_ds.videos[1].shape == (361, 720, 1280, 3)
-=======
-    storage["samplejpg.jpg"] = byts
-    image = hub.read(f"{storage.root}/samplejpg.jpg")
-    memory_ds.images.append(image)
-    assert memory_ds.images[2].shape == (323, 480, 3)
->>>>>>> 4689872f
+        assert memory_ds.videos[1].shape == (361, 720, 1280, 3)