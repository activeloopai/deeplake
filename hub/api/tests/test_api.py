import os
import numpy as np
import pytest
import hub
from hub.core.dataset import Dataset
from hub.tests.common import assert_array_lists_equal
from hub.util.exceptions import (
    TensorDtypeMismatchError,
    TensorInvalidSampleShapeError,
    DatasetHandlerError,
    UnsupportedCompressionError,
)
from hub.constants import MB

from click.testing import CliRunner
from hub.tests.dataset_fixtures import (
    enabled_datasets,
    enabled_persistent_dataset_generators,
)


# need this for 32-bit and 64-bit systems to have correct tests
MAX_INT_DTYPE = np.int_.__name__
MAX_FLOAT_DTYPE = np.float_.__name__


# not using the predefined parametrizes because `hub_cloud_ds_generator` is not enabled by default
@pytest.mark.parametrize(
    "ds_generator",
    [
        "local_ds_generator",
        "s3_ds_generator",
        "hub_cloud_ds_generator",
    ],
    indirect=True,
)
def test_persist(ds_generator):
    ds = ds_generator()

    ds.create_tensor("image")
    ds.image.extend(np.ones((4, 224, 224, 3)))

    ds_new = ds_generator()
    assert len(ds_new) == 4

    assert ds_new.image.shape == (4, 224, 224, 3)
    np.testing.assert_array_equal(ds_new.image.numpy(), np.ones((4, 224, 224, 3)))

    assert ds_new.meta.version == hub.__version__


@enabled_persistent_dataset_generators
def test_persist_with(ds_generator):
    with ds_generator() as ds:
        ds.create_tensor("image")
        ds.image.extend(np.ones((4, 224, 224, 3)))

        ds_new = ds_generator()
        assert len(ds_new) == 0  # shouldn't be flushed yet

    ds_new = ds_generator()
    assert len(ds_new) == 4

    engine = ds_new.image.chunk_engine
    assert engine.chunk_id_encoder.num_samples == ds_new.image.meta.length
    assert engine.chunk_id_encoder.num_chunks == 1

    assert ds_new.image.shape == (4, 224, 224, 3)

    np.testing.assert_array_equal(ds_new.image.numpy(), np.ones((4, 224, 224, 3)))

    assert ds_new.meta.version == hub.__version__


@enabled_persistent_dataset_generators
def test_persist_clear_cache(ds_generator):
    ds = ds_generator()
    ds.create_tensor("image")
    ds.image.extend(np.ones((4, 224, 224, 3)))
    ds.clear_cache()
    ds_new = ds_generator()
    assert len(ds_new) == 4

    assert ds_new.image.shape == (4, 224, 224, 3)

    np.testing.assert_array_equal(ds_new.image.numpy(), np.ones((4, 224, 224, 3)))


@enabled_datasets
def test_populate_dataset(ds):
    assert ds.meta.tensors == []
    ds.create_tensor("image")
    assert len(ds) == 0
    assert len(ds.image) == 0

    ds.image.extend(np.ones((4, 28, 28)))
    assert len(ds) == 4
    assert len(ds.image) == 4

    for _ in range(10):
        ds.image.append(np.ones((28, 28)))
    assert len(ds.image) == 14

    ds.image.extend([np.ones((28, 28)), np.ones((28, 28))])
    assert len(ds.image) == 16

    assert ds.meta.tensors == [
        "image",
    ]
    assert ds.meta.version == hub.__version__


@pytest.mark.xfail(raises=NotImplementedError, strict=True)
def test_larger_data_memory(memory_ds):
    memory_ds.create_tensor("image")
    memory_ds.image.extend(np.ones((4, 4096, 4096)))
    assert len(memory_ds) == 4
    assert memory_ds.image.shape == (4, 4096, 4096)
    np.testing.assert_array_equal(memory_ds.image.numpy(), np.ones((4, 4096, 4096)))


def test_stringify(memory_ds):
    ds = memory_ds
    ds.create_tensor("image")
    ds.image.extend(np.ones((4, 4)))
    assert (
        str(ds)
        == "Dataset(path='mem://hub_pytest/test_api/test_stringify', tensors=['image'])"
    )
    assert (
        str(ds[1:2])
        == "Dataset(path='mem://hub_pytest/test_api/test_stringify', index=Index([slice(1, 2, None)]), tensors=['image'])"
    )
    assert str(ds.image) == "Tensor(key='image')"
    assert str(ds[1:2].image) == "Tensor(key='image', index=Index([slice(1, 2, None)]))"


def test_stringify_with_path(local_ds):
    ds = local_ds
    assert local_ds.path
    assert str(ds) == f"Dataset(path='{local_ds.path}', tensors=[])"


@enabled_datasets
def test_compute_fixed_tensor(ds):
    ds.create_tensor("image")
    ds.image.extend(np.ones((32, 28, 28)))
    assert len(ds) == 32
    np.testing.assert_array_equal(ds.image.numpy(), np.ones((32, 28, 28)))


@enabled_datasets
def test_compute_dynamic_tensor(ds):
    ds.create_tensor("image")

    a1 = np.ones((32, 28, 28))
    a2 = np.ones((10, 36, 11))
    a3 = np.ones((29, 10))

    image = ds.image

    image.extend(a1)
    image.extend(a2)
    image.append(a3)

    expected_list = [*a1, *a2, a3]
    actual_list = image.numpy(aslist=True)

    assert type(actual_list) == list
    assert_array_lists_equal(expected_list, actual_list)

    # test negative indexing
    np.testing.assert_array_equal(expected_list[-1], image[-1].numpy())
    np.testing.assert_array_equal(expected_list[-2], image[-2].numpy())
    assert_array_lists_equal(expected_list[-2:], image[-2:].numpy(aslist=True))
    assert_array_lists_equal(expected_list[::-3], image[::-3].numpy(aslist=True))

    assert image.shape == (43, None, None)
    assert image.shape_interval.lower == (43, 28, 10)
    assert image.shape_interval.upper == (43, 36, 28)
    assert image.is_dynamic


@enabled_datasets
def test_empty_samples(ds: Dataset):
    tensor = ds.create_tensor("with_empty")

    a1 = np.arange(25 * 4 * 2).reshape(25, 4, 2)
    a2 = np.arange(5 * 10 * 50 * 2).reshape(5, 10, 50, 2)
    a3 = np.arange(0).reshape(0, 0, 2)
    a4 = np.arange(0).reshape(9, 0, 10, 2)

    tensor.append(a1)
    tensor.extend(a2)
    tensor.append(a3)
    tensor.extend(a4)

    actual_list = tensor.numpy(aslist=True)
    expected_list = [a1, *a2, a3, *a4]

    assert tensor.meta.sample_compression is None

    assert len(tensor) == 16
    assert tensor.shape_interval.lower == (16, 0, 0, 2)
    assert tensor.shape_interval.upper == (16, 25, 50, 2)

    assert_array_lists_equal(actual_list, expected_list)

    # test indexing individual empty samples with numpy while looping, this may seem redundant but this was failing before
    for actual_sample, expected in zip(ds, expected_list):
        actual = actual_sample.with_empty.numpy()
        np.testing.assert_array_equal(actual, expected)


@enabled_datasets
def test_safe_downcasting(ds: Dataset):
    int_tensor = ds.create_tensor("int", dtype="uint8")
    int_tensor.append(0)
    int_tensor.append(1)
    int_tensor.extend([2, 3, 4])
    int_tensor.extend([5, 6, np.uint8(7)])
    with pytest.raises(TensorDtypeMismatchError):
        int_tensor.append(-8)
    assert len(int_tensor) == 8

    float_tensor = ds.create_tensor("float", dtype="float32")
    float_tensor.append(0)
    float_tensor.append(1)
    float_tensor.extend([2, 3.0, 4.0])
    float_tensor.extend([5.0, 6.0, np.float32(7.0)])
    with pytest.raises(TensorDtypeMismatchError):
        float_tensor.append(float(np.finfo(np.float32).max + 1))
    assert len(float_tensor) == 8


@enabled_datasets
def test_scalar_samples(ds: Dataset):
    tensor = ds.create_tensor("scalars")

    assert tensor.meta.dtype is None

    # first sample sets dtype
    tensor.append(5)
    assert tensor.meta.dtype == MAX_INT_DTYPE

    with pytest.raises(TensorDtypeMismatchError):
        tensor.append(5.1)

    tensor.append(10)
    tensor.append(-99)
    tensor.append(np.array(4))

    tensor.append(np.int16(4))

    with pytest.raises(TensorDtypeMismatchError):
        tensor.append(np.float32(4))

    tensor.append(np.uint8(3))

    tensor.extend([10, 1, 4])
    tensor.extend([1])
    tensor.extend(np.array([1, 2, 3], dtype=MAX_INT_DTYPE))

    tensor.extend(np.array([4, 5, 33], dtype="int16"))

    assert len(tensor) == 16

    assert tensor.shape == (16, 1)

    tensor.append([1])
    tensor.append([1, 2, 3])
    tensor.extend([[1], [2], [3, 4]])
    tensor.append(np.empty(0))

    assert tensor.shape == (23, None)
    assert tensor.shape_interval.lower == (24, 0)
    assert tensor.shape_interval.upper == (24, 3)

    expected = np.array(
        [
            [5],
            [10],
            [-99],
            [4],
            [4],
            [3],
            [10],
            [1],
            [4],
            [1],
            [1],
            [2],
            [3],
            [4],
            [5],
            [33],
            [1],
            [1, 2, 3],
            [1],
            [2],
            [3, 4],
            [],
        ]
    )
    np.testing.assert_array_equal(tensor.numpy(), expected)

    assert tensor.numpy(aslist=True) == expected.tolist()

<<<<<<< HEAD
=======
    assert tensor.shape == (16,)

    # len(shape) for a scalar is `()`. len(shape) for [1] is `(1,)`
    with pytest.raises(TensorInvalidSampleShapeError):
        tensor.append([1])

    # len(shape) for a scalar is `()`. len(shape) for [1, 2] is `(2,)`
    with pytest.raises(TensorInvalidSampleShapeError):
        tensor.append([1, 2])

    assert len(tensor) == 16

>>>>>>> 40960ed2

@enabled_datasets
def test_sequence_samples(ds: Dataset):
    tensor = ds.create_tensor("arrays")

    tensor.append([1, 2, 3])
    tensor.extend([[4, 5, 6]])
    ds.clear_cache()

    assert len(tensor) == 2

    expected = np.array([[1, 2, 3], [4, 5, 6]])
    np.testing.assert_array_equal(tensor.numpy(), expected)

    assert type(tensor.numpy(aslist=True)) == list
    assert_array_lists_equal(tensor.numpy(aslist=True), expected)


@enabled_datasets
def test_iterate_dataset(ds):
    labels = [1, 9, 7, 4]
    ds.create_tensor("image")
    ds.create_tensor("label")

    ds.image.extend(np.ones((4, 28, 28)))
    ds.label.extend(np.asarray(labels).reshape((4, 1)))

    for idx, sub_ds in enumerate(ds):
        img = sub_ds.image.numpy()
        label = sub_ds.label.numpy()
        np.testing.assert_array_equal(img, np.ones((28, 28)))
        assert label.shape == (1,)
        assert label == labels[idx]


def _check_tensor(tensor, data):
    np.testing.assert_array_equal(tensor.numpy(), data)


def test_compute_slices(memory_ds):
    ds = memory_ds
    shape = (64, 16, 16, 16)
    data = np.arange(np.prod(shape)).reshape(shape)
    ds.create_tensor("data")
    ds.data.extend(data)

    _check_tensor(ds.data[:], data[:])
    _check_tensor(ds.data[10:20], data[10:20])
    _check_tensor(ds.data[5], data[5])
    _check_tensor(ds.data[0][:], data[0][:])
    _check_tensor(ds.data[-1][:], data[-1][:])
    _check_tensor(ds.data[3, 3], data[3, 3])
    _check_tensor(ds.data[30:40, :, 8:11, 4], data[30:40, :, 8:11, 4])
    _check_tensor(ds.data[16, 4, 5, 1:3], data[16, 4, 5, 1:3])
    _check_tensor(ds[[0, 1, 2, 5, 6, 10, 60]].data, data[[0, 1, 2, 5, 6, 10, 60]])
    _check_tensor(ds.data[[0, 1, -2, 5, -6, 10, 60]], data[[0, 1, -2, 5, -6, 10, 60]])
    _check_tensor(ds.data[0][[0, 1, 2, 5, 6, 10, 15]], data[0][[0, 1, 2, 5, 6, 10, 15]])
    _check_tensor(ds.data[[3, 2, 1, 0]][0], data[[3, 2, 1, 0]][0])
    _check_tensor(ds[[3, 2, 1, 0]][0].data, data[[3, 2, 1, 0]][0])
    _check_tensor(ds[[3, 2, 1, 0]].data[0], data[3])
    _check_tensor(ds[(0, 1, 6, 10, 15), :].data, data[(0, 1, 6, 10, 15), :])
    _check_tensor(ds.data[(0, 1, 6, 10, 15), :], data[(0, 1, 6, 10, 15), :])
    _check_tensor(ds.data[0][(0, 1, 6, 10, 15), :], data[0][(0, 1, 6, 10, 15), :])
    _check_tensor(ds.data[0, (0, 1, 5)], data[0, (0, 1, 5)])
    _check_tensor(ds.data[:, :][0], data[:, :][0])
    _check_tensor(ds.data[:, :][0:2], data[:, :][0:2])
    _check_tensor(ds.data[0, :][0:2], data[0, :][0:2])
    _check_tensor(ds.data[:, 0][0:2], data[:, 0][0:2])
    _check_tensor(ds.data[:, 0][0:2], data[:, 0][0:2])
    _check_tensor(ds.data[:, :][0][(0, 1, 2), 0], data[:, :][0][(0, 1, 2), 0])
    _check_tensor(ds.data[0][(0, 1, 2), 0][1], data[0][(0, 1, 2), 0][1])
    _check_tensor(ds.data[:, :][0][(0, 1, 2), 0][1], data[:, :][0][(0, 1, 2), 0][1])
    _check_tensor(ds.data[::-1], data[::-1])
    _check_tensor(ds.data[::-3], data[::-3])
    _check_tensor(ds.data[::-3][4], data[::-3][4])
    _check_tensor(ds.data[-2:], data[-2:])
    _check_tensor(ds.data[-6:][3], data[-6:][3])
    _check_tensor(ds.data[:-6:][3], data[:-6:][3])


def test_length_slices(memory_ds):
    ds = memory_ds
    data = np.array([1, 2, 3, 9, 8, 7, 100, 99, 98, 99, 101])
    ds.create_tensor("data")
    ds.data.extend(data)

    assert len(ds) == 11
    assert len(ds[0]) == 1
    assert len(ds[0:1]) == 1
    assert len(ds[0:0]) == 0
    assert len(ds[1:10]) == 9
    assert len(ds[1:7:2]) == 3
    assert len(ds[1:8:2]) == 4
    assert len(ds[1:9:2]) == 4
    assert len(ds[1:10:2]) == 5
    assert len(ds[[0, 1, 5, 9]]) == 4

    assert len(ds.data) == 11
    assert len(ds.data[0]) == 1
    assert len(ds.data[0:1]) == 1
    assert len(ds.data[0:0]) == 0
    assert len(ds.data[1:10]) == 9
    assert len(ds.data[1:7:2]) == 3
    assert len(ds.data[1:8:2]) == 4
    assert len(ds.data[1:9:2]) == 4
    assert len(ds.data[1:10:2]) == 5
    assert len(ds.data[[0, 1, 5, 9]]) == 4

    assert ds.data.shape == (11,)
    assert ds[0:5].data.shape == (5,)
    assert ds.data[1:6].shape == (5,)


def test_shape_property(memory_ds):
    fixed = memory_ds.create_tensor("fixed_tensor")
    dynamic = memory_ds.create_tensor("dynamic_tensor")

    # dynamic shape property
    dynamic.extend(np.ones((32, 28, 20, 2)))
    dynamic.extend(np.ones((16, 33, 20, 5)))
    assert dynamic.shape == (48, None, 20, None)
    assert dynamic.shape_interval.lower == (48, 28, 20, 2)
    assert dynamic.shape_interval.upper == (48, 33, 20, 5)
    assert dynamic.is_dynamic

    # fixed shape property
    fixed.extend(np.ones((9, 28, 28)))
    fixed.extend(np.ones((13, 28, 28)))
    assert fixed.shape == (22, 28, 28)
    assert fixed.shape_interval.lower == (22, 28, 28)
    assert fixed.shape_interval.upper == (22, 28, 28)
    assert not fixed.is_dynamic


def test_htype(memory_ds: Dataset):
    image = memory_ds.create_tensor("image", htype="image", sample_compression="png")
    bbox = memory_ds.create_tensor("bbox", htype="bbox")
    label = memory_ds.create_tensor("label", htype="class_label")
    video = memory_ds.create_tensor("video", htype="video")
    bin_mask = memory_ds.create_tensor("bin_mask", htype="binary_mask")
    segment_mask = memory_ds.create_tensor("segment_mask", htype="segment_mask")

    image.append(np.ones((28, 28, 3), dtype=np.uint8))
    bbox.append(np.array([1.0, 1.0, 0.0, 0.5], dtype=np.float32))
    # label.append(5)
    label.append(np.array(5, dtype=np.uint32))
    video.append(np.ones((10, 28, 28, 3), dtype=np.uint8))
    bin_mask.append(np.zeros((28, 28), dtype=np.bool8))
    segment_mask.append(np.ones((28, 28), dtype=np.int32))


def test_dtype(memory_ds: Dataset):
    tensor = memory_ds.create_tensor("tensor")
    dtyped_tensor = memory_ds.create_tensor("dtyped_tensor", dtype="uint8")
    np_dtyped_tensor = memory_ds.create_tensor(
        "np_dtyped_tensor", dtype=MAX_FLOAT_DTYPE
    )
    py_dtyped_tensor = memory_ds.create_tensor("py_dtyped_tensor", dtype=float)

    # .meta.dtype should always be str or None
    assert type(tensor.meta.dtype) == type(None)
    assert type(dtyped_tensor.meta.dtype) == str
    assert type(np_dtyped_tensor.meta.dtype) == str
    assert type(py_dtyped_tensor.meta.dtype) == str

    # .dtype should always be np.dtype or None
    assert type(tensor.dtype) == type(
        None
    ), "An htype with a generic `dtype` should start as None... If this check doesn't exist, float64/float32 may be it's initial type."
    assert dtyped_tensor.dtype == np.uint8
    assert np_dtyped_tensor.dtype == MAX_FLOAT_DTYPE
    assert py_dtyped_tensor.dtype == MAX_FLOAT_DTYPE

    tensor.append(np.ones((10, 10), dtype="float32"))
    dtyped_tensor.append(np.ones((10, 10), dtype="uint8"))
    np_dtyped_tensor.append(np.ones((10, 10), dtype=MAX_FLOAT_DTYPE))
    py_dtyped_tensor.append(np.ones((10, 10), dtype=MAX_FLOAT_DTYPE))

    # test auto upcasting
    np_dtyped_tensor.append(np.ones((10, 10), dtype="float32"))
    py_dtyped_tensor.append(np.ones((10, 10), dtype="float32"))

    with pytest.raises(TensorDtypeMismatchError):
        tensor.append(np.ones((10, 10), dtype="float64"))

    with pytest.raises(TensorDtypeMismatchError):
        dtyped_tensor.append(np.ones((10, 10), dtype="uint64") * 256)

    assert tensor.dtype == np.float32
    assert dtyped_tensor.dtype == np.uint8
    assert np_dtyped_tensor.dtype == MAX_FLOAT_DTYPE
    assert py_dtyped_tensor.dtype == MAX_FLOAT_DTYPE

    assert len(tensor) == 1
    assert len(dtyped_tensor) == 1


@pytest.mark.xfail(raises=TypeError, strict=True)
def test_fails_on_wrong_tensor_syntax(memory_ds):
    memory_ds.some_tensor = np.ones((28, 28))


def test_array_interface(memory_ds: Dataset):
    tensor = memory_ds.create_tensor("tensor")
    x = np.arange(10).reshape(5, 2)
    tensor.append(x)
    arr1 = np.array(tensor)
    arr2 = np.array(tensor)
    np.testing.assert_array_equal(x, arr1[0])
    np.testing.assert_array_equal(x, arr2[0])
    tensor.append(x)
    np.testing.assert_array_equal(tensor.numpy(), np.concatenate([arr1, arr2]))


def test_hub_dataset_suffix_bug(hub_cloud_ds, hub_cloud_dev_token):
    # creating dataset with similar name but some suffix removed from end
    ds = hub.dataset(hub_cloud_ds.path[:-1], token=hub_cloud_dev_token)

    # need to delete because it's a different path (won't be auto cleaned up)
    ds.delete()


def test_index_range(memory_ds):
    with pytest.raises(ValueError):
        memory_ds[0]

    memory_ds.create_tensor("label")

    with pytest.raises(ValueError):
        memory_ds.label[0]

    memory_ds.label.extend([5, 6, 7])
    assert len(memory_ds) == 3
    assert len(memory_ds.label) == 3

    for valid_idx in [0, 1, 2, -0, -1, -2, -3]:
        memory_ds[valid_idx]
        memory_ds.label[valid_idx]

    for invalid_idx in [3, 4, -4, -5]:
        with pytest.raises(ValueError):
            memory_ds[invalid_idx]
        with pytest.raises(ValueError):
            memory_ds.label[invalid_idx]

    memory_ds[[0, 1, 2]]
    with pytest.raises(ValueError):
        memory_ds[[0, 1, 2, 3, 4, 5]]


def test_empty_dataset():
    with CliRunner().isolated_filesystem():
        ds = hub.dataset("test")
        ds.create_tensor("x")
        ds.create_tensor("y")
        ds.create_tensor("z")
        ds = hub.dataset("test")
        assert list(ds.tensors) == ["x", "y", "z"]


def test_like(local_path):
    src_path = os.path.join(local_path, "src")
    dest_path = os.path.join(local_path, "dest")

    src_ds = hub.dataset(src_path)
    src_ds.info.update(key=0)

    src_ds.create_tensor("a", htype="image", sample_compression="png")
    src_ds.create_tensor("b", htype="class_label")
    src_ds.create_tensor("c")
    src_ds.create_tensor("d", dtype=bool)

    src_ds.d.info.update(key=1)

    dest_ds = hub.like(dest_path, src_ds)

    assert tuple(dest_ds.tensors.keys()) == ("a", "b", "c", "d")

    assert dest_ds.a.meta.htype == "image"
    assert dest_ds.a.meta.sample_compression == "png"
    assert dest_ds.b.meta.htype == "class_label"
    assert dest_ds.c.meta.htype == "generic"
    assert dest_ds.d.dtype == bool

    assert dest_ds.info.key == 0
    assert dest_ds.d.info.key == 1

    assert len(dest_ds) == 0


def test_tensor_creation_fail_recovery():
    with CliRunner().isolated_filesystem():
        ds = hub.dataset("test")
        with ds:
            ds.create_tensor("x")
            ds.create_tensor("y")
            with pytest.raises(UnsupportedCompressionError):
                ds.create_tensor("z", sample_compression="something_random")
        ds = hub.dataset("test")
        assert list(ds.tensors) == ["x", "y"]
        ds.create_tensor("z")
        assert list(ds.tensors) == ["x", "y", "z"]


def test_dataset_delete():
    with CliRunner().isolated_filesystem():
        os.mkdir("test")
        with open("test/test.txt", "w") as f:
            f.write("some data")

        with pytest.raises(DatasetHandlerError):
            # Can't delete raw data without force
            hub.dataset.delete("test/")

        hub.dataset.delete("test/", force=True)
        assert not os.path.isfile("test/test.txt")

        hub.empty("test/").create_tensor("tmp")
        assert os.path.isfile("test/dataset_meta.json")

        hub.dataset.delete("test/")
        assert not os.path.isfile("test/dataset_meta.json")

        old_size = hub.constants.DELETE_SAFETY_SIZE
        hub.constants.DELETE_SAFETY_SIZE = 1 * MB

        ds = hub.empty("test/")
        ds.create_tensor("data")
        ds.data.extend(np.zeros((100, 2000)))

        try:
            hub.dataset.delete("test/")
        finally:
            assert os.path.isfile("test/dataset_meta.json")

        hub.dataset.delete("test/", large_ok=True)
        assert not os.path.isfile("test/dataset_meta.json")

        hub.constants.DELETE_SAFETY_SIZE = old_size<|MERGE_RESOLUTION|>--- conflicted
+++ resolved
@@ -272,12 +272,14 @@
     tensor.extend([[1], [2], [3, 4]])
     tensor.append(np.empty(0))
 
+    with pytest.raises(TensorInvalidSampleShapeError):
+        tensor.append([[[1]]])
+
     assert tensor.shape == (23, None)
     assert tensor.shape_interval.lower == (24, 0)
     assert tensor.shape_interval.upper == (24, 3)
 
-    expected = np.array(
-        [
+    expected = [
             [5],
             [10],
             [-99],
@@ -301,26 +303,9 @@
             [3, 4],
             [],
         ]
-    )
-    np.testing.assert_array_equal(tensor.numpy(), expected)
-
-    assert tensor.numpy(aslist=True) == expected.tolist()
-
-<<<<<<< HEAD
-=======
-    assert tensor.shape == (16,)
-
-    # len(shape) for a scalar is `()`. len(shape) for [1] is `(1,)`
-    with pytest.raises(TensorInvalidSampleShapeError):
-        tensor.append([1])
-
-    # len(shape) for a scalar is `()`. len(shape) for [1, 2] is `(2,)`
-    with pytest.raises(TensorInvalidSampleShapeError):
-        tensor.append([1, 2])
-
-    assert len(tensor) == 16
-
->>>>>>> 40960ed2
+
+    assert_array_lists_equal(expected, tensor.numpy(aslist=True))
+
 
 @enabled_datasets
 def test_sequence_samples(ds: Dataset):
