--- conflicted
+++ resolved
@@ -1061,7 +1061,6 @@
         assert memory_ds.videos[1].shape == (361, 720, 1280, 3)
 
 
-<<<<<<< HEAD
 @pytest.mark.parametrize("aslist", (True, False))
 @pytest.mark.parametrize(
     "args", [{}, {"sample_compression": "png"}, {"chunk_compression": "png"}]
@@ -1107,7 +1106,8 @@
     ds.create_tensor("x")
     ds.x.extend(np.ones((5, 9, 2)))
     assert ds.x[1:4, 3:7].shape == (3, 4, 2)
-=======
+
+
 def test_hidden_tensors(local_ds_generator):
     ds = local_ds_generator()
     with ds:
@@ -1134,5 +1134,4 @@
     assert not ds.w.meta.hidden
     assert not ds.z.meta.hidden
     assert ds.x.meta.hidden
-    assert ds.y.meta.hidden
->>>>>>> 060dba4f
+    assert ds.y.meta.hidden