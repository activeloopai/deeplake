import os
import numpy as np
import pytest
import hub
from hub.core.dataset import Dataset
from hub.core.tensor import Tensor
from hub.tests.common import assert_array_lists_equal
from hub.util.exceptions import (
    TensorDtypeMismatchError,
    TensorDoesNotExistError,
    TensorAlreadyExistsError,
    TensorGroupAlreadyExistsError,
    TensorInvalidSampleShapeError,
    DatasetHandlerError,
    UnsupportedCompressionError,
    InvalidTensorNameError,
)
from hub.constants import MB

from click.testing import CliRunner
from hub.tests.dataset_fixtures import (
    enabled_datasets,
    enabled_persistent_dataset_generators,
    enabled_non_gcs_datasets,
)


# need this for 32-bit and 64-bit systems to have correct tests
MAX_INT_DTYPE = np.int_.__name__
MAX_FLOAT_DTYPE = np.float_.__name__


# not using the predefined parametrizes because `hub_cloud_ds_generator` is not enabled by default
@pytest.mark.parametrize(
    "ds_generator",
    [
        "local_ds_generator",
        "s3_ds_generator",
        "hub_cloud_ds_generator",
    ],
    indirect=True,
)
def test_persist(ds_generator):
    ds = ds_generator()

    ds.create_tensor("image")
    ds.image.extend(np.ones((4, 224, 224, 3)))

    ds_new = ds_generator()
    assert len(ds_new) == 4

    assert ds_new.image.shape == (4, 224, 224, 3)
    np.testing.assert_array_equal(ds_new.image.numpy(), np.ones((4, 224, 224, 3)))

    assert ds_new.meta.version == hub.__version__


@enabled_persistent_dataset_generators
def test_persist_with(ds_generator):
    with ds_generator() as ds:
        ds.create_tensor("image")
        ds.image.extend(np.ones((4, 224, 224, 3)))

        ds_new = ds_generator()
        assert len(ds_new) == 0  # shouldn't be flushed yet

    ds_new = ds_generator()
    assert len(ds_new) == 4

    engine = ds_new.image.chunk_engine
    assert engine.chunk_id_encoder.num_samples == ds_new.image.meta.length
    assert engine.chunk_id_encoder.num_chunks == 1

    assert ds_new.image.shape == (4, 224, 224, 3)

    np.testing.assert_array_equal(ds_new.image.numpy(), np.ones((4, 224, 224, 3)))

    assert ds_new.meta.version == hub.__version__


@enabled_persistent_dataset_generators
def test_persist_clear_cache(ds_generator):
    ds = ds_generator()
    ds.create_tensor("image")
    ds.image.extend(np.ones((4, 224, 224, 3)))
    ds.clear_cache()
    ds_new = ds_generator()
    assert len(ds_new) == 4

    assert ds_new.image.shape == (4, 224, 224, 3)

    np.testing.assert_array_equal(ds_new.image.numpy(), np.ones((4, 224, 224, 3)))


@enabled_datasets
def test_populate_dataset(ds):
    assert ds.meta.tensors == []
    ds.create_tensor("image")
    assert len(ds) == 0
    assert len(ds.image) == 0

    ds.image.extend(np.ones((4, 28, 28)))
    assert len(ds) == 4
    assert len(ds.image) == 4

    for _ in range(10):
        ds.image.append(np.ones((28, 28)))
    assert len(ds.image) == 14

    ds.image.extend([np.ones((28, 28)), np.ones((28, 28))])
    assert len(ds.image) == 16

    assert ds.meta.tensors == [
        "image",
    ]
    assert ds.meta.version == hub.__version__


def test_larger_data_memory(memory_ds):
    memory_ds.create_tensor("image")
    memory_ds.image.extend(np.ones((4, 4096, 4096)))
    assert len(memory_ds) == 4
    assert memory_ds.image.shape == (4, 4096, 4096)
    np.testing.assert_array_equal(memory_ds.image.numpy(), np.ones((4, 4096, 4096)))


def test_stringify(memory_ds):
    ds = memory_ds
    ds.create_tensor("image")
    ds.image.extend(np.ones((4, 4)))
    assert (
        str(ds)
        == "Dataset(path='mem://hub_pytest/test_api/test_stringify', tensors=['image'])"
    )
    assert (
        str(ds[1:2])
        == "Dataset(path='mem://hub_pytest/test_api/test_stringify', index=Index([slice(1, 2, None)]), tensors=['image'])"
    )
    assert str(ds.image) == "Tensor(key='image')"
    assert str(ds[1:2].image) == "Tensor(key='image', index=Index([slice(1, 2, None)]))"


def test_stringify_with_path(local_ds):
    ds = local_ds
    assert local_ds.path
    assert str(ds) == f"Dataset(path='{local_ds.path}', tensors=[])"


@enabled_non_gcs_datasets
def test_compute_fixed_tensor(ds):
    ds.create_tensor("image")
    ds.image.extend(np.ones((32, 28, 28)))
    assert len(ds) == 32
    np.testing.assert_array_equal(ds.image.numpy(), np.ones((32, 28, 28)))


@enabled_non_gcs_datasets
def test_compute_dynamic_tensor(ds):
    ds.create_tensor("image")

    a1 = np.ones((32, 28, 28))
    a2 = np.ones((10, 36, 11))
    a3 = np.ones((29, 10))

    image = ds.image

    image.extend(a1)
    image.extend(a2)
    image.append(a3)

    expected_list = [*a1, *a2, a3]
    actual_list = image.numpy(aslist=True)

    assert type(actual_list) == list
    assert_array_lists_equal(expected_list, actual_list)

    # test negative indexing
    np.testing.assert_array_equal(expected_list[-1], image[-1].numpy())
    np.testing.assert_array_equal(expected_list[-2], image[-2].numpy())
    assert_array_lists_equal(expected_list[-2:], image[-2:].numpy(aslist=True))
    assert_array_lists_equal(expected_list[::-3], image[::-3].numpy(aslist=True))

    assert image.shape == (43, None, None)
    assert image.shape_interval.lower == (43, 28, 10)
    assert image.shape_interval.upper == (43, 36, 28)
    assert image.is_dynamic


@enabled_datasets
def test_empty_samples(ds: Dataset):
    tensor = ds.create_tensor("with_empty")

    a1 = np.arange(25 * 4 * 2).reshape(25, 4, 2)
    a2 = np.arange(5 * 10 * 50 * 2).reshape(5, 10, 50, 2)
    a3 = np.arange(0).reshape(0, 0, 2)
    a4 = np.arange(0).reshape(9, 0, 10, 2)

    tensor.append(a1)
    tensor.extend(a2)
    tensor.append(a3)
    tensor.extend(a4)

    actual_list = tensor.numpy(aslist=True)
    expected_list = [a1, *a2, a3, *a4]

    assert tensor.meta.sample_compression is None

    assert len(tensor) == 16
    assert tensor.shape_interval.lower == (16, 0, 0, 2)
    assert tensor.shape_interval.upper == (16, 25, 50, 2)

    assert_array_lists_equal(actual_list, expected_list)

    # test indexing individual empty samples with numpy while looping, this may seem redundant but this was failing before
    for actual_sample, expected in zip(ds, expected_list):
        actual = actual_sample.with_empty.numpy()
        np.testing.assert_array_equal(actual, expected)


@enabled_non_gcs_datasets
def test_safe_downcasting(ds: Dataset):
    int_tensor = ds.create_tensor("int", dtype="uint8")
    int_tensor.append(0)
    int_tensor.append(1)
    int_tensor.extend([2, 3, 4])
    int_tensor.extend([5, 6, np.uint8(7)])
    int_tensor.append(np.zeros((0,), dtype="uint64"))
    with pytest.raises(TensorDtypeMismatchError):
        int_tensor.append(-8)
    int_tensor.append(np.array([1]))
    assert len(int_tensor) == 10
    with pytest.raises(TensorDtypeMismatchError):
        int_tensor.append(np.array([1.0]))

    float_tensor = ds.create_tensor("float", dtype="float32")
    float_tensor.append(0)
    float_tensor.append(1)
    float_tensor.extend([2, 3.0, 4.0])
    float_tensor.extend([5.0, 6.0, np.float32(7.0)])
    with pytest.raises(TensorDtypeMismatchError):
        float_tensor.append(float(np.finfo(np.float32).max + 1))
    float_tensor.append(np.array([1]))
    float_tensor.append(np.array([1.0]))
    assert len(float_tensor) == 10


@enabled_datasets
def test_scalar_samples(ds: Dataset):
    tensor = ds.create_tensor("scalars")

    assert tensor.meta.dtype is None

    # first sample sets dtype
    tensor.append(5)
    assert tensor.meta.dtype == MAX_INT_DTYPE

    with pytest.raises(TensorDtypeMismatchError):
        tensor.append(5.1)

    tensor.append(10)
    tensor.append(-99)
    tensor.append(np.array(4))

    tensor.append(np.int16(4))

    with pytest.raises(TensorDtypeMismatchError):
        tensor.append(np.float32(4))

    tensor.append(np.uint8(3))

    tensor.extend([10, 1, 4])
    tensor.extend([1])
    tensor.extend(np.array([1, 2, 3], dtype=MAX_INT_DTYPE))

    tensor.extend(np.array([4, 5, 33], dtype="int16"))

    assert len(tensor) == 16

    assert tensor.shape == (16, 1)

    tensor.append([1])
    tensor.append([1, 2, 3])
    tensor.extend([[1], [2], [3, 4]])
    tensor.append(np.empty(0, dtype=int))

    with pytest.raises(TensorInvalidSampleShapeError):
        tensor.append([[[1]]])

    expected = [
        [5],
        [10],
        [-99],
        [4],
        [4],
        [3],
        [10],
        [1],
        [4],
        [1],
        [1],
        [2],
        [3],
        [4],
        [5],
        [33],
        [1],
        [1, 2, 3],
        [1],
        [2],
        [3, 4],
        [],
    ]

    assert_array_lists_equal(expected, tensor.numpy(aslist=True))

    assert tensor.shape == (22, None)
    assert tensor.shape_interval.lower == (22, 0)
    assert tensor.shape_interval.upper == (22, 3)

    assert len(tensor) == 22


@enabled_datasets
def test_sequence_samples(ds: Dataset):
    tensor = ds.create_tensor("arrays")

    tensor.append([1, 2, 3])
    tensor.extend([[4, 5, 6]])
    ds.clear_cache()

    assert len(tensor) == 2
    expected_list = [[1, 2, 3], [4, 5, 6]]
    expected = np.array(expected_list)
    np.testing.assert_array_equal(tensor.numpy(), expected)

    assert type(tensor.numpy(aslist=True)) == list
    assert_array_lists_equal(tensor.numpy(aslist=True), expected_list)


@enabled_datasets
def test_iterate_dataset(ds):
    labels = [1, 9, 7, 4]
    ds.create_tensor("image")
    ds.create_tensor("label")

    ds.image.extend(np.ones((4, 28, 28)))
    ds.label.extend(np.asarray(labels).reshape((4, 1)))

    for idx, sub_ds in enumerate(ds):
        img = sub_ds.image.numpy()
        label = sub_ds.label.numpy()
        np.testing.assert_array_equal(img, np.ones((28, 28)))
        assert label.shape == (1,)
        assert label == labels[idx]


def _check_tensor(tensor, data):
    np.testing.assert_array_equal(tensor.numpy(), data)


def test_compute_slices(memory_ds):
    ds = memory_ds
    shape = (64, 16, 16, 16)
    data = np.arange(np.prod(shape)).reshape(shape)
    ds.create_tensor("data")
    ds.data.extend(data)

    _check_tensor(ds.data[:], data[:])
    _check_tensor(ds.data[10:20], data[10:20])
    _check_tensor(ds.data[5], data[5])
    _check_tensor(ds.data[0][:], data[0][:])
    _check_tensor(ds.data[-1][:], data[-1][:])
    _check_tensor(ds.data[3, 3], data[3, 3])
    _check_tensor(ds.data[30:40, :, 8:11, 4], data[30:40, :, 8:11, 4])
    _check_tensor(ds.data[16, 4, 5, 1:3], data[16, 4, 5, 1:3])
    _check_tensor(ds[[0, 1, 2, 5, 6, 10, 60]].data, data[[0, 1, 2, 5, 6, 10, 60]])
    _check_tensor(ds.data[[0, 1, -2, 5, -6, 10, 60]], data[[0, 1, -2, 5, -6, 10, 60]])
    _check_tensor(ds.data[0][[0, 1, 2, 5, 6, 10, 15]], data[0][[0, 1, 2, 5, 6, 10, 15]])
    _check_tensor(ds.data[[3, 2, 1, 0]][0], data[[3, 2, 1, 0]][0])
    _check_tensor(ds[[3, 2, 1, 0]][0].data, data[[3, 2, 1, 0]][0])
    _check_tensor(ds[[3, 2, 1, 0]].data[0], data[3])
    _check_tensor(ds[(0, 1, 6, 10, 15), :].data, data[(0, 1, 6, 10, 15), :])
    _check_tensor(ds.data[(0, 1, 6, 10, 15), :], data[(0, 1, 6, 10, 15), :])
    _check_tensor(ds.data[0][(0, 1, 6, 10, 15), :], data[0][(0, 1, 6, 10, 15), :])
    _check_tensor(ds.data[0, (0, 1, 5)], data[0, (0, 1, 5)])
    _check_tensor(ds.data[:, :][0], data[:, :][0])
    _check_tensor(ds.data[:, :][0:2], data[:, :][0:2])
    _check_tensor(ds.data[0, :][0:2], data[0, :][0:2])
    _check_tensor(ds.data[:, 0][0:2], data[:, 0][0:2])
    _check_tensor(ds.data[:, 0][0:2], data[:, 0][0:2])
    _check_tensor(ds.data[:, :][0][(0, 1, 2), 0], data[:, :][0][(0, 1, 2), 0])
    _check_tensor(ds.data[0][(0, 1, 2), 0][1], data[0][(0, 1, 2), 0][1])
    _check_tensor(ds.data[:, :][0][(0, 1, 2), 0][1], data[:, :][0][(0, 1, 2), 0][1])
    _check_tensor(ds.data[::-1], data[::-1])
    _check_tensor(ds.data[::-3], data[::-3])
    _check_tensor(ds.data[::-3][4], data[::-3][4])
    _check_tensor(ds.data[-2:], data[-2:])
    _check_tensor(ds.data[-6:][3], data[-6:][3])
    _check_tensor(ds.data[:-6:][3], data[:-6:][3])


def test_length_slices(memory_ds):
    ds = memory_ds
    data = np.array([1, 2, 3, 9, 8, 7, 100, 99, 98, 99, 101])
    ds.create_tensor("data")
    ds.data.extend(data)

    assert len(ds) == 11
    assert len(ds[0]) == 1
    assert len(ds[0:1]) == 1
    assert len(ds[0:0]) == 0
    assert len(ds[1:10]) == 9
    assert len(ds[1:7:2]) == 3
    assert len(ds[1:8:2]) == 4
    assert len(ds[1:9:2]) == 4
    assert len(ds[1:10:2]) == 5
    assert len(ds[[0, 1, 5, 9]]) == 4

    assert len(ds.data) == 11
    assert len(ds.data[0]) == 1
    assert len(ds.data[0:1]) == 1
    assert len(ds.data[0:0]) == 0
    assert len(ds.data[1:10]) == 9
    assert len(ds.data[1:7:2]) == 3
    assert len(ds.data[1:8:2]) == 4
    assert len(ds.data[1:9:2]) == 4
    assert len(ds.data[1:10:2]) == 5
    assert len(ds.data[[0, 1, 5, 9]]) == 4

    assert ds.data.shape == (11, 1)
    assert ds[0:5].data.shape == (5, 1)
    assert ds.data[1:6].shape == (5, 1)


def test_shape_property(memory_ds):
    fixed = memory_ds.create_tensor("fixed_tensor")
    dynamic = memory_ds.create_tensor("dynamic_tensor")

    # dynamic shape property
    dynamic.extend(np.ones((32, 28, 20, 2)))
    dynamic.extend(np.ones((16, 33, 20, 5)))
    assert dynamic.shape == (48, None, 20, None)
    assert dynamic.shape_interval.lower == (48, 28, 20, 2)
    assert dynamic.shape_interval.upper == (48, 33, 20, 5)
    assert dynamic.is_dynamic

    # fixed shape property
    fixed.extend(np.ones((9, 28, 28)))
    fixed.extend(np.ones((13, 28, 28)))
    assert fixed.shape == (22, 28, 28)
    assert fixed.shape_interval.lower == (22, 28, 28)
    assert fixed.shape_interval.upper == (22, 28, 28)
    assert not fixed.is_dynamic


def test_htype(memory_ds: Dataset):
    image = memory_ds.create_tensor("image", htype="image", sample_compression="png")
    bbox = memory_ds.create_tensor("bbox", htype="bbox")
    label = memory_ds.create_tensor("label", htype="class_label")
    video = memory_ds.create_tensor("video", htype="video", sample_compression="mkv")
    bin_mask = memory_ds.create_tensor("bin_mask", htype="binary_mask")
    segment_mask = memory_ds.create_tensor("segment_mask", htype="segment_mask")
    keypoints_coco = memory_ds.create_tensor("keypoints_coco", htype="keypoints_coco")

    image.append(np.ones((28, 28, 3), dtype=np.uint8))
    bbox.append(np.array([1.0, 1.0, 0.0, 0.5], dtype=np.float32))
    # label.append(5)
    label.append(np.array(5, dtype=np.uint32))
    with pytest.raises(NotImplementedError):
        video.append(np.ones((10, 28, 28, 3), dtype=np.uint8))
    bin_mask.append(np.zeros((28, 28), dtype=np.bool8))
    segment_mask.append(np.ones((28, 28), dtype=np.uint32))
    keypoints_coco.append(np.ones((51, 2), dtype=np.int32))


def test_dtype(memory_ds: Dataset):
    tensor = memory_ds.create_tensor("tensor")
    dtyped_tensor = memory_ds.create_tensor("dtyped_tensor", dtype="uint8")
    np_dtyped_tensor = memory_ds.create_tensor(
        "np_dtyped_tensor", dtype=MAX_FLOAT_DTYPE
    )
    py_dtyped_tensor = memory_ds.create_tensor("py_dtyped_tensor", dtype=float)

    # .meta.dtype should always be str or None
    assert type(tensor.meta.dtype) == type(None)
    assert type(dtyped_tensor.meta.dtype) == str
    assert type(np_dtyped_tensor.meta.dtype) == str
    assert type(py_dtyped_tensor.meta.dtype) == str

    # .dtype should always be np.dtype or None
    assert type(tensor.dtype) == type(
        None
    ), "An htype with a generic `dtype` should start as None... If this check doesn't exist, float64/float32 may be it's initial type."
    assert dtyped_tensor.dtype == np.uint8
    assert np_dtyped_tensor.dtype == MAX_FLOAT_DTYPE
    assert py_dtyped_tensor.dtype == MAX_FLOAT_DTYPE

    tensor.append(np.ones((10, 10), dtype="float32"))
    dtyped_tensor.append(np.ones((10, 10), dtype="uint8"))
    np_dtyped_tensor.append(np.ones((10, 10), dtype=MAX_FLOAT_DTYPE))
    py_dtyped_tensor.append(np.ones((10, 10), dtype=MAX_FLOAT_DTYPE))

    # test auto upcasting
    np_dtyped_tensor.append(np.ones((10, 10), dtype="float32"))
    py_dtyped_tensor.append(np.ones((10, 10), dtype="float32"))

    with pytest.raises(TensorDtypeMismatchError):
        tensor.append(np.ones((10, 10), dtype="float64"))

    with pytest.raises(TensorDtypeMismatchError):
        dtyped_tensor.append(np.ones((10, 10), dtype="uint64") * 256)

    assert tensor.dtype == np.float32
    assert dtyped_tensor.dtype == np.uint8
    assert np_dtyped_tensor.dtype == MAX_FLOAT_DTYPE
    assert py_dtyped_tensor.dtype == MAX_FLOAT_DTYPE

    assert len(tensor) == 1
    assert len(dtyped_tensor) == 1


@pytest.mark.xfail(raises=TypeError, strict=True)
def test_fails_on_wrong_tensor_syntax(memory_ds):
    memory_ds.some_tensor = np.ones((28, 28))


def test_array_interface(memory_ds: Dataset):
    tensor = memory_ds.create_tensor("tensor")
    x = np.arange(10).reshape(5, 2)
    tensor.append(x)
    arr1 = np.array(tensor)
    arr2 = np.array(tensor)
    np.testing.assert_array_equal(x, arr1[0])
    np.testing.assert_array_equal(x, arr2[0])
    tensor.append(x)
    np.testing.assert_array_equal(tensor.numpy(), np.concatenate([arr1, arr2]))


def test_hub_dataset_suffix_bug(hub_cloud_ds, hub_cloud_dev_token):
    # creating dataset with similar name but some suffix removed from end
    ds = hub.dataset(hub_cloud_ds.path[:-1], token=hub_cloud_dev_token)

    # need to delete because it's a different path (won't be auto cleaned up)
    ds.delete()


def test_index_range(memory_ds):
    with pytest.raises(ValueError):
        memory_ds[0]

    memory_ds.create_tensor("label")

    with pytest.raises(ValueError):
        memory_ds.label[0]

    memory_ds.label.extend([5, 6, 7])
    assert len(memory_ds) == 3
    assert len(memory_ds.label) == 3

    for valid_idx in [0, 1, 2, -0, -1, -2, -3]:
        memory_ds[valid_idx]
        memory_ds.label[valid_idx]

    for invalid_idx in [3, 4, -4, -5]:
        with pytest.raises(ValueError):
            memory_ds[invalid_idx]
        with pytest.raises(ValueError):
            memory_ds.label[invalid_idx]

    memory_ds[[0, 1, 2]]
    with pytest.raises(ValueError):
        memory_ds[[0, 1, 2, 3, 4, 5]]


def test_empty_dataset():
    with CliRunner().isolated_filesystem():
        ds = hub.dataset("test")
        ds.create_tensor("x")
        ds.create_tensor("y")
        ds.create_tensor("z")
        ds = hub.dataset("test")
        assert list(ds.tensors) == ["x", "y", "z"]


def test_like(local_path):
    src_path = os.path.join(local_path, "src")
    dest_path = os.path.join(local_path, "dest")

    src_ds = hub.dataset(src_path)
    src_ds.info.update(key=0)

    src_ds.create_tensor("a", htype="image", sample_compression="png")
    src_ds.create_tensor("b", htype="class_label")
    src_ds.create_tensor("c")
    src_ds.create_tensor("d", dtype=bool)

    src_ds.d.info.update(key=1)

    dest_ds = hub.like(dest_path, src_ds)

    assert tuple(dest_ds.tensors.keys()) == ("a", "b", "c", "d")

    assert dest_ds.a.meta.htype == "image"
    assert dest_ds.a.meta.sample_compression == "png"
    assert dest_ds.b.meta.htype == "class_label"
    assert dest_ds.c.meta.htype == "generic"
    assert dest_ds.d.dtype == bool

    assert dest_ds.info.key == 0
    assert dest_ds.d.info.key == 1

    assert len(dest_ds) == 0


def test_tensor_creation_fail_recovery():
    with CliRunner().isolated_filesystem():
        ds = hub.dataset("test")
        with ds:
            ds.create_tensor("x")
            ds.create_tensor("y")
            with pytest.raises(UnsupportedCompressionError):
                ds.create_tensor("z", sample_compression="something_random")
        ds = hub.dataset("test")
        assert list(ds.tensors) == ["x", "y"]
        ds.create_tensor("z")
        assert list(ds.tensors) == ["x", "y", "z"]


def test_dataset_delete():
    with CliRunner().isolated_filesystem():
        os.mkdir("test")
        with open("test/test.txt", "w") as f:
            f.write("some data")

        with pytest.raises(DatasetHandlerError):
            # Can't delete raw data without force
            hub.delete("test/")

        hub.delete("test/", force=True)
        assert not os.path.isfile("test/test.txt")

        hub.empty("test/").create_tensor("tmp")
        assert os.path.isfile("test/dataset_meta.json")

        hub.delete("test/")
        assert not os.path.isfile("test/dataset_meta.json")

        old_size = hub.constants.DELETE_SAFETY_SIZE
        hub.constants.DELETE_SAFETY_SIZE = 1 * MB

        ds = hub.empty("test/")
        ds.create_tensor("data")
        ds.data.extend(np.zeros((100, 2000)))

        try:
            hub.delete("test/")
        finally:
            assert os.path.isfile("test/dataset_meta.json")

        hub.delete("test/", large_ok=True)
        assert not os.path.isfile("test/dataset_meta.json")

        hub.constants.DELETE_SAFETY_SIZE = old_size


def test_cloud_delete_doesnt_exist(hub_cloud_path, hub_cloud_dev_token):
    username = hub_cloud_path.split("/")[2]
    # this dataset doesn't exist
    new_path = f"hub://{username}/doesntexist123"
    hub.delete(new_path, token=hub_cloud_dev_token, force=True)


def test_invalid_tensor_name(memory_ds):
    with pytest.raises(InvalidTensorNameError):
        memory_ds.create_tensor("version_state")
    with pytest.raises(InvalidTensorNameError):
        memory_ds.create_tensor("info")


def test_compressions_list():
    assert hub.compressions == [
        "apng",
        "avi",
        "bmp",
        "dib",
        "flac",
        "gif",
        "ico",
        "jpeg",
        "jpeg2000",
        "lz4",
        "mkv",
        "mp3",
        "mp4",
        "pcx",
        "png",
        "ppm",
        "sgi",
        "tga",
        "tiff",
        "wav",
        "webp",
        "wmf",
        "xbm",
        None,
    ]


def test_htypes_list():
    assert hub.htypes == [
        "audio",
        "bbox",
        "binary_mask",
        "class_label",
        "generic",
        "image",
        "json",
        "keypoints_coco",
        "list",
        "segment_mask",
        "text",
        "video",
    ]


def test_groups(local_ds_generator):
    ds = local_ds_generator()
    ds.create_tensor("x")
    with pytest.raises(TensorAlreadyExistsError):
        ds.create_tensor("x/y")
    ds.create_tensor("y/x")
    with pytest.raises(TensorGroupAlreadyExistsError):
        ds.create_tensor("y")
    assert isinstance(ds.y, Dataset)
    assert isinstance(ds.x, Tensor)
    assert isinstance(ds.y.x, Tensor)

    assert "x" in ds._ungrouped_tensors

    ds.create_tensor("/z")
    assert "z" in ds.tensors
    assert "" not in ds.groups
    assert "" not in ds.tensors
    assert isinstance(ds.z, Tensor)

    assert list(ds.groups) == ["y"]
    assert set(ds.tensors) == set(["x", "z", "y/x"])
    assert list(ds.y.tensors) == ["x"]
    z = ds.y.create_group("z")
    assert "z" in ds.y.groups

    c = z.create_tensor("a/b/c")
    d = z.a.b.create_group("d")

    c.append(np.zeros((3, 2)))

    e = ds.create_tensor("/y/z//a/b////d/e/")
    e.append(np.ones((4, 3)))

    ds = local_ds_generator()
    c = ds.y.z.a.b.c
    assert ds.y.z.a.b.parent.group_index == ds.y.z.a.group_index
    np.testing.assert_array_equal(c[0].numpy(), np.zeros((3, 2)))
    assert "d" in ds.y.z.a.b.groups
    e = ds.y.z.a.b.d.e
    np.testing.assert_array_equal(e[0].numpy(), np.ones((4, 3)))

    ds.create_group("g")
    ds.g.create_tensor("g")

    with ds:
        ds.create_group("h")
        ds.h.create_group("i")
        ds.h.i.create_tensor("j")
        assert not ds.storage.autoflush
    assert "j" in ds.h.i.tensors
    assert ds.storage.autoflush


def test_vc_bug(local_ds_generator):
    ds = local_ds_generator()
    ds.create_tensor("abc")
    ds.abc.append(1)
    a = ds.commit("first")
    ds.checkout(a)
    ds.create_tensor("a/b/c/d")
    assert ds._all_tensors_filtered == ["abc", "a/b/c/d"]


def test_tobytes(memory_ds, compressed_image_paths, audio_paths):
    ds = memory_ds
    ds.create_tensor("image", sample_compression="jpeg")
    ds.create_tensor("audio", sample_compression="mp3")
    with ds:
        for _ in range(3):
            ds.image.append(hub.read(compressed_image_paths["jpeg"][0]))
            ds.audio.append(hub.read(audio_paths["mp3"]))
    with open(compressed_image_paths["jpeg"][0], "rb") as f:
        image_bytes = f.read()
    with open(audio_paths["mp3"], "rb") as f:
        audio_bytes = f.read()
    for i in range(3):
        assert ds.image[i].tobytes() == image_bytes
        assert ds.audio[i].tobytes() == audio_bytes


<<<<<<< HEAD
@pytest.mark.parametrize("x_args", [{}, {"sample_compression": "lz4"}])
@pytest.mark.parametrize("y_args", [{}, {"sample_compression": "lz4"}])
@pytest.mark.parametrize("x_size", [5, (32 * 5000)])
def test_ds_append(memory_ds, x_args, y_args, x_size):
    ds = memory_ds
    ds.create_tensor("x", **x_args, max_chunk_size=2 ** 20)
    ds.create_tensor("y", dtype="uint8", **y_args)
    with pytest.raises(TensorDtypeMismatchError):
        ds.append({"x": np.ones(2), "y": np.zeros(1)})
    ds.append({"x": np.ones(2), "y": [1, 2, 3]})
    ds.create_tensor("z")
    with pytest.raises(KeyError):
        ds.append({"x": np.ones(2), "y": [4, 5, 6, 7]})
    ds.append({"x": np.ones(3), "y": [8, 9, 10]}, skip_ok=True)
    ds.append({"x": np.ones(4), "y": [2, 3, 4]}, skip_ok=True)
    with pytest.raises(ValueError):
        ds.append({"x": np.ones(2), "y": [4, 5], "z": np.ones(4)})
    with pytest.raises(TensorDtypeMismatchError):
        ds.append({"x": np.ones(x_size), "y": np.zeros(2)}, skip_ok=True)
    assert len(ds.x) == 3
    assert len(ds.y) == 3
    assert len(ds.z) == 0
    assert len(ds.x.chunk_engine.commit_diff.data_added) == 3
    assert len(ds.y.chunk_engine.commit_diff.data_added) == 3
    assert len(ds.z.chunk_engine.commit_diff.data_added) == 0
    assert len(ds) == 0
=======
@pytest.mark.parametrize(
    "src_args", [{}, {"sample_compression": "png"}, {"chunk_compression": "png"}]
)
@pytest.mark.parametrize(
    "dest_args", [{}, {"sample_compression": "png"}, {"chunk_compression": "png"}]
)
@pytest.mark.parametrize("size", [(30, 40, 3), (5041, 3037, 3)])
def test_append_with_tensor(src_args, dest_args, size):
    ds1 = hub.dataset("mem://ds1")
    ds2 = hub.dataset("mem://ds2")
    ds1.create_tensor("x", **src_args)
    x = np.random.randint(0, 256, size, dtype=np.uint8)
    ds1.x.append(x)
    ds2.create_tensor("y", **dest_args)
    ds2.y.append(ds1.x[0])
    np.testing.assert_array_equal(ds1.x.numpy(), ds2.y.numpy())
>>>>>>> 9aa892e7


def test_empty_extend(memory_ds):
    ds = memory_ds
    with ds:
        ds.create_tensor("x")
        ds.x.append(1)
        ds.create_tensor("y")
        ds.y.extend(np.zeros((len(ds), 3)))
    assert len(ds) == 0


def test_sample_shape(memory_ds):
    ds = memory_ds
    with ds:
        ds.create_tensor("w")
        ds.create_tensor("x")
        ds.create_tensor("y")
        ds.create_tensor("z")
        ds.w.extend(np.zeros((5, 4, 3, 2)))
        ds.x.extend(np.ones((5, 4000, 5000)))
        ds.y.extend([np.zeros((2, 3)), np.ones((3, 2))])
        ds.z.extend([np.ones((5, 4000, 3000)), np.ones((5, 3000, 4000))])
    assert ds.w[0].shape == (4, 3, 2)
    assert ds.x[0].shape == (4000, 5000)
    assert ds.y[0].shape == (2, 3)
    assert ds.y[1].shape == (3, 2)
    assert ds.z[0].shape == (5, 4000, 3000)
    assert ds.z[1].shape == (5, 3000, 4000)
    assert ds.w[0][0, :2].shape == (2, 2)
    assert ds.z[1][:2, 10:].shape == (2, 2990, 4000)<|MERGE_RESOLUTION|>--- conflicted
+++ resolved
@@ -804,7 +804,6 @@
         assert ds.audio[i].tobytes() == audio_bytes
 
 
-<<<<<<< HEAD
 @pytest.mark.parametrize("x_args", [{}, {"sample_compression": "lz4"}])
 @pytest.mark.parametrize("y_args", [{}, {"sample_compression": "lz4"}])
 @pytest.mark.parametrize("x_size", [5, (32 * 5000)])
@@ -831,7 +830,8 @@
     assert len(ds.y.chunk_engine.commit_diff.data_added) == 3
     assert len(ds.z.chunk_engine.commit_diff.data_added) == 0
     assert len(ds) == 0
-=======
+
+
 @pytest.mark.parametrize(
     "src_args", [{}, {"sample_compression": "png"}, {"chunk_compression": "png"}]
 )
@@ -848,7 +848,6 @@
     ds2.create_tensor("y", **dest_args)
     ds2.y.append(ds1.x[0])
     np.testing.assert_array_equal(ds1.x.numpy(), ds2.y.numpy())
->>>>>>> 9aa892e7
 
 
 def test_empty_extend(memory_ds):
