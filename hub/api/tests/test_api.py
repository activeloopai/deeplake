import os
import numpy as np
import pytest
import hub
from hub.core.dataset import Dataset
from hub.core.tensor import Tensor
from hub.tests.common import assert_array_lists_equal
from hub.util.exceptions import (
    InvalidOperationError,
    TensorDtypeMismatchError,
    TensorAlreadyExistsError,
    TensorGroupAlreadyExistsError,
    TensorInvalidSampleShapeError,
    DatasetHandlerError,
    UnsupportedCompressionError,
    InvalidTensorNameError,
)
from hub.constants import MB

from click.testing import CliRunner
from hub.tests.dataset_fixtures import (
    enabled_datasets,
    enabled_persistent_dataset_generators,
    enabled_non_gcs_datasets,
)


# need this for 32-bit and 64-bit systems to have correct tests
MAX_INT_DTYPE = np.int_.__name__
MAX_FLOAT_DTYPE = np.float_.__name__


# not using the predefined parametrizes because `hub_cloud_ds_generator` is not enabled by default
@pytest.mark.parametrize(
    "ds_generator",
    [
        "local_ds_generator",
        "s3_ds_generator",
        "hub_cloud_ds_generator",
    ],
    indirect=True,
)
def test_persist(ds_generator):
    ds = ds_generator()

    ds.create_tensor("image")
    ds.image.extend(np.ones((4, 224, 224, 3)))

    ds_new = ds_generator()
    assert len(ds_new) == 4

    assert ds_new.image.shape == (4, 224, 224, 3)
    np.testing.assert_array_equal(ds_new.image.numpy(), np.ones((4, 224, 224, 3)))

    assert ds_new.meta.version == hub.__version__


@enabled_persistent_dataset_generators
def test_persist_with(ds_generator):
    with ds_generator() as ds:
        ds.create_tensor("image")
        ds.image.extend(np.ones((4, 224, 224, 3)))

        ds_new = ds_generator()
        assert len(ds_new) == 0  # shouldn't be flushed yet

    ds_new = ds_generator()
    assert len(ds_new) == 4

    engine = ds_new.image.chunk_engine
    assert engine.chunk_id_encoder.num_samples == ds_new.image.meta.length
    assert engine.chunk_id_encoder.num_chunks == 1

    assert ds_new.image.shape == (4, 224, 224, 3)

    np.testing.assert_array_equal(ds_new.image.numpy(), np.ones((4, 224, 224, 3)))

    assert ds_new.meta.version == hub.__version__


@enabled_persistent_dataset_generators
def test_persist_clear_cache(ds_generator):
    ds = ds_generator()
    ds.create_tensor("image")
    ds.image.extend(np.ones((4, 224, 224, 3)))
    ds.clear_cache()
    ds_new = ds_generator()
    assert len(ds_new) == 4

    assert ds_new.image.shape == (4, 224, 224, 3)

    np.testing.assert_array_equal(ds_new.image.numpy(), np.ones((4, 224, 224, 3)))


@enabled_datasets
def test_populate_dataset(ds):
    assert ds.meta.tensors == []
    ds.create_tensor("image")
    assert len(ds) == 0
    assert len(ds.image) == 0

    ds.image.extend(np.ones((4, 28, 28)))
    assert len(ds) == 4
    assert len(ds.image) == 4

    for _ in range(10):
        ds.image.append(np.ones((28, 28)))
    assert len(ds.image) == 14

    ds.image.extend([np.ones((28, 28)), np.ones((28, 28))])
    assert len(ds.image) == 16

    assert ds.meta.tensors == [
        "image",
    ]
    assert ds.meta.version == hub.__version__


def test_larger_data_memory(memory_ds):
    memory_ds.create_tensor("image")
    memory_ds.image.extend(np.ones((4, 4096, 4096)))
    assert len(memory_ds) == 4
    assert memory_ds.image.shape == (4, 4096, 4096)
    np.testing.assert_array_equal(memory_ds.image.numpy(), np.ones((4, 4096, 4096)))


def test_stringify(memory_ds):
    ds = memory_ds
    ds.create_tensor("image")
    ds.image.extend(np.ones((4, 4)))
    assert (
        str(ds)
        == "Dataset(path='mem://hub_pytest/test_api/test_stringify', tensors=['image'])"
    )
    assert (
        str(ds[1:2])
        == "Dataset(path='mem://hub_pytest/test_api/test_stringify', index=Index([slice(1, 2, None)]), tensors=['image'])"
    )
    assert str(ds.image) == "Tensor(key='image')"
    assert str(ds[1:2].image) == "Tensor(key='image', index=Index([slice(1, 2, None)]))"


def test_stringify_with_path(local_ds):
    ds = local_ds
    assert local_ds.path
    assert str(ds) == f"Dataset(path='{local_ds.path}', tensors=[])"


@enabled_non_gcs_datasets
def test_compute_fixed_tensor(ds):
    ds.create_tensor("image")
    ds.image.extend(np.ones((32, 28, 28)))
    assert len(ds) == 32
    np.testing.assert_array_equal(ds.image.numpy(), np.ones((32, 28, 28)))


@enabled_non_gcs_datasets
def test_compute_dynamic_tensor(ds):
    ds.create_tensor("image")

    a1 = np.ones((32, 28, 28))
    a2 = np.ones((10, 36, 11))
    a3 = np.ones((29, 10))

    image = ds.image

    image.extend(a1)
    image.extend(a2)
    image.append(a3)

    expected_list = [*a1, *a2, a3]
    actual_list = image.numpy(aslist=True)

    assert type(actual_list) == list
    assert_array_lists_equal(expected_list, actual_list)

    # test negative indexing
    np.testing.assert_array_equal(expected_list[-1], image[-1].numpy())
    np.testing.assert_array_equal(expected_list[-2], image[-2].numpy())
    assert_array_lists_equal(expected_list[-2:], image[-2:].numpy(aslist=True))
    assert_array_lists_equal(expected_list[::-3], image[::-3].numpy(aslist=True))

    assert image.shape == (43, None, None)
    assert image.shape_interval.lower == (43, 28, 10)
    assert image.shape_interval.upper == (43, 36, 28)
    assert image.is_dynamic


@enabled_datasets
def test_empty_samples(ds: Dataset):
    tensor = ds.create_tensor("with_empty")

    a1 = np.arange(25 * 4 * 2).reshape(25, 4, 2)
    a2 = np.arange(5 * 10 * 50 * 2).reshape(5, 10, 50, 2)
    a3 = np.arange(0).reshape(0, 0, 2)
    a4 = np.arange(0).reshape(9, 0, 10, 2)

    tensor.append(a1)
    tensor.extend(a2)
    tensor.append(a3)
    tensor.extend(a4)

    actual_list = tensor.numpy(aslist=True)
    expected_list = [a1, *a2, a3, *a4]

    assert tensor.meta.sample_compression is None

    assert len(tensor) == 16
    assert tensor.shape_interval.lower == (16, 0, 0, 2)
    assert tensor.shape_interval.upper == (16, 25, 50, 2)

    assert_array_lists_equal(actual_list, expected_list)

    # test indexing individual empty samples with numpy while looping, this may seem redundant but this was failing before
    for actual_sample, expected in zip(ds, expected_list):
        actual = actual_sample.with_empty.numpy()
        np.testing.assert_array_equal(actual, expected)


@enabled_non_gcs_datasets
def test_safe_downcasting(ds: Dataset):
    int_tensor = ds.create_tensor("int", dtype="uint8")
    int_tensor.append(0)
    int_tensor.append(1)
    int_tensor.extend([2, 3, 4])
    int_tensor.extend([5, 6, np.uint8(7)])
    int_tensor.append(np.zeros((0,), dtype="uint64"))
    with pytest.raises(TensorDtypeMismatchError):
        int_tensor.append(-8)
    int_tensor.append(np.array([1]))
    assert len(int_tensor) == 10
    with pytest.raises(TensorDtypeMismatchError):
        int_tensor.append(np.array([1.0]))

    float_tensor = ds.create_tensor("float", dtype="float32")
    float_tensor.append(0)
    float_tensor.append(1)
    float_tensor.extend([2, 3.0, 4.0])
    float_tensor.extend([5.0, 6.0, np.float32(7.0)])
    with pytest.raises(TensorDtypeMismatchError):
        float_tensor.append(float(np.finfo(np.float32).max + 1))
    float_tensor.append(np.array([1]))
    float_tensor.append(np.array([1.0]))
    assert len(float_tensor) == 10


@enabled_datasets
def test_scalar_samples(ds: Dataset):
    tensor = ds.create_tensor("scalars")

    assert tensor.meta.dtype is None

    # first sample sets dtype
    tensor.append(5)
    assert tensor.meta.dtype == MAX_INT_DTYPE

    with pytest.raises(TensorDtypeMismatchError):
        tensor.append(5.1)

    tensor.append(10)
    tensor.append(-99)
    tensor.append(np.array(4))

    tensor.append(np.int16(4))

    with pytest.raises(TensorDtypeMismatchError):
        tensor.append(np.float32(4))

    tensor.append(np.uint8(3))

    tensor.extend([10, 1, 4])
    tensor.extend([1])
    tensor.extend(np.array([1, 2, 3], dtype=MAX_INT_DTYPE))

    tensor.extend(np.array([4, 5, 33], dtype="int16"))

    assert len(tensor) == 16

    assert tensor.shape == (16, 1)

    tensor.append([1])
    tensor.append([1, 2, 3])
    tensor.extend([[1], [2], [3, 4]])
    tensor.append(np.empty(0, dtype=int))

    with pytest.raises(TensorInvalidSampleShapeError):
        tensor.append([[[1]]])

    expected = [
        [5],
        [10],
        [-99],
        [4],
        [4],
        [3],
        [10],
        [1],
        [4],
        [1],
        [1],
        [2],
        [3],
        [4],
        [5],
        [33],
        [1],
        [1, 2, 3],
        [1],
        [2],
        [3, 4],
        [],
    ]

    assert_array_lists_equal(expected, tensor.numpy(aslist=True))

    assert tensor.shape == (22, None)
    assert tensor.shape_interval.lower == (22, 0)
    assert tensor.shape_interval.upper == (22, 3)

    assert len(tensor) == 22


@enabled_datasets
def test_sequence_samples(ds: Dataset):
    tensor = ds.create_tensor("arrays")

    tensor.append([1, 2, 3])
    tensor.extend([[4, 5, 6]])
    ds.clear_cache()

    assert len(tensor) == 2
    expected_list = [[1, 2, 3], [4, 5, 6]]
    expected = np.array(expected_list)
    np.testing.assert_array_equal(tensor.numpy(), expected)

    assert type(tensor.numpy(aslist=True)) == list
    assert_array_lists_equal(tensor.numpy(aslist=True), expected_list)


@enabled_datasets
def test_iterate_dataset(ds):
    labels = [1, 9, 7, 4]
    ds.create_tensor("image")
    ds.create_tensor("label")

    ds.image.extend(np.ones((4, 28, 28)))
    ds.label.extend(np.asarray(labels).reshape((4, 1)))

    for idx, sub_ds in enumerate(ds):
        img = sub_ds.image.numpy()
        label = sub_ds.label.numpy()
        np.testing.assert_array_equal(img, np.ones((28, 28)))
        assert label.shape == (1,)
        assert label == labels[idx]


def _check_tensor(tensor, data):
    np.testing.assert_array_equal(tensor.numpy(), data)


def test_compute_slices(memory_ds):
    ds = memory_ds
    shape = (64, 16, 16, 16)
    data = np.arange(np.prod(shape)).reshape(shape)
    ds.create_tensor("data")
    ds.data.extend(data)

    _check_tensor(ds.data[:], data[:])
    _check_tensor(ds.data[10:20], data[10:20])
    _check_tensor(ds.data[5], data[5])
    _check_tensor(ds.data[0][:], data[0][:])
    _check_tensor(ds.data[-1][:], data[-1][:])
    _check_tensor(ds.data[3, 3], data[3, 3])
    _check_tensor(ds.data[30:40, :, 8:11, 4], data[30:40, :, 8:11, 4])
    _check_tensor(ds.data[16, 4, 5, 1:3], data[16, 4, 5, 1:3])
    _check_tensor(ds[[0, 1, 2, 5, 6, 10, 60]].data, data[[0, 1, 2, 5, 6, 10, 60]])
    _check_tensor(ds.data[[0, 1, -2, 5, -6, 10, 60]], data[[0, 1, -2, 5, -6, 10, 60]])
    _check_tensor(ds.data[0][[0, 1, 2, 5, 6, 10, 15]], data[0][[0, 1, 2, 5, 6, 10, 15]])
    _check_tensor(ds.data[[3, 2, 1, 0]][0], data[[3, 2, 1, 0]][0])
    _check_tensor(ds[[3, 2, 1, 0]][0].data, data[[3, 2, 1, 0]][0])
    _check_tensor(ds[[3, 2, 1, 0]].data[0], data[3])
    _check_tensor(ds[(0, 1, 6, 10, 15), :].data, data[(0, 1, 6, 10, 15), :])
    _check_tensor(ds.data[(0, 1, 6, 10, 15), :], data[(0, 1, 6, 10, 15), :])
    _check_tensor(ds.data[0][(0, 1, 6, 10, 15), :], data[0][(0, 1, 6, 10, 15), :])
    _check_tensor(ds.data[0, (0, 1, 5)], data[0, (0, 1, 5)])
    _check_tensor(ds.data[:, :][0], data[:, :][0])
    _check_tensor(ds.data[:, :][0:2], data[:, :][0:2])
    _check_tensor(ds.data[0, :][0:2], data[0, :][0:2])
    _check_tensor(ds.data[:, 0][0:2], data[:, 0][0:2])
    _check_tensor(ds.data[:, 0][0:2], data[:, 0][0:2])
    _check_tensor(ds.data[:, :][0][(0, 1, 2), 0], data[:, :][0][(0, 1, 2), 0])
    _check_tensor(ds.data[0][(0, 1, 2), 0][1], data[0][(0, 1, 2), 0][1])
    _check_tensor(ds.data[:, :][0][(0, 1, 2), 0][1], data[:, :][0][(0, 1, 2), 0][1])
    _check_tensor(ds.data[::-1], data[::-1])
    _check_tensor(ds.data[::-3], data[::-3])
    _check_tensor(ds.data[::-3][4], data[::-3][4])
    _check_tensor(ds.data[-2:], data[-2:])
    _check_tensor(ds.data[-6:][3], data[-6:][3])
    _check_tensor(ds.data[:-6:][3], data[:-6:][3])


def test_length_slices(memory_ds):
    ds = memory_ds
    data = np.array([1, 2, 3, 9, 8, 7, 100, 99, 98, 99, 101])
    ds.create_tensor("data")
    ds.data.extend(data)

    assert len(ds) == 11
    assert len(ds[0]) == 1
    assert len(ds[0:1]) == 1
    assert len(ds[0:0]) == 0
    assert len(ds[1:10]) == 9
    assert len(ds[1:7:2]) == 3
    assert len(ds[1:8:2]) == 4
    assert len(ds[1:9:2]) == 4
    assert len(ds[1:10:2]) == 5
    assert len(ds[[0, 1, 5, 9]]) == 4

    assert len(ds.data) == 11
    assert len(ds.data[0]) == 1
    assert len(ds.data[0:1]) == 1
    assert len(ds.data[0:0]) == 0
    assert len(ds.data[1:10]) == 9
    assert len(ds.data[1:7:2]) == 3
    assert len(ds.data[1:8:2]) == 4
    assert len(ds.data[1:9:2]) == 4
    assert len(ds.data[1:10:2]) == 5
    assert len(ds.data[[0, 1, 5, 9]]) == 4

    assert ds.data.shape == (11, 1)
    assert ds[0:5].data.shape == (5, 1)
    assert ds.data[1:6].shape == (5, 1)


def test_shape_property(memory_ds):
    fixed = memory_ds.create_tensor("fixed_tensor")
    dynamic = memory_ds.create_tensor("dynamic_tensor")

    # dynamic shape property
    dynamic.extend(np.ones((32, 28, 20, 2)))
    dynamic.extend(np.ones((16, 33, 20, 5)))
    assert dynamic.shape == (48, None, 20, None)
    assert dynamic.shape_interval.lower == (48, 28, 20, 2)
    assert dynamic.shape_interval.upper == (48, 33, 20, 5)
    assert dynamic.is_dynamic

    # fixed shape property
    fixed.extend(np.ones((9, 28, 28)))
    fixed.extend(np.ones((13, 28, 28)))
    assert fixed.shape == (22, 28, 28)
    assert fixed.shape_interval.lower == (22, 28, 28)
    assert fixed.shape_interval.upper == (22, 28, 28)
    assert not fixed.is_dynamic


def test_htype(memory_ds: Dataset):
    image = memory_ds.create_tensor("image", htype="image", sample_compression="png")
    bbox = memory_ds.create_tensor("bbox", htype="bbox")
    label = memory_ds.create_tensor("label", htype="class_label")
    video = memory_ds.create_tensor("video", htype="video", sample_compression="mkv")
    bin_mask = memory_ds.create_tensor("bin_mask", htype="binary_mask")
    segment_mask = memory_ds.create_tensor("segment_mask", htype="segment_mask")
    keypoints_coco = memory_ds.create_tensor("keypoints_coco", htype="keypoints_coco")

    image.append(np.ones((28, 28, 3), dtype=np.uint8))
    bbox.append(np.array([1.0, 1.0, 0.0, 0.5], dtype=np.float32))
    # label.append(5)
    label.append(np.array(5, dtype=np.uint32))
    with pytest.raises(NotImplementedError):
        video.append(np.ones((10, 28, 28, 3), dtype=np.uint8))
    bin_mask.append(np.zeros((28, 28), dtype=np.bool8))
    segment_mask.append(np.ones((28, 28), dtype=np.uint32))
    keypoints_coco.append(np.ones((51, 2), dtype=np.int32))


def test_dtype(memory_ds: Dataset):
    tensor = memory_ds.create_tensor("tensor")
    dtyped_tensor = memory_ds.create_tensor("dtyped_tensor", dtype="uint8")
    np_dtyped_tensor = memory_ds.create_tensor(
        "np_dtyped_tensor", dtype=MAX_FLOAT_DTYPE
    )
    py_dtyped_tensor = memory_ds.create_tensor("py_dtyped_tensor", dtype=float)

    # .meta.dtype should always be str or None
    assert type(tensor.meta.dtype) == type(None)
    assert type(dtyped_tensor.meta.dtype) == str
    assert type(np_dtyped_tensor.meta.dtype) == str
    assert type(py_dtyped_tensor.meta.dtype) == str

    # .dtype should always be np.dtype or None
    assert type(tensor.dtype) == type(
        None
    ), "An htype with a generic `dtype` should start as None... If this check doesn't exist, float64/float32 may be it's initial type."
    assert dtyped_tensor.dtype == np.uint8
    assert np_dtyped_tensor.dtype == MAX_FLOAT_DTYPE
    assert py_dtyped_tensor.dtype == MAX_FLOAT_DTYPE

    tensor.append(np.ones((10, 10), dtype="float32"))
    dtyped_tensor.append(np.ones((10, 10), dtype="uint8"))
    np_dtyped_tensor.append(np.ones((10, 10), dtype=MAX_FLOAT_DTYPE))
    py_dtyped_tensor.append(np.ones((10, 10), dtype=MAX_FLOAT_DTYPE))

    # test auto upcasting
    np_dtyped_tensor.append(np.ones((10, 10), dtype="float32"))
    py_dtyped_tensor.append(np.ones((10, 10), dtype="float32"))

    with pytest.raises(TensorDtypeMismatchError):
        tensor.append(np.ones((10, 10), dtype="float64"))

    with pytest.raises(TensorDtypeMismatchError):
        dtyped_tensor.append(np.ones((10, 10), dtype="uint64") * 256)

    assert tensor.dtype == np.float32
    assert dtyped_tensor.dtype == np.uint8
    assert np_dtyped_tensor.dtype == MAX_FLOAT_DTYPE
    assert py_dtyped_tensor.dtype == MAX_FLOAT_DTYPE

    assert len(tensor) == 1
    assert len(dtyped_tensor) == 1


@pytest.mark.xfail(raises=TypeError, strict=True)
def test_fails_on_wrong_tensor_syntax(memory_ds):
    memory_ds.some_tensor = np.ones((28, 28))


def test_array_interface(memory_ds: Dataset):
    tensor = memory_ds.create_tensor("tensor")
    x = np.arange(10).reshape(5, 2)
    tensor.append(x)
    arr1 = np.array(tensor)
    arr2 = np.array(tensor)
    np.testing.assert_array_equal(x, arr1[0])
    np.testing.assert_array_equal(x, arr2[0])
    tensor.append(x)
    np.testing.assert_array_equal(tensor.numpy(), np.concatenate([arr1, arr2]))


def test_hub_dataset_suffix_bug(hub_cloud_ds, hub_cloud_dev_token):
    # creating dataset with similar name but some suffix removed from end
    ds = hub.dataset(hub_cloud_ds.path[:-1], token=hub_cloud_dev_token)

    # need to delete because it's a different path (won't be auto cleaned up)
    ds.delete()


def test_index_range(memory_ds):
    with pytest.raises(ValueError):
        memory_ds[0]

    memory_ds.create_tensor("label")

    with pytest.raises(ValueError):
        memory_ds.label[0]

    memory_ds.label.extend([5, 6, 7])
    assert len(memory_ds) == 3
    assert len(memory_ds.label) == 3

    for valid_idx in [0, 1, 2, -0, -1, -2, -3]:
        memory_ds[valid_idx]
        memory_ds.label[valid_idx]

    for invalid_idx in [3, 4, -4, -5]:
        with pytest.raises(ValueError):
            memory_ds[invalid_idx]
        with pytest.raises(ValueError):
            memory_ds.label[invalid_idx]

    memory_ds[[0, 1, 2]]
    with pytest.raises(ValueError):
        memory_ds[[0, 1, 2, 3, 4, 5]]


def test_empty_dataset():
    with CliRunner().isolated_filesystem():
        ds = hub.dataset("test")
        ds.create_tensor("x")
        ds.create_tensor("y")
        ds.create_tensor("z")
        ds = hub.dataset("test")
        assert list(ds.tensors) == ["x", "y", "z"]


def test_like(local_path):
    src_path = os.path.join(local_path, "src")
    dest_path = os.path.join(local_path, "dest")

    src_ds = hub.dataset(src_path)
    src_ds.info.update(key=0)

    src_ds.create_tensor("a", htype="image", sample_compression="png")
    src_ds.create_tensor("b", htype="class_label")
    src_ds.create_tensor("c")
    src_ds.create_tensor("d", dtype=bool)

    src_ds.d.info.update(key=1)

    dest_ds = hub.like(dest_path, src_ds)

    assert tuple(dest_ds.tensors.keys()) == ("a", "b", "c", "d")

    assert dest_ds.a.meta.htype == "image"
    assert dest_ds.a.meta.sample_compression == "png"
    assert dest_ds.b.meta.htype == "class_label"
    assert dest_ds.c.meta.htype == "generic"
    assert dest_ds.d.dtype == bool

    assert dest_ds.info.key == 0
    assert dest_ds.d.info.key == 1

    assert len(dest_ds) == 0


def test_tensor_creation_fail_recovery():
    with CliRunner().isolated_filesystem():
        ds = hub.dataset("test")
        with ds:
            ds.create_tensor("x")
            ds.create_tensor("y")
            with pytest.raises(UnsupportedCompressionError):
                ds.create_tensor("z", sample_compression="something_random")
        ds = hub.dataset("test")
        assert list(ds.tensors) == ["x", "y"]
        ds.create_tensor("z")
        assert list(ds.tensors) == ["x", "y", "z"]


def test_dataset_delete():
    with CliRunner().isolated_filesystem():
        os.mkdir("test")
        with open("test/test.txt", "w") as f:
            f.write("some data")

        with pytest.raises(DatasetHandlerError):
            # Can't delete raw data without force
            hub.delete("test/")

        hub.delete("test/", force=True)
        assert not os.path.isfile("test/test.txt")

        hub.empty("test/").create_tensor("tmp")
        assert os.path.isfile("test/dataset_meta.json")

        hub.delete("test/")
        assert not os.path.isfile("test/dataset_meta.json")

        old_size = hub.constants.DELETE_SAFETY_SIZE
        hub.constants.DELETE_SAFETY_SIZE = 1 * MB

        ds = hub.empty("test/")
        ds.create_tensor("data")
        ds.data.extend(np.zeros((100, 2000)))

        try:
            hub.delete("test/")
        finally:
            assert os.path.isfile("test/dataset_meta.json")

        hub.delete("test/", large_ok=True)
        assert not os.path.isfile("test/dataset_meta.json")

        hub.constants.DELETE_SAFETY_SIZE = old_size


def test_cloud_delete_doesnt_exist(hub_cloud_path, hub_cloud_dev_token):
    username = hub_cloud_path.split("/")[2]
    # this dataset doesn't exist
    new_path = f"hub://{username}/doesntexist123"
    hub.delete(new_path, token=hub_cloud_dev_token, force=True)


def test_invalid_tensor_name(memory_ds):
    with pytest.raises(InvalidTensorNameError):
        memory_ds.create_tensor("version_state")
    with pytest.raises(InvalidTensorNameError):
        memory_ds.create_tensor("info")


def test_compressions_list():
    assert hub.compressions == [
        "apng",
        "avi",
        "bmp",
        "dib",
        "flac",
        "gif",
        "ico",
        "jpeg",
        "jpeg2000",
        "lz4",
        "mkv",
        "mp3",
        "mp4",
        "pcx",
        "png",
        "ppm",
        "sgi",
        "tga",
        "tiff",
        "wav",
        "webp",
        "wmf",
        "xbm",
        None,
    ]


def test_htypes_list():
    assert hub.htypes == [
        "audio",
        "bbox",
        "binary_mask",
        "class_label",
        "generic",
        "image",
        "json",
        "keypoints_coco",
        "list",
        "segment_mask",
        "text",
        "video",
    ]


def test_groups(local_ds_generator):
    ds = local_ds_generator()
    ds.create_tensor("x")
    with pytest.raises(TensorAlreadyExistsError):
        ds.create_tensor("x/y")
    ds.create_tensor("y/x")
    with pytest.raises(TensorGroupAlreadyExistsError):
        ds.create_tensor("y")
    assert isinstance(ds.y, Dataset)
    assert isinstance(ds.x, Tensor)
    assert isinstance(ds.y.x, Tensor)

    assert "x" in ds._ungrouped_tensors

    ds.create_tensor("/z")
    assert "z" in ds.tensors
    assert "" not in ds.groups
    assert "" not in ds.tensors
    assert isinstance(ds.z, Tensor)

    assert list(ds.groups) == ["y"]
    assert set(ds.tensors) == set(["x", "z", "y/x"])
    assert list(ds.y.tensors) == ["x"]
    z = ds.y.create_group("z")
    assert "z" in ds.y.groups

    c = z.create_tensor("a/b/c")
    d = z.a.b.create_group("d")

    c.append(np.zeros((3, 2)))

    e = ds.create_tensor("/y/z//a/b////d/e/")
    e.append(np.ones((4, 3)))

    ds = local_ds_generator()
    c = ds.y.z.a.b.c
    assert ds.y.z.a.b.parent.group_index == ds.y.z.a.group_index
    np.testing.assert_array_equal(c[0].numpy(), np.zeros((3, 2)))
    assert "d" in ds.y.z.a.b.groups
    e = ds.y.z.a.b.d.e
    np.testing.assert_array_equal(e[0].numpy(), np.ones((4, 3)))

    ds.create_group("g")
    ds.g.create_tensor("g")

    with ds:
        ds.create_group("h")
        ds.h.create_group("i")
        ds.h.i.create_tensor("j")
        assert not ds.storage.autoflush
    assert "j" in ds.h.i.tensors
    assert ds.storage.autoflush


def test_vc_bug(local_ds_generator):
    ds = local_ds_generator()
    ds.create_tensor("abc")
    ds.abc.append(1)
    a = ds.commit("first")
    ds.checkout(a)
    ds.create_tensor("a/b/c/d")
    assert ds._all_tensors_filtered == ["abc", "a/b/c/d"]


def test_tobytes(memory_ds, compressed_image_paths, audio_paths):
    ds = memory_ds
    ds.create_tensor("image", sample_compression="jpeg")
    ds.create_tensor("audio", sample_compression="mp3")
    with ds:
        for _ in range(3):
            ds.image.append(hub.read(compressed_image_paths["jpeg"][0]))
            ds.audio.append(hub.read(audio_paths["mp3"]))
    with open(compressed_image_paths["jpeg"][0], "rb") as f:
        image_bytes = f.read()
    with open(audio_paths["mp3"], "rb") as f:
        audio_bytes = f.read()
    for i in range(3):
        assert ds.image[i].tobytes() == image_bytes
        assert ds.audio[i].tobytes() == audio_bytes


<<<<<<< HEAD
def test_no_view(memory_ds):
    memory_ds.create_tensor("a")
    memory_ds.a.extend([0, 1, 2, 3])
    memory_ds.create_tensor("b")
    memory_ds.b.extend([4, 5, 6])

    with pytest.raises(InvalidOperationError):
        memory_ds[:2].create_tensor("c")

    with pytest.raises(InvalidOperationError):
        memory_ds[:3].create_tensor_like("c", memory_ds.a)

    with pytest.raises(InvalidOperationError):
        memory_ds[2].delete()

    with pytest.raises(InvalidOperationError):
        memory_ds.a[:2].append(0)

    with pytest.raises(InvalidOperationError):
        memory_ds.b[:3].extend([3, 4])

    with pytest.raises(InvalidOperationError):
        memory_ds[1:3].read_only = False

    with pytest.raises(InvalidOperationError):
        memory_ds[0].read_only = True
=======
@pytest.mark.parametrize(
    "src_args", [{}, {"sample_compression": "png"}, {"chunk_compression": "png"}]
)
@pytest.mark.parametrize(
    "dest_args", [{}, {"sample_compression": "png"}, {"chunk_compression": "png"}]
)
@pytest.mark.parametrize("size", [(30, 40, 3), (5041, 3037, 3)])
def test_append_with_tensor(src_args, dest_args, size):
    ds1 = hub.dataset("mem://ds1")
    ds2 = hub.dataset("mem://ds2")
    ds1.create_tensor("x", **src_args)
    x = np.random.randint(0, 256, size, dtype=np.uint8)
    ds1.x.append(x)
    ds2.create_tensor("y", **dest_args)
    ds2.y.append(ds1.x[0])
    np.testing.assert_array_equal(ds1.x.numpy(), ds2.y.numpy())
>>>>>>> f6b62ca0


def test_empty_extend(memory_ds):
    ds = memory_ds
    with ds:
        ds.create_tensor("x")
        ds.x.append(1)
        ds.create_tensor("y")
        ds.y.extend(np.zeros((len(ds), 3)))
    assert len(ds) == 0


def test_sample_shape(memory_ds):
    ds = memory_ds
    with ds:
        ds.create_tensor("w")
        ds.create_tensor("x")
        ds.create_tensor("y")
        ds.create_tensor("z")
        ds.w.extend(np.zeros((5, 4, 3, 2)))
        ds.x.extend(np.ones((5, 4000, 5000)))
        ds.y.extend([np.zeros((2, 3)), np.ones((3, 2))])
        ds.z.extend([np.ones((5, 4000, 3000)), np.ones((5, 3000, 4000))])
    assert ds.w[0].shape == (4, 3, 2)
    assert ds.x[0].shape == (4000, 5000)
    assert ds.y[0].shape == (2, 3)
    assert ds.y[1].shape == (3, 2)
    assert ds.z[0].shape == (5, 4000, 3000)
    assert ds.z[1].shape == (5, 3000, 4000)
    assert ds.w[0][0, :2].shape == (2, 2)
    assert ds.z[1][:2, 10:].shape == (2, 2990, 4000)<|MERGE_RESOLUTION|>--- conflicted
+++ resolved
@@ -804,7 +804,6 @@
         assert ds.audio[i].tobytes() == audio_bytes
 
 
-<<<<<<< HEAD
 def test_no_view(memory_ds):
     memory_ds.create_tensor("a")
     memory_ds.a.extend([0, 1, 2, 3])
@@ -831,7 +830,8 @@
 
     with pytest.raises(InvalidOperationError):
         memory_ds[0].read_only = True
-=======
+
+
 @pytest.mark.parametrize(
     "src_args", [{}, {"sample_compression": "png"}, {"chunk_compression": "png"}]
 )
@@ -848,7 +848,6 @@
     ds2.create_tensor("y", **dest_args)
     ds2.y.append(ds1.x[0])
     np.testing.assert_array_equal(ds1.x.numpy(), ds2.y.numpy())
->>>>>>> f6b62ca0
 
 
 def test_empty_extend(memory_ds):
