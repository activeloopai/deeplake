--- conflicted
+++ resolved
@@ -755,8 +755,15 @@
 
     ds.create_group("g")
     ds.g.create_tensor("g")
-
-<<<<<<< HEAD
+    
+    with ds:
+        ds.create_group("h")
+        ds.h.create_group("i")
+        ds.h.i.create_tensor("j")
+        assert not ds.storage.autoflush
+    assert "j" in ds.h.i.tensors
+    assert ds.storage.autoflush
+    
 
 def test_tensor_delete(local_ds_generator):
     ds = local_ds_generator()
@@ -781,13 +788,4 @@
     ds["x/y"].delete_tensor("z")
     ds.delete_group("x")
     assert list(ds.storage.keys()) == ["dataset_meta.json"]
-    assert ds.tensors == {}
-=======
-    with ds:
-        ds.create_group("h")
-        ds.h.create_group("i")
-        ds.h.i.create_tensor("j")
-        assert not ds.storage.autoflush
-    assert "j" in ds.h.i.tensors
-    assert ds.storage.autoflush
->>>>>>> 8bf55341
+    assert ds.tensors == {}