import os
import numpy as np
import pytest
import hub
from hub.core.dataset import Dataset
from hub.core.tensor import Tensor
from hub.tests.common import assert_array_lists_equal
from hub.util.exceptions import (
    TensorDtypeMismatchError,
    TensorAlreadyExistsError,
    TensorGroupAlreadyExistsError,
    TensorInvalidSampleShapeError,
    DatasetHandlerError,
    UnsupportedCompressionError,
    InvalidTensorNameError,
)
from hub.constants import MB

from click.testing import CliRunner
from hub.tests.dataset_fixtures import (
    enabled_datasets,
    enabled_persistent_dataset_generators,
    enabled_non_gcs_datasets,
)


# need this for 32-bit and 64-bit systems to have correct tests
MAX_INT_DTYPE = np.int_.__name__
MAX_FLOAT_DTYPE = np.float_.__name__


# not using the predefined parametrizes because `hub_cloud_ds_generator` is not enabled by default
@pytest.mark.parametrize(
    "ds_generator",
    [
        "local_ds_generator",
        "s3_ds_generator",
        "hub_cloud_ds_generator",
    ],
    indirect=True,
)
def test_persist(ds_generator):
    ds = ds_generator()

    ds.create_tensor("image")
    ds.image.extend(np.ones((4, 224, 224, 3)))

    ds_new = ds_generator()
    assert len(ds_new) == 4

    assert ds_new.image.shape == (4, 224, 224, 3)
    np.testing.assert_array_equal(ds_new.image.numpy(), np.ones((4, 224, 224, 3)))

    assert ds_new.meta.version == hub.__version__


@enabled_persistent_dataset_generators
def test_persist_with(ds_generator):
    with ds_generator() as ds:
        ds.create_tensor("image")
        ds.image.extend(np.ones((4, 224, 224, 3)))

        ds_new = ds_generator()
        assert len(ds_new) == 0  # shouldn't be flushed yet

    ds_new = ds_generator()
    assert len(ds_new) == 4

    engine = ds_new.image.chunk_engine
    assert engine.chunk_id_encoder.num_samples == ds_new.image.meta.length
    assert engine.chunk_id_encoder.num_chunks == 1

    assert ds_new.image.shape == (4, 224, 224, 3)

    np.testing.assert_array_equal(ds_new.image.numpy(), np.ones((4, 224, 224, 3)))

    assert ds_new.meta.version == hub.__version__


@enabled_persistent_dataset_generators
def test_persist_clear_cache(ds_generator):
    ds = ds_generator()
    ds.create_tensor("image")
    ds.image.extend(np.ones((4, 224, 224, 3)))
    ds.clear_cache()
    ds_new = ds_generator()
    assert len(ds_new) == 4

    assert ds_new.image.shape == (4, 224, 224, 3)

    np.testing.assert_array_equal(ds_new.image.numpy(), np.ones((4, 224, 224, 3)))


@enabled_datasets
def test_populate_dataset(ds):
    assert ds.meta.tensors == []
    ds.create_tensor("image")
    assert len(ds) == 0
    assert len(ds.image) == 0

    ds.image.extend(np.ones((4, 28, 28)))
    assert len(ds) == 4
    assert len(ds.image) == 4

    for _ in range(10):
        ds.image.append(np.ones((28, 28)))
    assert len(ds.image) == 14

    ds.image.extend([np.ones((28, 28)), np.ones((28, 28))])
    assert len(ds.image) == 16

    assert ds.meta.tensors == [
        "image",
    ]
    assert ds.meta.version == hub.__version__


@pytest.mark.xfail(raises=NotImplementedError, strict=True)
def test_larger_data_memory(memory_ds):
    memory_ds.create_tensor("image")
    memory_ds.image.extend(np.ones((4, 4096, 4096)))
    assert len(memory_ds) == 4
    assert memory_ds.image.shape == (4, 4096, 4096)
    np.testing.assert_array_equal(memory_ds.image.numpy(), np.ones((4, 4096, 4096)))


def test_stringify(memory_ds):
    ds = memory_ds
    ds.create_tensor("image")
    ds.image.extend(np.ones((4, 4)))
    assert (
        str(ds)
        == "Dataset(path='mem://hub_pytest/test_api/test_stringify', tensors=['image'])"
    )
    assert (
        str(ds[1:2])
        == "Dataset(path='mem://hub_pytest/test_api/test_stringify', index=Index([slice(1, 2, None)]), tensors=['image'])"
    )
    assert str(ds.image) == "Tensor(key='image')"
    assert str(ds[1:2].image) == "Tensor(key='image', index=Index([slice(1, 2, None)]))"


def test_stringify_with_path(local_ds):
    ds = local_ds
    assert local_ds.path
    assert str(ds) == f"Dataset(path='{local_ds.path}', tensors=[])"


@enabled_non_gcs_datasets
def test_compute_fixed_tensor(ds):
    ds.create_tensor("image")
    ds.image.extend(np.ones((32, 28, 28)))
    assert len(ds) == 32
    np.testing.assert_array_equal(ds.image.numpy(), np.ones((32, 28, 28)))


@enabled_non_gcs_datasets
def test_compute_dynamic_tensor(ds):
    ds.create_tensor("image")

    a1 = np.ones((32, 28, 28))
    a2 = np.ones((10, 36, 11))
    a3 = np.ones((29, 10))

    image = ds.image

    image.extend(a1)
    image.extend(a2)
    image.append(a3)

    expected_list = [*a1, *a2, a3]
    actual_list = image.numpy(aslist=True)

    assert type(actual_list) == list
    assert_array_lists_equal(expected_list, actual_list)

    # test negative indexing
    np.testing.assert_array_equal(expected_list[-1], image[-1].numpy())
    np.testing.assert_array_equal(expected_list[-2], image[-2].numpy())
    assert_array_lists_equal(expected_list[-2:], image[-2:].numpy(aslist=True))
    assert_array_lists_equal(expected_list[::-3], image[::-3].numpy(aslist=True))

    assert image.shape == (43, None, None)
    assert image.shape_interval.lower == (43, 28, 10)
    assert image.shape_interval.upper == (43, 36, 28)
    assert image.is_dynamic


@enabled_datasets
def test_empty_samples(ds: Dataset):
    tensor = ds.create_tensor("with_empty")

    a1 = np.arange(25 * 4 * 2).reshape(25, 4, 2)
    a2 = np.arange(5 * 10 * 50 * 2).reshape(5, 10, 50, 2)
    a3 = np.arange(0).reshape(0, 0, 2)
    a4 = np.arange(0).reshape(9, 0, 10, 2)

    tensor.append(a1)
    tensor.extend(a2)
    tensor.append(a3)
    tensor.extend(a4)

    actual_list = tensor.numpy(aslist=True)
    expected_list = [a1, *a2, a3, *a4]

    assert tensor.meta.sample_compression is None

    assert len(tensor) == 16
    assert tensor.shape_interval.lower == (16, 0, 0, 2)
    assert tensor.shape_interval.upper == (16, 25, 50, 2)

    assert_array_lists_equal(actual_list, expected_list)

    # test indexing individual empty samples with numpy while looping, this may seem redundant but this was failing before
    for actual_sample, expected in zip(ds, expected_list):
        actual = actual_sample.with_empty.numpy()
        np.testing.assert_array_equal(actual, expected)


@enabled_non_gcs_datasets
def test_safe_downcasting(ds: Dataset):
    int_tensor = ds.create_tensor("int", dtype="uint8")
    int_tensor.append(0)
    int_tensor.append(1)
    int_tensor.extend([2, 3, 4])
    int_tensor.extend([5, 6, np.uint8(7)])
    with pytest.raises(TensorDtypeMismatchError):
        int_tensor.append(-8)
    int_tensor.append(np.array([1]))
    assert len(int_tensor) == 9
    with pytest.raises(TensorDtypeMismatchError):
        int_tensor.append(np.array([1.0]))

    float_tensor = ds.create_tensor("float", dtype="float32")
    float_tensor.append(0)
    float_tensor.append(1)
    float_tensor.extend([2, 3.0, 4.0])
    float_tensor.extend([5.0, 6.0, np.float32(7.0)])
    with pytest.raises(TensorDtypeMismatchError):
        float_tensor.append(float(np.finfo(np.float32).max + 1))
    float_tensor.append(np.array([1]))
    float_tensor.append(np.array([1.0]))
    assert len(float_tensor) == 10


@enabled_datasets
def test_scalar_samples(ds: Dataset):
    tensor = ds.create_tensor("scalars")

    assert tensor.meta.dtype is None

    # first sample sets dtype
    tensor.append(5)
    assert tensor.meta.dtype == MAX_INT_DTYPE

    with pytest.raises(TensorDtypeMismatchError):
        tensor.append(5.1)

    tensor.append(10)
    tensor.append(-99)
    tensor.append(np.array(4))

    tensor.append(np.int16(4))

    with pytest.raises(TensorDtypeMismatchError):
        tensor.append(np.float32(4))

    tensor.append(np.uint8(3))

    tensor.extend([10, 1, 4])
    tensor.extend([1])
    tensor.extend(np.array([1, 2, 3], dtype=MAX_INT_DTYPE))

    tensor.extend(np.array([4, 5, 33], dtype="int16"))

    assert len(tensor) == 16

    assert tensor.shape == (16, 1)

    tensor.append([1])
    tensor.append([1, 2, 3])
    tensor.extend([[1], [2], [3, 4]])
    tensor.append(np.empty(0, dtype=int))

    with pytest.raises(TensorInvalidSampleShapeError):
        tensor.append([[[1]]])

    expected = [
        [5],
        [10],
        [-99],
        [4],
        [4],
        [3],
        [10],
        [1],
        [4],
        [1],
        [1],
        [2],
        [3],
        [4],
        [5],
        [33],
        [1],
        [1, 2, 3],
        [1],
        [2],
        [3, 4],
        [],
    ]

    assert_array_lists_equal(expected, tensor.numpy(aslist=True))

    assert tensor.shape == (22, None)
    assert tensor.shape_interval.lower == (22, 0)
    assert tensor.shape_interval.upper == (22, 3)

    assert len(tensor) == 22


@enabled_datasets
def test_sequence_samples(ds: Dataset):
    tensor = ds.create_tensor("arrays")

    tensor.append([1, 2, 3])
    tensor.extend([[4, 5, 6]])
    ds.clear_cache()

    assert len(tensor) == 2

    expected = np.array([[1, 2, 3], [4, 5, 6]])
    np.testing.assert_array_equal(tensor.numpy(), expected)

    assert type(tensor.numpy(aslist=True)) == list
    assert_array_lists_equal(tensor.numpy(aslist=True), expected)


@enabled_datasets
def test_iterate_dataset(ds):
    labels = [1, 9, 7, 4]
    ds.create_tensor("image")
    ds.create_tensor("label")

    ds.image.extend(np.ones((4, 28, 28)))
    ds.label.extend(np.asarray(labels).reshape((4, 1)))

    for idx, sub_ds in enumerate(ds):
        img = sub_ds.image.numpy()
        label = sub_ds.label.numpy()
        np.testing.assert_array_equal(img, np.ones((28, 28)))
        assert label.shape == (1,)
        assert label == labels[idx]


def _check_tensor(tensor, data):
    np.testing.assert_array_equal(tensor.numpy(), data)


def test_compute_slices(memory_ds):
    ds = memory_ds
    shape = (64, 16, 16, 16)
    data = np.arange(np.prod(shape)).reshape(shape)
    ds.create_tensor("data")
    ds.data.extend(data)

    _check_tensor(ds.data[:], data[:])
    _check_tensor(ds.data[10:20], data[10:20])
    _check_tensor(ds.data[5], data[5])
    _check_tensor(ds.data[0][:], data[0][:])
    _check_tensor(ds.data[-1][:], data[-1][:])
    _check_tensor(ds.data[3, 3], data[3, 3])
    _check_tensor(ds.data[30:40, :, 8:11, 4], data[30:40, :, 8:11, 4])
    _check_tensor(ds.data[16, 4, 5, 1:3], data[16, 4, 5, 1:3])
    _check_tensor(ds[[0, 1, 2, 5, 6, 10, 60]].data, data[[0, 1, 2, 5, 6, 10, 60]])
    _check_tensor(ds.data[[0, 1, -2, 5, -6, 10, 60]], data[[0, 1, -2, 5, -6, 10, 60]])
    _check_tensor(ds.data[0][[0, 1, 2, 5, 6, 10, 15]], data[0][[0, 1, 2, 5, 6, 10, 15]])
    _check_tensor(ds.data[[3, 2, 1, 0]][0], data[[3, 2, 1, 0]][0])
    _check_tensor(ds[[3, 2, 1, 0]][0].data, data[[3, 2, 1, 0]][0])
    _check_tensor(ds[[3, 2, 1, 0]].data[0], data[3])
    _check_tensor(ds[(0, 1, 6, 10, 15), :].data, data[(0, 1, 6, 10, 15), :])
    _check_tensor(ds.data[(0, 1, 6, 10, 15), :], data[(0, 1, 6, 10, 15), :])
    _check_tensor(ds.data[0][(0, 1, 6, 10, 15), :], data[0][(0, 1, 6, 10, 15), :])
    _check_tensor(ds.data[0, (0, 1, 5)], data[0, (0, 1, 5)])
    _check_tensor(ds.data[:, :][0], data[:, :][0])
    _check_tensor(ds.data[:, :][0:2], data[:, :][0:2])
    _check_tensor(ds.data[0, :][0:2], data[0, :][0:2])
    _check_tensor(ds.data[:, 0][0:2], data[:, 0][0:2])
    _check_tensor(ds.data[:, 0][0:2], data[:, 0][0:2])
    _check_tensor(ds.data[:, :][0][(0, 1, 2), 0], data[:, :][0][(0, 1, 2), 0])
    _check_tensor(ds.data[0][(0, 1, 2), 0][1], data[0][(0, 1, 2), 0][1])
    _check_tensor(ds.data[:, :][0][(0, 1, 2), 0][1], data[:, :][0][(0, 1, 2), 0][1])
    _check_tensor(ds.data[::-1], data[::-1])
    _check_tensor(ds.data[::-3], data[::-3])
    _check_tensor(ds.data[::-3][4], data[::-3][4])
    _check_tensor(ds.data[-2:], data[-2:])
    _check_tensor(ds.data[-6:][3], data[-6:][3])
    _check_tensor(ds.data[:-6:][3], data[:-6:][3])


def test_length_slices(memory_ds):
    ds = memory_ds
    data = np.array([1, 2, 3, 9, 8, 7, 100, 99, 98, 99, 101])
    ds.create_tensor("data")
    ds.data.extend(data)

    assert len(ds) == 11
    assert len(ds[0]) == 1
    assert len(ds[0:1]) == 1
    assert len(ds[0:0]) == 0
    assert len(ds[1:10]) == 9
    assert len(ds[1:7:2]) == 3
    assert len(ds[1:8:2]) == 4
    assert len(ds[1:9:2]) == 4
    assert len(ds[1:10:2]) == 5
    assert len(ds[[0, 1, 5, 9]]) == 4

    assert len(ds.data) == 11
    assert len(ds.data[0]) == 1
    assert len(ds.data[0:1]) == 1
    assert len(ds.data[0:0]) == 0
    assert len(ds.data[1:10]) == 9
    assert len(ds.data[1:7:2]) == 3
    assert len(ds.data[1:8:2]) == 4
    assert len(ds.data[1:9:2]) == 4
    assert len(ds.data[1:10:2]) == 5
    assert len(ds.data[[0, 1, 5, 9]]) == 4

    assert ds.data.shape == (11, 1)
    assert ds[0:5].data.shape == (5, 1)
    assert ds.data[1:6].shape == (5, 1)


def test_shape_property(memory_ds):
    fixed = memory_ds.create_tensor("fixed_tensor")
    dynamic = memory_ds.create_tensor("dynamic_tensor")

    # dynamic shape property
    dynamic.extend(np.ones((32, 28, 20, 2)))
    dynamic.extend(np.ones((16, 33, 20, 5)))
    assert dynamic.shape == (48, None, 20, None)
    assert dynamic.shape_interval.lower == (48, 28, 20, 2)
    assert dynamic.shape_interval.upper == (48, 33, 20, 5)
    assert dynamic.is_dynamic

    # fixed shape property
    fixed.extend(np.ones((9, 28, 28)))
    fixed.extend(np.ones((13, 28, 28)))
    assert fixed.shape == (22, 28, 28)
    assert fixed.shape_interval.lower == (22, 28, 28)
    assert fixed.shape_interval.upper == (22, 28, 28)
    assert not fixed.is_dynamic


def test_htype(memory_ds: Dataset):
    image = memory_ds.create_tensor("image", htype="image", sample_compression="png")
    bbox = memory_ds.create_tensor("bbox", htype="bbox")
    label = memory_ds.create_tensor("label", htype="class_label")
    video = memory_ds.create_tensor("video", htype="video")
    bin_mask = memory_ds.create_tensor("bin_mask", htype="binary_mask")
    segment_mask = memory_ds.create_tensor("segment_mask", htype="segment_mask")
    keypoints_coco = memory_ds.create_tensor("keypoints_coco", htype="keypoints_coco")

    image.append(np.ones((28, 28, 3), dtype=np.uint8))
    bbox.append(np.array([1.0, 1.0, 0.0, 0.5], dtype=np.float32))
    # label.append(5)
    label.append(np.array(5, dtype=np.uint32))
    video.append(np.ones((10, 28, 28, 3), dtype=np.uint8))
    bin_mask.append(np.zeros((28, 28), dtype=np.bool8))
    segment_mask.append(np.ones((28, 28), dtype=np.uint32))
    keypoints_coco.append(np.ones((51, 2), dtype=np.float32))


def test_dtype(memory_ds: Dataset):
    tensor = memory_ds.create_tensor("tensor")
    dtyped_tensor = memory_ds.create_tensor("dtyped_tensor", dtype="uint8")
    np_dtyped_tensor = memory_ds.create_tensor(
        "np_dtyped_tensor", dtype=MAX_FLOAT_DTYPE
    )
    py_dtyped_tensor = memory_ds.create_tensor("py_dtyped_tensor", dtype=float)

    # .meta.dtype should always be str or None
    assert type(tensor.meta.dtype) == type(None)
    assert type(dtyped_tensor.meta.dtype) == str
    assert type(np_dtyped_tensor.meta.dtype) == str
    assert type(py_dtyped_tensor.meta.dtype) == str

    # .dtype should always be np.dtype or None
    assert type(tensor.dtype) == type(
        None
    ), "An htype with a generic `dtype` should start as None... If this check doesn't exist, float64/float32 may be it's initial type."
    assert dtyped_tensor.dtype == np.uint8
    assert np_dtyped_tensor.dtype == MAX_FLOAT_DTYPE
    assert py_dtyped_tensor.dtype == MAX_FLOAT_DTYPE

    tensor.append(np.ones((10, 10), dtype="float32"))
    dtyped_tensor.append(np.ones((10, 10), dtype="uint8"))
    np_dtyped_tensor.append(np.ones((10, 10), dtype=MAX_FLOAT_DTYPE))
    py_dtyped_tensor.append(np.ones((10, 10), dtype=MAX_FLOAT_DTYPE))

    # test auto upcasting
    np_dtyped_tensor.append(np.ones((10, 10), dtype="float32"))
    py_dtyped_tensor.append(np.ones((10, 10), dtype="float32"))

    with pytest.raises(TensorDtypeMismatchError):
        tensor.append(np.ones((10, 10), dtype="float64"))

    with pytest.raises(TensorDtypeMismatchError):
        dtyped_tensor.append(np.ones((10, 10), dtype="uint64") * 256)

    assert tensor.dtype == np.float32
    assert dtyped_tensor.dtype == np.uint8
    assert np_dtyped_tensor.dtype == MAX_FLOAT_DTYPE
    assert py_dtyped_tensor.dtype == MAX_FLOAT_DTYPE

    assert len(tensor) == 1
    assert len(dtyped_tensor) == 1


@pytest.mark.xfail(raises=TypeError, strict=True)
def test_fails_on_wrong_tensor_syntax(memory_ds):
    memory_ds.some_tensor = np.ones((28, 28))


def test_array_interface(memory_ds: Dataset):
    tensor = memory_ds.create_tensor("tensor")
    x = np.arange(10).reshape(5, 2)
    tensor.append(x)
    arr1 = np.array(tensor)
    arr2 = np.array(tensor)
    np.testing.assert_array_equal(x, arr1[0])
    np.testing.assert_array_equal(x, arr2[0])
    tensor.append(x)
    np.testing.assert_array_equal(tensor.numpy(), np.concatenate([arr1, arr2]))


def test_hub_dataset_suffix_bug(hub_cloud_ds, hub_cloud_dev_token):
    # creating dataset with similar name but some suffix removed from end
    ds = hub.dataset(hub_cloud_ds.path[:-1], token=hub_cloud_dev_token)

    # need to delete because it's a different path (won't be auto cleaned up)
    ds.delete()


def test_index_range(memory_ds):
    with pytest.raises(ValueError):
        memory_ds[0]

    memory_ds.create_tensor("label")

    with pytest.raises(ValueError):
        memory_ds.label[0]

    memory_ds.label.extend([5, 6, 7])
    assert len(memory_ds) == 3
    assert len(memory_ds.label) == 3

    for valid_idx in [0, 1, 2, -0, -1, -2, -3]:
        memory_ds[valid_idx]
        memory_ds.label[valid_idx]

    for invalid_idx in [3, 4, -4, -5]:
        with pytest.raises(ValueError):
            memory_ds[invalid_idx]
        with pytest.raises(ValueError):
            memory_ds.label[invalid_idx]

    memory_ds[[0, 1, 2]]
    with pytest.raises(ValueError):
        memory_ds[[0, 1, 2, 3, 4, 5]]


def test_empty_dataset():
    with CliRunner().isolated_filesystem():
        ds = hub.dataset("test")
        ds.create_tensor("x")
        ds.create_tensor("y")
        ds.create_tensor("z")
        ds = hub.dataset("test")
        assert list(ds.tensors) == ["x", "y", "z"]


def test_like(local_path):
    src_path = os.path.join(local_path, "src")
    dest_path = os.path.join(local_path, "dest")

    src_ds = hub.dataset(src_path)
    src_ds.info.update(key=0)

    src_ds.create_tensor("a", htype="image", sample_compression="png")
    src_ds.create_tensor("b", htype="class_label")
    src_ds.create_tensor("c")
    src_ds.create_tensor("d", dtype=bool)

    src_ds.d.info.update(key=1)

    dest_ds = hub.like(dest_path, src_ds)

    assert tuple(dest_ds.tensors.keys()) == ("a", "b", "c", "d")

    assert dest_ds.a.meta.htype == "image"
    assert dest_ds.a.meta.sample_compression == "png"
    assert dest_ds.b.meta.htype == "class_label"
    assert dest_ds.c.meta.htype == "generic"
    assert dest_ds.d.dtype == bool

    assert dest_ds.info.key == 0
    assert dest_ds.d.info.key == 1

    assert len(dest_ds) == 0


def test_tensor_creation_fail_recovery():
    with CliRunner().isolated_filesystem():
        ds = hub.dataset("test")
        with ds:
            ds.create_tensor("x")
            ds.create_tensor("y")
            with pytest.raises(UnsupportedCompressionError):
                ds.create_tensor("z", sample_compression="something_random")
        ds = hub.dataset("test")
        assert list(ds.tensors) == ["x", "y"]
        ds.create_tensor("z")
        assert list(ds.tensors) == ["x", "y", "z"]


def test_dataset_delete():
    with CliRunner().isolated_filesystem():
        os.mkdir("test")
        with open("test/test.txt", "w") as f:
            f.write("some data")

        with pytest.raises(DatasetHandlerError):
            # Can't delete raw data without force
            hub.dataset.delete("test/")

        hub.dataset.delete("test/", force=True)
        assert not os.path.isfile("test/test.txt")

        hub.empty("test/").create_tensor("tmp")
        assert os.path.isfile("test/dataset_meta.json")

        hub.dataset.delete("test/")
        assert not os.path.isfile("test/dataset_meta.json")

        old_size = hub.constants.DELETE_SAFETY_SIZE
        hub.constants.DELETE_SAFETY_SIZE = 1 * MB

        ds = hub.empty("test/")
        ds.create_tensor("data")
        ds.data.extend(np.zeros((100, 2000)))

        try:
            hub.dataset.delete("test/")
        finally:
            assert os.path.isfile("test/dataset_meta.json")

        hub.dataset.delete("test/", large_ok=True)
        assert not os.path.isfile("test/dataset_meta.json")

        hub.constants.DELETE_SAFETY_SIZE = old_size


def test_invalid_tensor_name(memory_ds):
    with pytest.raises(InvalidTensorNameError):
        memory_ds.create_tensor("version_state")
    with pytest.raises(InvalidTensorNameError):
        memory_ds.create_tensor("info")


def test_compressions_list():
    assert hub.compressions == [
        "apng",
        "bmp",
        "dib",
        "flac",
        "gif",
        "ico",
        "jpeg",
        "jpeg2000",
        "lz4",
        "mp3",
        "pcx",
        "png",
        "ppm",
        "sgi",
        "tga",
        "tiff",
        "wav",
        "webp",
        "wmf",
        "xbm",
        None,
    ]


def test_htypes_list():
    assert hub.htypes == [
        "audio",
        "bbox",
        "binary_mask",
        "class_label",
        "generic",
        "image",
        "json",
        "keypoints_coco",
        "list",
        "segment_mask",
        "text",
        "video",
    ]


def test_groups(local_ds_generator):
    ds = local_ds_generator()
    ds.create_tensor("x")
    with pytest.raises(TensorAlreadyExistsError):
        ds.create_tensor("x/y")
    ds.create_tensor("y/x")
    with pytest.raises(TensorGroupAlreadyExistsError):
        ds.create_tensor("y")
    assert isinstance(ds.y, Dataset)
    assert isinstance(ds.x, Tensor)
    assert isinstance(ds.y.x, Tensor)

    assert "x" in ds._ungrouped_tensors

    ds.create_tensor("/z")
    assert "z" in ds.tensors
    assert "" not in ds.groups
    assert "" not in ds.tensors
    assert isinstance(ds.z, Tensor)

    assert list(ds.groups) == ["y"]
    assert set(ds.tensors) == set(["x", "z", "y/x"])
    assert list(ds.y.tensors) == ["x"]
    z = ds.y.create_group("z")
    assert "z" in ds.y.groups

    c = z.create_tensor("a/b/c")
    d = z.a.b.create_group("d")

    c.append(np.zeros((3, 2)))

    e = ds.create_tensor("/y/z//a/b////d/e/")
    e.append(np.ones((4, 3)))

    ds = local_ds_generator()
    c = ds.y.z.a.b.c
    assert ds.y.z.a.b.parent.group_index == ds.y.z.a.group_index
    np.testing.assert_array_equal(c[0].numpy(), np.zeros((3, 2)))
    assert "d" in ds.y.z.a.b.groups
    e = ds.y.z.a.b.d.e
    np.testing.assert_array_equal(e[0].numpy(), np.ones((4, 3)))

    ds.create_group("g")
    ds.g.create_tensor("g")

    with ds:
        ds.create_group("h")
        ds.h.create_group("i")
        ds.h.i.create_tensor("j")
        assert not ds.storage.autoflush
    assert "j" in ds.h.i.tensors
    assert ds.storage.autoflush


<<<<<<< HEAD
def test_tensor_delete(local_ds_generator):
    ds = local_ds_generator()
    ds.create_tensor("x")
    ds.delete_tensor("x")
    assert list(ds.storage.keys()) == ["dataset_meta.json"]
    assert ds.tensors == {}

    ds.create_tensor("x/y")
    ds.delete_tensor("x/y")
    ds.create_tensor("x/y")
    ds["x"].delete_tensor("y")
    ds.delete_group("x")
    assert list(ds.storage.keys()) == ["dataset_meta.json"]
    assert ds.tensors == {}

    ds.create_tensor("x/y/z")
    ds.delete_group("x")
    ds.create_tensor("x/y/z")
    ds["x"].delete_group("y")
    ds.create_tensor("x/y/z")
    ds["x/y"].delete_tensor("z")
    ds.delete_group("x")
    assert list(ds.storage.keys()) == ["dataset_meta.json"]
    assert ds.tensors == {}
=======
def test_vc_bug(local_ds_generator):
    ds = local_ds_generator()
    ds.create_tensor("abc")
    ds.abc.append(1)
    a = ds.commit("first")
    ds.checkout(a)
    ds.create_tensor("a/b/c/d")
    assert ds._all_tensors_filtered == ["abc", "a/b/c/d"]
>>>>>>> a015ac2b
<|MERGE_RESOLUTION|>--- conflicted
+++ resolved
@@ -765,7 +765,6 @@
     assert ds.storage.autoflush
 
 
-<<<<<<< HEAD
 def test_tensor_delete(local_ds_generator):
     ds = local_ds_generator()
     ds.create_tensor("x")
@@ -790,7 +789,8 @@
     ds.delete_group("x")
     assert list(ds.storage.keys()) == ["dataset_meta.json"]
     assert ds.tensors == {}
-=======
+
+
 def test_vc_bug(local_ds_generator):
     ds = local_ds_generator()
     ds.create_tensor("abc")
@@ -798,5 +798,4 @@
     a = ds.commit("first")
     ds.checkout(a)
     ds.create_tensor("a/b/c/d")
-    assert ds._all_tensors_filtered == ["abc", "a/b/c/d"]
->>>>>>> a015ac2b
+    assert ds._all_tensors_filtered == ["abc", "a/b/c/d"]