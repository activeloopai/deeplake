--- conflicted
+++ resolved
@@ -305,11 +305,8 @@
     assert tensor.shape == (22, None)
     assert tensor.shape_interval.lower == (22, 0)
     assert tensor.shape_interval.upper == (22, 3)
-<<<<<<< HEAD
-=======
 
     assert len(tensor) == 22
->>>>>>> 7aa63c51
 
 
 @enabled_datasets
