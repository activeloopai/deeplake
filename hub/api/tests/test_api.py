--- conflicted
+++ resolved
@@ -804,7 +804,6 @@
         assert ds.audio[i].tobytes() == audio_bytes
 
 
-<<<<<<< HEAD
 def test_no_view(memory_ds):
     memory_ds.create_tensor("a")
     memory_ds.a.extend([0, 1, 2, 3])
@@ -828,7 +827,8 @@
 
     with pytest.raises(NoViewError):
         memory_ds.b[:3].extend([3, 4])
-=======
+
+
 def test_empty_extend(memory_ds):
     ds = memory_ds
     with ds:
@@ -836,5 +836,4 @@
         ds.x.append(1)
         ds.create_tensor("y")
         ds.y.extend(np.zeros((len(ds), 3)))
-    assert len(ds) == 0
->>>>>>> 1bdb050c
+    assert len(ds) == 0