--- conflicted
+++ resolved
@@ -5,9 +5,10 @@
 import hub
 from hub.core.dataset import Dataset
 from hub.core.tensor import Tensor
+
 from hub.tests.common import assert_array_lists_equal
 from hub.tests.storage_fixtures import enabled_remote_storages
-from hub.constants import S3_OPT, GCS_OPT
+from hub.core.storage import GCSProvider
 from hub.util.exceptions import (
     TensorDtypeMismatchError,
     TensorAlreadyExistsError,
@@ -17,11 +18,7 @@
     UnsupportedCompressionError,
     InvalidTensorNameError,
 )
-from hub.constants import (
-    MB,
-    PYTEST_S3_PROVIDER_BASE_ROOT,
-    PYTEST_GCS_PROVIDER_BASE_ROOT,
-)
+from hub.constants import MB
 
 from click.testing import CliRunner
 
@@ -967,12 +964,11 @@
 
 
 @enabled_remote_storages
-def test_hub_remote_read(storage, memory_ds, video_paths, color_image_paths):
+def test_hub_remote_read(storage, memory_ds, color_image_paths):
     image_path = color_image_paths["jpeg"]
     with open(image_path, "rb") as f:
         byts = f.read()
 
-    # test video after pyav implementation
     memory_ds.create_tensor("videos", htype="video", sample_compression="mp4")
     memory_ds.create_tensor("images", htype="image", sample_compression="jpg")
 
@@ -986,45 +982,14 @@
     memory_ds.videos.append(video)
     assert memory_ds.videos[0].shape == (360, 720, 1280, 3)
 
-<<<<<<< HEAD
-    if is_opt_true(request, GCS_OPT):
+    storage["sample/samplejpg.jpg"] = byts
+    image = hub.read(f"{storage.root}/sample/samplejpg.jpg")
+    memory_ds.images.append(image)
+    assert memory_ds.images[1].shape == (323, 480, 3)
+
+    if isinstance(storage, GCSProvider):
         video = hub.read(
             "gcs://gtv-videos-bucket/sample/ForBiggerJoyrides.mp4",
         )
         memory_ds.videos.append(video)
-        assert memory_ds.videos[1].shape == (360, 720, 1280, 3)
-
-        gcs = GCSProvider(f"{PYTEST_GCS_PROVIDER_BASE_ROOT}test_image/jpg")
-        gcs["sample/samplejpg.jpg"] = byts
-        image = hub.read(
-            f"{PYTEST_GCS_PROVIDER_BASE_ROOT}test_image/jpg/sample/samplejpg.jpg"
-        )
-        memory_ds.images.append(image)
-        assert memory_ds.images[1].shape == (323, 480, 3)
-
-        gcs = GCSProvider(f"{PYTEST_GCS_PROVIDER_BASE_ROOT}")
-        gcs["samplejpg.jpg"] = byts
-        image = hub.read(f"{PYTEST_GCS_PROVIDER_BASE_ROOT}samplejpg.jpg")
-        memory_ds.images.append(image)
-        assert memory_ds.images[2].shape == (323, 480, 3)
-
-    if is_opt_true(request, S3_OPT):
-        s3 = S3Provider(f"{PYTEST_S3_PROVIDER_BASE_ROOT}test_image/jpg")
-        s3["sample/samplejpg.jpg"] = byts
-        image = hub.read(
-            f"{PYTEST_S3_PROVIDER_BASE_ROOT}test_image/jpg/sample/samplejpg.jpg",
-        )
-        memory_ds.images.append(image)
-        assert memory_ds.images[3].shape == (323, 480, 3)
-
-        s3 = S3Provider(f"{PYTEST_S3_PROVIDER_BASE_ROOT}")
-        s3["samplejpg.jpg"] = byts
-        image = hub.read(f"{PYTEST_S3_PROVIDER_BASE_ROOT}samplejpg.jpg")
-        memory_ds.images.append(image)
-        assert memory_ds.images[4].shape == (323, 480, 3)
-=======
-    storage["sample/samplejpg.jpg"] = byts
-    image = hub.read(f"{storage.root}/sample/samplejpg.jpg")
-    memory_ds.images.append(image)
-    assert memory_ds.images[1].shape == (323, 480, 3)
->>>>>>> 1598f575
+        assert memory_ds.videos[1].shape == (360, 720, 1280, 3)