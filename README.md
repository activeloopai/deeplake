<img src="https://static.scarf.sh/a.png?x-pxid=bc3c57b0-9a65-49fe-b8ea-f711c4d35b82" /><p align="center">
     <img src="https://i.postimg.cc/rsjcWc3S/deeplake-logo.png" width="400"/>
</h1>

</br>

<h1 align="center">Deep Lake: Database for AI</h1>

<p align="center">
    <a href="https://github.com/activeloopai/deeplake/actions/workflows/test-pr-on-label.yml"><img src="https://github.com/activeloopai/deeplake/actions/workflows/test-push.yml/badge.svg" alt="PyPI version" height="18"></a>
    <a href="https://pypi.org/project/deeplake/"><img src="https://badge.fury.io/py/deeplake.svg" alt="PyPI version" height="18"></a>
    <a href='https://docs.deeplake.ai/en/latest/?badge=latest'>
     <img src='https://readthedocs.org/projects/deep-lake/badge/?version=latest' alt='Documentation Status' />
     </a>
    <a href="https://pepy.tech/project/deeplake"><img src="https://static.pepy.tech/badge/deeplake" alt="PyPI version" height="18"></a>
     <a href="https://github.com/activeloopai/deeplake/issues">
    <img alt="GitHub issues" src="https://img.shields.io/github/issues/activeloopai/deeplake"> </a>
    <a href="https://codecov.io/gh/activeloopai/deeplake/branch/main"><img src="https://codecov.io/gh/activeloopai/deeplake/branch/main/graph/badge.svg" alt="codecov" height="18"></a>
    <a href="https://sonarcloud.io/summary/new_code?id=activeloopai_deeplake"><img src=https://sonarcloud.io/api/project_badges/measure?project=activeloopai_deeplake&metric=alert_status alt="sonar_quality_gate" height="18"></a>
  <h3 align="center">
   <a href="https://docs.activeloop.ai/?utm_source=github&utm_medium=github&utm_campaign=github_readme&utm_id=readme"><b>Docs</b></a> &bull;
   <a href="https://docs.activeloop.ai/getting-started/?utm_source=github&utm_medium=github&utm_campaign=github_readme&utm_id=readme"><b>Get Started</b></a> &bull;
   <a href="https://docs.deeplake.ai/?utm_source=github&utm_medium=github&utm_campaign=github_readme&utm_id=readme"><b>API Reference</b></a> &bull;  
   <a href="http://learn.activeloop.ai"><b>LangChain & VectorDBs Course</b></a> &bull;
   <a href="https://www.activeloop.ai/resources/?utm_source=github&utm_medium=github&utm_campaign=github_readme&utm_id=readme"><b>Blog</b></a> &bull;
   <a href="https://www.deeplake.ai/?utm_source=github&utm_medium=github&utm_campaign=github_readme&utm_id=readme"><b>Whitepaper</b></a> &bull;  
  <a href="http://slack.activeloop.ai"><b>Slack</b></a> &bull;
  <a href="https://twitter.com/intent/tweet?url=https%3A%2F%2Factiveloop.ai%2F&via=activeloopai&text=Deep%20Lake%20is%20the%20Database%20for%20all%20AI%20data.%20Check%20it%20out%21&hashtags=DeepLake%2Cactiveloop%2Copensource"><b>Twitter</b></a>
 </h3>

*Read this in other languages: [简体中文](README.zh-cn.md)*

## About Deep Lake

<<<<<<< HEAD
Deep Lake is a Database for AI powered by a storage format optimized for deep-learning applications. Deep Lake can be used for:
=======
Deep Lake is a Database for AI powered by a unique storage format optimized for deep-learning and Large Language Model (LLM) based applications. It simplifies the deployment of enterprise-grade LLM-based products by offering storage for all data types (embeddings, audio, text, videos, images, pdfs, annotations, etc.), querying and vector search, data streaming while training models at scale, data versioning and lineage for all workloads, and integrations with popular tools such as LangChain, LlamaIndex, Weights & Biases, and many more. Deep Lake works with data of any size, it is serverless, and it enables you to store all of your data in once place. Deep Lake is used by Intel, Airbus, Matterport, ZERO Systems, Red Cross, Yale, & Oxford.
>>>>>>> 8831dd91

1. Storing data and vectors while building LLM applications
2. Managing datasets while training deep learning models
   
Deep Lake simplifies the deployment of enterprise-grade LLM-based products by offering storage for all data types (embeddings, audio, text, videos, images, pdfs, annotations, etc.), querying and vector search, data streaming while training models at scale, data versioning and lineage, and integrations with popular tools such as LangChain, LlamaIndex, Weights & Biases, and many more. Deep Lake works with data of any size, it is serverless, and it enables you to store all of your data in your own cloud and in once place. Deep Lake is used by Intel, Airbus, Matterport, ZERO Systems, Red Cross, Yale, & Oxford. 

### Deep Lake includes the following features:

<details>
  <summary><b>Multi-Cloud Support (S3, GCP, Azure)</b></summary>
Use one API to upload, download, and stream datasets to/from S3, Azure, GCP, Activeloop cloud, local storage, or in-memory storage. Compatible with any S3-compatible storage such as MinIO. 
</details>
<details>
  <summary><b>Native Compression with Lazy NumPy-like Indexing</b></summary>
Store images, audios and videos in their native compression. Slice, index, iterate and interact with your data like a collection of NumPy arrays in your system's memory. Deep Lake lazily loads data only when needed, e.g., when training a model or running queries.
</details>
<details>
  <summary><b>Dataset Version Control</b></summary>
Commits, branches, checkout - Concepts you are already familiar with in your code repositories can now be applied to your datasets as well!
</details>
<details>
  <summary><b>Dataloaders for Popular Deep Learning Frameworks</b></summary>
Deep Lake comes with built-in dataloaders for Pytorch and Tensorflow. Train your model with a few lines of code - we even take care of dataset shuffling. :)
</details>
<details>
  <summary><b>Integrations with Powerful Tools</b></summary>
Deep Lake has integrations with <a href="https://github.com/hwchase17/langchain">Langchain</a> and <a href="https://github.com/jerryjliu/llama_index">LLamaIndex</a> as a vector store for LLM apps, <a href="https://wandb.ai/">Weights & Biases</a> for data lineage during model training, and <a href="https://github.com/open-mmlab/mmdetection">MMDetection</a> for training object detection models.
</details>
<details>
  <summary><b>100+ most-popular image, video, and audio datasets available in seconds</b></summary>
Deep Lake community has uploaded <a href="https://app.activeloop.ai/datasets/activeloop?utm_source=github&utm_medium=github&utm_campaign=github_readme&utm_id=readme">100+ image, video and audio datasets</a> like <a href="https://app.activeloop.ai/activeloop/mnist-train?utm_source=github&utm_medium=github&utm_campaign=github_readme&utm_id=readme">MNIST</a>, <a href="https://app.activeloop.ai/activeloop/coco-train?utm_source=github&utm_medium=github&utm_campaign=github_readme&utm_id=readme">COCO</a>,  <a href="https://app.activeloop.ai/activeloop/imagenet-train?utm_source=github&utm_medium=github&utm_campaign=github_readme&utm_id=readme">ImageNet</a>,  <a href="https://app.activeloop.ai/activeloop/cifar100-test?utm_source=github&utm_medium=github&utm_campaign=github_readme&utm_id=readme">CIFAR</a>,  <a href="https://app.activeloop.ai/activeloop/gtzan-genre?utm_source=github&utm_medium=github&utm_campaign=github_readme&utm_id=readme">GTZAN</a> and others.
</details>
</details>
<details>
  <summary><b>Instant Visualization Support in the <a href="https://app.activeloop.ai/?utm_source=github&utm_medium=github&utm_campaign=github_readme&utm_id=readme">Deep Lake App</a></b></summary>
Deep Lake datasets are instantly visualized with bounding boxes, masks, annotations, etc. in <a href="https://app.activeloop.ai/?utm_source=github&utm_medium=github&utm_campaign=github_readme&utm_id=readme">Deep Lake Visualizer</a> (see below).
</details>

[![Visualizer](https://www.linkpicture.com/q/ReadMe.gif "Visualizer")](https://www.youtube.com/watch?v=SxsofpSIw3k)

## 🚀 Performance

Deep Lake's efficient enterprise dataloaders built in C++ speeds up data streaming by >2x compared to Hub 2.x (Ofeidis et al. 2022, Hambardzumyan et al. 2023)

[![Benchmarks](docs/source/_static/img/benchmarks.png "Benchmarks")](https://arxiv.org/pdf/2209.10785.pdf)

<<<<<<< HEAD
=======
## Getting Started with Deep Lake

### 🚀 How to install Deep Lake

Deep Lake's core is efficiently built in C++ and can be quickly installed using pip.
>>>>>>> 8831dd91

## 🚀 How to install Deep Lake
Deep Lake can be installed using pip:
```sh
pip3 install deeplake
```
<<<<<<< HEAD
Optimized C++ implementations of Deep Lake's query engine and dataloaders can be installed using: 
```sh
pip3 install "deeplake[enterprise]"
=======

**By default, Deep Lake does not install dependencies for audio, video, google-cloud, and other features. Details on all installation options are [available here](https://docs.deeplake.ai/en/latest/Installation.html).**

### 🧠 How to Train a PyTorch model on a Deep Lake dataset

#### Load CIFAR 10, one of the readily available datasets in Deep Lake

```python
import deeplake
import torch
from torchvision import transforms, models

ds = deeplake.load('hub://activeloop/cifar10-train')
```

#### Inspect tensors in the dataset

```python
ds.tensors.keys()    # dict_keys(['images', 'labels'])
ds.labels[0].numpy() # array([6], dtype=uint32)
```

#### Train a PyTorch model on the CIFAR 10 dataset without the need to download it

First, define a transform for the images and use Deep Lake's built-in PyTorch one-line dataloader to connect the data to the compute:

```python
tform = transforms.Compose([
    transforms.ToTensor(),
    transforms.Normalize([0.5, 0.5, 0.5], [0.5, 0.5, 0.5]),
])

deeplake_loader = ds.pytorch(num_workers=0, batch_size=4, transform={
                        'images': tform, 'labels': None}, shuffle=True)
```

Next, define the model, loss and optimizer:

```python
net = models.resnet18(pretrained=False)
net.fc = torch.nn.Linear(net.fc.in_features, len(ds.labels.info.class_names))
    
criterion = torch.nn.CrossEntropyLoss()
optimizer = torch.optim.SGD(net.parameters(), lr=0.001, momentum=0.9)
```

Finally, the training loop for 2 epochs:

```python
for epoch in range(2):
    running_loss = 0.0
    for i, data in enumerate(deeplake_loader):
        images, labels = data['images'], data['labels']
        
        # zero the parameter gradients
        optimizer.zero_grad()

        # forward + backward + optimize
        outputs = net(images)
        loss = criterion(outputs, labels.reshape(-1))
        loss.backward()
        optimizer.step()
        
        # print statistics
        running_loss += loss.item()
        if i % 100 == 99:    # print every 100 mini-batches
            print('[%d, %5d] loss: %.3f' %
                (epoch + 1, i + 1, running_loss / 100))
            running_loss = 0.0
```

### 🏗️ How to create a Deep Lake Dataset

A Deep Lake dataset can be created in various locations (Storage providers). This is how the paths for each of them would look like:

| Storage provider        | Example path                   |
| ----------------------- | ------------------------------ |
| Activeloop cloud        | hub://user_name/dataset_name   |
| AWS S3 / S3 compatible  | s3://bucket_name/dataset_name  |
| GCP                     | gcp://bucket_name/dataset_name |
| Google Drive            | gdrive://path_to_dataset
| Local storage           | path to local directory        |
| In-memory               | mem://dataset_name             |

Let's create a dataset in the Activeloop cloud. Activeloop cloud provides free storage up to 300 GB per user (more info [here](#-for-students-and-educators)). Create a new account with Deep Lake from the terminal using `activeloop register` or in the [Deep Lake UI](https://app.activeloop.ai/register/). You will be asked for a user name, email ID, and password.

```sh
$ activeloop register
Enter your details. Your password must be at least 6 characters long.
Username:
Email:
Password:
```

After registration, an ORGANIZATION is automatically created that shares your username. You can use it for creating and managing your datasets, or you can create a new one for your company or team.

Initialize an empty dataset in the Activeloop Cloud:

```python
import deeplake

ds = deeplake.empty('hub://<ORGANIZATION_NAME>/test-dataset')
```

Next, create a tensor to hold images in the dataset we just initialized:

```python
images = ds.create_tensor('images', htype='image', sample_compression='jpg')
```

Assuming you have a list of image file paths, let's upload them to the dataset:

```python
image_paths = ...
with ds:
    for image_path in image_paths:
        image = deeplake.read(image_path)
        ds.images.append(image)
>>>>>>> 8831dd91
```
**By default, Deep Lake does not install dependencies for audio, video, google-cloud, and other features. Details on all installation options are [available here](https://docs.deeplake.ai/en/latest/Installation.html).**

<<<<<<< HEAD
### To access all of Deep Lake's features, please register in the [Deep Lake App](https://app.activeloop.ai/register/).
=======
Alternatively, you can also upload numpy arrays. Since the `images` tensor was created with `sample_compression='jpg'`, the arrays will be compressed with jpeg compression.

```python
import numpy as np

with ds:
    for _ in range(1000):  # 1000 random images
        random_image = np.random.randint(0, 256, (100, 100, 3), dtype=np.uint8)  # 100x100 image with 3 channels
        ds.images.append(random_image)
```

### 🚀 How to load a Deep Lake Dataset

You can load the dataset you just created with a single line of code:

```python
import deeplake

ds = deeplake.load('hub://<ORGANIZATION_NAME>/test-dataset')
```

You can also access one of the [100+ image, video and audio datasets in Deep Lake format](https://app.activeloop.ai/datasets/activeloop), not just the ones you created. Here is how you would load the [Objectron Bikes Dataset](https://github.com/google-research-datasets/Objectron):

```python
import deeplake
>>>>>>> 8831dd91

## 🧠 Deep Lake Code Examples by Application

### Vector Store Applications
Using Deep Lake as a Vector Store for building LLM applications:
### - [Vector Store Quickstart](https://docs.activeloop.ai/quickstart)
### - [Vector Store Getting Started Guide](https://docs.activeloop.ai/getting-started/vector-store)
### - [Using Deep Lake with LangChain](https://docs.activeloop.ai/tutorials/vector-store/deep-lake-vector-store-in-langchain)
### - [Image Similarity Search with Deep Lake](https://docs.activeloop.ai/tutorials/vector-store/image-similarity-search)

<<<<<<< HEAD

### Deep Learning Applications
Using Deep Lake for managing data while training Deep Learning models:
### - [Deep Learning Quickstart](https://docs.activeloop.ai/quickstart-dl)
### - [Deep Learning Getting Started Guide](https://docs.activeloop.ai/getting-started/deep-learning)
### - [Tutorials for Training Models](https://docs.activeloop.ai/tutorials/deep-learning/training-models)
### - [Tutorials for Creating Deep Learning Datasets](https://docs.activeloop.ai/tutorials/deep-learning/creating-datasets)
### - [Deep Learning Playbooks](https://docs.activeloop.ai/playbooks/evaluating-model-performance)
=======
```python
image_arr = ds.image[0].numpy()
```
>>>>>>> 8831dd91

## ⚙️ Integrations

Deep Lake offers integrations with other tools in order to streamline your deep learning workflows. Current integrations include:

* **Model Training**
  * Stream data while training thousands of pre-built models using [MMDetection](https://github.com/open-mmlab/mmdetection), a popular open-source object detection toolbox based on PyTorch. Learn more in [this tutorial](https://docs.activeloop.ai/tutorials/training-models/training-models-using-mmdetection).
  
* **Experiment Tracking**
  * Track experiments and achieve full model reproducibility using Deep Lake and [Weights & Biases](https://wandb.ai/). Our integration automatically pushes dataset-related information (uri, commit hash, view id) to your W&B runs. Further details are available [in our model-reproducibility playbook](https://docs.activeloop.ai/playbooks/training-reproducibility-with-wandb).
  
* **LLM Apps**
  * Use [Deep Lake as a vector store for LLM apps](https://www.activeloop.ai/resources/ultimate-guide-to-lang-chain-deep-lake-build-chat-gpt-to-answer-questions-on-your-financial-data/). Our integration combines the [Langchain](https://github.com/hwchase17/langchain) [VectorStores API](https://python.langchain.com/en/latest/reference/modules/vectorstore.html?highlight=pinecone#langchain.vectorstores.DeepLake) with Deep Lake datasets as the underlying data storage. The integration is a serverless vector store that can be deployed locally or in a cloud of your choice.

## 📚 Documentation

Getting started guides, examples, tutorials, API reference, and other useful information can be found on our [documentation page](http://docs.activeloop.ai/?utm_source=github&utm_medium=repo&utm_campaign=readme).

## 🎓 For Students and Educators
<<<<<<< HEAD
Deep Lake users can access and visualize a variety of popular datasets through a free integration with Deep Lake's App. Universities can get up to 1TB of data storage and 100,000 monthly queries on the Tensor Database for free per month. Chat in on [our website](https://activeloop.ai): to claim the access!
=======

Deep Lake users can access and visualize a variety of popular datasets through a free integration with Activeloop's Platform. Universities can get up to 1TB of data storage and 100,000 monthly queries on the Tensor Database for free per month. Chat in on [our website](https://activeloop.ai): to claim the access!
>>>>>>> 8831dd91

## 👩‍💻 Comparisons to Familiar Tools

<details>
  <summary><b>Deep Lake vs Chroma </b></summary>
  
Both Deep Lake & ChromaDB enable users to store and search vectors (embeddings) and offer integrations with LangChain and LlamaIndex. However, they are architecturally very different. ChromaDB is a Vector Database that can be deployed locally or on a server using Docker and will offer a hosted solution shortly. Deep Lake is a serverless Vector Store deployed on the user’s own cloud, locally, or in-memory. All computations run client-side, which enables users to support lightweight production apps in seconds. Unlike ChromaDB, Deep Lake’s data format can store raw data such as images, videos, and text, in addition to embeddings. ChromaDB is limited to light metadata on top of the embeddings and has no visualization. Deep Lake datasets can be visualized and version controlled. Deep Lake also has a performant dataloader for fine-tuning your Large Language Models.

</details>

<details>
  <summary><b>Deep Lake vs Pinecone</b></summary>
  
Both Deep Lake and Pinecone enable users to store and search vectors (embeddings) and offer integrations with LangChain and LlamaIndex. However, they are  architecturally very different. Pinecone is a fully-managed Vector Database that is optimized for highly demanding applications requiring search for billions of vectors. Deep Lake is a serverless. All computations run client-side, which enables users to get started in seconds. Unlike Pinecone, Deep Lake’s data format can store raw data such as images, videos, and text, in addition to embeddings. Deep Lake datasets can be visualized and version controlled. Pinecone is limited to light metadata on top of the embeddings and has no visualization. Deep Lake also has a performant dataloader for fine-tuning your Large Language Models.

</details>

<details>
  <summary><b>Deep Lake vs Weaviate</b></summary>
  
Both Deep Lake and Weaviate enable users to store and search vectors (embeddings) and offer integrations with LangChain and LlamaIndex. However, they are  architecturally very different. Weaviate is a Vector Database that can be deployed in a managed service or by the user via Kubernetes or Docker. Deep Lake is serverless. All computations run client-side, which enables users to support lightweight production apps in seconds. Unlike Weaviate, Deep Lake’s data format can store raw data such as images, videos, and text, in addition to embeddings. Deep Lake datasets can be visualized and version controlled. Weaviate is limited to light metadata on top of the embeddings and has no visualization. Deep Lake also has a performant dataloader for fine-tuning your Large Language Models.

</details>

<details>
  <summary><b>Deep Lake vs DVC</b></summary>
  
Deep Lake and DVC offer dataset version control similar to git for data, but their methods for storing data differ significantly. Deep Lake converts and stores data as chunked compressed arrays, which enables rapid streaming to ML models, whereas DVC operates on top of data stored in less efficient traditional file structures. The Deep Lake format makes dataset versioning significantly easier compared to traditional file structures by DVC when datasets are composed of many files (i.e., many images). An additional distinction is that DVC primarily uses a command-line interface, whereas Deep Lake is a Python package. Lastly, Deep Lake offers an API to easily connect datasets to ML frameworks and other common ML tools and enables instant dataset visualization through [Activeloop's visualization tool](http://app.activeloop.ai/?utm_source=github&utm_medium=repo&utm_campaign=readme).

</details>

<details>
  <summary><b>Deep Lake vs MosaicML MDS format </b></summary>
  
* **Data Storage Format:** Deep Lake operates on a columnar storage format, whereas MDS utilizes a row-wise storage approach. This fundamentally impacts how data is read, written, and organized in each system.
* **Compression:** Deep Lake offers a more flexible compression scheme, allowing control over both chunk-level and sample-level compression for each column or tensor. This feature eliminates the need for additional compressions like zstd, which would otherwise demand more CPU cycles for decompressing on top of formats like jpeg.
* **Shuffling:** MDS currently offers more advanced shuffling strategies.
* **Version Control & Visualization Support:** A notable feature of Deep Lake is its native version control and in-browser data visualization, a feature not present for MosaicML data format. This can provide significant advantages in managing, understanding, and tracking different versions of the data.

</details>

<details>
  <summary><b>Deep Lake vs TensorFlow Datasets (TFDS)</b></summary>
  
Deep Lake and TFDS seamlessly connect popular datasets to ML frameworks. Deep Lake datasets are compatible with both PyTorch and TensorFlow, whereas TFDS are only compatible with TensorFlow. A key difference between Deep Lake and TFDS is that Deep Lake datasets are designed for streaming from the cloud, whereas TFDS must be downloaded locally prior to use. As a result, with Deep Lake, one can import datasets directly from TensorFlow Datasets and stream them either to PyTorch or TensorFlow. In addition to providing access to popular publicly available datasets, Deep Lake also offers powerful tools for creating custom datasets, storing them on a variety of cloud storage providers, and collaborating with others via simple API. TFDS is primarily focused on giving the public easy access to commonly available datasets, and management of custom datasets is not the primary focus. A full comparison article can be found [here](https://www.activeloop.ai/resources/tensor-flow-tf-data-activeloop-hub-how-to-implement-your-tensor-flow-data-pipelines-with-hub/).

</details>

<details>
  <summary><b>Deep Lake vs HuggingFace</b></summary>
Deep Lake and HuggingFace offer access to popular datasets, but Deep Lake primarily focuses on computer vision, whereas HuggingFace focuses on natural language processing. HuggingFace Transforms and other computational tools for NLP are not analogous to features offered by Deep Lake.

</details>

<details>
  <summary><b>Deep Lake vs WebDatasets</b></summary>
Deep Lake and WebDatasets both offer rapid data streaming across networks. They have nearly identical steaming speeds because the underlying network requests and data structures are very similar. However, Deep Lake offers superior random access and shuffling, its simple API is in python instead of command-line, and Deep Lake enables simple indexing and modification of the dataset without having to recreate it.

</details>

<details>
  <summary><b>Deep Lake vs Zarr</b></summary>
Deep Lake and Zarr both offer storage of data as chunked arrays. However, Deep Lake is primarily designed for returning data as arrays using a simple API, rather than actually storing raw arrays (even though that's also possible). Deep Lake stores data in use-case-optimized formats, such as jpeg or png for images, or mp4 for video, and the user treats the data as if it's an array, because Deep Lake handles all the data processing in between. Deep Lake offers more flexibility for storing arrays with dynamic shape (ragged tensors), and it provides several features that are not naively available in Zarr such as version control, data streaming, and connecting data to ML Frameworks.

</details>

## Community

Join our [**Slack community**](https://join.slack.com/t/hubdb/shared_invite/zt-ivhsj8sz-GWv9c5FLBDVw8vn~sxRKqQ) to learn more about unstructured dataset management using Deep Lake and to get help from the Activeloop team and other users.

We'd love your feedback by completing our 3-minute [**survey**](https://forms.gle/rLi4w33dow6CSMcm9).

As always, thanks to our amazing contributors!

<a href="https://github.com/activeloopai/deeplake/graphs/contributors">
  <img src="https://contrib.rocks/image?repo=activeloopai/hub" />
</a>

Made with [contributors-img](https://contrib.rocks).

Please read [CONTRIBUTING.md](CONTRIBUTING.md) to get started with making contributions to Deep Lake.

## README Badge

Using Deep Lake? Add a README badge to let everyone know:

[![deeplake](https://img.shields.io/badge/powered%20by-Deep%20Lake%20-ff5a1f.svg)](https://github.com/activeloopai/deeplake)

```markdown
[![deeplake](https://img.shields.io/badge/powered%20by-Deep%20Lake%20-ff5a1f.svg)](https://github.com/activeloopai/deeplake)
```

## Disclaimers

<details>
  <summary><b> Dataset Licenses</b></summary>
  
Deep Lake users may have access to a variety of publicly available datasets. We do not host or distribute these datasets, vouch for their quality or fairness, or claim that you have a license to use the datasets. It is your responsibility to determine whether you have permission to use the datasets under their license.

If you're a dataset owner and do not want your dataset to be included in this library, please get in touch through a [GitHub issue](https://github.com/activeloopai/deeplake/issues/new). Thank you for your contribution to the ML community!

</details>

<details>
  <summary><b> Usage Tracking</b></summary>

By default, we collect usage data using Bugout (here's the [code](https://github.com/activeloopai/deeplake/blob/853456a314b4fb5623c936c825601097b0685119/deeplake/__init__.py#L24) that does it). It does not collect user data other than anonymized IP address data, and it only logs the Deep Lake library's own actions. This helps our team understand how the tool is used and how to build features that matter to you! After you register with Activeloop, data is no longer anonymous. You can always opt-out of reporting using the CLI command below, or by setting an environmental variable ```BUGGER_OFF``` to ```True```:

```bash
activeloop reporting --off
```

</details>

## Citation

If you use Deep Lake in your research, please cite Activeloop using:

```markdown
@article{deeplake,
  title = {Deep Lake: a Lakehouse for Deep Learning},
  author = {Hambardzumyan, Sasun and Tuli, Abhinav and Ghukasyan, Levon and Rahman, Fariz and Topchyan, Hrant and Isayan, David and Harutyunyan, Mikayel and Hakobyan, Tatevik and Stranic, Ivo and Buniatyan, Davit},
  url = {https://www.cidrdb.org/cidr2023/papers/p69-buniatyan.pdf},
  booktitle={Proceedings of CIDR},
  year = {2023},
}
```

## Acknowledgment

This technology was inspired by our research work at Princeton University. We would like to thank William Silversmith @SeungLab for his awesome [cloud-volume](https://github.com/seung-lab/cloud-volume) tool.<|MERGE_RESOLUTION|>--- conflicted
+++ resolved
@@ -32,11 +32,7 @@
 
 ## About Deep Lake
 
-<<<<<<< HEAD
 Deep Lake is a Database for AI powered by a storage format optimized for deep-learning applications. Deep Lake can be used for:
-=======
-Deep Lake is a Database for AI powered by a unique storage format optimized for deep-learning and Large Language Model (LLM) based applications. It simplifies the deployment of enterprise-grade LLM-based products by offering storage for all data types (embeddings, audio, text, videos, images, pdfs, annotations, etc.), querying and vector search, data streaming while training models at scale, data versioning and lineage for all workloads, and integrations with popular tools such as LangChain, LlamaIndex, Weights & Biases, and many more. Deep Lake works with data of any size, it is serverless, and it enables you to store all of your data in once place. Deep Lake is used by Intel, Airbus, Matterport, ZERO Systems, Red Cross, Yale, & Oxford.
->>>>>>> 8831dd91
 
 1. Storing data and vectors while building LLM applications
 2. Managing datasets while training deep learning models
@@ -81,178 +77,24 @@
 
 Deep Lake's efficient enterprise dataloaders built in C++ speeds up data streaming by >2x compared to Hub 2.x (Ofeidis et al. 2022, Hambardzumyan et al. 2023)
 
-[![Benchmarks](docs/source/_static/img/benchmarks.png "Benchmarks")](https://arxiv.org/pdf/2209.10785.pdf)
-
-<<<<<<< HEAD
-=======
-## Getting Started with Deep Lake
-
-### 🚀 How to install Deep Lake
-
-Deep Lake's core is efficiently built in C++ and can be quickly installed using pip.
->>>>>>> 8831dd91
+<div align="center">
+<a href="https://arxiv.org/pdf/2209.10785.pdf"><img src="docs/source/_static/img/benchmarks.png" type="image"></a>
+</div>
+
+
 
 ## 🚀 How to install Deep Lake
 Deep Lake can be installed using pip:
 ```sh
 pip3 install deeplake
 ```
-<<<<<<< HEAD
 Optimized C++ implementations of Deep Lake's query engine and dataloaders can be installed using: 
 ```sh
 pip3 install "deeplake[enterprise]"
-=======
-
+```
 **By default, Deep Lake does not install dependencies for audio, video, google-cloud, and other features. Details on all installation options are [available here](https://docs.deeplake.ai/en/latest/Installation.html).**
 
-### 🧠 How to Train a PyTorch model on a Deep Lake dataset
-
-#### Load CIFAR 10, one of the readily available datasets in Deep Lake
-
-```python
-import deeplake
-import torch
-from torchvision import transforms, models
-
-ds = deeplake.load('hub://activeloop/cifar10-train')
-```
-
-#### Inspect tensors in the dataset
-
-```python
-ds.tensors.keys()    # dict_keys(['images', 'labels'])
-ds.labels[0].numpy() # array([6], dtype=uint32)
-```
-
-#### Train a PyTorch model on the CIFAR 10 dataset without the need to download it
-
-First, define a transform for the images and use Deep Lake's built-in PyTorch one-line dataloader to connect the data to the compute:
-
-```python
-tform = transforms.Compose([
-    transforms.ToTensor(),
-    transforms.Normalize([0.5, 0.5, 0.5], [0.5, 0.5, 0.5]),
-])
-
-deeplake_loader = ds.pytorch(num_workers=0, batch_size=4, transform={
-                        'images': tform, 'labels': None}, shuffle=True)
-```
-
-Next, define the model, loss and optimizer:
-
-```python
-net = models.resnet18(pretrained=False)
-net.fc = torch.nn.Linear(net.fc.in_features, len(ds.labels.info.class_names))
-    
-criterion = torch.nn.CrossEntropyLoss()
-optimizer = torch.optim.SGD(net.parameters(), lr=0.001, momentum=0.9)
-```
-
-Finally, the training loop for 2 epochs:
-
-```python
-for epoch in range(2):
-    running_loss = 0.0
-    for i, data in enumerate(deeplake_loader):
-        images, labels = data['images'], data['labels']
-        
-        # zero the parameter gradients
-        optimizer.zero_grad()
-
-        # forward + backward + optimize
-        outputs = net(images)
-        loss = criterion(outputs, labels.reshape(-1))
-        loss.backward()
-        optimizer.step()
-        
-        # print statistics
-        running_loss += loss.item()
-        if i % 100 == 99:    # print every 100 mini-batches
-            print('[%d, %5d] loss: %.3f' %
-                (epoch + 1, i + 1, running_loss / 100))
-            running_loss = 0.0
-```
-
-### 🏗️ How to create a Deep Lake Dataset
-
-A Deep Lake dataset can be created in various locations (Storage providers). This is how the paths for each of them would look like:
-
-| Storage provider        | Example path                   |
-| ----------------------- | ------------------------------ |
-| Activeloop cloud        | hub://user_name/dataset_name   |
-| AWS S3 / S3 compatible  | s3://bucket_name/dataset_name  |
-| GCP                     | gcp://bucket_name/dataset_name |
-| Google Drive            | gdrive://path_to_dataset
-| Local storage           | path to local directory        |
-| In-memory               | mem://dataset_name             |
-
-Let's create a dataset in the Activeloop cloud. Activeloop cloud provides free storage up to 300 GB per user (more info [here](#-for-students-and-educators)). Create a new account with Deep Lake from the terminal using `activeloop register` or in the [Deep Lake UI](https://app.activeloop.ai/register/). You will be asked for a user name, email ID, and password.
-
-```sh
-$ activeloop register
-Enter your details. Your password must be at least 6 characters long.
-Username:
-Email:
-Password:
-```
-
-After registration, an ORGANIZATION is automatically created that shares your username. You can use it for creating and managing your datasets, or you can create a new one for your company or team.
-
-Initialize an empty dataset in the Activeloop Cloud:
-
-```python
-import deeplake
-
-ds = deeplake.empty('hub://<ORGANIZATION_NAME>/test-dataset')
-```
-
-Next, create a tensor to hold images in the dataset we just initialized:
-
-```python
-images = ds.create_tensor('images', htype='image', sample_compression='jpg')
-```
-
-Assuming you have a list of image file paths, let's upload them to the dataset:
-
-```python
-image_paths = ...
-with ds:
-    for image_path in image_paths:
-        image = deeplake.read(image_path)
-        ds.images.append(image)
->>>>>>> 8831dd91
-```
-**By default, Deep Lake does not install dependencies for audio, video, google-cloud, and other features. Details on all installation options are [available here](https://docs.deeplake.ai/en/latest/Installation.html).**
-
-<<<<<<< HEAD
 ### To access all of Deep Lake's features, please register in the [Deep Lake App](https://app.activeloop.ai/register/).
-=======
-Alternatively, you can also upload numpy arrays. Since the `images` tensor was created with `sample_compression='jpg'`, the arrays will be compressed with jpeg compression.
-
-```python
-import numpy as np
-
-with ds:
-    for _ in range(1000):  # 1000 random images
-        random_image = np.random.randint(0, 256, (100, 100, 3), dtype=np.uint8)  # 100x100 image with 3 channels
-        ds.images.append(random_image)
-```
-
-### 🚀 How to load a Deep Lake Dataset
-
-You can load the dataset you just created with a single line of code:
-
-```python
-import deeplake
-
-ds = deeplake.load('hub://<ORGANIZATION_NAME>/test-dataset')
-```
-
-You can also access one of the [100+ image, video and audio datasets in Deep Lake format](https://app.activeloop.ai/datasets/activeloop), not just the ones you created. Here is how you would load the [Objectron Bikes Dataset](https://github.com/google-research-datasets/Objectron):
-
-```python
-import deeplake
->>>>>>> 8831dd91
 
 ## 🧠 Deep Lake Code Examples by Application
 
@@ -263,7 +105,6 @@
 ### - [Using Deep Lake with LangChain](https://docs.activeloop.ai/tutorials/vector-store/deep-lake-vector-store-in-langchain)
 ### - [Image Similarity Search with Deep Lake](https://docs.activeloop.ai/tutorials/vector-store/image-similarity-search)
 
-<<<<<<< HEAD
 
 ### Deep Learning Applications
 Using Deep Lake for managing data while training Deep Learning models:
@@ -272,11 +113,6 @@
 ### - [Tutorials for Training Models](https://docs.activeloop.ai/tutorials/deep-learning/training-models)
 ### - [Tutorials for Creating Deep Learning Datasets](https://docs.activeloop.ai/tutorials/deep-learning/creating-datasets)
 ### - [Deep Learning Playbooks](https://docs.activeloop.ai/playbooks/evaluating-model-performance)
-=======
-```python
-image_arr = ds.image[0].numpy()
-```
->>>>>>> 8831dd91
 
 ## ⚙️ Integrations
 
@@ -296,12 +132,7 @@
 Getting started guides, examples, tutorials, API reference, and other useful information can be found on our [documentation page](http://docs.activeloop.ai/?utm_source=github&utm_medium=repo&utm_campaign=readme).
 
 ## 🎓 For Students and Educators
-<<<<<<< HEAD
 Deep Lake users can access and visualize a variety of popular datasets through a free integration with Deep Lake's App. Universities can get up to 1TB of data storage and 100,000 monthly queries on the Tensor Database for free per month. Chat in on [our website](https://activeloop.ai): to claim the access!
-=======
-
-Deep Lake users can access and visualize a variety of popular datasets through a free integration with Activeloop's Platform. Universities can get up to 1TB of data storage and 100,000 monthly queries on the Tensor Database for free per month. Chat in on [our website](https://activeloop.ai): to claim the access!
->>>>>>> 8831dd91
 
 ## 👩‍💻 Comparisons to Familiar Tools
 
